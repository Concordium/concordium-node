--- conflicted
+++ resolved
@@ -558,7 +558,6 @@
             genesis_ref=main
             genesis_path=${{ matrix.node.genesis_path }}
             environment=${{ matrix.node.env }}
-<<<<<<< HEAD
           outputs: type=docker,dest=/tmp/${{ env.ARTIFACT_FILE_NAME }}.tar
       - name: Upload artifact
         uses: actions/upload-artifact@v4
@@ -570,7 +569,7 @@
   s3_publish:
     runs-on: ubuntu-latest
     environment: release
-    needs: [generate-release-matrixes]
+    needs: [generate-release-matrixes, validate-preconditions ]
     strategy:
       matrix:
         artifact_name: ${{ fromJSON(needs.generate-release-matrixes.outputs.s3_names) }}
@@ -591,6 +590,28 @@
           role-to-assume: ${{ env.AWS_ROLE_TO_ASSUME }}
           role-session-name: ValidatePreconditionsSession
           aws-region: "eu-west-1"
+
+      - name: Log in to the Container registry
+        uses: docker/login-action@v3
+        with:
+          registry: ${{ env.REGISTRY }}
+          username: ${{ secrets.DOCKER_USERNAME }}
+          password: ${{ secrets.DOCKER_TOKEN }}
+#      - uses: actions/create-github-app-token@v1
+#        id: app-token
+#        with:
+#          app-id: ${{ vars.APP_ID }}
+#          private-key: ${{ secrets.APP_PRIVATE_KEY }}
+#          owner: ${{ github.repository_owner }}
+#          repositories: |
+#            concordium-infra-images
+#      - name: Invoke immutable node release flow
+#        run: |
+#          curl -X POST --fail \
+#            -H "Authorization: Bearer ${{ steps.app-token.outputs.token }}" \
+#            -H "Accept: application/vnd.github.v3+json" \
+#            https://api.github.com/repos/Concordium/concordium-infra-images/actions/workflows/release-node-images.yaml/dispatches \
+#            -d '{"ref":"main", "inputs":{"node_version": "${{ needs.validate-preconditions.outputs.version }}", "release_type": "${{ needs.validate-preconditions.outputs.release_type }}"}}'
 
   docker_publish:
     runs-on: ubuntu-latest
@@ -617,27 +638,4 @@
         run: docker load --input /tmp/${{ env.ARTIFACT_FILE_NAME }}.tar
 
       - name: Push image
-        run: docker images
-=======
-  notify-immutable-infrastructure:
-    runs-on: ubuntu-latest
-    needs: [ node-linux, validate-preconditions ]
-    environment: release
-    if: contains(fromJSON('["rc", "alpha"]'), needs.validate-preconditions.outputs.release_type)
-    steps:
-      - uses: actions/create-github-app-token@v1
-        id: app-token
-        with:
-          app-id: ${{ vars.APP_ID }}
-          private-key: ${{ secrets.APP_PRIVATE_KEY }}
-          owner: ${{ github.repository_owner }}
-          repositories: |
-            concordium-infra-images
-      - name: Invoke immutable node release flow
-        run: |
-          curl -X POST --fail \
-            -H "Authorization: Bearer ${{ steps.app-token.outputs.token }}" \
-            -H "Accept: application/vnd.github.v3+json" \
-            https://api.github.com/repos/Concordium/concordium-infra-images/actions/workflows/release-node-images.yaml/dispatches \
-            -d '{"ref":"main", "inputs":{"node_version": "${{ needs.validate-preconditions.outputs.version }}", "release_type": "${{ needs.validate-preconditions.outputs.release_type }}"}}'
->>>>>>> 8340fc9f
+        run: docker images