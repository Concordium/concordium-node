# Workflow triggered by pushes to the main branch and PRs targeting it
# (as long as the commits contain code changes).
#
# Jobs:
# - rustfmt: Checks formatting of the Rust sources using the 'rustfmt'
#            tool. The job is skipped if the workflow was triggered by a
#            PR marked as a draft.
# - fourmolu: Checks formatting of the Haskell sources using the
#             'fourmolu' tool. The job is skipped if the workflow was
#             triggered by a PR marked as a draft.
# - build-test: Build and test both the Haskell and Rust sources.
#               The job is skipped if the workflow was triggered by a PR
#               marked as a draft.
# 
# The steps in 'build-test' are ordered to fail as fast as possible
# and restore caches as late as possible.
# The dependencies between the steps are described in inline comments below
# along with a few suggestions for improving parallelization.

name: Check formatting, build and run tests

on:
  push:
    branches: main
    paths:
    - '.github/workflows/build-test.yaml'
    - '**/Cargo.toml'
    - '**.rs'
    - '**.yaml'
    - '**.hs'
    - 'concordium-base'
    - 'concordium-consensus/smart-contracts'
    - 'concordium-consensus/haskell-lmdb'
    - 'concordium-node/rustfmt.toml'

  pull_request:
    branches: main
    types: [opened, synchronize, reopened, ready_for_review]
    paths:
    - '.github/workflows/build-test.yaml'
    - '**/Cargo.toml'
    - '**.rs'
    - '**.yaml'
    - '**.hs'
    - 'concordium-base'
    - 'concordium-consensus/smart-contracts'
    - 'concordium-consensus/haskell-lmdb'
    - 'concordium-node/rustfmt.toml'
  workflow_dispatch: # allow manual trigger

env:
<<<<<<< HEAD
  dummy: 7                 # change to force cache invalidation
=======
  dummy: 9                 # change to force cache invalidation
>>>>>>> b810e95f
  CARGO_TERM_COLOR: always # implicitly adds '--color=always' to all cargo commands
  TEST_LEVEL: 1            # for stack tests

jobs:

  fourmolu:
    runs-on: ubuntu-latest
    if: ${{ !github.event.pull_request.draft }}
    steps:

    - name: Download fourmolu
      uses: supplypike/setup-bin@v1
      with:
        uri: 'https://github.com/fourmolu/fourmolu/releases/download/v0.9.0.0/fourmolu-0.9.0.0-linux-x86_64'
        name: 'fourmolu'
        version: '0.9.0.0'

    - name: Checkout project
      uses: actions/checkout@v2
      with:
        submodules: recursive

    # Since fourmolu uses the project cabal file to find default language extensions, this step is
    # needed to generate a cabal file from the package.yaml.
    - name: Setup the project
      run: |
        stack --stack-yaml concordium-consensus/stack.yaml setup

    - name: Run fourmolu
      run: |
        fourmolu --color always --mode check $(git ls-files '*.hs')

  rustfmt:
    runs-on: ubuntu-latest
    if: ${{ !github.event.pull_request.draft }}

    strategy:
      matrix:
        plan:
        - rust: "nightly-2022-06-09-x86_64-unknown-linux-gnu"

    steps:
    - name: Checkout
      uses: actions/checkout@v2
      with:
        # token: ${{ secrets.CONCORDIUM_CI }}
        submodules: recursive

    - name: Install Rust
      uses: actions-rs/toolchain@v1
      with:
        profile: minimal
        toolchain: ${{ matrix.plan.rust }}
        override: true
        components: rustfmt

    - name: Run rustfmt
      run: |
        cargo fmt --manifest-path concordium-node/Cargo.toml --all -- --check
        cargo fmt --manifest-path collector-backend/Cargo.toml --all -- --check
        cargo fmt --manifest-path service/windows/Cargo.toml --all -- --check
        cargo fmt --manifest-path service/windows/installer/custom-actions/Cargo.toml --all -- --check

  build:
    needs: [fourmolu, rustfmt]
    # Use fixed OS version because we install packages on the system.
    runs-on: ubuntu-20.04
    if: ${{ !github.event.pull_request.draft }}

    strategy:
      matrix:
        plan:
        - rust: 1.62

    steps:
    - name: Checkout
      uses: actions/checkout@v2
      with:
        #token: ${{ secrets.CONCORDIUM_CI }}
        submodules: recursive
    - name: Install system packages and protoc
      run: |
        sudo apt-get update && sudo apt-get -y install liblmdb-dev gcc-mingw-w64-x86-64 binutils-mingw-w64-x86-64
        wget https://github.com/google/flatbuffers/releases/download/v22.12.06/Linux.flatc.binary.clang++-12.zip
        unzip Linux.flatc.binary.clang++-12.zip
        sudo mv ./flatc /usr/bin/flatc
        wget https://github.com/protocolbuffers/protobuf/releases/download/v3.15.3/protoc-3.15.3-linux-x86_64.zip
        unzip protoc-3.15.3-linux-x86_64.zip
        sudo mv ./bin/protoc /usr/bin/protoc

    # Set up Rust and restore dependencies and targets from cache.
    # This must be done before checking the Rust sources (obviously)
    # but also before building the Haskell sources because the Haskell
    # build kicks of a Rust build.
    - name: Install Rust
      uses: actions-rs/toolchain@v1
      with:
        profile: minimal
        toolchain: ${{ matrix.plan.rust }}
        override: true
        components: clippy
        target: x86_64-pc-windows-gnu
    - name: Cache cargo dependencies and targets
      uses: actions/cache@v2
      with:
        path: |
          ~/.cargo/registry
          ~/.cargo/git
          concordium-base/rust-src/target
          concordium-base/lib
          concordium-consensus/smart-contracts/wasm-chain-integration/target
          concordium-consensus/smart-contracts/lib
          concordium-node/target
        key: ${{ runner.os }}-${{ env.dummy }}-rust-deps-${{ matrix.plan.rust }}-${{ hashFiles('**/Cargo.toml', '**/Cargo.lock') }}
        restore-keys: |
          ${{ runner.os }}-${{ env.dummy }}-rust-deps-${{ matrix.plan.rust }}

    # HASKELL #

    # Set up Haskell by caching '~/.stack', '.stack-work', and '~/.local/bin' separately.
    # This must be done before compiling the Haskell sources
    # (which in turns compiles certain Rust sources).
    # The cache entry keys depend on the GHC version and contents of 'package.yaml' and 'stack.yaml'
    # but will fall back to cache entries from different versions if no match is found.

    - name: Cache stack global package DB
      id: stack-global
      uses: actions/cache@v2
      with:
        path: ~/.stack
        key: ${{ runner.os }}-${{ env.dummy }}-stack-global-${{ matrix.plan.ghc }}-${{ hashFiles('**.yaml') }}
        restore-keys: |
          ${{ runner.os }}-${{ env.dummy }}-stack-global-${{ matrix.plan.ghc }}
    - name: Cache stack-installed programs in '~/.local/bin'
      id: stack-programs
      uses: actions/cache@v2
      with:
        path: ~/.local/bin
        key: ${{ runner.os }}-${{ env.dummy }}-stack-programs-${{ matrix.plan.ghc }}-${{ hashFiles('**.yaml') }}
        restore-keys: |
          ${{ runner.os }}-${{ env.dummy }}-stack-programs-${{ matrix.plan.ghc }}
    - name: Cache '.stack-work'
      uses: actions/cache@v2
      with:
        path: |
          .stack-work
          concordium-base/.stack-work
          concordium-consensus/.stack-work
          concordium-consensus/haskell-lmdb/.stack-work

        key: ${{ runner.os }}-${{ env.dummy }}-stack-work-${{ matrix.plan.ghc }}-${{ hashFiles('**.yaml') }}
        restore-keys: |
          ${{ runner.os }}-${{ env.dummy }}-stack-work-${{ matrix.plan.ghc }}

    - name: Install GHC (unless it was cached)
      if: steps.stack-programs.outputs.cache-hit != 'true' || steps.stack-global.outputs.cache-hit != 'true'
      run: |
        stack setup --install-ghc
    - name: Build haskell dependencies (unless they were cached)
      if: steps.stack-programs.outputs.cache-hit != 'true' || steps.stack-global.outputs.cache-hit != 'true'
      run: |
        stack build --test --bench --only-dependencies --stack-yaml concordium-consensus/stack.yaml

    # Compile Haskell sources. This must be done before running checks or tests on the Rust sources.
    - name: Build consensus
      run: |
        stack build --test --bench --force-dirty --stack-yaml concordium-consensus/stack.yaml --no-run-tests --no-run-benchmarks --ghc-options "-Werror"

    # Test Haskell sources. Could be run in parallel with the steps below.
    - name: Test consensus
      run: |
        stack --stack-yaml concordium-consensus/stack.yaml test concordium-consensus:consensus --bench --no-run-benchmarks --ta --level=${TEST_LEVEL}
    - name: Test globalstate
      run: |
        stack --stack-yaml concordium-consensus/stack.yaml test concordium-consensus:globalstate --bench --no-run-benchmarks --ta --level=${TEST_LEVEL}
    - name: Test scheduler
      run: |
        stack --stack-yaml concordium-consensus/stack.yaml test concordium-consensus:scheduler --bench --no-run-benchmarks

    # RUST #

    # Check, compile, and test Rust sources. All the steps below could be run in parallel in separate jobs.
    - name: Check that Rust target compiles
      run: |
        cargo check --manifest-path concordium-node/Cargo.toml --workspace
    - name: Check that the collector-backend compiles
      run: |
        cargo check --manifest-path collector-backend/Cargo.toml --workspace
    - name: Check that the Windows node runner service compiles (gnu toolchain, disable embedded resources)
      run: |
        cargo check --target x86_64-pc-windows-gnu --manifest-path service/windows/Cargo.toml --workspace --no-default-features
    - name: Check that the Windows installer custom action library compiles (gnu toolchain)
      run: |
        cargo check --target x86_64-pc-windows-gnu --manifest-path service/windows/installer/custom-actions/Cargo.toml --workspace
    - name: Run clippy (without extra features)
      run: |
        cargo clippy --manifest-path concordium-node/Cargo.toml --all -- -Dclippy::all
    - name: Run clippy (with features 'collector', 'network_dump')
      run: |
        cargo clippy --manifest-path concordium-node/Cargo.toml --features=collector,network_dump --all -- -Dclippy::all
    - name: Run clippy on collector backend
      run: |
        cargo clippy --manifest-path collector-backend/Cargo.toml -- -Dclippy::all
    - name: Run clippy on Windows node runner service
      run: |
        cargo clippy --target x86_64-pc-windows-gnu --manifest-path service/windows/Cargo.toml --all --no-default-features -- -Dclippy::all
    - name: Run clippy on Windows installer custom action library
      run: |
        cargo clippy --target x86_64-pc-windows-gnu --manifest-path service/windows/installer/custom-actions/Cargo.toml --all -- -Dclippy::all
    - name: Test Rust crates (without extra features)
      run: |
        cargo test --manifest-path concordium-node/Cargo.toml --all
    - name: Test Rust crates (with features 'collector', 'network_dump')
      run: |
        cargo test --manifest-path concordium-node/Cargo.toml --all --features=collector,network_dump<|MERGE_RESOLUTION|>--- conflicted
+++ resolved
@@ -49,11 +49,7 @@
   workflow_dispatch: # allow manual trigger
 
 env:
-<<<<<<< HEAD
-  dummy: 7                 # change to force cache invalidation
-=======
   dummy: 9                 # change to force cache invalidation
->>>>>>> b810e95f
   CARGO_TERM_COLOR: always # implicitly adds '--color=always' to all cargo commands
   TEST_LEVEL: 1            # for stack tests
 
