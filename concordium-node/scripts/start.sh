--- conflicted
+++ resolved
@@ -238,7 +238,6 @@
     ARGS="$ARGS --beta-token $BETA_TOKEN"
 fi
 
-<<<<<<< HEAD
 if [ -n "$DISTRIBUTION_CLIENT" ];
 then
     if [ ! -f $DATA_DIR/baker-0.dat ] || [ ! -f $DATA_DIR/baker-0-account.json ] || [ ! -f $DATA_DIR/baker-0-credentials.json ] ;
@@ -247,7 +246,8 @@
     fi
 
     cp /genesis.dat $DATA_DIR
-=======
+fi
+
 if [ -n "$COLLECTOR_BACKEND_PORT" ];
 then
     ARGS="$ARGS --listen-port $COLLECTOR_BACKEND_PORT"
@@ -256,7 +256,6 @@
 if [ -n "$COLLECTOR_BACKEND_HOST" ];
 then
     ARGS="$ARGS --listen-address $COLLECTOR_BACKEND_HOST"
->>>>>>> 61213ae8
 fi
 
 if [ "$MODE" == "tps_receiver" ]; then
