use std::{env, path::Path};
#[cfg(any(all(unix, not(feature = "static")), windows))]
use std::{process::Command, str};

#[cfg(all(not(feature = "static"), target_os = "linux"))]
const GHC_VARIANT: &str = "x86_64-linux-ghc-8.10.4";
#[cfg(all(not(feature = "static"), target_os = "macos"))]
const GHC_VARIANT: &str = "x86_64-osx-ghc-8.10.4";

#[cfg(not(feature = "static"))]
fn command_output(cmd: &mut Command) -> String {
    str::from_utf8(&cmd.output().unwrap().stdout).unwrap().trim_end().to_string()
}

fn main() -> std::io::Result<()> {
    let cargo_dir = env!("CARGO_MANIFEST_DIR");
    // Compile the flatbuffers schema
    println!("cargo:rerun-if-changed={}/src/network/serialization/schema.fbs", cargo_dir);
    flatc_rust::run(flatc_rust::Args {
        inputs: &[Path::new("src/network/serialization/schema.fbs")],
        out_dir: Path::new("target/"),
        ..Default::default()
    })
    .expect("Can't compile the flatbuffers schema");

<<<<<<< HEAD
    let mode = if env::var_os("UNBOUND_STATIC").is_some() {
        "static"
    } else {
        "dylib"
    };
    println!("cargo:rustc-link-lib={}=unbound", mode);

    // MacOS logger
    #[cfg(target_os = "macos")]
    cc::Build::new().file("macos_log_wrapper.c").compile("macos_log_wrapper");

=======
>>>>>>> 0605e06d
    // Build GRPC

    let proto_root_input = format!("{}/../concordium-grpc-api", cargo_dir);
    let proto = format!("{}/concordium_p2p_rpc.proto", proto_root_input);

    println!("cargo:rerun-if-changed={}", proto);

    #[cfg(not(feature = "static"))]
    {
        // Traverse the directory to link all of the libs in ghc.
        #[cfg(windows)]
        {
            let extra_library_dirs = command_output(Command::new("stack").args(&[
                "--stack-yaml",
                "../concordium-consensus/stack.yaml",
                "path",
                "--extra-library-dirs",
            ]));
            for extra_library_dir in extra_library_dirs.split(", ") {
                println!("cargo:rustc-link-search=native={}", extra_library_dir);
            }
            println!("cargo:rustc-link-lib=dylib=libpq");

            println!("cargo:rustc-link-search=native=../concordium-consensus");
            println!("cargo:rustc-link-lib=dylib=HSdll");
        }
        #[cfg(not(windows))]
        {
            // If the haskell root is provided we use it. In this case we assume.
            // that the libraries are put in the appropriate location and named as listed
            // below.
            if let Ok(root) = env::var("CONCORDIUM_HASKELL_ROOT") {
                if let Err(e) = std::fs::read_dir(&root) {
                    println!("Cannot read CONCORDIUM_HASKELL_ROOT: {}", e);
                    return Err(e);
                }
                println!("cargo:rustc-link-search=native={}", root);
                println!("cargo:rustc-link-lib=dylib=HSconcordium-consensus-0.1.0.0");
                println!("cargo:rustc-link-lib=dylib=HSconcordium-base-0.1.0.0");
                println!("cargo:rustc-link-lib=dylib=HSlmdb-0.2.5");
            } else {
                // otherwise auto-discover the directories via stack
                let stack_install_root_command = command_output(Command::new("stack").args(&[
                    "--stack-yaml",
                    "../concordium-consensus/stack.yaml",
                    "path",
                    "--local-install-root",
                ]));
                let stack_install_root = Path::new(&stack_install_root_command);

                let local_package = stack_install_root.join("lib").join(GHC_VARIANT);
                let dir = std::fs::read_dir(&local_package)?;

                println!("cargo:rustc-link-search={}", local_package.to_string_lossy());
                // Traverse all the files in the lib directory, and add all that end with
                // `.DYLIB_EXTENSION` to the linked libraries list.
                for dir_entry in dir {
                    let path = dir_entry?.path();
                    if let Some(true) =
                        path.extension().map(|ext| ext.to_string_lossy() == DYLIB_EXTENSION)
                    // FIXME: On a mac we should ignore case, but not on linux
                    {
                        let name = path
                            .file_stem()
                            .unwrap()
                            .to_str()
                            .unwrap()
                            .strip_prefix("lib")
                            .unwrap();
                        println!("cargo:rustc-link-lib=dylib={}", name);
                    }
                }
                println!("cargo:rustc-link-lib=dylib=pq");
                if let Ok(ref extra_libs_path) = env::var("EXTRA_LIBS_PATH").as_ref() {
                    println!("cargo:rustc-link-search=native={}", extra_libs_path);
                }
                let ghc_lib_dir = link_ghc_libs()?;
                println!(
                    "cargo:rustc-env=LD_LIBRARY_PATH={}:{}",
                    ghc_lib_dir.as_path().to_string_lossy(),
                    local_package.as_path().to_string_lossy()
                );
            }
        }
    }

    #[cfg(feature = "static")]
    link_static_libs()?;

    tonic_build::configure()
        .build_server(true)
        .build_client(true)
        .compile(&[&proto], &[&proto_root_input])
        .expect("Failed to compile gRPC definitions!");
    Ok(())
}

// Each os has a diferent extesion for the Dynamic Libraries. This compiles for
// the correct ones.
#[cfg(not(any(target_os = "macos", target_os = "windows")))]
#[cfg(not(feature = "static"))]
const DYLIB_EXTENSION: &str = "so";

#[cfg(target_os = "macos")]
#[cfg(not(feature = "static"))]
const DYLIB_EXTENSION: &str = "dylib";

#[cfg(all(not(feature = "static"), not(windows)))]
/// Link with Haskell runtime libraries.
/// The RTS version defaults to the threaded one, but can be overridded by the
/// HASKELL_RTS_VARIANT environment variable
fn link_ghc_libs() -> std::io::Result<std::path::PathBuf> {
    let rts_variant =
        env::var("HASKELL_RTS_VARIANT").unwrap_or_else(|_| "libHSrts_thr-".to_owned());
    let ghc_lib_dir = env::var("HASKELL_GHC_LIBDIR").unwrap_or_else(|_| {
        command_output(Command::new("stack").args(&[
            "--stack-yaml",
            "../concordium-consensus/stack.yaml",
            "ghc",
            "--",
            "--print-libdir",
        ]))
    });
    let rts_dir = Path::new(&ghc_lib_dir).join("rts");
    println!("cargo:rustc-link-search=native={}", rts_dir.to_string_lossy());
    for item in std::fs::read_dir(&rts_dir)?.filter_map(Result::ok) {
        let path = item.path();
        let file_stem = path.file_stem().unwrap().to_string_lossy();
        if file_stem.starts_with(&rts_variant) {
            if let Some(true) = item.path().extension().map(|ext| ext == DYLIB_EXTENSION) {
                let lib_name = file_stem.strip_prefix("lib").unwrap();
                println!("cargo:rustc-link-lib=dylib={}", lib_name);
            }
        }
    }
    Ok(rts_dir)
}

#[cfg(feature = "static")]
fn link_static_libs() -> std::io::Result<()> {
    let out_dir = env::var("CARGO_MANIFEST_DIR").unwrap();
    #[cfg(not(feature = "profiling"))]
    let path = format!("{}/deps/static-libs/linux/vanilla", out_dir);

    #[cfg(feature = "profiling")]
    let path = format!("{}/deps/static-libs/linux/profiling", out_dir);

    ["concordium", "dependencies", "ghc"].iter().for_each(|subdir| {
        println!("cargo:rustc-link-search=native={}/{}", path, subdir);
        let walker = walkdir::WalkDir::new(Path::new(&format!("{}/{}", path, subdir)))
            .into_iter()
            .filter_map(Result::ok);
        for item in walker {
            match item.file_name().to_str() {
                Some(lib_file) => {
                    if lib_file.starts_with("lib") && lib_file.ends_with(".a") {
                        println!(
                            "cargo:rustc-link-lib=static={}",
                            &lib_file[3..lib_file.len() - 2]
                        );
                    }
                }
                _ => panic!("Unable to link ghc libs"),
            }
        }
    });

    println!("cargo:rustc-link-search=native={}/deps/static-libs/linux/rust", out_dir);
    println!("cargo:rustc-link-lib=static=Rcrypto");
    println!("cargo:rustc-link-lib=static=wasm_chain_integration");

    println!("cargo:rustc-link-lib=dylib=pq");

    Ok(())
}<|MERGE_RESOLUTION|>--- conflicted
+++ resolved
@@ -23,20 +23,10 @@
     })
     .expect("Can't compile the flatbuffers schema");
 
-<<<<<<< HEAD
-    let mode = if env::var_os("UNBOUND_STATIC").is_some() {
-        "static"
-    } else {
-        "dylib"
-    };
-    println!("cargo:rustc-link-lib={}=unbound", mode);
-
     // MacOS logger
     #[cfg(target_os = "macos")]
     cc::Build::new().file("macos_log_wrapper.c").compile("macos_log_wrapper");
 
-=======
->>>>>>> 0605e06d
     // Build GRPC
 
     let proto_root_input = format!("{}/../concordium-grpc-api", cargo_dir);
