use std::{env, path::Path};
#[cfg(any(all(unix, not(feature = "static")), windows))]
use std::{process::Command, str};

#[cfg(all(not(feature = "static"), target_os = "linux"))]
const GHC_VARIANT: &str = "x86_64-linux-ghc-9.0.2";
#[cfg(all(not(feature = "static"), target_os = "macos", target_arch = "x86_64"))]
const GHC_VARIANT: &str = "x86_64-osx-ghc-9.0.2";
#[cfg(all(not(feature = "static"), target_os = "macos", target_arch = "aarch64"))]
const GHC_VARIANT: &str = "aarch64-osx-ghc-9.0.2";

#[cfg(not(feature = "static"))]
fn command_output(cmd: &mut Command) -> String {
    str::from_utf8(&cmd.output().unwrap().stdout).unwrap().trim_end().to_string()
}

fn main() -> std::io::Result<()> {
    let cargo_dir = env!("CARGO_MANIFEST_DIR");
    // Compile the flatbuffers schema
    println!("cargo:rerun-if-changed={}/src/network/serialization/schema.fbs", cargo_dir);
    flatc_rust::run(flatc_rust::Args {
        inputs: &[Path::new("src/network/serialization/schema.fbs")],
        out_dir: Path::new("target/"),
        ..Default::default()
    })
    .expect("Can't compile the flatbuffers schema");

    // MacOS logger
    #[cfg(target_os = "macos")]
    cc::Build::new().file("macos_log_wrapper.c").compile("macos_log_wrapper");

    // Build GRPC

    let proto_root_input = format!("{}/../concordium-grpc-api", cargo_dir);
    let proto = format!("{}/concordium_p2p_rpc.proto", proto_root_input);

    println!("cargo:rerun-if-changed={}", proto);

    #[cfg(not(feature = "static"))]
    {
        // Traverse the directory to link all of the libs in ghc.
        #[cfg(windows)]
        {
            let extra_library_dirs = command_output(Command::new("stack").args(&[
                "--stack-yaml",
                "../concordium-consensus/stack.yaml",
                "path",
                "--extra-library-dirs",
            ]));
            for extra_library_dir in extra_library_dirs.split(", ") {
                println!("cargo:rustc-link-search=native={}", extra_library_dir);
            }

            println!("cargo:rustc-link-search=native=../concordium-consensus");
            println!("cargo:rustc-link-lib=dylib=HSdll");
        }
        #[cfg(not(windows))]
        {
            // If the haskell root is provided we use it. In this case we assume.
            // that the libraries are put in the appropriate location and named as listed
            // below.
            if let Ok(root) = env::var("CONCORDIUM_HASKELL_ROOT") {
                if let Err(e) = std::fs::read_dir(&root) {
                    println!("Cannot read CONCORDIUM_HASKELL_ROOT: {}", e);
                    return Err(e);
                }
                println!("cargo:rustc-link-search=native={}", root);
                println!("cargo:rustc-link-lib=dylib=HSconcordium-consensus-0.1.0.0");
                println!("cargo:rustc-link-lib=dylib=HSconcordium-base-0.1.0.0");
                println!("cargo:rustc-link-lib=dylib=HSlmdb-0.2.5");
            } else {
                // otherwise auto-discover the directories via stack
                let stack_install_root_command = command_output(Command::new("stack").args(&[
                    "--stack-yaml",
                    "../concordium-consensus/stack.yaml",
                    "path",
                    "--local-install-root",
                ]));
                let stack_install_root = Path::new(&stack_install_root_command);

                let local_package = stack_install_root.join("lib").join(GHC_VARIANT);
                let dir = std::fs::read_dir(&local_package)?;

                println!("cargo:rustc-link-search={}", local_package.to_string_lossy());
                // Traverse all the files in the lib directory, and add all that end with
                // `.DYLIB_EXTENSION` to the linked libraries list.
                for dir_entry in dir {
                    let path = dir_entry?.path();
                    if let Some(true) =
                        path.extension().map(|ext| ext.to_string_lossy() == DYLIB_EXTENSION)
                    // FIXME: On a mac we should ignore case, but not on linux
                    {
                        let name = path
                            .file_stem()
                            .unwrap()
                            .to_str()
                            .unwrap()
                            .strip_prefix("lib")
                            .unwrap();
                        println!("cargo:rustc-link-lib=dylib={}", name);
                    }
                }
                if let Ok(ref extra_libs_path) = env::var("EXTRA_LIBS_PATH").as_ref() {
                    println!("cargo:rustc-link-search=native={}", extra_libs_path);
                }
                let ghc_lib_dir = link_ghc_libs()?;
                let lib_path = if cfg!(target_os = "linux") {
                    "LD_LIBRARY_PATH"
                } else {
                    "DYLD_LIBRARY_PATH"
                };

                println!(
                    "cargo:rustc-env={}={}:{}",
                    lib_path,
                    ghc_lib_dir.as_path().to_string_lossy(),
                    local_package.as_path().to_string_lossy()
                );
            }
        }
    }

    #[cfg(feature = "static")]
    link_static_libs()?;

    // build GRPC V1 interface.
    tonic_build::configure()
        .build_server(true)
        .build_client(true) // the client is needed for the collector
        .compile(&[&proto], &[&proto_root_input])
        .expect("Failed to compile gRPC definitions!");

    build_grpc2(&proto_root_input)?;
    Ok(())
}

// Compile the types for GRPC2 API and generate a service description for the
// GRPC2 interface.
fn build_grpc2(proto_root_input: &str) -> std::io::Result<()> {
    {
        let types = format!("{}/v2/concordium/types.proto", proto_root_input);
        println!("cargo:rerun-if-changed={}", types);
        prost_build::compile_protos(&[types], &[proto_root_input])?;
    }

    // Because we serialize messages in Haskell we need to construct the service
    // description here manually using a custom codec. This custom codec allows us
    // to just take the message that is produced by consensus and forward it to
    // the client without any re-encoding.
    // For this reason the output type of each query is some representation of a
    // byte array.
    //
    // For most queries data is produced for that specific query, and so there is
    // only one producer, and one consumer. In such a case we use `Vec<u8>` as
    // the return type of the query. In some cases the data is produced for
    // multiple consumers. In particular this is the case for `GetBlocks` and
    // `GetFinalizedBlocks`. There data is maintained in a shared channel and then
    // sent to all the listeners. To avoid copying and retaining data for each
    // client we use `Arc<[u8]>` instead. This way only a single copy of the data to
    // be sent is retained in memory.
    let query_service = tonic_build::manual::Service::builder()
        .name("Queries")
        .package("concordium.v2")
        .method(
            tonic_build::manual::Method::builder()
                .name("get_finalized_blocks")
                .route_name("GetFinalizedBlocks")
                .input_type("crate::grpc2::types::Empty")
                .output_type("Arc<[u8]>")
                .codec_path("crate::grpc2::RawCodec")
                .server_streaming()
                .build(),
        )
        .method(
            tonic_build::manual::Method::builder()
                .name("get_blocks")
                .route_name("GetBlocks")
                .input_type("crate::grpc2::types::Empty")
                .output_type("Arc<[u8]>")
                .codec_path("crate::grpc2::RawCodec")
                .server_streaming()
                .build(),
        )
        .method(
            tonic_build::manual::Method::builder()
                .name("get_account_info")
                .route_name("GetAccountInfo")
                .input_type("crate::grpc2::types::AccountInfoRequest")
                .output_type("Vec<u8>")
                .codec_path("crate::grpc2::RawCodec")
                .build(),
        )
        .method(
            tonic_build::manual::Method::builder()
                .name("get_account_list")
                .route_name("GetAccountList")
                .input_type("crate::grpc2::types::BlockHashInput")
                .output_type("Vec<u8>")
                .codec_path("crate::grpc2::RawCodec")
                .server_streaming()
                .build(),
        )
        .method(
            tonic_build::manual::Method::builder()
                .name("get_module_list")
                .route_name("GetModuleList")
                .input_type("crate::grpc2::types::BlockHashInput")
                .output_type("Vec<u8>")
                .codec_path("crate::grpc2::RawCodec")
                .server_streaming()
                .build(),
        )
        .method(
            tonic_build::manual::Method::builder()
                .name("get_module_source")
                .route_name("GetModuleSource")
                .input_type("crate::grpc2::types::ModuleSourceRequest")
                .output_type("Vec<u8>")
                .codec_path("crate::grpc2::RawCodec")
                .build(),
        )
        .method(
            tonic_build::manual::Method::builder()
                .name("get_instance_list")
                .route_name("GetInstanceList")
                .input_type("crate::grpc2::types::BlockHashInput")
                .output_type("Vec<u8>")
                .codec_path("crate::grpc2::RawCodec")
                .server_streaming()
                .build(),
        )
        .method(
            tonic_build::manual::Method::builder()
                .name("get_instance_info")
                .route_name("GetInstanceInfo")
                .input_type("crate::grpc2::types::InstanceInfoRequest")
                .output_type("Vec<u8>")
                .codec_path("crate::grpc2::RawCodec")
                .build(),
        )
        .method(
            tonic_build::manual::Method::builder()
                .name("get_instance_state")
                .route_name("GetInstanceState")
                .input_type("crate::grpc2::types::InstanceInfoRequest")
                .output_type("crate::grpc2::types::InstanceStateKvPair")
                .codec_path("tonic::codec::ProstCodec")
                .server_streaming()
                .build(),
        )
        .method(
            tonic_build::manual::Method::builder()
                .name("instance_state_lookup")
                .route_name("InstanceStateLookup")
                .input_type("crate::grpc2::types::InstanceStateLookupRequest")
                .output_type("crate::grpc2::types::InstanceStateValueAtKey")
                .codec_path("tonic::codec::ProstCodec")
                .build(),
        )
        .method(
            tonic_build::manual::Method::builder()
                .name("get_next_account_sequence_number")
                .route_name("GetNextAccountSequenceNumber")
                .input_type("crate::grpc2::types::AccountAddress")
                .output_type("Vec<u8>")
                .codec_path("crate::grpc2::RawCodec")
                .build(),
        )
        .method(
            tonic_build::manual::Method::builder()
                .name("get_consensus_info")
                .route_name("GetConsensusInfo")
                .input_type("crate::grpc2::types::Empty")
                .output_type("Vec<u8>")
                .codec_path("crate::grpc2::RawCodec")
                .build(),
        )
        .method(
            tonic_build::manual::Method::builder()
                .name("get_ancestors")
                .route_name("GetAncestors")
                .input_type("crate::grpc2::types::AncestorsRequest")
                .output_type("Vec<u8>")
                .codec_path("crate::grpc2::RawCodec")
                .server_streaming()
                .build(),
        )
        .method(
            tonic_build::manual::Method::builder()
                .name("get_block_item_status")
                .route_name("GetBlockItemStatus")
                .input_type("crate::grpc2::types::TransactionHash")
                .output_type("Vec<u8>")
                .codec_path("crate::grpc2::RawCodec")
                .build(),
        )
        .method(
            tonic_build::manual::Method::builder()
                .name("get_cryptographic_parameters")
                .route_name("GetCryptographicParameters")
                .input_type("crate::grpc2::types::BlockHashInput")
                .output_type("crate::grpc2::types::CryptographicParameters")
                .codec_path("tonic::codec::ProstCodec")
                .build(),
        )
        .method(
            tonic_build::manual::Method::builder()
                .name("get_block_info")
                .route_name("GetBlockInfo")
                .input_type("crate::grpc2::types::BlockHashInput")
                .output_type("Vec<u8>")
                .codec_path("crate::grpc2::RawCodec")
                .build(),
        )
        .method(
            tonic_build::manual::Method::builder()
                .name("get_baker_list")
                .route_name("GetBakerList")
                .input_type("crate::grpc2::types::BlockHashInput")
                .output_type("Vec<u8>")
                .codec_path("crate::grpc2::RawCodec")
                .server_streaming()
                .build(),
        )
        .method(
            tonic_build::manual::Method::builder()
                .name("get_pool_info")
                .route_name("GetPoolInfo")
                .input_type("crate::grpc2::types::PoolInfoRequest")
                .output_type("Vec<u8>")
                .codec_path("crate::grpc2::RawCodec")
                .build(),
        )
        .method(
            tonic_build::manual::Method::builder()
                .name("get_passive_delegation_info")
                .route_name("GetPassiveDelegationInfo")
                .input_type("crate::grpc2::types::BlockHashInput")
                .output_type("Vec<u8>")
                .codec_path("crate::grpc2::RawCodec")
                .build(),
        )
        .method(
            tonic_build::manual::Method::builder()
                .name("get_blocks_at_height")
                .route_name("GetBlocksAtHeight")
                .input_type("crate::grpc2::types::BlocksAtHeightRequest")
                .output_type("Vec<u8>")
                .codec_path("crate::grpc2::RawCodec")
                .build(),
        )
        .method(
            tonic_build::manual::Method::builder()
                .name("get_tokenomics_info")
                .route_name("GetTokenomicsInfo")
                .input_type("crate::grpc2::types::BlockHashInput")
                .output_type("Vec<u8>")
                .codec_path("crate::grpc2::RawCodec")
                .build(),
        )
        .method(
            tonic_build::manual::Method::builder()
                .name("invoke_instance")
                .route_name("InvokeInstance")
                .input_type("crate::grpc2::types::InvokeInstanceRequest")
                .output_type("Vec<u8>")
                .codec_path("crate::grpc2::RawCodec")
                .build(),
        )
        .method(
            tonic_build::manual::Method::builder()
                .name("get_pool_delegators")
                .route_name("GetPoolDelegators")
                .input_type("crate::grpc2::types::GetPoolDelegatorsRequest")
                .output_type("Vec<u8>")
                .codec_path("crate::grpc2::RawCodec")
                .server_streaming()
                .build(),
        )
        .method(
            tonic_build::manual::Method::builder()
                .name("get_pool_delegators_reward_period")
                .route_name("GetPoolDelegatorsRewardPeriod")
                .input_type("crate::grpc2::types::GetPoolDelegatorsRequest")
                .output_type("Vec<u8>")
                .codec_path("crate::grpc2::RawCodec")
                .server_streaming()
                .build(),
        )
        .method(
            tonic_build::manual::Method::builder()
                .name("get_passive_delegators")
                .route_name("GetPassiveDelegators")
                .input_type("crate::grpc2::types::BlockHashInput")
                .output_type("Vec<u8>")
                .codec_path("crate::grpc2::RawCodec")
                .server_streaming()
                .build(),
        )
        .method(
            tonic_build::manual::Method::builder()
                .name("get_passive_delegators_reward_period")
                .route_name("GetPassiveDelegatorsRewardPeriod")
                .input_type("crate::grpc2::types::BlockHashInput")
                .output_type("Vec<u8>")
                .codec_path("crate::grpc2::RawCodec")
                .server_streaming()
                .build(),
        )
        .method(
            tonic_build::manual::Method::builder()
                .name("get_branches")
                .route_name("GetBranches")
                .input_type("crate::grpc2::types::Empty")
                .output_type("Vec<u8>")
                .codec_path("crate::grpc2::RawCodec")
                .build(),
        )
        .method(
            tonic_build::manual::Method::builder()
                .name("get_election_info")
                .route_name("GetElectionInfo")
                .input_type("crate::grpc2::types::BlockHashInput")
                .output_type("Vec<u8>")
                .codec_path("crate::grpc2::RawCodec")
                .build(),
        )
        .method(
            tonic_build::manual::Method::builder()
                .name("get_identity_providers")
                .route_name("GetIdentityProviders")
                .input_type("crate::grpc2::types::BlockHashInput")
                .output_type("Vec<u8>")
                .codec_path("crate::grpc2::RawCodec")
                .server_streaming()
                .build(),
        )
        .method(
            tonic_build::manual::Method::builder()
                .name("get_anonymity_revokers")
                .route_name("GetAnonymityRevokers")
                .input_type("crate::grpc2::types::BlockHashInput")
                .output_type("Vec<u8>")
                .codec_path("crate::grpc2::RawCodec")
                .server_streaming()
                .build(),
        )
        .method(
            tonic_build::manual::Method::builder()
                .name("get_account_non_finalized_transactions")
                .route_name("GetAccountNonFinalizedTransactions")
                .input_type("crate::grpc2::types::AccountAddress")
                .output_type("Vec<u8>")
                .codec_path("crate::grpc2::RawCodec")
                .server_streaming()
                .build(),
        )
        .method(
            tonic_build::manual::Method::builder()
<<<<<<< HEAD
                .name("get_peers_info")
                .route_name("GetPeersInfo")
                .input_type("crate::grpc2::types::Empty")
                .output_type("crate::grpc2::types::PeersInfo")
=======
                .name("get_node_info")
                .route_name("GetNodeInfo")
                .input_type("crate::grpc2::types::Empty")
                .output_type("crate::grpc2::types::NodeInfo")
>>>>>>> 956c3afc
                .codec_path("tonic::codec::ProstCodec")
                .build(),
        )
        .build();
    // Due to the slightly hacky nature of the RawCodec (i.e., it does not support
    // deserialization) we cannot build the client. But we also don't need it in the
    // node.
    tonic_build::manual::Builder::new().build_client(false).compile(&[query_service]);
    Ok(())
}

// Each os has a diferent extesion for the Dynamic Libraries. This compiles for
// the correct ones.
#[cfg(not(any(target_os = "macos", target_os = "windows")))]
#[cfg(not(feature = "static"))]
const DYLIB_EXTENSION: &str = "so";

#[cfg(target_os = "macos")]
#[cfg(not(feature = "static"))]
const DYLIB_EXTENSION: &str = "dylib";

#[cfg(all(not(feature = "static"), not(windows)))]
/// Link with Haskell runtime libraries.
/// The RTS version defaults to the threaded one, but can be overridded by the
/// HASKELL_RTS_VARIANT environment variable
fn link_ghc_libs() -> std::io::Result<std::path::PathBuf> {
    let rts_variant =
        env::var("HASKELL_RTS_VARIANT").unwrap_or_else(|_| "libHSrts_thr-".to_owned());
    let ghc_lib_dir = env::var("HASKELL_GHC_LIBDIR").unwrap_or_else(|_| {
        command_output(Command::new("stack").args(&[
            "--stack-yaml",
            "../concordium-consensus/stack.yaml",
            "ghc",
            "--",
            "--print-libdir",
        ]))
    });
    #[cfg(all(not(feature = "static"), target_os = "linux"))]
    let rts_dir = Path::new(&ghc_lib_dir).join("rts");
    #[cfg(all(not(feature = "static"), target_os = "macos"))]
    let rts_dir = Path::new(&ghc_lib_dir).join(GHC_VARIANT);
    println!("cargo:rustc-link-search=native={}", rts_dir.to_string_lossy());
    for item in std::fs::read_dir(&rts_dir)?.filter_map(Result::ok) {
        let path = item.path();
        let file_stem = path.file_stem().unwrap().to_string_lossy();
        if file_stem.starts_with(&rts_variant) {
            if let Some(true) = item.path().extension().map(|ext| ext == DYLIB_EXTENSION) {
                let lib_name = file_stem.strip_prefix("lib").unwrap();
                println!("cargo:rustc-link-lib=dylib={}", lib_name);
            }
        }
    }
    Ok(rts_dir)
}

#[cfg(feature = "static")]
fn link_static_libs() -> std::io::Result<()> {
    let out_dir = env::var("CARGO_MANIFEST_DIR").unwrap();
    #[cfg(not(feature = "profiling"))]
    let path = format!("{}/deps/static-libs/linux/vanilla", out_dir);

    #[cfg(feature = "profiling")]
    let path = format!("{}/deps/static-libs/linux/profiling", out_dir);

    ["concordium", "dependencies", "ghc"].iter().for_each(|subdir| {
        println!("cargo:rustc-link-search=native={}/{}", path, subdir);
        let walker = walkdir::WalkDir::new(Path::new(&format!("{}/{}", path, subdir)))
            .into_iter()
            .filter_map(Result::ok);
        for item in walker {
            match item.file_name().to_str() {
                Some(lib_file) => {
                    if lib_file.starts_with("lib") && lib_file.ends_with(".a") {
                        println!(
                            "cargo:rustc-link-lib=static={}",
                            &lib_file[3..lib_file.len() - 2]
                        );
                    }
                }
                _ => panic!("Unable to link ghc libs"),
            }
        }
    });

    println!("cargo:rustc-link-search=native={}/deps/static-libs/linux/rust", out_dir);
    println!("cargo:rustc-link-lib=static=Rcrypto");
    println!("cargo:rustc-link-lib=static=wasm_chain_integration");

    println!("cargo:rustc-link-lib=dylib=gmp");

    Ok(())
}<|MERGE_RESOLUTION|>--- conflicted
+++ resolved
@@ -457,17 +457,18 @@
         )
         .method(
             tonic_build::manual::Method::builder()
-<<<<<<< HEAD
                 .name("get_peers_info")
                 .route_name("GetPeersInfo")
                 .input_type("crate::grpc2::types::Empty")
                 .output_type("crate::grpc2::types::PeersInfo")
-=======
+                .build(),
+        )
+        .method(
+            tonic_build::manual::Method::builder()
                 .name("get_node_info")
                 .route_name("GetNodeInfo")
                 .input_type("crate::grpc2::types::Empty")
                 .output_type("crate::grpc2::types::NodeInfo")
->>>>>>> 956c3afc
                 .codec_path("tonic::codec::ProstCodec")
                 .build(),
         )
