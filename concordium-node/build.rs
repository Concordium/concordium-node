--- conflicted
+++ resolved
@@ -457,7 +457,6 @@
         )
         .method(
             tonic_build::manual::Method::builder()
-<<<<<<< HEAD
                 .name("get_block_transaction_events")
                 .route_name("GetBlockTransactionEvents")
                 .input_type("crate::grpc2::types::BlockHashInput")
@@ -511,13 +510,15 @@
                 .input_type("crate::grpc2::types::BlockHashInput")
                 .output_type("Vec<u8>")
                 .codec_path("crate::grpc2::RawCodec")
-=======
+                .build(),
+        )
+        .method(
+            tonic_build::manual::Method::builder()
                 .name("shutdown")
                 .route_name("Shutdown")
                 .input_type("crate::grpc2::types::Empty")
                 .output_type("crate::grpc2::types::Empty")
                 .codec_path("tonic::codec::ProstCodec")
->>>>>>> 1ad275fa
                 .build(),
         )
         .method(
