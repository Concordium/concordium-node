use std::{env, path::Path};
#[cfg(any(all(unix, not(feature = "static")), windows))]
use std::{process::Command, str};

#[cfg(all(not(feature = "static"), target_os = "linux"))]
const GHC_VARIANT: &str = "x86_64-linux-ghc-9.2.7";
#[cfg(all(not(feature = "static"), target_os = "macos", target_arch = "x86_64"))]
const GHC_VARIANT: &str = "x86_64-osx-ghc-9.2.7";
#[cfg(all(not(feature = "static"), target_os = "macos", target_arch = "aarch64"))]
const GHC_VARIANT: &str = "aarch64-osx-ghc-9.2.7";

#[cfg(not(feature = "static"))]
fn command_output(cmd: &mut Command) -> String {
    str::from_utf8(&cmd.output().unwrap().stdout).unwrap().trim_end().to_string()
}

fn main() -> std::io::Result<()> {
    let cargo_dir = env!("CARGO_MANIFEST_DIR");
    // Compile the flatbuffers schema
    println!("cargo:rerun-if-changed={}/src/network/serialization/schema.fbs", cargo_dir);
    flatc_rust::run(flatc_rust::Args {
        inputs: &[Path::new("src/network/serialization/schema.fbs")],
        out_dir: Path::new("target/"),
        ..Default::default()
    })
    .expect("Can't compile the flatbuffers schema");

    // Build GRPC

    let proto_root_input = format!("{}/../concordium-base/concordium-grpc-api", cargo_dir);
    let proto = format!("{}/concordium_p2p_rpc.proto", proto_root_input);

    println!("cargo:rerun-if-changed={}", proto);

    #[cfg(not(feature = "static"))]
    {
        // Traverse the directory to link all of the libs in ghc.
        #[cfg(windows)]
        {
            let extra_library_dirs = command_output(Command::new("stack").args([
                "--stack-yaml",
                "../concordium-consensus/stack.yaml",
                "path",
                "--extra-library-dirs",
            ]));
            for extra_library_dir in extra_library_dirs.split(", ") {
                println!("cargo:rustc-link-search=native={}", extra_library_dir);
            }

            println!("cargo:rustc-link-search=native=../concordium-consensus");
            println!("cargo:rustc-link-lib=dylib=HSdll");
        }
        #[cfg(not(windows))]
        {
            // If the haskell root is provided we use it. In this case we assume.
            // that the libraries are put in the appropriate location and named as listed
            // below.
            if let Ok(root) = env::var("CONCORDIUM_HASKELL_ROOT") {
                if let Err(e) = std::fs::read_dir(&root) {
                    println!("Cannot read CONCORDIUM_HASKELL_ROOT: {}", e);
                    return Err(e);
                }
                println!("cargo:rustc-link-search=native={}", root);
                println!("cargo:rustc-link-lib=dylib=HSconcordium-consensus-0.1.0.0");
                println!("cargo:rustc-link-lib=dylib=HSconcordium-base-0.1.0.0");
                println!("cargo:rustc-link-lib=dylib=HSlmdb-0.2.5");
            } else {
                // otherwise auto-discover the directories via stack
                let stack_install_root_command = command_output(Command::new("stack").args([
                    "--stack-yaml",
                    "../concordium-consensus/stack.yaml",
                    "path",
                    "--local-install-root",
                ]));
                let stack_install_root = Path::new(&stack_install_root_command);

                let local_package = stack_install_root.join("lib").join(GHC_VARIANT);
                let dir = std::fs::read_dir(&local_package)?;

                println!("cargo:rustc-link-search={}", local_package.to_string_lossy());
                // Traverse all the files in the lib directory, and add all that end with
                // `.DYLIB_EXTENSION` to the linked libraries list.
                for dir_entry in dir {
                    let path = dir_entry?.path();
                    if let Some(true) =
                        path.extension().map(|ext| ext.to_string_lossy() == DYLIB_EXTENSION)
                    // FIXME: On a mac we should ignore case, but not on linux
                    {
                        let name = path
                            .file_stem()
                            .unwrap()
                            .to_str()
                            .unwrap()
                            .strip_prefix("lib")
                            .unwrap();
                        println!("cargo:rustc-link-lib=dylib={}", name);
                    }
                }
                if let Ok(ref extra_libs_path) = env::var("EXTRA_LIBS_PATH").as_ref() {
                    println!("cargo:rustc-link-search=native={}", extra_libs_path);
                }
                let ghc_lib_dir = link_ghc_libs()?;
                let lib_path = if cfg!(target_os = "linux") {
                    "LD_LIBRARY_PATH"
                } else {
                    "DYLD_LIBRARY_PATH"
                };

                println!(
                    "cargo:rustc-env={}={}:{}",
                    lib_path,
                    ghc_lib_dir.as_path().to_string_lossy(),
                    local_package.as_path().to_string_lossy()
                );
            }
        }
    }

    #[cfg(feature = "static")]
    link_static_libs()?;

    // build GRPC V1 interface.
    tonic_build::configure()
        .build_server(true)
        .build_client(true) // the client is needed for the collector
        .compile(&[&proto], &[&proto_root_input])
        .expect("Failed to compile gRPC definitions!");

    build_grpc2(&proto_root_input)?;
    Ok(())
}

// Compile the types for GRPC2 API and generate a service description for the
// GRPC2 interface.
fn build_grpc2(proto_root_input: &str) -> std::io::Result<()> {
    {
        let types = format!("{}/v2/concordium/types.proto", proto_root_input);
        println!("cargo:rerun-if-changed={}", types);
        prost_build::compile_protos(&[types], &[proto_root_input])?;
    }

    // Because we serialize messages in Haskell we need to construct the service
    // description here manually using a custom codec. This custom codec allows us
    // to just take the message that is produced by consensus and forward it to
    // the client without any re-encoding.
    // For this reason the output type of each query is some representation of a
    // byte array.
    //
    // For most queries data is produced for that specific query, and so there is
    // only one producer, and one consumer. In such a case we use `Vec<u8>` as
    // the return type of the query. In some cases the data is produced for
    // multiple consumers. In particular this is the case for `GetBlocks` and
    // `GetFinalizedBlocks`. There data is maintained in a shared channel and then
    // sent to all the listeners. To avoid copying and retaining data for each
    // client we use `Arc<[u8]>` instead. This way only a single copy of the data to
    // be sent is retained in memory.
    let query_service = tonic_build::manual::Service::builder()
        .name("Queries")
        .package("concordium.v2")
        .method(
            tonic_build::manual::Method::builder()
                .name("get_finalized_blocks")
                .route_name("GetFinalizedBlocks")
                .input_type("crate::grpc2::types::Empty")
                .output_type("Arc<[u8]>")
                .codec_path("crate::grpc2::RawCodec")
                .server_streaming()
                .build(),
        )
        .method(
            tonic_build::manual::Method::builder()
                .name("get_blocks")
                .route_name("GetBlocks")
                .input_type("crate::grpc2::types::Empty")
                .output_type("Arc<[u8]>")
                .codec_path("crate::grpc2::RawCodec")
                .server_streaming()
                .build(),
        )
        .method(
            tonic_build::manual::Method::builder()
                .name("get_account_info")
                .route_name("GetAccountInfo")
                .input_type("crate::grpc2::types::AccountInfoRequest")
                .output_type("Vec<u8>")
                .codec_path("crate::grpc2::RawCodec")
                .build(),
        )
        .method(
            tonic_build::manual::Method::builder()
                .name("get_account_list")
                .route_name("GetAccountList")
                .input_type("crate::grpc2::types::BlockHashInput")
                .output_type("Vec<u8>")
                .codec_path("crate::grpc2::RawCodec")
                .server_streaming()
                .build(),
        )
        .method(
            tonic_build::manual::Method::builder()
                .name("get_module_list")
                .route_name("GetModuleList")
                .input_type("crate::grpc2::types::BlockHashInput")
                .output_type("Vec<u8>")
                .codec_path("crate::grpc2::RawCodec")
                .server_streaming()
                .build(),
        )
        .method(
            tonic_build::manual::Method::builder()
                .name("get_module_source")
                .route_name("GetModuleSource")
                .input_type("crate::grpc2::types::ModuleSourceRequest")
                .output_type("Vec<u8>")
                .codec_path("crate::grpc2::RawCodec")
                .build(),
        )
        .method(
            tonic_build::manual::Method::builder()
                .name("get_instance_list")
                .route_name("GetInstanceList")
                .input_type("crate::grpc2::types::BlockHashInput")
                .output_type("Vec<u8>")
                .codec_path("crate::grpc2::RawCodec")
                .server_streaming()
                .build(),
        )
        .method(
            tonic_build::manual::Method::builder()
                .name("get_instance_info")
                .route_name("GetInstanceInfo")
                .input_type("crate::grpc2::types::InstanceInfoRequest")
                .output_type("Vec<u8>")
                .codec_path("crate::grpc2::RawCodec")
                .build(),
        )
        .method(
            tonic_build::manual::Method::builder()
                .name("get_instance_state")
                .route_name("GetInstanceState")
                .input_type("crate::grpc2::types::InstanceInfoRequest")
                .output_type("crate::grpc2::types::InstanceStateKvPair")
                .codec_path("tonic::codec::ProstCodec")
                .server_streaming()
                .build(),
        )
        .method(
            tonic_build::manual::Method::builder()
                .name("instance_state_lookup")
                .route_name("InstanceStateLookup")
                .input_type("crate::grpc2::types::InstanceStateLookupRequest")
                .output_type("crate::grpc2::types::InstanceStateValueAtKey")
                .codec_path("tonic::codec::ProstCodec")
                .build(),
        )
        .method(
            tonic_build::manual::Method::builder()
                .name("get_next_account_sequence_number")
                .route_name("GetNextAccountSequenceNumber")
                .input_type("crate::grpc2::types::AccountAddress")
                .output_type("Vec<u8>")
                .codec_path("crate::grpc2::RawCodec")
                .build(),
        )
        .method(
            tonic_build::manual::Method::builder()
                .name("get_consensus_info")
                .route_name("GetConsensusInfo")
                .input_type("crate::grpc2::types::Empty")
                .output_type("Vec<u8>")
                .codec_path("crate::grpc2::RawCodec")
                .build(),
        )
        .method(
            tonic_build::manual::Method::builder()
                .name("get_ancestors")
                .route_name("GetAncestors")
                .input_type("crate::grpc2::types::AncestorsRequest")
                .output_type("Vec<u8>")
                .codec_path("crate::grpc2::RawCodec")
                .server_streaming()
                .build(),
        )
        .method(
            tonic_build::manual::Method::builder()
                .name("get_block_item_status")
                .route_name("GetBlockItemStatus")
                .input_type("crate::grpc2::types::TransactionHash")
                .output_type("Vec<u8>")
                .codec_path("crate::grpc2::RawCodec")
                .build(),
        )
        .method(
            tonic_build::manual::Method::builder()
                .name("get_cryptographic_parameters")
                .route_name("GetCryptographicParameters")
                .input_type("crate::grpc2::types::BlockHashInput")
                .output_type("crate::grpc2::types::CryptographicParameters")
                .codec_path("tonic::codec::ProstCodec")
                .build(),
        )
        .method(
            tonic_build::manual::Method::builder()
                .name("get_block_info")
                .route_name("GetBlockInfo")
                .input_type("crate::grpc2::types::BlockHashInput")
                .output_type("Vec<u8>")
                .codec_path("crate::grpc2::RawCodec")
                .build(),
        )
        .method(
            tonic_build::manual::Method::builder()
                .name("get_baker_list")
                .route_name("GetBakerList")
                .input_type("crate::grpc2::types::BlockHashInput")
                .output_type("Vec<u8>")
                .codec_path("crate::grpc2::RawCodec")
                .server_streaming()
                .build(),
        )
        .method(
            tonic_build::manual::Method::builder()
                .name("get_pool_info")
                .route_name("GetPoolInfo")
                .input_type("crate::grpc2::types::PoolInfoRequest")
                .output_type("Vec<u8>")
                .codec_path("crate::grpc2::RawCodec")
                .build(),
        )
        .method(
            tonic_build::manual::Method::builder()
                .name("get_passive_delegation_info")
                .route_name("GetPassiveDelegationInfo")
                .input_type("crate::grpc2::types::BlockHashInput")
                .output_type("Vec<u8>")
                .codec_path("crate::grpc2::RawCodec")
                .build(),
        )
        .method(
            tonic_build::manual::Method::builder()
                .name("get_blocks_at_height")
                .route_name("GetBlocksAtHeight")
                .input_type("crate::grpc2::types::BlocksAtHeightRequest")
                .output_type("Vec<u8>")
                .codec_path("crate::grpc2::RawCodec")
                .build(),
        )
        .method(
            tonic_build::manual::Method::builder()
                .name("get_tokenomics_info")
                .route_name("GetTokenomicsInfo")
                .input_type("crate::grpc2::types::BlockHashInput")
                .output_type("Vec<u8>")
                .codec_path("crate::grpc2::RawCodec")
                .build(),
        )
        .method(
            tonic_build::manual::Method::builder()
                .name("invoke_instance")
                .route_name("InvokeInstance")
                .input_type("crate::grpc2::types::InvokeInstanceRequest")
                .output_type("Vec<u8>")
                .codec_path("crate::grpc2::RawCodec")
                .build(),
        )
        .method(
            tonic_build::manual::Method::builder()
                .name("get_pool_delegators")
                .route_name("GetPoolDelegators")
                .input_type("crate::grpc2::types::GetPoolDelegatorsRequest")
                .output_type("Vec<u8>")
                .codec_path("crate::grpc2::RawCodec")
                .server_streaming()
                .build(),
        )
        .method(
            tonic_build::manual::Method::builder()
                .name("get_pool_delegators_reward_period")
                .route_name("GetPoolDelegatorsRewardPeriod")
                .input_type("crate::grpc2::types::GetPoolDelegatorsRequest")
                .output_type("Vec<u8>")
                .codec_path("crate::grpc2::RawCodec")
                .server_streaming()
                .build(),
        )
        .method(
            tonic_build::manual::Method::builder()
                .name("get_passive_delegators")
                .route_name("GetPassiveDelegators")
                .input_type("crate::grpc2::types::BlockHashInput")
                .output_type("Vec<u8>")
                .codec_path("crate::grpc2::RawCodec")
                .server_streaming()
                .build(),
        )
        .method(
            tonic_build::manual::Method::builder()
                .name("get_passive_delegators_reward_period")
                .route_name("GetPassiveDelegatorsRewardPeriod")
                .input_type("crate::grpc2::types::BlockHashInput")
                .output_type("Vec<u8>")
                .codec_path("crate::grpc2::RawCodec")
                .server_streaming()
                .build(),
        )
        .method(
            tonic_build::manual::Method::builder()
                .name("get_branches")
                .route_name("GetBranches")
                .input_type("crate::grpc2::types::Empty")
                .output_type("Vec<u8>")
                .codec_path("crate::grpc2::RawCodec")
                .build(),
        )
        .method(
            tonic_build::manual::Method::builder()
                .name("get_election_info")
                .route_name("GetElectionInfo")
                .input_type("crate::grpc2::types::BlockHashInput")
                .output_type("Vec<u8>")
                .codec_path("crate::grpc2::RawCodec")
                .build(),
        )
        .method(
            tonic_build::manual::Method::builder()
                .name("get_identity_providers")
                .route_name("GetIdentityProviders")
                .input_type("crate::grpc2::types::BlockHashInput")
                .output_type("Vec<u8>")
                .codec_path("crate::grpc2::RawCodec")
                .server_streaming()
                .build(),
        )
        .method(
            tonic_build::manual::Method::builder()
                .name("get_anonymity_revokers")
                .route_name("GetAnonymityRevokers")
                .input_type("crate::grpc2::types::BlockHashInput")
                .output_type("Vec<u8>")
                .codec_path("crate::grpc2::RawCodec")
                .server_streaming()
                .build(),
        )
        .method(
            tonic_build::manual::Method::builder()
                .name("get_account_non_finalized_transactions")
                .route_name("GetAccountNonFinalizedTransactions")
                .input_type("crate::grpc2::types::AccountAddress")
                .output_type("Vec<u8>")
                .codec_path("crate::grpc2::RawCodec")
                .server_streaming()
                .build(),
        )
        .method(
            tonic_build::manual::Method::builder()
                .name("get_block_transaction_events")
                .route_name("GetBlockTransactionEvents")
                .input_type("crate::grpc2::types::BlockHashInput")
                .output_type("Vec<u8>")
                .codec_path("crate::grpc2::RawCodec")
                .server_streaming()
                .build(),
        )
        .method(
            tonic_build::manual::Method::builder()
                .name("get_block_special_events")
                .route_name("GetBlockSpecialEvents")
                .input_type("crate::grpc2::types::BlockHashInput")
                .output_type("Vec<u8>")
                .codec_path("crate::grpc2::RawCodec")
                .server_streaming()
                .build(),
        )
        .method(
            tonic_build::manual::Method::builder()
                .name("get_block_pending_updates")
                .route_name("GetBlockPendingUpdates")
                .input_type("crate::grpc2::types::BlockHashInput")
                .output_type("Vec<u8>")
                .codec_path("crate::grpc2::RawCodec")
                .server_streaming()
                .build(),
        )
        .method(
            tonic_build::manual::Method::builder()
                .name("get_next_update_sequence_numbers")
                .route_name("GetNextUpdateSequenceNumbers")
                .input_type("crate::grpc2::types::BlockHashInput")
                .output_type("Vec<u8>")
                .codec_path("crate::grpc2::RawCodec")
                .build(),
        )
        .method(
            tonic_build::manual::Method::builder()
                .name("get_block_chain_parameters")
                .route_name("GetBlockChainParameters")
                .input_type("crate::grpc2::types::BlockHashInput")
                .output_type("Vec<u8>")
                .codec_path("crate::grpc2::RawCodec")
                .build(),
        )
        .method(
            tonic_build::manual::Method::builder()
                .name("get_block_finalization_summary")
                .route_name("GetBlockFinalizationSummary")
                .input_type("crate::grpc2::types::BlockHashInput")
                .output_type("Vec<u8>")
                .codec_path("crate::grpc2::RawCodec")
                .build(),
        )
        .method(
            tonic_build::manual::Method::builder()
                .name("shutdown")
                .route_name("Shutdown")
                .input_type("crate::grpc2::types::Empty")
                .output_type("crate::grpc2::types::Empty")
                .codec_path("tonic::codec::ProstCodec")
                .build(),
        )
        .method(
            tonic_build::manual::Method::builder()
                .name("send_block_item")
                .route_name("SendBlockItem")
                .input_type("crate::grpc2::types::SendBlockItemRequest")
                .output_type("crate::grpc2::types::TransactionHash")
                .codec_path("tonic::codec::ProstCodec")
                .build(),
        )
        .method(
            tonic_build::manual::Method::builder()
                .name("get_peers_info")
                .route_name("GetPeersInfo")
                .input_type("crate::grpc2::types::Empty")
                .output_type("crate::grpc2::types::PeersInfo")
                .codec_path("tonic::codec::ProstCodec")
                .build(),
        )
        .method(
            tonic_build::manual::Method::builder()
                .name("peer_connect")
                .route_name("PeerConnect")
                .input_type("crate::grpc2::types::IpSocketAddress")
                .output_type("crate::grpc2::types::Empty")
                .codec_path("tonic::codec::ProstCodec")
                .build(),
        )
        .method(
            tonic_build::manual::Method::builder()
                .name("peer_disconnect")
                .route_name("PeerDisconnect")
                .input_type("crate::grpc2::types::IpSocketAddress")
                .output_type("crate::grpc2::types::Empty")
                .codec_path("tonic::codec::ProstCodec")
                .build(),
        )
        .method(
            tonic_build::manual::Method::builder()
                .name("get_banned_peers")
                .route_name("GetBannedPeers")
                .input_type("crate::grpc2::types::Empty")
                .output_type("crate::grpc2::types::BannedPeers")
                .codec_path("tonic::codec::ProstCodec")
                .build(),
        )
        .method(
            tonic_build::manual::Method::builder()
                .name("ban_peer")
                .route_name("BanPeer")
                .input_type("crate::grpc2::types::PeerToBan")
                .output_type("crate::grpc2::types::Empty")
                .codec_path("tonic::codec::ProstCodec")
                .build(),
        )
        .method(
            tonic_build::manual::Method::builder()
                .name("unban_peer")
                .route_name("UnbanPeer")
                .input_type("crate::grpc2::types::BannedPeer")
                .output_type("crate::grpc2::types::Empty")
                .codec_path("tonic::codec::ProstCodec")
                .build(),
        )
        .method(
            tonic_build::manual::Method::builder()
                .name("dump_start")
                .route_name("DumpStart")
                .input_type("crate::grpc2::types::DumpRequest")
                .output_type("crate::grpc2::types::Empty")
                .codec_path("tonic::codec::ProstCodec")
                .build(),
        )
        .method(
            tonic_build::manual::Method::builder()
                .name("dump_stop")
                .route_name("DumpStop")
                .input_type("crate::grpc2::types::Empty")
                .output_type("crate::grpc2::types::Empty")
                .codec_path("tonic::codec::ProstCodec")
                .build(),
        )
        .method(
            tonic_build::manual::Method::builder()
                .name("get_node_info")
                .route_name("GetNodeInfo")
                .input_type("crate::grpc2::types::Empty")
                .output_type("crate::grpc2::types::NodeInfo")
                .codec_path("tonic::codec::ProstCodec")
                .build(),
        )
        .method(
            tonic_build::manual::Method::builder()
                .name("get_account_transaction_sign_hash")
                .route_name("GetAccountTransactionSignHash")
                .input_type("crate::grpc2::types::PreAccountTransaction")
                .output_type("crate::grpc2::types::AccountTransactionSignHash")
                .codec_path("tonic::codec::ProstCodec")
                .build(),
        )
        .method(
            tonic_build::manual::Method::builder()
                .name("get_block_items")
                .route_name("GetBlockItems")
                .input_type("crate::grpc2::types::BlockHashInput")
                .output_type("Vec<u8>")
                .codec_path("crate::grpc2::RawCodec")
                .server_streaming()
                .build(),
        )
        .method(
            tonic_build::manual::Method::builder()
<<<<<<< HEAD
                .name("get_first_block_epoch")
                .route_name("GetFirstBlockEpoch")
                .input_type("crate::grpc2::types::EpochRequest")
                .output_type("crate::grpc2::types::BlockHash")
                .codec_path("tonic::codec::ProstCodec")
=======
                .name("get_bakers_reward_period")
                .route_name("GetBakersRewardPeriod")
                .input_type("crate::grpc2::types::BlockHashInput")
                .output_type("Vec<u8>")
                .codec_path("crate::grpc2::RawCodec")
                .server_streaming()
>>>>>>> 8f230a90
                .build(),
        )
        .method(
            tonic_build::manual::Method::builder()
<<<<<<< HEAD
                .name("get_winning_bakers_epoch")
                .route_name("GetWinningBakersEpoch")
                .input_type("crate::grpc2::types::EpochRequest")
                .output_type("Vec<u8>")
                .codec_path("crate::grpc2::RawCodec")
                .server_streaming()
=======
                .name("get_block_certificates")
                .route_name("GetBlockCertificates")
                .input_type("crate::grpc2::types::BlockHashInput")
                .output_type("Vec<u8>")
                .codec_path("crate::grpc2::RawCodec")
>>>>>>> 8f230a90
                .build(),
        )
        .build();
    // Due to the slightly hacky nature of the RawCodec (i.e., it does not support
    // deserialization) we cannot build the client. But we also don't need it in the
    // node.
    tonic_build::manual::Builder::new().build_client(false).compile(&[query_service]);

    {
        let health = format!("{}/v2/concordium/health.proto", proto_root_input);
        let descriptor_path =
            std::path::PathBuf::from(env::var("OUT_DIR").unwrap()).join("health_descriptor.bin");
        // build the health service with reflection support
        tonic_build::configure()
            .build_server(true)
            .build_client(false)
            .file_descriptor_set_path(descriptor_path)
            .compile(&[&health], &[proto_root_input])
            .expect("Failed to compile gRPC health definitions!");
    }
    Ok(())
}

// Each os has a diferent extesion for the Dynamic Libraries. This compiles for
// the correct ones.
#[cfg(not(any(target_os = "macos", target_os = "windows")))]
#[cfg(not(feature = "static"))]
const DYLIB_EXTENSION: &str = "so";

#[cfg(target_os = "macos")]
#[cfg(not(feature = "static"))]
const DYLIB_EXTENSION: &str = "dylib";

#[cfg(all(not(feature = "static"), not(windows)))]
/// Link with Haskell runtime libraries.
/// The RTS version defaults to the threaded one, but can be overridded by the
/// HASKELL_RTS_VARIANT environment variable
fn link_ghc_libs() -> std::io::Result<std::path::PathBuf> {
    let rts_variant =
        env::var("HASKELL_RTS_VARIANT").unwrap_or_else(|_| "libHSrts_thr-".to_owned());
    let ghc_lib_dir = env::var("HASKELL_GHC_LIBDIR").unwrap_or_else(|_| {
        command_output(Command::new("stack").args([
            "--stack-yaml",
            "../concordium-consensus/stack.yaml",
            "ghc",
            "--",
            "--print-libdir",
        ]))
    });
    #[cfg(all(not(feature = "static"), target_os = "linux"))]
    let rts_dir = Path::new(&ghc_lib_dir).join("rts");
    #[cfg(all(not(feature = "static"), target_os = "macos"))]
    let rts_dir = Path::new(&ghc_lib_dir).join(GHC_VARIANT);
    println!("cargo:rustc-link-search=native={}", rts_dir.to_string_lossy());
    for item in std::fs::read_dir(&rts_dir)?.filter_map(Result::ok) {
        let path = item.path();
        let file_stem = path.file_stem().unwrap().to_string_lossy();
        if file_stem.starts_with(&rts_variant) {
            if let Some(true) = item.path().extension().map(|ext| ext == DYLIB_EXTENSION) {
                let lib_name = file_stem.strip_prefix("lib").unwrap();
                println!("cargo:rustc-link-lib=dylib={}", lib_name);
            }
        }
    }
    Ok(rts_dir)
}

#[cfg(feature = "static")]
fn link_static_libs() -> std::io::Result<()> {
    let out_dir = env::var("CARGO_MANIFEST_DIR").unwrap();
    #[cfg(not(feature = "profiling"))]
    let path = format!("{}/deps/static-libs/linux/vanilla", out_dir);

    #[cfg(feature = "profiling")]
    let path = format!("{}/deps/static-libs/linux/profiling", out_dir);

    ["concordium", "dependencies", "ghc"].iter().for_each(|subdir| {
        println!("cargo:rustc-link-search=native={}/{}", path, subdir);
        let walker = walkdir::WalkDir::new(Path::new(&format!("{}/{}", path, subdir)))
            .into_iter()
            .filter_map(Result::ok);
        for item in walker {
            match item.file_name().to_str() {
                Some(lib_file) => {
                    if lib_file.starts_with("lib") && lib_file.ends_with(".a") {
                        println!(
                            "cargo:rustc-link-lib=static={}",
                            &lib_file[3..lib_file.len() - 2]
                        );
                    }
                }
                _ => panic!("Unable to link ghc libs"),
            }
        }
    });

    println!("cargo:rustc-link-search=native={}/deps/static-libs/linux/rust", out_dir);
    println!("cargo:rustc-link-lib=static=Rcrypto");
    println!("cargo:rustc-link-lib=static=concordium_smart_contract_engine");

    println!("cargo:rustc-link-lib=dylib=gmp");

    Ok(())
}<|MERGE_RESOLUTION|>--- conflicted
+++ resolved
@@ -628,38 +628,40 @@
         )
         .method(
             tonic_build::manual::Method::builder()
-<<<<<<< HEAD
+                .name("get_bakers_reward_period")
+                .route_name("GetBakersRewardPeriod")
+                .input_type("crate::grpc2::types::BlockHashInput")
+                .output_type("Vec<u8>")
+                .codec_path("crate::grpc2::RawCodec")
+                .server_streaming()
+                .build(),
+        )
+        .method(
+            tonic_build::manual::Method::builder()
+                .name("get_block_certificates")
+                .route_name("GetBlockCertificates")
+                .input_type("crate::grpc2::types::BlockHashInput")
+                .output_type("Vec<u8>")
+                .codec_path("crate::grpc2::RawCodec")
+                .build(),
+        )
+        .method(
+            tonic_build::manual::Method::builder()
                 .name("get_first_block_epoch")
                 .route_name("GetFirstBlockEpoch")
                 .input_type("crate::grpc2::types::EpochRequest")
                 .output_type("crate::grpc2::types::BlockHash")
                 .codec_path("tonic::codec::ProstCodec")
-=======
-                .name("get_bakers_reward_period")
-                .route_name("GetBakersRewardPeriod")
-                .input_type("crate::grpc2::types::BlockHashInput")
-                .output_type("Vec<u8>")
-                .codec_path("crate::grpc2::RawCodec")
-                .server_streaming()
->>>>>>> 8f230a90
-                .build(),
-        )
-        .method(
-            tonic_build::manual::Method::builder()
-<<<<<<< HEAD
+                .build(),
+        )
+        .method(
+            tonic_build::manual::Method::builder()
                 .name("get_winning_bakers_epoch")
                 .route_name("GetWinningBakersEpoch")
                 .input_type("crate::grpc2::types::EpochRequest")
                 .output_type("Vec<u8>")
                 .codec_path("crate::grpc2::RawCodec")
                 .server_streaming()
-=======
-                .name("get_block_certificates")
-                .route_name("GetBlockCertificates")
-                .input_type("crate::grpc2::types::BlockHashInput")
-                .output_type("Vec<u8>")
-                .codec_path("crate::grpc2::RawCodec")
->>>>>>> 8f230a90
                 .build(),
         )
         .build();
