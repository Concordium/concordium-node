--- conflicted
+++ resolved
@@ -628,20 +628,21 @@
         )
         .method(
             tonic_build::manual::Method::builder()
-<<<<<<< HEAD
+                .name("get_bakers_reward_period")
+                .route_name("GetBakersRewardPeriod")
+                .input_type("crate::grpc2::types::BlockHashInput")
+                .output_type("Vec<u8>")
+                .codec_path("crate::grpc2::RawCodec")
+                .server_streaming()
+                .build(),
+        )
+        .method(
+            tonic_build::manual::Method::builder()
                 .name("get_block_certificates")
                 .route_name("GetBlockCertificates")
                 .input_type("crate::grpc2::types::BlockHashInput")
                 .output_type("Vec<u8>")
                 .codec_path("crate::grpc2::RawCodec")
-=======
-                .name("get_bakers_reward_period")
-                .route_name("GetBakersRewardPeriod")
-                .input_type("crate::grpc2::types::BlockHashInput")
-                .output_type("Vec<u8>")
-                .codec_path("crate::grpc2::RawCodec")
-                .server_streaming()
->>>>>>> ffee3d28
                 .build(),
         )
         .build();
