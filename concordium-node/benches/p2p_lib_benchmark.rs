--- conflicted
+++ resolved
@@ -58,19 +58,11 @@
 
 mod network {
     pub mod message {
-<<<<<<< HEAD
         use crate::{localhost_peer, make_direct_message_header};
         use concordium_common::{ContainerView, UCursor};
         use p2p_client::{
             common::{P2PPeerBuilder, PeerType, RemotePeer},
             network::{NetworkMessage, NetworkResponse},
-=======
-        use crate::make_direct_message_header;
-        use concordium_common::{ContainerView, UCursor};
-        use p2p_client::{
-            common::{P2PPeerBuilder, PeerType, RemotePeer},
-            network::NetworkMessage,
->>>>>>> ecc69e54
         };
         use rand::{distributions::Alphanumeric, thread_rng, Rng};
         use std::{
@@ -631,13 +623,7 @@
 criterion_group!(s11n_capnp_benches, common::nop_bench);
 
 criterion_main!(
-<<<<<<< HEAD
-<<<<<<< HEAD
     s11n_get_peers,
-=======
->>>>>>> Added callback for dropping peers if id is banned
-=======
->>>>>>> ecc69e54
     s11n_custom_benches,
     s11n_cbor_benches,
     s11n_json_benches,
