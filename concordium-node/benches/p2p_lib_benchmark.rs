--- conflicted
+++ resolved
@@ -4,15 +4,10 @@
 use concordium_common::UCursor;
 
 use p2p_client::{
-<<<<<<< HEAD
     common::{P2PNodeId, P2PPeer, P2PPeerBuilder, PeerType, UCursor, get_current_stamp,
         serialization::{ Serializable, WriteArchiveAdapter }
     },
     network::{NetworkId, NetworkMessage, NetworkPacket, NetworkPacketBuilder},
-=======
-    common::{P2PNodeId, P2PPeer, P2PPeerBuilder, PeerType},
-    network::{NetworkId, NetworkPacket, NetworkPacketBuilder},
->>>>>>> 1efaabb7
 };
 
 use failure::Fallible;
@@ -60,7 +55,6 @@
                 SocketAddr::new(IpAddr::from_str("127.0.0.1")?, 8888),
                 ))
         .message_id(NetworkPacket::generate_message_id())
-<<<<<<< HEAD
         .network_id(NetworkId::from(111))
         .message(Box::new(payload))
         .build_direct(p2p_node_id)?;
@@ -74,19 +68,6 @@
     let mut out_cursor = archive.into_inner();
     out_cursor.seek(SeekFrom::Start(0))?;
     Ok(out_cursor)
-=======
-        .network_id(NetworkId::from(111u16))
-        .message(UCursor::from(vec![]))
-        .build_direct(P2PNodeId::from_str("100000002dd2b6ed").unwrap())
-        .unwrap();
-
-    let mut h = pkt.serialize();
-
-    // chop the last 10 bytes which are the length of the message
-    h.truncate(h.len() - 10);
-    h.append(&mut format!("{:010}", content_size).into_bytes());
-    h
->>>>>>> 1efaabb7
 }
 
 #[cfg(any(
@@ -102,21 +83,13 @@
 
 mod network {
     pub mod message {
-<<<<<<< HEAD
         use crate::make_direct_message_into_disk;
+        use concordium_common::{ContainerView, UCursor};
         use p2p_client::{
             common::{
                 P2PPeerBuilder, PeerType, RemotePeer,
                 serialization::{ Deserializable, ReadArchiveAdapter}
             },
-            network::NetworkMessage,
-=======
-        use crate::{localhost_peer, make_direct_message_header};
-        use concordium_common::{ContainerView, UCursor};
-        use p2p_client::{
-            common::{P2PPeerBuilder, PeerType, RemotePeer},
-            network::{NetworkMessage, NetworkResponse},
->>>>>>> 1efaabb7
         };
         use std::{
             net::{IpAddr, Ipv4Addr, SocketAddr},
