--- conflicted
+++ resolved
@@ -775,21 +775,6 @@
     fn process_network_packet(&self, inner_pkt: &NetworkPacket) -> bool {
         let check_sent_status_fn =
             |conn: &Connection, status: Fallible<usize>| self.check_sent_status(&conn, status);
-<<<<<<< HEAD
-        let data = inner_pkt.serialize();
-        match inner_pkt.packet_type {
-            NetworkPacketType::DirectMessage(ref receiver) => {
-                let filter = |conn: &Connection| is_conn_peer_id(conn, *receiver);
-                write_or_die!(self.tls_server).send_over_all_connections(
-                    &data,
-                    &filter,
-                    &check_sent_status_fn,
-                ) <= 1
-            }
-            NetworkPacketType::BroadcastedMessage => {
-                let filter = |conn: &Connection| {
-                    is_valid_connection_in_broadcast(conn, &inner_pkt.peer, inner_pkt.network_id)
-=======
 
         let s11n_data = serialize_into_memory(
             &NetworkMessage::NetworkPacket(inner_pkt.clone(), Some(get_current_stamp()), None),
@@ -797,35 +782,33 @@
         );
 
         match s11n_data {
-            Ok(data) => {
-                match inner_pkt.packet_type {
-                    NetworkPacketType::DirectMessage(ref receiver) => {
-                        let filter = |conn: &Connection| is_conn_peer_id(conn, *receiver);
-
-                        write_or_die!(self.tls_server).send_over_all_connections(
-                            &data,
-                            &filter,
-                            &check_sent_status_fn,
-                        );
-                    }
-                    NetworkPacketType::BroadcastedMessage => {
-                        let filter = |conn: &Connection| {
-                            is_valid_connection_in_broadcast(
-                                conn,
-                                &inner_pkt.peer,
-                                inner_pkt.network_id,
-                            )
-                        };
-
-                        write_or_die!(self.tls_server).send_over_all_connections(
-                            &data,
-                            &filter,
-                            &check_sent_status_fn,
-                        );
-                    }
->>>>>>> 60176805
-                };
-            }
+            Ok(data) => match inner_pkt.packet_type {
+                NetworkPacketType::DirectMessage(ref receiver) => {
+                    let filter = |conn: &Connection| is_conn_peer_id(conn, *receiver);
+
+                    write_or_die!(self.tls_server).send_over_all_connections(
+                        &data,
+                        &filter,
+                        &check_sent_status_fn,
+                    ) <= 1
+                }
+                NetworkPacketType::BroadcastedMessage => {
+                    let filter = |conn: &Connection| {
+                        is_valid_connection_in_broadcast(
+                            conn,
+                            &inner_pkt.peer,
+                            inner_pkt.network_id,
+                        )
+                    };
+
+                    write_or_die!(self.tls_server).send_over_all_connections(
+                        &data,
+                        &filter,
+                        &check_sent_status_fn,
+                    );
+                    true
+                }
+            },
             Err(e) => {
                 error!(
                     "Packet message cannot be sent due to a serialization issue: {}",
