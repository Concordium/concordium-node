--- conflicted
+++ resolved
@@ -276,13 +276,8 @@
     /// * `send_status` - It will called after each sent, to notify the result of the operation.
     pub fn send_over_all_connections( &self,
             data: &Vec<u8>,
-<<<<<<< HEAD
-            filter_conn: &Fn( &Connection) -> bool,
-            send_status: &Fn( &Connection, Fallible<usize>))
-=======
             filter_conn: &dyn Fn( &Connection) -> bool,
-            send_status: &dyn Fn( &Connection, Result<usize, std::io::Error>))
->>>>>>> 308b55ab
+            send_status: &dyn Fn( &Connection, Fallible<usize>))
     {
         self.dptr.borrow_mut()
             .send_over_all_connections( data, filter_conn, send_status)
