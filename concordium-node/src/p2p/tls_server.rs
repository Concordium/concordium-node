use super::fails;
use crate::common::functor::Functorable;
use failure::{bail, Fallible};
use mio::{
    net::{TcpListener, TcpStream},
    Event, Poll, Token,
};
use rustls::{ClientConfig, ClientSession, ServerConfig, ServerSession};
use std::{
    collections::HashSet,
    net::SocketAddr,
    rc::Rc,
    sync::{
        atomic::{AtomicUsize, Ordering},
        mpsc::Sender,
        Arc, RwLock,
    },
};
use webpki::DNSNameRef;

use crate::{
    common::{
<<<<<<< HEAD
        functor::afunctor::{AFunctor, AFunctorCW},
        get_current_stamp,
        serialization::Serializable,
=======
        functor::{UnitFunction, UnitFunctor},
>>>>>>> 1533d650
        P2PNodeId, P2PPeer, PeerType, RemotePeer,
    },
    connection::{Connection, ConnectionBuilder, MessageHandler, MessageManager, P2PEvent},
    network::{Buckets, NetworkId, NetworkRequest},
    p2p::{
        banned_nodes::BannedNode, peer_statistics::PeerStatistic,
        tls_server_private::TlsServerPrivate,
    },
    stats_export_service::StatsExportService,
};

pub type PreHandshakeCW = UnitFunction<SocketAddr>;
pub type PreHandshake = UnitFunctor<SocketAddr>;

pub struct TlsServerBuilder {
    server:                  Option<TcpListener>,
    server_tls_config:       Option<Arc<ServerConfig>>,
    client_tls_config:       Option<Arc<ClientConfig>>,
    event_log:               Option<Sender<P2PEvent>>,
    self_peer:               Option<P2PPeer>,
    buckets:                 Option<Arc<RwLock<Buckets>>>,
    stats_export_service:    Option<Arc<RwLock<StatsExportService>>>,
    blind_trusted_broadcast: Option<bool>,
    networks:                Option<HashSet<NetworkId>>,
}

impl Default for TlsServerBuilder {
    fn default() -> Self { TlsServerBuilder::new() }
}

impl TlsServerBuilder {
    pub fn new() -> TlsServerBuilder {
        TlsServerBuilder {
            server:                  None,
            server_tls_config:       None,
            client_tls_config:       None,
            event_log:               None,
            self_peer:               None,
            buckets:                 None,
            stats_export_service:    None,
            blind_trusted_broadcast: None,
            networks:                None,
        }
    }

    pub fn build(self) -> Fallible<TlsServer> {
        if let (
            Some(networks),
            Some(server),
            Some(server_tls_config),
            Some(client_tls_config),
            Some(self_peer),
            Some(buckets),
            Some(blind_trusted_broadcast),
        ) = (
            self.networks,
            self.server,
            self.server_tls_config,
            self.client_tls_config,
            self.self_peer,
            self.buckets,
            self.blind_trusted_broadcast,
        ) {
            let mdptr = Arc::new(RwLock::new(TlsServerPrivate::new(
                networks,
                self.stats_export_service.clone(),
            )));

            let mut mself = TlsServer {
                server,
                next_id: AtomicUsize::new(2),
                server_tls_config,
                client_tls_config,
                event_log: self.event_log,
                self_peer,
                stats_export_service: self.stats_export_service,
                buckets,
                message_handler: Arc::new(RwLock::new(MessageHandler::new())),
                dptr: mdptr,
                blind_trusted_broadcast,
                prehandshake_validations: PreHandshake::new("TlsServer::Accept"),
            };

            mself.add_default_prehandshake_validations();
            mself.setup_default_message_handler();
            Ok(mself)
        } else {
            bail!(fails::MissingFieldsOnTlsServerBuilder)
        }
    }

    pub fn set_server(mut self, s: TcpListener) -> TlsServerBuilder {
        self.server = Some(s);
        self
    }

    pub fn set_server_tls_config(mut self, c: Arc<ServerConfig>) -> TlsServerBuilder {
        self.server_tls_config = Some(c);
        self
    }

    pub fn set_client_tls_config(mut self, c: Arc<ClientConfig>) -> TlsServerBuilder {
        self.client_tls_config = Some(c);
        self
    }

    pub fn set_self_peer(mut self, sp: P2PPeer) -> TlsServerBuilder {
        self.self_peer = Some(sp);
        self
    }

    pub fn set_event_log(mut self, el: Option<Sender<P2PEvent>>) -> TlsServerBuilder {
        self.event_log = el;
        self
    }

    pub fn set_buckets(mut self, b: Arc<RwLock<Buckets>>) -> TlsServerBuilder {
        self.buckets = Some(b);
        self
    }

    pub fn set_stats_export_service(
        mut self,
        ses: Option<Arc<RwLock<StatsExportService>>>,
    ) -> TlsServerBuilder {
        self.stats_export_service = ses;
        self
    }

    pub fn set_blind_trusted_broadcast(mut self, btb: bool) -> TlsServerBuilder {
        self.blind_trusted_broadcast = Some(btb);
        self
    }

    pub fn set_networks(mut self, n: HashSet<NetworkId>) -> TlsServerBuilder {
        self.networks = Some(n);
        self
    }
}

pub struct TlsServer {
    server:                   TcpListener,
    next_id:                  AtomicUsize,
    server_tls_config:        Arc<ServerConfig>,
    client_tls_config:        Arc<ClientConfig>,
    event_log:                Option<Sender<P2PEvent>>,
    self_peer:                P2PPeer,
    buckets:                  Arc<RwLock<Buckets>>,
    stats_export_service:     Option<Arc<RwLock<StatsExportService>>>,
    message_handler:          Arc<RwLock<MessageHandler>>,
    dptr:                     Arc<RwLock<TlsServerPrivate>>,
    blind_trusted_broadcast:  bool,
    prehandshake_validations: PreHandshake,
}

impl TlsServer {
    pub fn log_event(&self, event: P2PEvent) {
        if let Some(ref log) = self.event_log {
            if let Err(e) = log.send(event) {
                error!("Couldn't send error {:?}", e)
            }
        }
    }

    pub fn get_self_peer(&self) -> P2PPeer { self.self_peer.clone() }

    #[inline]
    pub fn networks(&self) -> Arc<RwLock<HashSet<NetworkId>>> {
        Arc::clone(&read_or_die!(self.dptr).networks)
    }

    pub fn remove_network(&mut self, network_id: NetworkId) {
        write_or_die!(self.dptr).remove_network(network_id)
    }

    pub fn add_network(&mut self, network_id: NetworkId) {
        write_or_die!(self.dptr).add_network(network_id)
    }

    /// Returns true if `addr` is in the `unreachable_nodes` list.
    pub fn is_unreachable(&self, addr: SocketAddr) -> bool {
        read_or_die!(self.dptr).unreachable_nodes.contains(addr)
    }

    /// Adds the `addr` to the `unreachable_nodes` list.
    pub fn add_unreachable(&mut self, addr: SocketAddr) -> bool {
        write_or_die!(self.dptr).unreachable_nodes.insert(addr)
    }

    pub fn get_peer_stats(&self, nids: &[NetworkId]) -> Vec<PeerStatistic> {
        write_or_die!(self.dptr).get_peer_stats(nids)
    }

    pub fn ban_node(&mut self, peer: BannedNode) -> bool { write_or_die!(self.dptr).ban_node(peer) }

    pub fn unban_node(&mut self, peer: BannedNode) -> bool {
        write_or_die!(self.dptr).unban_node(peer)
    }

    pub fn get_banlist(&self) -> Vec<BannedNode> { read_or_die!(self.dptr).get_banlist() }

    pub fn accept(&mut self, poll: &mut Poll, self_peer: P2PPeer) -> Fallible<()> {
        let (socket, addr) = self.server.accept()?;
        debug!(
            "Accepting new connection from {:?} to {:?}:{}",
            addr,
            self_peer.ip(),
            self_peer.port()
        );

        if let Err(e) = self.prehandshake_validations.run_callbacks(&addr) {
            bail!(e);
        }

        self.log_event(P2PEvent::ConnectEvent(addr));

        let tls_session = ServerSession::new(&self.server_tls_config);
        let token = Token(self.next_id.fetch_add(1, Ordering::SeqCst));

        let networks = self.networks();

        let mut conn = ConnectionBuilder::new()
            .set_socket(socket)
            .set_token(token)
            .set_server_session(Some(tls_session))
            .set_client_session(None)
            .set_local_peer(self_peer)
            .set_remote_peer(RemotePeer::PreHandshake(PeerType::Node, addr))
            .set_stats_export_service(self.stats_export_service.clone())
            .set_event_log(self.event_log.clone())
            .set_local_end_networks(networks)
            .set_buckets(Arc::clone(&self.buckets))
            .set_blind_trusted_broadcast(self.blind_trusted_broadcast)
            .build()?;

        self.register_message_handlers(&mut conn);

        let register_status = conn.register(poll);
        safe_write!(self.dptr)?.add_connection(conn);

        register_status
    }

    pub fn connect(
        &mut self,
        peer_type: PeerType,
        poll: &mut Poll,
        addr: SocketAddr,
        peer_id_opt: Option<P2PNodeId>,
        self_peer: &P2PPeer,
    ) -> Fallible<()> {
        if peer_type == PeerType::Node && self.is_unreachable(addr) {
            error!("Node marked as unreachable, so not allowing the connection");
            bail!(fails::UnreachablePeerError);
        }

        // Avoid duplicate ip+port peers
        if self_peer.addr == addr {
            bail!(fails::DuplicatePeerError);
        }

        // Avoid duplicate Id entries
        if let Some(peer_id) = peer_id_opt {
            if safe_read!(self.dptr)?
                .find_connection_by_id(peer_id)
                .is_some()
            {
                bail!(fails::DuplicatePeerError);
            }
        }

        // Avoid duplicate ip+port connections
        if safe_read!(self.dptr)?
            .find_connection_by_ip_addr(addr)
            .is_some()
        {
            bail!(fails::DuplicatePeerError);
        }

        match TcpStream::connect(&addr) {
            Ok(socket) => {
                if let Some(ref service) = &self.stats_export_service {
                    safe_write!(service)?.conn_received_inc();
                };
                let tls_session = ClientSession::new(
                    &self.client_tls_config,
                    DNSNameRef::try_from_ascii_str(&"node.concordium.com")
                        .unwrap_or_else(|e| panic!("The error is: {:?}", e)),
                );

                let token = Token(self.next_id.fetch_add(1, Ordering::SeqCst));

                let networks = self.networks();
                let mut conn = ConnectionBuilder::new()
                    .set_socket(socket)
                    .set_token(token)
                    .set_server_session(None)
                    .set_client_session(Some(tls_session))
                    .set_local_peer(self_peer.clone())
                    .set_remote_peer(RemotePeer::PreHandshake(peer_type, addr))
                    .set_stats_export_service(self.stats_export_service.clone())
                    .set_event_log(self.event_log.clone())
                    .set_local_end_networks(Arc::clone(&networks))
                    .set_buckets(Arc::clone(&self.buckets))
                    .set_blind_trusted_broadcast(self.blind_trusted_broadcast)
                    .build()?;

                self.register_message_handlers(&mut conn);
                conn.register(poll)?;

                safe_write!(self.dptr)?.add_connection(conn);
                self.log_event(P2PEvent::ConnectEvent(addr));
                debug!("Requesting handshake from new peer {}", addr,);
                let self_peer = self.get_self_peer();

                if let Some(ref rc_conn) = safe_read!(self.dptr)?.find_connection_by_token(token) {
                    let handshake_request = NetworkMessage::NetworkRequest(
                        NetworkRequest::Handshake(self_peer, safe_read!(networks)?.clone(), vec![]),
                        Some(get_current_stamp()),
                        None,
                    );
                    let handshake_request_data = serialize_into_memory!(handshake_request, 256)?;

                    let mut conn = rc_conn.borrow_mut();
                    conn.serialize_bytes(&handshake_request_data)?;
                    conn.set_measured_handshake_sent();
                }
                Ok(())
            }
            Err(e) => {
                if peer_type == PeerType::Node && !self.add_unreachable(addr) {
                    error!("Can't insert unreachable peer!");
                }
                into_err!(Err(e))
            }
        }
    }

    #[inline]
    pub fn conn_event(&mut self, event: &Event) -> Fallible<()> {
        write_or_die!(self.dptr).conn_event(event)
    }

    pub fn cleanup_connections(&self, poll: &mut Poll) -> Fallible<()> {
        write_or_die!(self.dptr).cleanup_connections(self.peer_type(), poll)
    }

    pub fn liveness_check(&self) -> Fallible<()> { write_or_die!(self.dptr).liveness_check() }

    /// It sends `data` message over all filtered connections.
    ///
    /// # Arguments
    /// * `data` - Raw message.
    /// * `filter_conn` - It will send using all connection, where this function
    ///   returns `true`.
    /// * `send_status` - It will called after each sent, to notify the result
    ///   of the operation.
    pub fn send_over_all_connections(
        &self,
        data: &[u8],
        filter_conn: &dyn Fn(&Connection) -> bool,
        send_status: &dyn Fn(&Connection, Fallible<usize>),
    ) {
        write_or_die!(self.dptr).send_over_all_connections(data, filter_conn, send_status)
    }

    #[inline]
    pub fn peer_type(&self) -> PeerType { self.self_peer.peer_type() }

    #[inline]
    pub fn blind_trusted_broadcast(&self) -> bool { self.blind_trusted_broadcast }

    /// It setups default message handler at TLSServer level.
    fn setup_default_message_handler(&mut self) {
        let cloned_dptr = Arc::clone(&self.dptr);
        let banned_nodes = Rc::clone(&read_or_die!(cloned_dptr).banned_peers);
        let to_disconnect = Rc::clone(&read_or_die!(cloned_dptr).to_disconnect);
        write_or_die!(self.message_handler).add_request_callback(make_atomic_callback!(
            move |req: &NetworkRequest| {
                if let NetworkRequest::Handshake(ref peer, ..) = req {
                    if banned_nodes.borrow().is_id_banned(peer.id()) {
                        to_disconnect.borrow_mut().push_back(peer.id());
                    }
                }
                Ok(())
            }
        ));
    }

    /// It adds all message handler callback to this connection.
    fn register_message_handlers(&self, conn: &mut Connection) {
        let mh = &read_or_die!(self.message_handler);
        Rc::clone(&conn.common_message_handler)
            .borrow_mut()
            .merge(mh);
    }

    fn add_default_prehandshake_validations(&mut self) {
        self.prehandshake_validations
            .add_callback(self.make_check_banned());
    }

    fn make_check_banned(&self) -> PreHandshakeCW {
        let cloned_dptr = Arc::clone(&self.dptr);
        make_atomic_callback!(move |sockaddr: &SocketAddr| {
            if safe_read!(cloned_dptr)?.addr_is_banned(*sockaddr) {
                bail!(fails::BannedNodeRequestedConnectionError);
            }
            Ok(())
        })
    }
}

impl MessageManager for TlsServer {
    fn message_handler(&self) -> Arc<RwLock<MessageHandler>> { Arc::clone(&self.message_handler) }
}<|MERGE_RESOLUTION|>--- conflicted
+++ resolved
@@ -1,5 +1,4 @@
 use super::fails;
-use crate::common::functor::Functorable;
 use failure::{bail, Fallible};
 use mio::{
     net::{TcpListener, TcpStream},
@@ -20,17 +19,13 @@
 
 use crate::{
     common::{
-<<<<<<< HEAD
-        functor::afunctor::{AFunctor, AFunctorCW},
+        functor::{UnitFunction, UnitFunctor, Functorable},
         get_current_stamp,
         serialization::Serializable,
-=======
-        functor::{UnitFunction, UnitFunctor},
->>>>>>> 1533d650
         P2PNodeId, P2PPeer, PeerType, RemotePeer,
     },
     connection::{Connection, ConnectionBuilder, MessageHandler, MessageManager, P2PEvent},
-    network::{Buckets, NetworkId, NetworkRequest},
+    network::{Buckets, NetworkId, NetworkRequest, NetworkMessage},
     p2p::{
         banned_nodes::BannedNode, peer_statistics::PeerStatistic,
         tls_server_private::TlsServerPrivate,
