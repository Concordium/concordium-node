--- conflicted
+++ resolved
@@ -271,13 +271,8 @@
         conf: &Config,
         peer_type: PeerType,
         stats: Arc<StatsExportService>,
-<<<<<<< HEAD
         regenesis_arc: Arc<Regenesis>,
-    ) -> Fallible<(Arc<Self>, Poll)> {
-=======
-        regenesis_arc: Arc<RwLock<Vec<BlockHash>>>,
     ) -> anyhow::Result<(Arc<Self>, Poll)> {
->>>>>>> eae547f4
         let addr = if let Some(ref addy) = conf.common.listen_address {
             let ip_addr = addy.parse::<IpAddr>().context(
                 "Supplied listen address could not be parsed. The address must be a valid IP \
