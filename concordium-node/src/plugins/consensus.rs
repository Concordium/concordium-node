--- conflicted
+++ resolved
@@ -257,73 +257,9 @@
 
     let source = request.source_peer();
     // relay external messages to Consensus
-    let consensus_result = send_msg_to_consensus(node, source, consensus, &request)?;
-
-<<<<<<< HEAD
-    if node.config.no_rebroadcast_consensus_validation {
-        if !drop_message
-            && request.distribution_mode() == DistributionMode::Broadcast
-            && request.variant.is_rebroadcastable()
-        {
-            send_consensus_msg_to_net(
-                node,
-                request.dont_relay_to(),
-                None,
-                (request.payload.clone(), request.variant),
-            );
-        }
-
-        // relay external messages to Consensus
-        let (consensus_result, finalizer) =
-            send_msg_to_consensus(node, source, consensus, &request)?;
-
-        // Execute any finalizer returned from the consensus layer.
-        if let Some(callback) = finalizer {
-            // Execute the block in the finalizer.
-            // There is nothing left to do afterwards.
-            let _ = consensus.execute_block(callback);
-        } // Else there is nothing to do, the block is processed.
-
-        // early blocks should be removed from the deduplication queue
-        if consensus_result == ConsensusFfiResponse::BlockTooEarly {
-            write_or_die!(&node.connection_handler.deduplication_queues.blocks)
-                .invalidate_if_exists(&request.payload);
-        }
-
-        // adjust the peer state(s) based on the feedback from Consensus
-        update_peer_states(node, &request, consensus_result);
-    } else {
-        // relay external messages to Consensus
-        let (consensus_result, finalizer) =
-            send_msg_to_consensus(node, source, consensus, &request)?;
-
-        // adjust the peer state(s) based on the feedback from Consensus
-        update_peer_states(node, &request, consensus_result);
-
-        // rebroadcast incoming broadcasts if applicable
-        if !drop_message
-            && request.distribution_mode() == DistributionMode::Broadcast
-            && request.variant.is_rebroadcastable()
-            && consensus_result.is_rebroadcastable(request.variant)
-        {
-            send_consensus_msg_to_net(
-                node,
-                request.dont_relay_to(),
-                None,
-                (request.payload, request.variant),
-            );
-        }
-
-        // Execute any finalizer returned from the consensus layer.
-        if let Some(callback) = finalizer {
-            // Execute the block in the finalizer.
-            // There is nothing left to do afterwards.
-            let _ = consensus.execute_block(callback);
-        } // Else there is nothing to do, the block is processed.
-=======
+    let (consensus_result, finalizer) = send_msg_to_consensus(node, source, consensus, &request)?;
     // adjust the peer state(s) based on the feedback from Consensus
     update_peer_states(node, &request, consensus_result);
-
     // rebroadcast incoming broadcasts if applicable
     if !drop_message
         && request.distribution_mode() == DistributionMode::Broadcast
@@ -336,8 +272,13 @@
             None,
             (request.payload, request.variant),
         );
->>>>>>> d3b12f49
-    }
+    }
+    // Execute any finalizer returned from the consensus layer.
+    if let Some(callback) = finalizer {
+        // Execute the block in the finalizer.
+        // There is nothing left to do afterwards.
+        let _ = consensus.execute_block(callback);
+    } // Else there is nothing to do, the block is processed.
 
     Ok(())
 }
