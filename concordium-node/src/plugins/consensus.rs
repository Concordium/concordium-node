--- conflicted
+++ resolved
@@ -148,12 +148,8 @@
     } else {
         DistributionMode::Direct
     };
-<<<<<<< HEAD
-    let msg_len = msg.len();
-=======
     // length of the actual payload. The message has a 1-byte tag prepended to it.
     let payload_len = msg[1..].len();
->>>>>>> ee8c408f
 
     let request = ConsensusMessage::new(
         MessageType::Inbound(peer_id, distribution_mode),
@@ -164,17 +160,11 @@
     );
 
     if packet_type == PacketType::Transaction {
-<<<<<<< HEAD
-        let size = &node.config.max_transaction_message_size;
-        if msg_len > *size {
-            bail!("Transaction size exceeds {} bytes.", size)
-=======
         if payload_len > configuration::PROTOCOL_MAX_TRANSACTION_SIZE {
             bail!(
                 "Transaction size exceeds {} bytes.",
                 configuration::PROTOCOL_MAX_TRANSACTION_SIZE
             )
->>>>>>> ee8c408f
         }
         if let Err(e) = CALLBACK_QUEUE.send_in_low_priority_message(request) {
             match e.downcast::<TrySendError<QueueMsg<ConsensusMessage>>>()? {
