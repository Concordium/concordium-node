//! Consensus layer handling.
use anyhow::{bail, ensure};
use crossbeam_channel::TrySendError;

use crate::{
    common::{get_current_stamp, p2p_peer::RemotePeerId},
    configuration::{self, MAX_CATCH_UP_TIME},
    connection::ConnChange,
    consensus_ffi::{
        catch_up::{PeerList, PeerStatus},
        consensus::{
            self, ConsensusContainer, ConsensusRuntimeParameters, Regenesis, CALLBACK_QUEUE,
        },
        ffi,
        helpers::{
            ConsensusFfiResponse,
            PacketType::{self, *},
            QueueMsg,
        },
        messaging::{ConsensusMessage, DistributionMode, MessageType},
    },
    p2p::{
        connectivity::{send_broadcast_message, send_direct_message},
        P2PNode,
    },
    read_or_die, write_or_die,
};
use crypto_common::Deserial;

use std::{
    collections::hash_map::Entry::*,
    convert::TryFrom,
    io::{Cursor, Read},
    path::Path,
    sync::{atomic::Ordering, Arc},
};

/// Initializes the consensus layer with the given setup.
pub fn start_consensus_layer(
    conf: &configuration::BakerConfig,
    genesis_data: Vec<u8>,
    private_data: Option<Vec<u8>>,
    max_logging_level: consensus::ConsensusLogLevel,
    appdata_dir: &Path,
    regenesis_arc: Arc<Regenesis>,
) -> anyhow::Result<ConsensusContainer> {
    info!("Starting up the consensus thread");

    #[cfg(feature = "profiling")]
    ffi::start_haskell(
        &conf.heap_profiling,
        conf.stack_profiling,
        conf.time_profiling,
        conf.backtraces_profiling,
        conf.gc_logging.clone(),
        &conf.profiling_sampling_interval,
        &conf.rts_flags,
    );
    #[cfg(not(feature = "profiling"))]
    ffi::start_haskell(&conf.rts_flags);

    let runtime_parameters = ConsensusRuntimeParameters {
        max_block_size:             u64::from(conf.maximum_block_size),
        block_construction_timeout: u64::from(conf.block_construction_timeout),
        max_time_to_expiry:         conf.max_time_to_expiry,
        insertions_before_purging:  u64::from(conf.transaction_insertions_before_purge),
        transaction_keep_alive:     u64::from(conf.transaction_keep_alive),
        transactions_purging_delay: u64::from(conf.transactions_purging_delay),
        accounts_cache_size:        conf.account_cache_size,
    };

    ConsensusContainer::new(
<<<<<<< HEAD
        runtime_parameters,
=======
        u64::from(conf.maximum_block_size),
        u64::from(conf.block_construction_timeout),
        u64::from(conf.transaction_insertions_before_purge),
        u64::from(conf.transaction_keep_alive),
        u64::from(conf.transactions_purging_delay),
>>>>>>> c466c375
        genesis_data,
        private_data,
        max_logging_level,
        appdata_dir,
        regenesis_arc,
    )
}

/// Stop consensus container
pub fn stop_consensus_layer(container: ConsensusContainer) {
    container.stop();
    crate::consensus_ffi::ffi::stop_haskell();
}

/// Obtains the genesis data and baker's private data.
/// If the baker private data is encrypted this will query for the password.
pub fn get_baker_data(
    app_prefs: &configuration::AppPreferences,
    conf: &configuration::BakerConfig,
) -> anyhow::Result<(Vec<u8>, Option<Vec<u8>>)> {
    let mut genesis_loc = app_prefs.get_data_dir().to_path_buf();
    // if the genesis_data_file is absolute this replaces the entire path
    // otherwise the path is appended to the data directory
    genesis_loc.push(&conf.genesis_data_file);

    let genesis_data = match std::fs::File::open(&genesis_loc) {
        Ok(mut file) => {
            let mut read_data = vec![];
            match file.read_to_end(&mut read_data) {
                Ok(_) => read_data,
                Err(e) => bail!("Cannot not read genesis file ({})!", e),
            }
        }
        Err(e) => bail!("Cannot open the genesis file ({})", e),
    };

    let private_data = if let Some(path) = &conf.baker_credentials_file {
        let read_data = match std::fs::read(&path) {
            Ok(read_data) => read_data,
            Err(e) => bail!("Cannot open the baker credentials file ({})!", e),
        };
        if conf.decrypt_baker_credentials {
            let et = serde_json::from_slice(&read_data)?;
            let pass = rpassword::read_password_from_tty(Some(
                "Enter password to decrypt baker credentials: ",
            ))?;
            match crypto_common::encryption::decrypt(&pass.into(), &et) {
                Ok(d) => Some(d),
                Err(_) => bail!(
                    "Could not decrypt baker credentials. Most likely the password you provided \
                     is incorrect."
                ),
            }
        } else {
            Some(read_data)
        }
    } else {
        None
    };

    Ok((genesis_data, private_data))
}

/// Handles packets coming from other peers.
pub fn handle_pkt_out(
    node: &P2PNode,
    dont_relay_to: Vec<RemotePeerId>,
    peer_id: RemotePeerId, // id of the peer that sent the message.
    msg: Vec<u8>,
    is_broadcast: bool,
) -> anyhow::Result<()> {
    ensure!(!msg.is_empty(), "Packet payload can't be empty");
    let consensus_type = u8::deserial(&mut Cursor::new(&msg[..1]))?;
    let packet_type = PacketType::try_from(consensus_type)?;

    let distribution_mode = if is_broadcast {
        DistributionMode::Broadcast
    } else {
        DistributionMode::Direct
    };
    // length of the actual payload. The message has a 1-byte tag prepended to it.
    let payload_len = msg[1..].len();

    let request = ConsensusMessage::new(
        MessageType::Inbound(peer_id, distribution_mode),
        packet_type,
        Arc::from(msg),
        dont_relay_to,
        None,
    );

    if packet_type == PacketType::Transaction {
        if payload_len > configuration::PROTOCOL_MAX_TRANSACTION_SIZE {
            bail!(
                "Transaction size exceeds {} bytes.",
                configuration::PROTOCOL_MAX_TRANSACTION_SIZE
            )
        }
        if let Err(e) = CALLBACK_QUEUE.send_in_low_priority_message(request) {
            match e.downcast::<TrySendError<QueueMsg<ConsensusMessage>>>()? {
                TrySendError::Full(_) => {
                    node.stats.inbound_low_priority_consensus_drops_inc();
                    node.bad_events.inc_dropped_low_queue(peer_id);
                }
                TrySendError::Disconnected(_) => {
                    panic!("Low priority consensus queue has been shutdown!")
                }
            }
        } else {
            node.stats.inbound_low_priority_consensus_inc();
        }
    } else {
        // high priority message
        if let Err(e) = CALLBACK_QUEUE.send_in_high_priority_message(request) {
            match e.downcast::<TrySendError<QueueMsg<ConsensusMessage>>>()? {
                TrySendError::Full(_) => {
                    node.stats.inbound_high_priority_consensus_drops_inc();
                    node.bad_events.inc_dropped_high_queue(peer_id);
                }
                TrySendError::Disconnected(_) => {
                    panic!("High priority consensus queue has been shutdown!")
                }
            }
        } else {
            node.stats.inbound_high_priority_consensus_inc();
        }
    }

    Ok(())
}

/// Routes a self-made consensus message to the right peers.
pub fn handle_consensus_outbound_msg(
    node: &P2PNode,
    message: ConsensusMessage,
) -> anyhow::Result<()> {
    if let Some(status) = message.omit_status {
        for peer in read_or_die!(node.peers)
            .peer_states
            .iter()
            .filter(|(_, &state)| state != status)
            .map(|(&id, _)| id)
        {
            send_consensus_msg_to_net(
                node,
                Vec::new(),
                Some(peer),
                (message.payload.clone(), message.variant),
            );
        }
    } else {
        send_consensus_msg_to_net(
            node,
            message.dont_relay_to(),
            message.target_peer(),
            (message.payload, message.variant),
        );
    }
    Ok(())
}

/// Processes a consensus message from the network.
pub fn handle_consensus_inbound_msg(
    node: &P2PNode,
    consensus: &ConsensusContainer,
    request: ConsensusMessage,
) -> anyhow::Result<()> {
    // If the drop_rebroadcast_probability parameter is set, do not
    // rebroadcast the packet to the network with the given chance.
    let drop_message = match node.config.drop_rebroadcast_probability {
        Some(probability) => {
            use rand::distributions::{Bernoulli, Distribution};
            if Bernoulli::new(probability)?.sample(&mut rand::thread_rng()) {
                trace!("Will not rebroadcast this packet");
                true
            } else {
                false
            }
        }
        _ => false,
    };

    let source = request.source_peer();

    if node.config.no_rebroadcast_consensus_validation {
        if !drop_message
            && request.distribution_mode() == DistributionMode::Broadcast
            && request.variant.is_rebroadcastable()
        {
            send_consensus_msg_to_net(
                node,
                request.dont_relay_to(),
                None,
                (request.payload.clone(), request.variant),
            );
        }

        // relay external messages to Consensus
        let consensus_result = send_msg_to_consensus(node, source, consensus, &request)?;

        // early blocks should be removed from the deduplication queue
        if consensus_result == ConsensusFfiResponse::BlockTooEarly {
            write_or_die!(&node.connection_handler.deduplication_queues.blocks)
                .invalidate_if_exists(&request.payload);
        }

        // adjust the peer state(s) based on the feedback from Consensus
        update_peer_states(node, &request, consensus_result);
    } else {
        // relay external messages to Consensus
        let consensus_result = send_msg_to_consensus(node, source, consensus, &request)?;

        // adjust the peer state(s) based on the feedback from Consensus
        update_peer_states(node, &request, consensus_result);

        // rebroadcast incoming broadcasts if applicable
        if !drop_message
            && request.distribution_mode() == DistributionMode::Broadcast
            && request.variant.is_rebroadcastable()
            && consensus_result.is_rebroadcastable()
        {
            send_consensus_msg_to_net(
                node,
                request.dont_relay_to(),
                None,
                (request.payload, request.variant),
            );
        }
    }

    Ok(())
}

fn send_msg_to_consensus(
    node: &P2PNode,
    source_id: RemotePeerId,
    consensus: &ConsensusContainer,
    message: &ConsensusMessage,
) -> anyhow::Result<ConsensusFfiResponse> {
    let payload = &message.payload[1..]; // non-empty, already checked

    let consensus_response = match message.variant {
        Transaction => consensus.send_transaction(payload),
        _ => {
            let genesis_index = u32::deserial(&mut Cursor::new(&payload[..4]))?;
            match message.variant {
                Block => consensus.send_block(genesis_index, &payload[4..]),
                FinalizationMessage => consensus.send_finalization(genesis_index, &payload[4..]),
                FinalizationRecord => {
                    consensus.send_finalization_record(genesis_index, &payload[4..])
                }
                CatchUpStatus => consensus.receive_catch_up_status(
                    genesis_index,
                    &payload[4..],
                    source_id,
                    node.config.catch_up_batch_limit,
                ),
                Transaction => unreachable!("Transaction message variant already handled."),
            }
        }
    };

    if consensus_response.is_acceptable() {
        debug!("Processed a {} from {}", message.variant, source_id);
    } else {
        let num_bad_events = node.bad_events.inc_invalid_messages(source_id);
        // we do log some invalid messages to both ease debugging and see problems in
        // normal circumstances
        if num_bad_events < 10 {
            warn!("Couldn't process a {} due to error code {:?}", message, consensus_response);
        }
    }

    Ok(consensus_response)
}

fn send_consensus_msg_to_net(
    node: &P2PNode,
    dont_relay_to: Vec<RemotePeerId>,
    target_id: Option<RemotePeerId>,
    (payload, msg_desc): (Arc<[u8]>, PacketType),
) {
    let sent = if let Some(target_id) = target_id {
        send_direct_message(node, target_id, node.config.default_network, payload)
    } else {
        send_broadcast_message(
            node,
            dont_relay_to.into_iter().collect(),
            node.config.default_network,
            payload,
        )
    };

    if sent > 0 {
        let target_desc = if let Some(id) = target_id {
            format!("direct message to peer {}", id)
        } else {
            "broadcast".to_string()
        };
        debug!("Sent a {} containing a {}", target_desc, msg_desc);
    }
}

/// Updates the peer list upon changes to the list of peer nodes.
pub fn update_peer_list(node: &P2PNode) {
    trace!("The peers have changed; updating the catch-up peer list");

    let peer_ids = node.get_node_peer_tokens();

    let mut peers = write_or_die!(node.peers);
    // remove global state peers whose connections were dropped
    peers.peer_states.retain(|id, _| peer_ids.contains(id));
    peers.pending_queue.retain(|id| peer_ids.contains(id));
    if let Some(in_progress) = peers.catch_up_peer {
        if !peers.peer_states.contains_key(&in_progress) {
            peers.catch_up_peer = None;
        }
    }

    // include newly added peers
    let new_peers = peer_ids.len() - peers.peer_states.len();
    peers.peer_states.reserve(new_peers);
    peers.pending_queue.reserve(new_peers);
    for id in peer_ids {
        if let Vacant(v) = peers.peer_states.entry(id) {
            v.insert(PeerStatus::Pending);
            peers.pending_queue.push_back(id);
        }
    }
}

/// Try to catch up with a peer, if one is pending.
fn try_catch_up(node: &P2PNode, consensus: &ConsensusContainer, peers: &mut PeerList) {
    if let Some(id) = peers.next_pending() {
        debug!("Attempting to catch up with peer {}", id);
        peers.catch_up_stamp = get_current_stamp();
        let sent = send_direct_message(
            node,
            id,
            node.config.default_network,
            consensus.get_catch_up_status(),
        );
        if sent > 0 {
            info!(
                "Sent a direct message to peer {} containing a {}",
                id,
                PacketType::CatchUpStatus
            );
        } else {
            // If no packets were sent, then this must not be a valid peer,
            // so remove it from the peers.
            debug!("Could not send catch-up message to peer {}", id);
            peers.catch_up_peer = None;
            peers.peer_states.remove(&id);
        }
    }
}

/// Check whether the peers require catching up.
pub fn check_peer_states(node: &P2PNode, consensus: &ConsensusContainer) {
    // If we have a new genesis block, then mark all peers as pending.
    if node
        .config
        .regenesis_arc
        .trigger_catchup
        .compare_exchange(true, false, Ordering::SeqCst, Ordering::Acquire)
        .is_ok()
    {
        debug!("Regenesis occurred; marking all peers as pending.");
        write_or_die!(node.peers).mark_all_pending();
    }

    // If we are catching-up with a peer, check if the peer has timed-out.
    let now = get_current_stamp();
    let (catch_up_peer, catch_up_stamp) = {
        let peers = read_or_die!(node.peers);
        (peers.catch_up_peer, peers.catch_up_stamp)
    };
    if let Some(peer_id) = catch_up_peer {
        if read_or_die!(node.connections()).get(&peer_id.to_token()).is_some() {
            if now > catch_up_stamp + MAX_CATCH_UP_TIME {
                // Try to remove the peer since it timed-out.
                debug!("Peer {} took too long to catch up; dropping", peer_id);
                // This function may not actually remove the peer, so we do not assume
                // that it will be removed.
                node.register_conn_change(ConnChange::RemovalByToken(peer_id.to_token()));
            }
        } else {
            // Connection no longer exists
            debug!("Connection to catch-up-in-progress peer {} no longer exists", peer_id);
            let peers = &mut write_or_die!(node.peers);
            peers.catch_up_peer = None;
            peers.peer_states.remove(&peer_id);
            try_catch_up(node, consensus, peers);
        }
    } else {
        try_catch_up(node, consensus, &mut write_or_die!(node.peers));
    }
}

fn update_peer_states(
    node: &P2PNode,
    request: &ConsensusMessage,
    consensus_result: ConsensusFfiResponse,
) {
    use ConsensusFfiResponse::*;
    use PeerStatus::*;

    let source_peer = request.source_peer();
    let mut peers = write_or_die!(node.peers);
    if request.variant == CatchUpStatus {
        match consensus_result {
            Success => {
                // We are up-to-date with the peer.
                peers.peer_states.insert(source_peer, UpToDate);
                if peers.catch_up_peer == Some(source_peer) {
                    peers.catch_up_peer = None;
                }
            }
            PendingBlock | PendingFinalization => {
                // We are behind the peer.
                match peers.peer_states.insert(source_peer, Pending) {
                    Some(Pending) => {}
                    _ => peers.pending_queue.push_back(source_peer),
                }
                if peers.catch_up_peer == Some(source_peer) {
                    peers.catch_up_peer = None;
                }
            }
            ContinueCatchUp => {
                // This was not a response, and we're behind the peer, so
                // set it to Pending if it's currently UpToDate.
                if let Some(state) = peers.peer_states.get_mut(&source_peer) {
                    if let UpToDate = *state {
                        *state = Pending;
                        peers.pending_queue.push_back(source_peer);
                    }
                }
            }
            ConsensusFfiResponse::InvalidResult => {
                // Remove the peer since it is incompatible with us.
                debug!(
                    "Catching up with peer {} resulted in incompatible globalstates, dropping and \
                     soft-banning",
                    source_peer
                );
                node.register_conn_change(ConnChange::ExpulsionByToken(source_peer.to_token()));
            }
            ConsensusFfiResponse::DeserializationError => {
                debug!(
                    "The peer {} sent a malformed catchup message, dropping and soft-banning",
                    source_peer
                );
                node.register_conn_change(ConnChange::ExpulsionByToken(source_peer.to_token()));
            }
            e => error!("Unexpected return from `receiveCatchUpStatus`: {:?}", e),
        }
    } else if [Block, FinalizationRecord].contains(&request.variant) {
        match request.distribution_mode() {
            DistributionMode::Direct if consensus_result.is_successful() => {
                // Directly sent blocks and finalization records that are
                // successful (i.e. new and not pending) have special
                // handling for the purposes of catch-up.

                // Previously, this marked the UpToDate peers as pending.
                // That should not be necessary if we simply relay the
                // messages to them.

                // relay rebroadcastable direct messages to non-pending peers, except originator
                for non_pending_peer in peers
                    .peer_states
                    .iter()
                    .filter(|(&id, &state)| id != source_peer && state != Pending)
                    .map(|(&id, _)| id)
                {
                    send_consensus_msg_to_net(
                        node,
                        Vec::new(),
                        Some(non_pending_peer),
                        (request.payload.clone(), request.variant),
                    );
                }
            }
            DistributionMode::Broadcast if consensus_result.is_pending() => {
                // We are missing some context for this message, so mark
                // the peer as pending.
                if let Some(state) = peers.peer_states.get_mut(&source_peer) {
                    if let UpToDate = *state {
                        *state = Pending;
                        peers.pending_queue.push_back(source_peer);
                    }
                }
            }
            _ => {}
        }
    }
}<|MERGE_RESOLUTION|>--- conflicted
+++ resolved
@@ -62,7 +62,6 @@
     let runtime_parameters = ConsensusRuntimeParameters {
         max_block_size:             u64::from(conf.maximum_block_size),
         block_construction_timeout: u64::from(conf.block_construction_timeout),
-        max_time_to_expiry:         conf.max_time_to_expiry,
         insertions_before_purging:  u64::from(conf.transaction_insertions_before_purge),
         transaction_keep_alive:     u64::from(conf.transaction_keep_alive),
         transactions_purging_delay: u64::from(conf.transactions_purging_delay),
@@ -70,15 +69,7 @@
     };
 
     ConsensusContainer::new(
-<<<<<<< HEAD
         runtime_parameters,
-=======
-        u64::from(conf.maximum_block_size),
-        u64::from(conf.block_construction_timeout),
-        u64::from(conf.transaction_insertions_before_purge),
-        u64::from(conf.transaction_keep_alive),
-        u64::from(conf.transactions_purging_delay),
->>>>>>> c466c375
         genesis_data,
         private_data,
         max_logging_level,
