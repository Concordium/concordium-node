--- conflicted
+++ resolved
@@ -663,11 +663,9 @@
     #[serde(default)]
     get_block_items: bool,
     #[serde(default)]
-<<<<<<< HEAD
+    get_bakers_reward_period: bool,
+    #[serde(default)]
     get_block_certificates: bool,
-=======
-    get_bakers_reward_period: bool,
->>>>>>> ffee3d28
 }
 
 impl ServiceConfig {
@@ -723,11 +721,8 @@
             send_block_item: true,
             get_account_transaction_sign_hash: true,
             get_block_items: true,
-<<<<<<< HEAD
+            get_bakers_reward_period: true,
             get_block_certificates: true,
-=======
-            get_bakers_reward_period: true,
->>>>>>> ffee3d28
         }
     }
 
