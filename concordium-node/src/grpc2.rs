use crate::stats_export_service::StatsExportService;
use anyhow::Context;
use hyper::server::conn::AddrStream;
use prometheus::core::{Atomic, AtomicU64, GenericGauge};
use prost::bytes::BufMut;
use std::{
    convert::{TryFrom, TryInto},
    marker::PhantomData,
    path::Path,
    sync::Arc,
};
use tokio::sync::{OwnedSemaphorePermit, Semaphore};
use tonic::transport::server::{Connected, TcpIncoming};

/// Types generated from the types.proto file, together
/// with some auxiliary definitions that help passing values through the FFI
/// boundary.
pub mod types {
    // Tell clippy to allow large enum variants in the generated code.
    #![allow(clippy::large_enum_variant)]

    use crate::configuration::PROTOCOL_MAX_TRANSACTION_SIZE;

    use super::Require;
    use concordium_base::{common::Versioned, transactions::PayloadLike};
    use std::convert::{TryFrom, TryInto};

    include!(concat!(env!("OUT_DIR"), "/concordium.v2.rs"));

    /// Convert an account address to a pointer to the content. The length of
    /// the content is checked to be 32 bytes.
    ///
    /// # Safety
    /// The caller **must** ensure that the pointer is not used after the
    /// reference to the supplied `account_identifier` is no longer
    /// retained.
    pub(crate) fn account_address_to_ffi(address: &AccountAddress) -> Option<*const u8> {
        if address.value.len() == 32 {
            Some(address.value.as_ptr())
        } else {
            None
        }
    }

    /// Convert an account identifier to a pair of a tag and a pointer to the
    /// content. The length of the content is determined by the tag, which is
    /// either 0 for the address, 1 for the credential registration ID, and 2
    /// for the account index.
    ///
    /// # Safety
    /// The caller **must** ensure that the pointer is not used after the
    /// reference to the supplied `account_identifier` is no longer
    /// retained.
    pub(crate) fn account_identifier_to_ffi(
        account_identifier: &AccountIdentifierInput,
    ) -> Option<(u8, *const u8)> {
        use account_identifier_input::AccountIdentifierInput::*;
        match account_identifier.account_identifier_input.as_ref()? {
            Address(addr) if addr.value.len() == 32 => Some((0u8, addr.value.as_ptr())),
            CredId(cred_id) if cred_id.value.len() == 48 => Some((1u8, cred_id.value.as_ptr())),
            AccountIndex(ai) => Some((2u8, (&ai.value) as *const u64 as *const u8)),
            _ => None,
        }
    }
    /// An auxiliary type used to bridge the FFI when passing [`BlockHashInput`]
    /// to the Haskell part of the codebase.
    pub(crate) enum BlockHashInputFFI<'a> {
        /// Current best block.
        Best,
        /// Last finalized block.
        LastFinal,
        /// Pointer to 32 bytes for the block hash.
        Given(&'a [u8]),
        /// Absolute block height encoded as 8 bytes big endian.
        Absolute([u8; 8]),
        /// Block height relative to a genesis index, 8 bytes for the relative
        /// height (big endian), 4 bytes for the genesis index (big endian) and
        /// 1 byte where a value of 1 signals to restrict the result within the
        /// same genesis index.
        Relative([u8; 13]),
    }

    impl<'a> BlockHashInputFFI<'a> {
        /// Convert the [`BlockHashInputFFI`] to a pair of a tag and pointer to
        /// the content. The tag is 0 for "Best" block, 1 for
        /// "LastFinal" block, 2 for a specific block given by a hash, 3
        /// for block given by absolute height, and 4 for block given by
        /// relative height.
        pub fn to_ptr(&'a self) -> (u8, &'a [u8]) {
            match self {
                BlockHashInputFFI::Best => (0u8, &[]),
                BlockHashInputFFI::LastFinal => (1u8, &[]),
                BlockHashInputFFI::Given(ptr) => (2u8, *ptr),
                BlockHashInputFFI::Absolute(data) => (3u8, &data[..]),
                BlockHashInputFFI::Relative(data) => (4u8, &data[..]),
            }
        }
    }

    /// Construct a representation of a [`BlockHashInput`] which can be passed
    /// through FFI. Returns `None` if failing due to missing or invalids fields
    /// in the input.
    pub(crate) fn block_hash_input_to_ffi(bhi: &BlockHashInput) -> Option<BlockHashInputFFI> {
        use block_hash_input::BlockHashInput::*;
        match bhi.block_hash_input.as_ref()? {
            Best(_) => Some(BlockHashInputFFI::Best),
            LastFinal(_) => Some(BlockHashInputFFI::LastFinal),
            Given(bh) if bh.value.len() == 32 => Some(BlockHashInputFFI::Given(&bh.value[..])),
            AbsoluteHeight(abh) => Some(BlockHashInputFFI::Absolute(abh.value.to_be_bytes())),
            RelativeHeight(rel) => {
                let mut bytes = [0u8; 13];
                bytes[0..8].copy_from_slice(&rel.height.as_ref()?.value.to_be_bytes());
                bytes[8..12].copy_from_slice(&rel.genesis_index.as_ref()?.value.to_be_bytes());
                bytes[12] = if rel.restrict {
                    1
                } else {
                    0
                };
                Some(BlockHashInputFFI::Relative(bytes))
            }
            _ => None,
        }
    }

    pub(crate) enum EpochRequestFFI<'a> {
        /// Epoch number (8 bytes) and genesis index (4 bytes) of the specified
        /// epoch.
        Specified([u8; 12]),
        /// The epoch is specified as the epoch of a block.
        OfBlock(BlockHashInputFFI<'a>),
    }

    impl<'a> EpochRequestFFI<'a> {
        /// Convert the [`EpochRequestFFI`] to a pair of a tag and pointer to
        /// the content. The tag is 0 for "Best" block, 1 for
        /// "LastFinal" block, 2 for a specific block given by a hash, 3
        /// for block given by absolute height, 4 for block given by
        /// relative height, and 5 for a specified epoch.
        pub fn to_ptr(&'a self) -> (u8, &'a [u8]) {
            match self {
                EpochRequestFFI::Specified(data) => (5u8, &data[..]),
                EpochRequestFFI::OfBlock(bhi) => bhi.to_ptr(),
            }
        }
    }

    /// Construct a representation of an [`EpochRequest`] which can be passed
    /// through FFI. Returns `None` if failing due to missing or invalids fields
    /// in the input.
    pub(crate) fn epoch_request_to_ffi(epoch_req: &EpochRequest) -> Option<EpochRequestFFI> {
        use epoch_request::EpochRequestInput::*;
        match epoch_req.epoch_request_input.as_ref()? {
            RelativeEpoch(epoch) => {
                let mut bytes = [0u8; 12];
                bytes[0..8].copy_from_slice(&epoch.epoch.as_ref()?.value.to_be_bytes());
                bytes[8..12].copy_from_slice(&epoch.genesis_index.as_ref()?.value.to_be_bytes());
                Some(EpochRequestFFI::Specified(bytes))
            }
            BlockHash(bhi) => block_hash_input_to_ffi(bhi).map(EpochRequestFFI::OfBlock),
        }
    }

    /// Convert [ModuleRef] to a pointer to the content. The length of the
    /// content is checked to be 32 bytes.
    ///
    /// # Safety
    /// The caller **must** ensure that the pointer is not used after the
    /// reference to the supplied `module_ref` is no longer retained.
    pub(crate) fn module_reference_to_ffi(module_ref: &ModuleRef) -> Option<*const u8> {
        if module_ref.value.len() == 32 {
            Some(module_ref.value.as_ptr())
        } else {
            None
        }
    }

    /// Convert [`TransactionHash`] to a pointer to the content. The length of
    /// the content is checked to be 32 bytes.
    ///
    /// # Safety
    /// The caller **must** ensure that the pointer is not used after the
    /// reference to the supplied `transaction_hash` is no longer retained.
    pub(crate) fn transaction_hash_to_ffi(transaction_hash: &TransactionHash) -> Option<*const u8> {
        if transaction_hash.value.len() == 32 {
            Some(transaction_hash.value.as_ptr())
        } else {
            None
        }
    }

    pub(crate) fn receive_name_to_ffi(receive_name: &ReceiveName) -> Option<(*const u8, u32)> {
        let string = &receive_name.value;
        let len = string.len();
        if string.is_ascii() && len <= 100 {
            Some((string.as_ptr(), len as u32))
        } else {
            None
        }
    }

    /// Convert [`BakerId`] to a u64.
    pub(crate) fn baker_id_to_ffi(baker_id: &BakerId) -> u64 { baker_id.value }

    /// Convert the [BlocksAtHeightRequest] to a triple of a block height,
    /// genesis_index and a boolean. If the genesis_index is 0, the height
    /// is treated as an absolute block height otherwise it is treated as
    /// relative. Setting the boolean to true will restrict to only return
    /// blocks within the specified genesis_index.
    pub(crate) fn blocks_at_height_request_to_ffi(
        height: &BlocksAtHeightRequest,
    ) -> Option<(u64, u32, u8)> {
        use blocks_at_height_request::BlocksAtHeight::*;
        match height.blocks_at_height.as_ref()? {
            Absolute(h) => {
                let height = h.height.as_ref()?.value;
                Some((height, 0, 0))
            }
            Relative(h) => {
                let height = h.height.as_ref()?.value;
                let genesis_index = h.genesis_index.as_ref()?.value;
                let restrict = if h.restrict {
                    1
                } else {
                    0
                };
                Some((height, genesis_index, restrict))
            }
        }
    }

    impl From<Amount> for concordium_base::common::types::Amount {
        fn from(n: Amount) -> Self { Self::from_micro_ccd(n.value) }
    }

    impl TryFrom<ModuleRef> for concordium_base::contracts_common::ModuleReference {
        type Error = tonic::Status;

        fn try_from(value: ModuleRef) -> Result<Self, Self::Error> {
            match value.value.try_into() {
                Ok(mod_ref) => Ok(Self::new(mod_ref)),
                Err(_) => {
                    Err(tonic::Status::invalid_argument("Unexpected module reference format."))
                }
            }
        }
    }

    impl TryFrom<InitName> for concordium_base::smart_contracts::OwnedContractName {
        type Error = tonic::Status;

        fn try_from(value: InitName) -> Result<Self, Self::Error> {
            Self::new(value.value).map_err(|e| {
                tonic::Status::invalid_argument(format!("Invalid contract init name: {}", e))
            })
        }
    }

    impl TryFrom<ReceiveName> for concordium_base::smart_contracts::OwnedReceiveName {
        type Error = tonic::Status;

        fn try_from(value: ReceiveName) -> Result<Self, Self::Error> {
            Self::new(value.value).map_err(|e| {
                tonic::Status::invalid_argument(format!("Invalid contract receive name: {}", e))
            })
        }
    }

    impl TryFrom<Parameter> for concordium_base::smart_contracts::OwnedParameter {
        type Error = tonic::Status;

        fn try_from(value: Parameter) -> Result<Self, Self::Error> {
            Self::try_from(value.value)
                .map_err(|e| tonic::Status::invalid_argument(format!("Invalid parameter: {}", e)))
        }
    }

    impl From<ContractAddress> for concordium_base::contracts_common::ContractAddress {
        fn from(value: ContractAddress) -> Self { Self::new(value.index, value.subindex) }
    }

    impl TryFrom<Memo> for concordium_base::transactions::Memo {
        type Error = tonic::Status;

        fn try_from(value: Memo) -> Result<Self, Self::Error> {
            value.value.try_into().map_err(|_| {
                tonic::Status::invalid_argument("Memo is invalid because it is too big.")
            })
        }
    }

    impl TryFrom<RegisteredData> for concordium_base::transactions::RegisteredData {
        type Error = tonic::Status;

        fn try_from(value: RegisteredData) -> Result<Self, Self::Error> {
            value.value.try_into().map_err(|e| {
                tonic::Status::invalid_argument(format!("Invalid register data payload: {}", e))
            })
        }
    }

    impl TryFrom<AccountTransactionPayload> for concordium_base::transactions::EncodedPayload {
        type Error = tonic::Status;

        fn try_from(value: AccountTransactionPayload) -> Result<Self, Self::Error> {
            match value.payload.require()? {
                account_transaction_payload::Payload::RawPayload(rp) => {
                    Self::try_from(rp).map_err(|_| {
                        tonic::Status::invalid_argument("Payload size exceeds maximum allowed.")
                    })
                }
                account_transaction_payload::Payload::DeployModule(dm) => {
                    let module = match dm.module.require()? {
                        versioned_module_source::Module::V0(source) => {
                            concordium_base::smart_contracts::WasmModule {
                                version: concordium_base::smart_contracts::WasmVersion::V0,
                                source:  source.value.into(),
                            }
                        }
                        versioned_module_source::Module::V1(source) => {
                            concordium_base::smart_contracts::WasmModule {
                                version: concordium_base::smart_contracts::WasmVersion::V1,
                                source:  source.value.into(),
                            }
                        }
                    };
                    Ok(concordium_base::transactions::Payload::DeployModule {
                        module,
                    }
                    .encode())
                }
                account_transaction_payload::Payload::InitContract(ic) => {
                    let payload = concordium_base::transactions::InitContractPayload {
                        amount:    ic.amount.require()?.into(),
                        mod_ref:   ic.module_ref.require()?.try_into()?,
                        init_name: ic.init_name.require()?.try_into()?,
                        param:     ic.parameter.require()?.try_into()?,
                    };
                    Ok(concordium_base::transactions::Payload::InitContract {
                        payload,
                    }
                    .encode())
                }
                account_transaction_payload::Payload::UpdateContract(uc) => {
                    let payload = concordium_base::transactions::UpdateContractPayload {
                        amount:       uc.amount.require()?.into(),
                        address:      uc.address.require()?.into(),
                        receive_name: uc.receive_name.require()?.try_into()?,
                        message:      uc.parameter.require()?.try_into()?,
                    };
                    Ok(concordium_base::transactions::Payload::Update {
                        payload,
                    }
                    .encode())
                }
                account_transaction_payload::Payload::Transfer(t) => {
                    let payload = concordium_base::transactions::Payload::Transfer {
                        to_address: t.receiver.require()?.try_into()?,
                        amount:     t.amount.require()?.into(),
                    };
                    Ok(payload.encode())
                }
                account_transaction_payload::Payload::TransferWithMemo(t) => {
                    let payload = concordium_base::transactions::Payload::TransferWithMemo {
                        to_address: t.receiver.require()?.try_into()?,
                        amount:     t.amount.require()?.into(),
                        memo:       t.memo.require()?.try_into()?,
                    };
                    Ok(payload.encode())
                }
                account_transaction_payload::Payload::RegisterData(t) => {
                    let payload = concordium_base::transactions::Payload::RegisterData {
                        data: t.try_into()?,
                    };
                    Ok(payload.encode())
                }
            }
        }
    }

    impl TryFrom<AccountAddress> for concordium_base::id::types::AccountAddress {
        type Error = tonic::Status;

        fn try_from(value: AccountAddress) -> Result<Self, Self::Error> {
            match value.value.try_into() {
                Ok(addr) => Ok(Self(addr)),
                Err(_) => {
                    Err(tonic::Status::invalid_argument("Unexpected account address format."))
                }
            }
        }
    }

    impl From<SequenceNumber> for concordium_base::base::Nonce {
        #[inline]
        fn from(n: SequenceNumber) -> Self {
            Self {
                nonce: n.value,
            }
        }
    }

    impl From<UpdateSequenceNumber> for concordium_base::base::UpdateSequenceNumber {
        #[inline]
        fn from(n: UpdateSequenceNumber) -> Self { n.value.into() }
    }

    impl From<Energy> for concordium_base::base::Energy {
        #[inline]
        fn from(value: Energy) -> Self {
            Self {
                energy: value.value,
            }
        }
    }

    impl From<TransactionTime> for concordium_base::common::types::TransactionTime {
        #[inline]
        fn from(value: TransactionTime) -> Self {
            Self {
                seconds: value.value,
            }
        }
    }

    impl TryFrom<PreAccountTransaction>
        for (
            concordium_base::transactions::TransactionHeader,
            concordium_base::transactions::EncodedPayload,
        )
    {
        type Error = tonic::Status;

        fn try_from(value: PreAccountTransaction) -> Result<Self, Self::Error> {
            let header = value.header.require()?;
            let payload = value.payload.require()?;
            let sender = header.sender.require()?.try_into()?;
            let nonce = header.sequence_number.require()?.into();
            let energy_amount = header.energy_amount.require()?.into();
            let expiry = header.expiry.require()?.into();
            let payload: concordium_base::transactions::EncodedPayload = payload.try_into()?;
            let payload_size = payload.size();
            let header = concordium_base::transactions::TransactionHeader {
                sender,
                nonce,
                energy_amount,
                payload_size,
                expiry,
            };
            Ok((header, payload))
        }
    }

    impl TryFrom<Signature> for concordium_base::common::types::Signature {
        type Error = tonic::Status;

        fn try_from(value: Signature) -> Result<Self, Self::Error> {
            if value.value.len() <= usize::from(u16::MAX) {
                Ok(Self {
                    sig: value.value,
                })
            } else {
                Err(tonic::Status::invalid_argument("Signature is too large."))
            }
        }
    }

    impl TryFrom<AccountTransactionSignature> for concordium_base::common::types::TransactionSignature {
        type Error = tonic::Status;

        fn try_from(value: AccountTransactionSignature) -> Result<Self, Self::Error> {
            let signatures = value
                .signatures
                .into_iter()
                .map(|(ci, m)| {
                    let ci = u8::try_from(ci).map_err(|_| {
                        tonic::Status::invalid_argument("Invalid credential index.")
                    })?;
                    let cred_sigs = m
                        .signatures
                        .into_iter()
                        .map(|(ki, sig)| {
                            let ki = u8::try_from(ki).map_err(|_| {
                                tonic::Status::invalid_argument("Invalid key index.")
                            })?;
                            let sig = sig.try_into()?;
                            Ok::<_, tonic::Status>((ki.into(), sig))
                        })
                        .collect::<Result<_, _>>()?;
                    Ok::<_, tonic::Status>((ci.into(), cred_sigs))
                })
                .collect::<Result<_, _>>()?;
            Ok(Self {
                signatures,
            })
        }
    }

    impl TryFrom<SignatureMap> for concordium_base::updates::UpdateInstructionSignature {
        type Error = tonic::Status;

        fn try_from(value: SignatureMap) -> Result<Self, Self::Error> {
            let signatures = value
                .signatures
                .into_iter()
                .map(|(k, sig)| {
                    let k = u16::try_from(k).map_err(|_| {
                        tonic::Status::invalid_argument("Update key index too large.")
                    })?;
                    let sig = sig.try_into()?;
                    Ok::<_, tonic::Status>((k.into(), sig))
                })
                .collect::<Result<_, _>>()?;
            Ok(Self {
                signatures,
            })
        }
    }

    impl SendBlockItemRequest {
        /// Return the Versioned block item serialized in the V0 format.
        pub(crate) fn get_v0_format(self) -> Result<Vec<u8>, tonic::Status> {
            match self.block_item.require()? {
                send_block_item_request::BlockItem::AccountTransaction(at) => {
                    let pat = PreAccountTransaction {
                        header:  at.header,
                        payload: at.payload,
                    };
                    let (header, payload) = pat.try_into()?;
                    let signature = at.signature.require()?.try_into()?;
                    let at = concordium_base::transactions::AccountTransaction {
                        signature,
                        header,
                        payload,
                    };
                    Ok(concordium_base::common::to_bytes(&Versioned::new(
                        0.into(),
                        concordium_base::transactions::BlockItem::AccountTransaction(at),
                    )))
                }
                send_block_item_request::BlockItem::CredentialDeployment(cd) => {
                    // this variant is a bit hacky since we don't want to deserialize the credential
                    // at this point that is expensive and wasteful. So we
                    // directly construct the serialization of the V0
                    // block item.
                    let message_expiry: concordium_base::common::types::TransactionTime =
                        cd.message_expiry.require()?.into();
                    let ac = cd.payload.require()?;
                    // first serialize the version prefix, the tag of credential deployment, and the
                    // expiry
                    let mut data = concordium_base::common::to_bytes(&Versioned::new(
                        0.into(),
                        (1u8, message_expiry), /* 1 is the tag of the credential deployment
                                                * variant. */
                    ));
                    // then append the actual credential. This works because the actual credential
                    // is the last item to be serialized.
                    match ac {
                        credential_deployment::Payload::RawPayload(rp) => {
                            data.extend_from_slice(&rp);
                            Ok(data)
                        }
                    }
                }
                send_block_item_request::BlockItem::UpdateInstruction(ui) => {
                    use concordium_base::common::Serial;
                    let header = ui.header.require()?;
                    let update_instruction_payload::Payload::RawPayload(payload) =
                        ui.payload.require()?.payload.require()?;
                    if payload.len() > PROTOCOL_MAX_TRANSACTION_SIZE {
                        return Err(tonic::Status::invalid_argument("Update payload too large."));
                    }
                    let header = concordium_base::updates::UpdateHeader {
                        seq_number:     header.sequence_number.require()?.into(),
                        effective_time: header.effective_time.require()?.into(),
                        timeout:        header.timeout.require()?.into(),
                        payload_size:   (payload.len() as u32).into(), /* as is safe since we
                                                                        * checked size above. */
                    };
                    let signatures: concordium_base::updates::UpdateInstructionSignature =
                        ui.signatures.require()?.try_into()?;

                    let mut data = concordium_base::common::to_bytes(
                        &Versioned::new(0.into(), (2u8, header)), /* 2 is the tag of the
                                                                   * credential deployment
                                                                   * variant. */
                    );
                    data.extend_from_slice(&payload);
                    signatures.serial(&mut data);
                    Ok(data)
                }
            }
        }
    }
}

/// The service generated from the configuration in the `build.rs` file.
pub mod service {
    include!(concat!(env!("OUT_DIR"), "/concordium.v2.Queries.rs"));
}

/// Service configuration, listing which endpoints are enabled.
/// If the endpoint is not listed in the configuration file it will be disabled.
/// This is what the `#[serde(default)]` annotations achieve.
#[derive(Debug, serde::Deserialize)]
struct ServiceConfig {
    #[serde(default)]
    get_finalized_blocks: bool,
    #[serde(default)]
    get_blocks: bool,
    #[serde(default)]
    get_account_list: bool,
    #[serde(default)]
    get_account_info: bool,
    #[serde(default)]
    get_module_list: bool,
    #[serde(default)]
    get_module_source: bool,
    #[serde(default)]
    get_instance_list: bool,
    #[serde(default)]
    get_instance_info: bool,
    #[serde(default)]
    get_instance_state: bool,
    #[serde(default)]
    instance_state_lookup: bool,
    #[serde(default)]
    get_next_account_sequence_number: bool,
    #[serde(default)]
    get_consensus_info: bool,
    #[serde(default)]
    get_ancestors: bool,
    #[serde(default)]
    get_block_item_status: bool,
    #[serde(default)]
    invoke_instance: bool,
    #[serde(default)]
    get_cryptographic_parameters: bool,
    #[serde(default)]
    get_block_info: bool,
    #[serde(default)]
    get_baker_list: bool,
    #[serde(default)]
    get_pool_info: bool,
    #[serde(default)]
    get_passive_delegation_info: bool,
    #[serde(default)]
    get_blocks_at_height: bool,
    #[serde(default)]
    get_tokenomics_info: bool,
    #[serde(default)]
    get_pool_delegators: bool,
    #[serde(default)]
    get_pool_delegators_reward_period: bool,
    #[serde(default)]
    get_passive_delegators: bool,
    #[serde(default)]
    get_passive_delegators_reward_period: bool,
    #[serde(default)]
    get_branches: bool,
    #[serde(default)]
    get_election_info: bool,
    #[serde(default)]
    get_identity_providers: bool,
    #[serde(default)]
    get_anonymity_revokers: bool,
    #[serde(default)]
    get_account_non_finalized_transactions: bool,
    #[serde(default)]
    get_block_transaction_events: bool,
    #[serde(default)]
    get_block_special_events: bool,
    #[serde(default)]
    get_block_pending_updates: bool,
    #[serde(default)]
    get_next_update_sequence_numbers: bool,
    #[serde(default)]
    get_block_chain_parameters: bool,
    #[serde(default)]
    get_block_finalization_summary: bool,
    #[serde(default)]
    shutdown: bool,
    #[serde(default)]
    peer_connect: bool,
    #[serde(default)]
    peer_disconnect: bool,
    #[serde(default)]
    get_banned_peers: bool,
    #[serde(default)]
    ban_peer: bool,
    #[serde(default)]
    unban_peer: bool,
    #[serde(default)]
    dump_start: bool,
    #[serde(default)]
    dump_stop: bool,
    #[serde(default)]
    get_peers_info: bool,
    #[serde(default)]
    get_node_info: bool,
    #[serde(default)]
    send_block_item: bool,
    #[serde(default)]
    get_account_transaction_sign_hash: bool,
    #[serde(default)]
    get_block_items: bool,
    #[serde(default)]
    get_bakers_reward_period: bool,
    #[serde(default)]
    get_block_certificates: bool,
    #[serde(default)]
    get_baker_earliest_win_time: bool,
    #[serde(default)]
    get_first_block_epoch: bool,
    #[serde(default)]
    get_winning_bakers_epoch: bool,
    #[serde(default)]
    dry_run: bool,
}

impl ServiceConfig {
    pub const fn new_all_enabled() -> Self {
        Self {
            get_finalized_blocks: true,
            get_blocks: true,
            get_account_list: true,
            get_account_info: true,
            get_module_list: true,
            get_module_source: true,
            get_instance_list: true,
            get_instance_info: true,
            get_instance_state: true,
            instance_state_lookup: true,
            get_next_account_sequence_number: true,
            get_consensus_info: true,
            get_ancestors: true,
            get_block_item_status: true,
            invoke_instance: true,
            get_cryptographic_parameters: true,
            get_block_info: true,
            get_baker_list: true,
            get_pool_info: true,
            get_passive_delegation_info: true,
            get_blocks_at_height: true,
            get_tokenomics_info: true,
            get_pool_delegators: true,
            get_pool_delegators_reward_period: true,
            get_passive_delegators: true,
            get_passive_delegators_reward_period: true,
            get_branches: true,
            get_election_info: true,
            get_identity_providers: true,
            get_anonymity_revokers: true,
            get_account_non_finalized_transactions: true,
            get_block_transaction_events: true,
            get_block_special_events: true,
            get_block_pending_updates: true,
            get_next_update_sequence_numbers: true,
            get_block_chain_parameters: true,
            get_block_finalization_summary: true,
            shutdown: true,
            peer_connect: true,
            peer_disconnect: true,
            get_banned_peers: true,
            ban_peer: true,
            unban_peer: true,
            dump_start: true,
            dump_stop: true,
            get_peers_info: true,
            get_node_info: true,
            send_block_item: true,
            get_account_transaction_sign_hash: true,
            get_block_items: true,
            get_bakers_reward_period: true,
            get_block_certificates: true,
            get_baker_earliest_win_time: true,
            get_first_block_epoch: true,
            get_winning_bakers_epoch: true,
            dry_run: true,
        }
    }

    pub fn from_file(source: &Path) -> anyhow::Result<ServiceConfig> {
        let config: ServiceConfig = toml::from_slice(
            &std::fs::read(source).context("Unable to read the endpoints configuration file.")?,
        )
        .context("Unable to parse the endpoints configuration file.")?;
        Ok(config)
    }
}

/// The "codec" used by [tonic] to encode proto messages.
/// Normally [tonic] works with [prost] to encode messages. However that
/// requires that we have all the data modelled in Rust. Our case is that the
/// data that is encoded most of the time lives on the consensus/Haskell side of
/// the FFI boundary. Thus it is natural to encode it there and only pass the
/// byte array through FFI.. This presents a challenge since the grpc server is
/// ultimately in Rust for various reasons. We solve the issue by using
/// [tonic]'s support for custom [codecs](https://docs.rs/tonic/latest/tonic/codec/index.html).
///
/// In particular we define this "RawCodec" which knows how to encode messages
/// that are already encoded, i.e., messages that are `AsRef<[u8]>`.
///
/// **NB: This codec does not know how to decode anything, and any attempt to do
/// so will lead to an RPC error.**
pub struct RawCodec<E, D>(PhantomData<E>, PhantomData<D>);
impl<E, D> Default for RawCodec<E, D> {
    fn default() -> Self { Self(Default::default(), Default::default()) }
}

impl<E: AsRef<[u8]> + Send + Sync + 'static, D: prost::Message + Default + 'static>
    tonic::codec::Codec for RawCodec<E, D>
{
    type Decode = D;
    type Decoder = RawDecoder<D>;
    type Encode = E;
    type Encoder = RawEncoder<E>;

    fn encoder(&mut self) -> Self::Encoder { RawEncoder::default() }

    fn decoder(&mut self) -> Self::Decoder { RawDecoder::default() }
}

pub struct RawEncoder<E>(PhantomData<E>);

impl<E> Default for RawEncoder<E> {
    fn default() -> Self { Self(Default::default()) }
}

impl<E: AsRef<[u8]>> tonic::codec::Encoder for RawEncoder<E> {
    type Error = tonic::Status;
    type Item = E;

    fn encode(
        &mut self,
        item: Self::Item,
        dst: &mut tonic::codec::EncodeBuf<'_>,
    ) -> Result<(), Self::Error> {
        dst.reserve(item.as_ref().len());
        dst.put_slice(item.as_ref());
        Ok(())
    }
}

pub struct RawDecoder<D>(PhantomData<D>);

impl<D> Default for RawDecoder<D> {
    fn default() -> Self { RawDecoder(Default::default()) }
}

impl<D: prost::Message + Default> tonic::codec::Decoder for RawDecoder<D> {
    type Error = tonic::Status;
    type Item = D;

    fn decode(
        &mut self,
        src: &mut tonic::codec::DecodeBuf<'_>,
    ) -> Result<Option<Self::Item>, Self::Error> {
        D::decode(src).map(Option::Some).map_err(|e| tonic::Status::internal(e.to_string()))
    }
}

/// The implementation of the GRPC2 server.
pub mod server {
    use crate::{
        configuration::GRPC2Config,
        consensus_ffi::{
            consensus::{ConsensusContainer, ConsensusType, CALLBACK_QUEUE},
            ffi::NotificationHandlers,
            helpers::{
                ConsensusFfiResponse, ConsensusIsInBakingCommitteeResponse, ContractStateResponse,
                PacketType,
            },
            messaging::{ConsensusMessage, MessageType},
        },
        health,
        p2p::P2PNode,
    };
    use anyhow::Context;
    use byteorder::WriteBytesExt;
    use futures::{FutureExt, StreamExt};
    use std::{
        io::Write,
        net::SocketAddr,
        sync::{Arc, Mutex},
    };
<<<<<<< HEAD
    use tokio::{
        time,
        time::{Duration, Instant},
    };
    use tonic::{async_trait, transport::ServerTlsConfig};
=======
    use tokio_util::sync::PollSemaphore;
    use tonic::{
        async_trait,
        transport::{server::TcpIncoming, ServerTlsConfig},
    };
>>>>>>> 91a7f8a8

    use super::*;

    /// An updatable list of listeners for events generated by the node.
    /// These are specifically for events that are generated naturally during
    /// consensus operations. Currently that is "block arrived" and "block
    /// finalized".
    type Clients = Arc<Mutex<Vec<tokio::sync::mpsc::Sender<Result<Arc<[u8]>, tonic::Status>>>>>;

    /// The type that implements the service that responds to queries.
    struct RpcServerImpl {
        /// Configuration of enabled endpoints.
        service_config: ServiceConfig,
        /// Maximum amount of energy allowed for the `InvokeInstance` endpoint.
        invoke_max_energy: u64,
        /// Reference to the node to support network and node status related
        /// queries.
        node: Arc<P2PNode>,
        /// Reference to consensus to support consensus queries.
        consensus: ConsensusContainer,
        /// The list of active clients listening for new block arrivals.
        blocks_channels: Clients,
        /// The list of active clients listening for new finalized blocks.
        finalized_blocks_channels: Clients,
        /// The maximum energy allowed to be used in a dry run invocation.
        dry_run_max_energy: u64,
        /// The timeout in milliseconds for a dry run invocation to complete.
        dry_run_timeout_millis: u64,
        /// Semaphore limiting the concurrent dry run sessions allowed.
        dry_run_semaphore: Option<Arc<tokio::sync::Semaphore>>,
    }

    /// An administrative structure that collects objects needed to manage the
    /// the GRPC2 server.
    pub struct GRPC2Server {
        /// A handle to the actual server task. This is used to shut down the
        /// server upon node shutdown if it does not want to shut down
        /// itself.
        task:                   tokio::task::JoinHandle<Result<(), tonic::transport::Error>>,
        /// A one-shot channel used to send an interrupt to the server, asking
        /// it to stop.
        shutdown_sender:        tokio::sync::oneshot::Sender<()>,
        /// The handles to background tasks that relay messages from the queue
        /// which is written to by consensus, to the receivers for any
        /// existing clients. There is a task for relaying blocks, and one for
        /// relaying finalized blocks.
        blocks_relay:           tokio::task::JoinHandle<()>,
        finalized_blocks_relay: tokio::task::JoinHandle<()>,
    }

    impl GRPC2Server {
        /// Creates a new RPC server if the configuration demands it.
        /// Otherwise returns `Ok(None)`. If the server needs to, but cannot be
        /// created an error is returned.
        pub fn new(
            node: &Arc<P2PNode>,
            consensus: &ConsensusContainer,
            config: &GRPC2Config,
            notification_handlers: NotificationHandlers,
            error_sender: tokio::sync::broadcast::Sender<()>,
        ) -> anyhow::Result<Option<Self>> {
            if let Some(listen_addr) = config.listen_addr {
                // the error in the following line should never happen since the command-line
                // parser should already make sure that when the address is defined, so is the
                // port.
                let listen_port = config.listen_port.context("Missing GRPC port")?;

                log::info!("Starting GRPC V2 server listening on {listen_addr}:{listen_port}");

                let service_config = if let Some(ref source) = config.endpoint_config {
                    ServiceConfig::from_file(source)?
                } else {
                    ServiceConfig::new_all_enabled()
                };
                debug!("GRPC endpoints enabled: {:#?}", service_config);

                let identity = match (&config.x509_cert, &config.cert_private_key) {
                    (None, None) => None,
                    (None, Some(_)) => {
                        anyhow::bail!("Private key supplied, but not the certificate.")
                    }
                    (Some(_), None) => {
                        anyhow::bail!("Certificate supplied, but not the private key.")
                    }
                    (Some(cert_path), Some(key_path)) => {
                        let cert =
                            std::fs::read(cert_path).context("Unable to read certificate.")?;
                        let key = std::fs::read(key_path).context("Unable to read key.")?;
                        let identity = tonic::transport::Identity::from_pem(cert, key);
                        Some(identity)
                    }
                };
                let server = RpcServerImpl {
                    service_config,
                    invoke_max_energy: config.invoke_max_energy,
                    node: Arc::clone(node),
                    consensus: consensus.clone(),
                    blocks_channels: Arc::new(Mutex::new(Vec::new())),
                    finalized_blocks_channels: Arc::new(Mutex::new(Vec::new())),
                    dry_run_max_energy: config.dry_run_max_energy,
                    dry_run_timeout_millis: config.dry_run_timeout,
                    dry_run_semaphore: config
                        .dry_run_concurrency
                        .map(|n| Arc::new(tokio::sync::Semaphore::new(n))),
                };

                let NotificationHandlers {
                    mut blocks,
                    mut finalized_blocks,
                } = notification_handlers;

                let blocks_channel = server.blocks_channels.clone();
                let blocks_relay = tokio::spawn(async move {
                    while let Some(v) = blocks.next().await {
                        match blocks_channel.lock() {
                            Ok(mut senders) => senders.retain(|sender| {
                                if let Err(e) = sender.try_send(Ok(v.clone())) {
                                    match e {
                                        tokio::sync::mpsc::error::TrySendError::Full(_) => {
                                            // if the client is too slow they will just not get all
                                            // the blocks. If they miss some they can query.
                                            // Retaining old blocks would complicate the server and
                                            // go beyond the simple semantics that the current API
                                            // has.
                                            // We still retain the client for the next block though.
                                            true
                                        }
                                        tokio::sync::mpsc::error::TrySendError::Closed(_) => false,
                                    }
                                } else {
                                    true
                                }
                            }),
                            Err(e) => {
                                error!("Could not acquire lock to the list of receivers: {}.", e)
                            }
                        }
                    }
                });

                let finalized_blocks_channel = server.finalized_blocks_channels.clone();
                let finalized_blocks_relay = tokio::spawn(async move {
                    while let Some(v) = finalized_blocks.next().await {
                        match finalized_blocks_channel.lock() {
                            Ok(mut senders) => senders.retain(|sender| {
                                if let Err(e) = sender.try_send(Ok(v.clone())) {
                                    match e {
                                        tokio::sync::mpsc::error::TrySendError::Full(_) => {
                                            // if the client is too slow they will just not get all
                                            // the blocks. If they miss some they can query.
                                            // Retaining old blocks would complicate the server and
                                            // go beyond
                                            // the simple semantics that the current API has.
                                            // We still retain the client for the next block though.
                                            true
                                        }
                                        tokio::sync::mpsc::error::TrySendError::Closed(_) => false,
                                    }
                                } else {
                                    true
                                }
                            }),
                            Err(e) => {
                                error!("Could not acquire lock to the list of receivers: {}.", e)
                            }
                        }
                    }
                });
                let service = service::queries_server::QueriesServer::new(server);
                let log_layer = tower_http::trace::TraceLayer::new_for_grpc();
                let stats_layer = StatsLayer {
                    stats: node.stats.clone(),
                };
                let in_flight_request_layer = tower_http::metrics::InFlightRequestsLayer::new(
                    node.stats.grpc_in_flight_requests_counter.clone(),
                );
                // Construct a server.
                // We apply a number of layers to limit the service. Note that layers apply "top
                // down", so for example the timeout layer applies on a request
                // before, e.g., the log layer.
                let mut builder = tonic::transport::Server::builder()
                    .concurrency_limit_per_connection(config.max_concurrent_requests_per_connection)
                    .max_concurrent_streams(config.max_concurrent_streams)
                    .timeout(std::time::Duration::from_secs(config.request_timeout))
                    .http2_keepalive_interval(
                        config.keepalive_interval.map(std::time::Duration::from_secs),
                    )
                    .http2_keepalive_timeout(Some(std::time::Duration::from_secs(
                        config.keepalive_timeout,
                    )))
                    .layer(log_layer)
                    .layer(tower::limit::ConcurrencyLimitLayer::new(config.max_concurrent_requests))
                    // Note: the in-flight request layer applies after the limit layer. This is what we want so that the
                    // metric reflects the actual number of in-flight requests.
                    .layer(in_flight_request_layer)
                    .layer(stats_layer);
                if let Some(identity) = identity {
                    builder = builder
                        .tls_config(ServerTlsConfig::new().identity(identity))
                        .context("Unable to configure TLS.")?;
                } else {
                    // if TLS is not enabled and we want grpc-web we need to explicitly
                    // enable http1 support.
                    // If TLS is enabled this is not necessary because TLS supports protocol
                    // negotiation.
                    if config.enable_grpc_web {
                        builder = builder.accept_http1(true);
                    }
                }

                let (shutdown_sender, shutdown_receiver) = tokio::sync::oneshot::channel::<()>();

                let router = if config.enable_grpc_web {
                    builder.add_service(tonic_web::enable(service))
                } else {
                    builder.add_service(service)
                };

                let router = {
                    // add the health service with reflection.
                    // The naming of the reflection service here (queries_descriptor) must match
                    // the naming chosen in the build.rs file.
                    let reflection_service = tonic_reflection::server::Builder::configure()
                        .register_encoded_file_descriptor_set(health::HEALTH_DESCRIPTOR)
                        .build()
                        .context("Unable to start the GRPC2 reflection service.")?;

                    let health_service = health::HealthServiceImpl {
                        consensus: consensus.clone(),
                        node: node.clone(),
                        health_max_finalization_delay: config.health_max_finalized_delay,
                        health_min_peers: config.health_min_peers,
                    };
                    if config.enable_grpc_web {
                        router
                            .add_service(tonic_web::enable(
                                health::health_server::HealthServer::new(health_service),
                            ))
                            .add_service(tonic_web::enable(reflection_service))
                    } else {
                        router
                            .add_service(health::health_server::HealthServer::new(health_service))
                            .add_service(reflection_service)
                    }
                };

                let stream = TcpIncoming::new(
                    std::net::SocketAddr::new(listen_addr, listen_port),
                    true,
                    config.tcp_keepalive.map(std::time::Duration::from_secs),
                )
                .map_err(|e| anyhow::anyhow!("Error creating listener: {e}"))?;
                let incoming = ConnStreamWithTicket {
                    stream,
                    grpc_connected_clients: node.stats.grpc_connected_clients.clone(),
                    semaphore: PollSemaphore::new(Arc::new(Semaphore::new(config.max_connections))),
                };
                let task = tokio::spawn(async move {
                    let result = router
                        .serve_with_incoming_shutdown(incoming, shutdown_receiver.map(|_| ()))
                        .await;
                    if let Err(ref err) = result {
                        // Log an error and notify main thread that an error occured.
                        error!("A runtime error occurred in the GRPC2 server: {}", err);
                        if error_sender.send(()).is_err() {
                            error!("An error occurred while trying to signal the main node thread.")
                        }
                    }
                    result
                });
                Ok(Some(Self {
                    task,
                    shutdown_sender,
                    blocks_relay,
                    finalized_blocks_relay,
                }))
            } else {
                Ok(None)
            }
        }

        /// Query whether the server task thread is still running.
        pub fn is_finished(&self) -> bool { self.task.is_finished() }

        /// Stop the server and any associated tasks.
        /// If the server does not stop on its own, the server task will be
        /// terminated after at most 10s.
        pub async fn shutdown(self) {
            if self.shutdown_sender.send(()).is_err() {
                error!("Could not stop the GRPC2 server correctly. Forcing shutdown.");
                self.task.abort();
            }
            self.blocks_relay.abort();
            self.finalized_blocks_relay.abort();
            // Force the rpc server to shut down in at most 10 seconds.
            let timeout_duration = std::time::Duration::from_secs(10);
            match tokio::time::timeout(timeout_duration, self.task).await {
                Ok(res) => {
                    if let Err(err) = res {
                        if err.is_cancelled() {
                            info!("GRPC2 server was successfully stopped.");
                        } else if err.is_panic() {
                            error!("GRPC2 server panicked: {}", err);
                        }
                    }
                }
                Err(timed_out) => {
                    warn!("RPC server was forcefully shut down due to: {}", timed_out);
                }
            }
        }
    }

    #[async_trait]
    impl service::queries_server::Queries for RpcServerImpl {
        /// Return type for the 'DryRun' method.
        type DryRunStream = std::pin::Pin<
            Box<dyn futures::Stream<Item = Result<Vec<u8>, tonic::Status>> + Send + 'static>,
        >;
        /// Return type for the 'GetAccountList' method.
        type GetAccountListStream =
            futures::channel::mpsc::Receiver<Result<Vec<u8>, tonic::Status>>;
        /// Return type for the 'GetAccountNonFinalizedTransactions' method.
        type GetAccountNonFinalizedTransactionsStream =
            futures::channel::mpsc::Receiver<Result<Vec<u8>, tonic::Status>>;
        /// Return type for the 'GetAncestors' method.
        type GetAncestorsStream = futures::channel::mpsc::Receiver<Result<Vec<u8>, tonic::Status>>;
        /// Return type for the 'GetAnonymityRevokers' method.
        type GetAnonymityRevokersStream =
            futures::channel::mpsc::Receiver<Result<Vec<u8>, tonic::Status>>;
        /// Return type for the 'GetBakerList' method.
        type GetBakerListStream = futures::channel::mpsc::Receiver<Result<Vec<u8>, tonic::Status>>;
        /// Return type for the 'GetBakersRewardPeriod' method.
        type GetBakersRewardPeriodStream =
            futures::channel::mpsc::Receiver<Result<Vec<u8>, tonic::Status>>;
        /// Return type for `GetBlockItems`.
        type GetBlockItemsStream = futures::channel::mpsc::Receiver<Result<Vec<u8>, tonic::Status>>;
        /// Return type for the 'GetBlockPendingUpdates' method.
        type GetBlockPendingUpdatesStream =
            futures::channel::mpsc::Receiver<Result<Vec<u8>, tonic::Status>>;
        /// Return type for the 'GetBlockSpecialEvents' method.
        type GetBlockSpecialEventsStream =
            futures::channel::mpsc::Receiver<Result<Vec<u8>, tonic::Status>>;
        /// Return type for the 'GetBlockTransactionEvents' method.
        type GetBlockTransactionEventsStream =
            futures::channel::mpsc::Receiver<Result<Vec<u8>, tonic::Status>>;
        /// Return type for the 'Blocks' method.
        type GetBlocksStream =
            tokio_stream::wrappers::ReceiverStream<Result<Arc<[u8]>, tonic::Status>>;
        /// Return type for the 'FinalizedBlocks' method.
        type GetFinalizedBlocksStream =
            tokio_stream::wrappers::ReceiverStream<Result<Arc<[u8]>, tonic::Status>>;
        /// Return type for the 'GetIdentityProviders' method.
        type GetIdentityProvidersStream =
            futures::channel::mpsc::Receiver<Result<Vec<u8>, tonic::Status>>;
        /// Return type for the 'GetInstanceList' method.
        type GetInstanceListStream =
            futures::channel::mpsc::Receiver<Result<Vec<u8>, tonic::Status>>;
        /// Return type for the 'GetInstanceState' method.
        type GetInstanceStateStream = tokio_stream::wrappers::ReceiverStream<
            Result<types::InstanceStateKvPair, tonic::Status>,
        >;
        /// Return type for the 'GetModuleList' method.
        type GetModuleListStream = futures::channel::mpsc::Receiver<Result<Vec<u8>, tonic::Status>>;
        /// Return type for the 'GetPassiveDelegatorsRewardPeriod' method.
        type GetPassiveDelegatorsRewardPeriodStream =
            futures::channel::mpsc::Receiver<Result<Vec<u8>, tonic::Status>>;
        /// Return type for the 'GetPassiveDelegators' method.
        type GetPassiveDelegatorsStream =
            futures::channel::mpsc::Receiver<Result<Vec<u8>, tonic::Status>>;
        /// Return type for the 'GetPoolDelegatorsRewardPeriod' method.
        type GetPoolDelegatorsRewardPeriodStream =
            futures::channel::mpsc::Receiver<Result<Vec<u8>, tonic::Status>>;
        /// Return type for the 'GetPoolDelegators' method.
        type GetPoolDelegatorsStream =
            futures::channel::mpsc::Receiver<Result<Vec<u8>, tonic::Status>>;
        /// Return type for the 'GetWinningBakersEpoch' method.
        type GetWinningBakersEpochStream =
            futures::channel::mpsc::Receiver<Result<Vec<u8>, tonic::Status>>;

        async fn get_blocks(
            &self,
            _request: tonic::Request<crate::grpc2::types::Empty>,
        ) -> Result<tonic::Response<Self::GetBlocksStream>, tonic::Status> {
            if !self.service_config.get_blocks {
                return Err(tonic::Status::unimplemented("`GetBlocks` is not enabled."));
            }
            let (sender, receiver) = tokio::sync::mpsc::channel(100);
            match self.blocks_channels.lock() {
                Ok(mut fbs) => {
                    fbs.push(sender);
                }
                Err(e) => {
                    error!("Could not acquire lock: {}", e);
                    return Err(tonic::Status::internal("Could not enqueue request."));
                }
            }
            Ok(tonic::Response::new(tokio_stream::wrappers::ReceiverStream::new(receiver)))
        }

        async fn get_finalized_blocks(
            &self,
            _request: tonic::Request<crate::grpc2::types::Empty>,
        ) -> Result<tonic::Response<Self::GetFinalizedBlocksStream>, tonic::Status> {
            if !self.service_config.get_finalized_blocks {
                return Err(tonic::Status::unimplemented("`GetFinalizedBlocks` is not enabled."));
            }
            let (sender, receiver) = tokio::sync::mpsc::channel(100);
            match self.finalized_blocks_channels.lock() {
                Ok(mut fbs) => {
                    fbs.push(sender);
                }
                Err(e) => {
                    error!("Could not acquire lock: {}", e);
                    return Err(tonic::Status::internal("Could not enqueue request."));
                }
            }
            Ok(tonic::Response::new(tokio_stream::wrappers::ReceiverStream::new(receiver)))
        }

        async fn get_account_info(
            &self,
            request: tonic::Request<crate::grpc2::types::AccountInfoRequest>,
        ) -> Result<tonic::Response<Vec<u8>>, tonic::Status> {
            if !self.service_config.get_account_info {
                return Err(tonic::Status::unimplemented("`GetAccountInfo` is not enabled."));
            }
            let request = request.get_ref();
            let block_hash = request.block_hash.as_ref().require()?;
            let account_identifier = request.account_identifier.as_ref().require()?;
            let (hash, response) =
                self.consensus.get_account_info_v2(block_hash, account_identifier)?;
            let mut response = tonic::Response::new(response);
            add_hash(&mut response, hash)?;
            Ok(response)
        }

        async fn get_account_list(
            &self,
            request: tonic::Request<crate::grpc2::types::BlockHashInput>,
        ) -> Result<tonic::Response<Self::GetAccountListStream>, tonic::Status> {
            if !self.service_config.get_account_list {
                return Err(tonic::Status::unimplemented("`GetAccountList` is not enabled."));
            }
            let (sender, receiver) = futures::channel::mpsc::channel(100);
            let hash = self.consensus.get_account_list_v2(request.get_ref(), sender)?;
            let mut response = tonic::Response::new(receiver);
            add_hash(&mut response, hash)?;
            Ok(response)
        }

        async fn get_module_list(
            &self,
            request: tonic::Request<crate::grpc2::types::BlockHashInput>,
        ) -> Result<tonic::Response<Self::GetModuleListStream>, tonic::Status> {
            if !self.service_config.get_module_list {
                return Err(tonic::Status::unimplemented("`GetModuleList` is not enabled."));
            }
            let (sender, receiver) = futures::channel::mpsc::channel(100);
            let hash = self.consensus.get_module_list_v2(request.get_ref(), sender)?;
            let mut response = tonic::Response::new(receiver);
            add_hash(&mut response, hash)?;
            Ok(response)
        }

        async fn get_module_source(
            &self,
            request: tonic::Request<crate::grpc2::types::ModuleSourceRequest>,
        ) -> Result<tonic::Response<Vec<u8>>, tonic::Status> {
            if !self.service_config.get_module_source {
                return Err(tonic::Status::unimplemented("`GetModuleSource` is not enabled."));
            }
            let request = request.get_ref();
            let block_hash = request.block_hash.as_ref().require()?;
            let module_ref = request.module_ref.as_ref().require()?;
            let (hash, response) = self.consensus.get_module_source_v2(block_hash, module_ref)?;
            let mut response = tonic::Response::new(response);
            add_hash(&mut response, hash)?;
            Ok(response)
        }

        async fn get_instance_list(
            &self,
            request: tonic::Request<crate::grpc2::types::BlockHashInput>,
        ) -> Result<tonic::Response<Self::GetInstanceListStream>, tonic::Status> {
            if !self.service_config.get_instance_list {
                return Err(tonic::Status::unimplemented("`GetInstanceList` is not enabled."));
            }
            let (sender, receiver) = futures::channel::mpsc::channel(100);
            let hash = self.consensus.get_instance_list_v2(request.get_ref(), sender)?;
            let mut response = tonic::Response::new(receiver);
            add_hash(&mut response, hash)?;
            Ok(response)
        }

        async fn get_instance_info(
            &self,
            request: tonic::Request<crate::grpc2::types::InstanceInfoRequest>,
        ) -> Result<tonic::Response<Vec<u8>>, tonic::Status> {
            if !self.service_config.get_instance_info {
                return Err(tonic::Status::unimplemented("`GetInstanceInfo` is not enabled."));
            }
            let request = request.get_ref();
            let block_hash = request.block_hash.as_ref().require()?;
            let contract_address = request.address.as_ref().require()?;
            let (hash, response) =
                self.consensus.get_instance_info_v2(block_hash, contract_address)?;
            let mut response = tonic::Response::new(response);
            add_hash(&mut response, hash)?;
            Ok(response)
        }

        async fn get_instance_state(
            &self,
            request: tonic::Request<crate::grpc2::types::InstanceInfoRequest>,
        ) -> Result<tonic::Response<Self::GetInstanceStateStream>, tonic::Status> {
            if !self.service_config.get_instance_state {
                return Err(tonic::Status::unimplemented("`GetInstanceState` is not enabled."));
            }
            let request = request.get_ref();
            let block_hash = request.block_hash.as_ref().require()?;
            let contract_address = request.address.as_ref().require()?;
            let (hash, response) =
                self.consensus.get_instance_state_v2(block_hash, contract_address)?;
            match response {
                ContractStateResponse::V0 {
                    state,
                } => {
                    // We need to return the same type in both branches, so we create a silly
                    // little channel to which we will only send one value.
                    let (sender, receiver) = tokio::sync::mpsc::channel(1);
                    let _sender = tokio::spawn(async move {
                        let msg = types::InstanceStateKvPair {
                            key:   Vec::new(),
                            value: state,
                        };
                        let _ = sender.send(Ok(msg)).await;
                        // The error only happens if the receiver has been
                        // dropped already (e.g., connection closed),
                        // so we do not have to handle it. We just stop sending.
                    });
                    let mut response =
                        tonic::Response::new(tokio_stream::wrappers::ReceiverStream::new(receiver));
                    add_hash(&mut response, hash)?;
                    Ok(response)
                }
                ContractStateResponse::V1 {
                    state,
                    mut loader,
                } => {
                    // Create a buffer of size 10 to send messages. It is not clear what the optimal
                    // size would be, or even what optimal means. I choose 10 here to have some
                    // buffering to account for variance in networking and
                    // scheduling of the sender task. 10 is also small enough so that not too many
                    // values linger in memory while waiting to be sent.
                    let (sender, receiver) = tokio::sync::mpsc::channel(10);
                    let _sender = tokio::spawn(async move {
                        let iter = state.into_iterator(&mut loader);
                        for (key, value) in iter {
                            let msg = types::InstanceStateKvPair {
                                key,
                                value,
                            };
                            if sender.send(Ok(msg)).await.is_err() {
                                // the receiver has been dropped, so we stop
                                break;
                            }
                        }
                    });
                    let mut response =
                        tonic::Response::new(tokio_stream::wrappers::ReceiverStream::new(receiver));
                    add_hash(&mut response, hash)?;
                    Ok(response)
                }
            }
        }

        async fn instance_state_lookup(
            &self,
            request: tonic::Request<types::InstanceStateLookupRequest>,
        ) -> Result<tonic::Response<types::InstanceStateValueAtKey>, tonic::Status> {
            if !self.service_config.instance_state_lookup {
                return Err(tonic::Status::unimplemented("`InstanceStateLookup` is not enabled."));
            }
            let request = request.get_ref();
            let block_hash = request.block_hash.as_ref().require()?;
            let contract_address = request.address.as_ref().require()?;
            // this is cheap since we only lookup the tree root in the V1 case, and V0
            // lookup always involves the entire state anyhow.
            let (hash, response) =
                self.consensus.get_instance_state_v2(block_hash, contract_address)?;
            match response {
                ContractStateResponse::V0 {
                    state,
                } => {
                    let mut response = tonic::Response::new(types::InstanceStateValueAtKey {
                        value: state,
                    });
                    add_hash(&mut response, hash)?;
                    Ok(response)
                }
                ContractStateResponse::V1 {
                    state,
                    mut loader,
                } => {
                    let value = state.lookup(&mut loader, &request.key);
                    if let Some(value) = value {
                        let mut response = tonic::Response::new(types::InstanceStateValueAtKey {
                            value,
                        });
                        add_hash(&mut response, hash)?;
                        Ok(response)
                    } else {
                        Err(tonic::Status::not_found("Key not found."))
                    }
                }
            }
        }

        async fn get_next_account_sequence_number(
            &self,
            request: tonic::Request<crate::grpc2::types::AccountAddress>,
        ) -> Result<tonic::Response<Vec<u8>>, tonic::Status> {
            if !self.service_config.get_next_account_sequence_number {
                return Err(tonic::Status::unimplemented(
                    "`GetNextAccountSequenceNumber` is not enabled.",
                ));
            }
            let response = self.consensus.get_next_account_sequence_number_v2(request.get_ref())?;
            Ok(tonic::Response::new(response))
        }

        async fn get_consensus_info(
            &self,
            _request: tonic::Request<crate::grpc2::types::Empty>,
        ) -> Result<tonic::Response<Vec<u8>>, tonic::Status> {
            if !self.service_config.get_consensus_info {
                return Err(tonic::Status::unimplemented("`GetConsensusInfo` is not enabled."));
            }
            let response = self.consensus.get_consensus_info_v2()?;
            Ok(tonic::Response::new(response))
        }

        async fn get_ancestors(
            &self,
            request: tonic::Request<crate::grpc2::types::AncestorsRequest>,
        ) -> Result<tonic::Response<Self::GetAncestorsStream>, tonic::Status> {
            if !self.service_config.get_ancestors {
                return Err(tonic::Status::unimplemented("`GetAncestors` is not enabled."));
            }
            let (sender, receiver) = futures::channel::mpsc::channel(100);
            let request = request.get_ref();
            let block_hash = request.block_hash.as_ref().require()?;
            let amount = request.amount;
            let hash = self.consensus.get_ancestors_v2(block_hash, amount, sender)?;
            let mut response = tonic::Response::new(receiver);
            add_hash(&mut response, hash)?;
            Ok(response)
        }

        async fn get_block_item_status(
            &self,
            request: tonic::Request<crate::grpc2::types::TransactionHash>,
        ) -> Result<tonic::Response<Vec<u8>>, tonic::Status> {
            if !self.service_config.get_block_item_status {
                return Err(tonic::Status::unimplemented("`GetBlockItemStatus` is not enabled."));
            }
            let response = self.consensus.get_block_item_status_v2(request.get_ref())?;
            Ok(tonic::Response::new(response))
        }

        async fn invoke_instance(
            &self,
            mut request: tonic::Request<crate::grpc2::types::InvokeInstanceRequest>,
        ) -> Result<tonic::Response<Vec<u8>>, tonic::Status> {
            if !self.service_config.invoke_instance {
                return Err(tonic::Status::unimplemented("`InvokeInstance` is not enabled."));
            }
            let mut max_energy = self.invoke_max_energy;
            if let Some(nrg) = request.get_ref().energy.as_ref() {
                max_energy = std::cmp::min(max_energy, nrg.value);
            }
            request.get_mut().energy = Some(crate::grpc2::types::Energy {
                value: max_energy,
            });
            let (hash, response) = self.consensus.invoke_instance_v2(request.get_ref())?;
            let mut response = tonic::Response::new(response);
            add_hash(&mut response, hash)?;
            Ok(response)
        }

        async fn get_cryptographic_parameters(
            &self,
            request: tonic::Request<crate::grpc2::types::BlockHashInput>,
        ) -> Result<tonic::Response<crate::grpc2::types::CryptographicParameters>, tonic::Status>
        {
            if !self.service_config.get_cryptographic_parameters {
                return Err(tonic::Status::unimplemented(
                    "`GetCryptographicParameters` is not enabled.",
                ));
            }
            let (hash, response) =
                self.consensus.get_cryptographic_parameters_v2(request.get_ref())?;
            let mut response = tonic::Response::new(response);
            add_hash(&mut response, hash)?;
            Ok(response)
        }

        async fn get_block_info(
            &self,
            request: tonic::Request<crate::grpc2::types::BlockHashInput>,
        ) -> Result<tonic::Response<Vec<u8>>, tonic::Status> {
            if !self.service_config.get_block_info {
                return Err(tonic::Status::unimplemented("`GetBlockInfo` is not enabled."));
            }
            let (hash, response) = self.consensus.get_block_info_v2(request.get_ref())?;
            let mut response = tonic::Response::new(response);
            add_hash(&mut response, hash)?;
            Ok(response)
        }

        async fn get_baker_list(
            &self,
            request: tonic::Request<crate::grpc2::types::BlockHashInput>,
        ) -> Result<tonic::Response<Self::GetBakerListStream>, tonic::Status> {
            if !self.service_config.get_baker_list {
                return Err(tonic::Status::unimplemented("`GetBakerList` is not enabled."));
            }
            let (sender, receiver) = futures::channel::mpsc::channel(100);
            let hash = self.consensus.get_baker_list_v2(request.get_ref(), sender)?;
            let mut response = tonic::Response::new(receiver);
            add_hash(&mut response, hash)?;
            Ok(response)
        }

        async fn get_pool_info(
            &self,
            request: tonic::Request<crate::grpc2::types::PoolInfoRequest>,
        ) -> Result<tonic::Response<Vec<u8>>, tonic::Status> {
            if !self.service_config.get_pool_info {
                return Err(tonic::Status::unimplemented("`GetPoolInfo` is not enabled."));
            }
            let (hash, response) = self.consensus.get_pool_info_v2(request.get_ref())?;
            let mut response = tonic::Response::new(response);
            add_hash(&mut response, hash)?;
            Ok(response)
        }

        async fn get_passive_delegation_info(
            &self,
            request: tonic::Request<crate::grpc2::types::BlockHashInput>,
        ) -> Result<tonic::Response<Vec<u8>>, tonic::Status> {
            if !self.service_config.get_passive_delegation_info {
                return Err(tonic::Status::unimplemented(
                    "`GetPassiveDelegationInfo` is not enabled.",
                ));
            }
            let (hash, response) =
                self.consensus.get_passive_delegation_info_v2(request.get_ref())?;
            let mut response = tonic::Response::new(response);
            add_hash(&mut response, hash)?;
            Ok(response)
        }

        async fn get_blocks_at_height(
            &self,
            request: tonic::Request<crate::grpc2::types::BlocksAtHeightRequest>,
        ) -> Result<tonic::Response<Vec<u8>>, tonic::Status> {
            if !self.service_config.get_blocks_at_height {
                return Err(tonic::Status::unimplemented("`GetBlocksAtHeight` is not enabled."));
            }
            let data = self.consensus.get_blocks_at_height_v2(request.get_ref())?;
            let response = tonic::Response::new(data);
            Ok(response)
        }

        async fn get_tokenomics_info(
            &self,
            request: tonic::Request<crate::grpc2::types::BlockHashInput>,
        ) -> Result<tonic::Response<Vec<u8>>, tonic::Status> {
            if !self.service_config.get_tokenomics_info {
                return Err(tonic::Status::unimplemented("`GetTokenomicsInfo` is not enabled."));
            }
            let (hash, response) = self.consensus.get_tokenomics_info_v2(request.get_ref())?;
            let mut response = tonic::Response::new(response);
            add_hash(&mut response, hash)?;
            Ok(response)
        }

        async fn get_pool_delegators(
            &self,
            request: tonic::Request<crate::grpc2::types::GetPoolDelegatorsRequest>,
        ) -> Result<tonic::Response<Self::GetPoolDelegatorsStream>, tonic::Status> {
            if !self.service_config.get_pool_delegators {
                return Err(tonic::Status::unimplemented("`GetPoolDelegators` is not enabled."));
            }
            let (sender, receiver) = futures::channel::mpsc::channel(100);
            let hash = self.consensus.get_pool_delegators_v2(request.get_ref(), sender)?;
            let mut response = tonic::Response::new(receiver);
            add_hash(&mut response, hash)?;
            Ok(response)
        }

        async fn get_pool_delegators_reward_period(
            &self,
            request: tonic::Request<crate::grpc2::types::GetPoolDelegatorsRequest>,
        ) -> Result<tonic::Response<Self::GetPoolDelegatorsRewardPeriodStream>, tonic::Status>
        {
            if !self.service_config.get_pool_delegators_reward_period {
                return Err(tonic::Status::unimplemented(
                    "`GetPoolDelegatorsRewardPeriod` is not enabled.",
                ));
            }
            let (sender, receiver) = futures::channel::mpsc::channel(100);
            let hash =
                self.consensus.get_pool_delegators_reward_period_v2(request.get_ref(), sender)?;
            let mut response = tonic::Response::new(receiver);
            add_hash(&mut response, hash)?;
            Ok(response)
        }

        async fn get_passive_delegators(
            &self,
            request: tonic::Request<crate::grpc2::types::BlockHashInput>,
        ) -> Result<tonic::Response<Self::GetPassiveDelegatorsStream>, tonic::Status> {
            if !self.service_config.get_passive_delegators {
                return Err(tonic::Status::unimplemented("`GetPassiveDelegators` is not enabled."));
            }
            let (sender, receiver) = futures::channel::mpsc::channel(100);
            let hash = self.consensus.get_passive_delegators_v2(request.get_ref(), sender)?;
            let mut response = tonic::Response::new(receiver);
            add_hash(&mut response, hash)?;
            Ok(response)
        }

        async fn get_passive_delegators_reward_period(
            &self,
            request: tonic::Request<crate::grpc2::types::BlockHashInput>,
        ) -> Result<tonic::Response<Self::GetPassiveDelegatorsRewardPeriodStream>, tonic::Status>
        {
            if !self.service_config.get_passive_delegators_reward_period {
                return Err(tonic::Status::unimplemented(
                    "`GetPassiveDelegatorsRewardPeriod` is not enabled.",
                ));
            }
            let (sender, receiver) = futures::channel::mpsc::channel(100);
            let hash = self
                .consensus
                .get_passive_delegators_reward_period_v2(request.get_ref(), sender)?;
            let mut response = tonic::Response::new(receiver);
            add_hash(&mut response, hash)?;
            Ok(response)
        }

        async fn get_branches(
            &self,
            _request: tonic::Request<crate::grpc2::types::Empty>,
        ) -> Result<tonic::Response<Vec<u8>>, tonic::Status> {
            if !self.service_config.get_branches {
                return Err(tonic::Status::unimplemented("`GetBranches` is not enabled."));
            }
            Ok(tonic::Response::new(self.consensus.get_branches_v2()?))
        }

        async fn get_election_info(
            &self,
            request: tonic::Request<crate::grpc2::types::BlockHashInput>,
        ) -> Result<tonic::Response<Vec<u8>>, tonic::Status> {
            if !self.service_config.get_election_info {
                return Err(tonic::Status::unimplemented("`GetElectionInfo` is not enabled."));
            }
            let (hash, response) = self.consensus.get_election_info_v2(request.get_ref())?;
            let mut response = tonic::Response::new(response);
            add_hash(&mut response, hash)?;
            Ok(response)
        }

        async fn get_identity_providers(
            &self,
            request: tonic::Request<crate::grpc2::types::BlockHashInput>,
        ) -> Result<tonic::Response<Self::GetIdentityProvidersStream>, tonic::Status> {
            if !self.service_config.get_identity_providers {
                return Err(tonic::Status::unimplemented("`GetIdentityProviders` is not enabled."));
            }
            let (sender, receiver) = futures::channel::mpsc::channel(10);
            let hash = self.consensus.get_identity_providers_v2(request.get_ref(), sender)?;
            let mut response = tonic::Response::new(receiver);
            add_hash(&mut response, hash)?;
            Ok(response)
        }

        async fn get_anonymity_revokers(
            &self,
            request: tonic::Request<crate::grpc2::types::BlockHashInput>,
        ) -> Result<tonic::Response<Self::GetAnonymityRevokersStream>, tonic::Status> {
            if !self.service_config.get_anonymity_revokers {
                return Err(tonic::Status::unimplemented("`GetAnonymityRevokers` is not enabled."));
            }
            let (sender, receiver) = futures::channel::mpsc::channel(10);
            let hash = self.consensus.get_anonymity_revokers_v2(request.get_ref(), sender)?;
            let mut response = tonic::Response::new(receiver);
            add_hash(&mut response, hash)?;
            Ok(response)
        }

        async fn get_account_non_finalized_transactions(
            &self,
            request: tonic::Request<crate::grpc2::types::AccountAddress>,
        ) -> Result<tonic::Response<Self::GetAccountNonFinalizedTransactionsStream>, tonic::Status>
        {
            if !self.service_config.get_account_non_finalized_transactions {
                return Err(tonic::Status::unimplemented(
                    "`GetAccountNonFinalizedTransactions` is not enabled.",
                ));
            }
            let (sender, receiver) = futures::channel::mpsc::channel(10);
            self.consensus.get_account_non_finalized_transactions_v2(request.get_ref(), sender)?;
            let response = tonic::Response::new(receiver);
            Ok(response)
        }

        async fn get_block_transaction_events(
            &self,
            request: tonic::Request<crate::grpc2::types::BlockHashInput>,
        ) -> Result<tonic::Response<Self::GetBlockTransactionEventsStream>, tonic::Status> {
            if !self.service_config.get_block_transaction_events {
                return Err(tonic::Status::unimplemented(
                    "`GetBlockTransactionEvents` is not enabled.",
                ));
            }
            let (sender, receiver) = futures::channel::mpsc::channel(10);
            let hash = self.consensus.get_block_transaction_events_v2(request.get_ref(), sender)?;
            let mut response = tonic::Response::new(receiver);
            add_hash(&mut response, hash)?;
            Ok(response)
        }

        async fn get_block_special_events(
            &self,
            request: tonic::Request<crate::grpc2::types::BlockHashInput>,
        ) -> Result<tonic::Response<Self::GetBlockSpecialEventsStream>, tonic::Status> {
            if !self.service_config.get_block_special_events {
                return Err(tonic::Status::unimplemented(
                    "`GetBlockSpecialEvents` is not enabled.",
                ));
            }
            let (sender, receiver) = futures::channel::mpsc::channel(10);
            let hash = self.consensus.get_block_special_events_v2(request.get_ref(), sender)?;
            let mut response = tonic::Response::new(receiver);
            add_hash(&mut response, hash)?;
            Ok(response)
        }

        async fn get_block_pending_updates(
            &self,
            request: tonic::Request<crate::grpc2::types::BlockHashInput>,
        ) -> Result<tonic::Response<Self::GetBlockPendingUpdatesStream>, tonic::Status> {
            if !self.service_config.get_block_pending_updates {
                return Err(tonic::Status::unimplemented(
                    "`GetBlockPendingUpdates` is not enabled.",
                ));
            }
            let (sender, receiver) = futures::channel::mpsc::channel(10);
            let hash = self.consensus.get_block_pending_updates_v2(request.get_ref(), sender)?;
            let mut response = tonic::Response::new(receiver);
            add_hash(&mut response, hash)?;
            Ok(response)
        }

        async fn get_next_update_sequence_numbers(
            &self,
            request: tonic::Request<crate::grpc2::types::BlockHashInput>,
        ) -> Result<tonic::Response<Vec<u8>>, tonic::Status> {
            if !self.service_config.get_next_update_sequence_numbers {
                return Err(tonic::Status::unimplemented(
                    "`GetNextUpdateSequenceNumber` is not enabled.",
                ));
            }
            let (hash, response) =
                self.consensus.get_next_update_sequence_numbers_v2(request.get_ref())?;
            let mut response = tonic::Response::new(response);
            add_hash(&mut response, hash)?;
            Ok(response)
        }

        async fn get_block_chain_parameters(
            &self,
            request: tonic::Request<crate::grpc2::types::BlockHashInput>,
        ) -> Result<tonic::Response<Vec<u8>>, tonic::Status> {
            if !self.service_config.get_block_chain_parameters {
                return Err(tonic::Status::unimplemented(
                    "`GetBlockChainParameters` is not enabled.",
                ));
            }
            let (hash, response) =
                self.consensus.get_block_chain_parameters_v2(request.get_ref())?;
            let mut response = tonic::Response::new(response);
            add_hash(&mut response, hash)?;
            Ok(response)
        }

        async fn get_block_finalization_summary(
            &self,
            request: tonic::Request<crate::grpc2::types::BlockHashInput>,
        ) -> Result<tonic::Response<Vec<u8>>, tonic::Status> {
            if !self.service_config.get_block_finalization_summary {
                return Err(tonic::Status::unimplemented(
                    "`GetBlockFinalizationSummary` is not enabled.",
                ));
            }
            let (hash, response) =
                self.consensus.get_block_finalization_summary_v2(request.get_ref())?;
            let mut response = tonic::Response::new(response);
            add_hash(&mut response, hash)?;
            Ok(response)
        }

        async fn get_bakers_reward_period(
            &self,
            request: tonic::Request<crate::grpc2::types::BlockHashInput>,
        ) -> Result<tonic::Response<Self::GetBakersRewardPeriodStream>, tonic::Status> {
            if !self.service_config.get_bakers_reward_period {
                return Err(tonic::Status::unimplemented(
                    "`GetBakersRewardPeriod` is not enabled.",
                ));
            }
            let (sender, receiver) = futures::channel::mpsc::channel(10);
            let hash = self.consensus.get_bakers_reward_period_v2(request.get_ref(), sender)?;
            let mut response = tonic::Response::new(receiver);
            add_hash(&mut response, hash)?;
            Ok(response)
        }

        async fn get_baker_earliest_win_time(
            &self,
            request: tonic::Request<crate::grpc2::types::BakerId>,
        ) -> Result<tonic::Response<Vec<u8>>, tonic::Status> {
            if !self.service_config.get_baker_earliest_win_time {
                return Err(tonic::Status::unimplemented(
                    "`GetBakerEarliestWinTime` is not enabled.",
                ));
            }
            let response = self.consensus.get_baker_earliest_win_time_v2(request.get_ref())?;
            let response = tonic::Response::new(response);
            Ok(response)
        }

        async fn shutdown(
            &self,
            _request: tonic::Request<crate::grpc2::types::Empty>,
        ) -> Result<tonic::Response<crate::grpc2::types::Empty>, tonic::Status> {
            if !self.service_config.shutdown {
                return Err(tonic::Status::unimplemented("`Shutdown` is not enabled."));
            }
            match self.node.close() {
                Ok(_) => Ok(tonic::Response::new(crate::grpc2::types::Empty {})),
                Err(e) => Err(tonic::Status::internal(format!("Unable to shutdown server {}.", e))),
            }
        }

        async fn peer_connect(
            &self,
            request: tonic::Request<crate::grpc2::types::IpSocketAddress>,
        ) -> Result<tonic::Response<crate::grpc2::types::Empty>, tonic::Status> {
            if !self.service_config.peer_connect {
                return Err(tonic::Status::unimplemented("`PeerConnect` is not enabled."));
            }
            if self.node.is_network_stopped() {
                Err(tonic::Status::failed_precondition(
                    "The network is stopped due to unrecognized protocol update.",
                ))
            } else {
                let peer_connect = request.into_inner();
                if let Ok(ip) = peer_connect.ip.require()?.value.parse::<std::net::IpAddr>() {
                    let addr = SocketAddr::new(ip, peer_connect.port.require()?.value as u16);
                    self.node.register_conn_change(crate::connection::ConnChange::NewConn {
                        addr,
                        peer_type: crate::common::PeerType::Node,
                        given: true,
                    });
                    Ok(tonic::Response::new(crate::grpc2::types::Empty {}))
                } else {
                    Err(tonic::Status::invalid_argument("Invalid IP address."))
                }
            }
        }

        async fn peer_disconnect(
            &self,
            request: tonic::Request<crate::grpc2::types::IpSocketAddress>,
        ) -> Result<tonic::Response<crate::grpc2::types::Empty>, tonic::Status> {
            if !self.service_config.peer_disconnect {
                return Err(tonic::Status::unimplemented("`PeerDisconnect` is not enabled."));
            }
            if self.node.is_network_stopped() {
                Err(tonic::Status::failed_precondition(
                    "The network is stopped due to unrecognized protocol update.",
                ))
            } else {
                let peer_connect = request.into_inner();
                if let Ok(ip) = peer_connect.ip.require()?.value.parse::<std::net::IpAddr>() {
                    let addr = SocketAddr::new(ip, peer_connect.port.require()?.value as u16);
                    if self.node.drop_addr(addr) {
                        Ok(tonic::Response::new(crate::grpc2::types::Empty {}))
                    } else {
                        Err(tonic::Status::not_found("The peer was not found."))
                    }
                } else {
                    Err(tonic::Status::invalid_argument("Invalid IP address."))
                }
            }
        }

        async fn get_banned_peers(
            &self,
            _request: tonic::Request<crate::grpc2::types::Empty>,
        ) -> Result<tonic::Response<crate::grpc2::types::BannedPeers>, tonic::Status> {
            if !self.service_config.get_banned_peers {
                return Err(tonic::Status::unimplemented("`GetBannedPeers` is not enabled."));
            }
            if let Ok(banned_peers) = self.node.get_banlist() {
                let peers = banned_peers
                    .into_iter()
                    .map(|banned_peer| {
                        let ip_address = match banned_peer {
                            crate::p2p::bans::PersistedBanId::Ip(addr) => addr.to_string(),
                        };
                        crate::grpc2::types::BannedPeer {
                            ip_address: Some(crate::grpc2::types::IpAddress {
                                value: ip_address,
                            }),
                        }
                    })
                    .collect();
                Ok(tonic::Response::new(crate::grpc2::types::BannedPeers {
                    peers,
                }))
            } else {
                Err(tonic::Status::internal("Could not load banned peers."))
            }
        }

        async fn ban_peer(
            &self,
            request: tonic::Request<crate::grpc2::types::PeerToBan>,
        ) -> Result<tonic::Response<crate::grpc2::types::Empty>, tonic::Status> {
            if !self.service_config.ban_peer {
                return Err(tonic::Status::unimplemented("`BanPeer` is not enabled."));
            }
            let ip = request.into_inner().ip_address.require()?;
            match ip.value.parse::<std::net::IpAddr>() {
                Ok(ip_addr) => match self.node.drop_by_ip_and_ban(ip_addr) {
                    Ok(_) => Ok(tonic::Response::new(crate::grpc2::types::Empty {})),
                    Err(e) => Err(tonic::Status::internal(format!("Could not ban peer {}.", e))),
                },
                Err(e) => Err(tonic::Status::invalid_argument(format!(
                    "Invalid IP address provided {}",
                    e
                ))),
            }
        }

        async fn unban_peer(
            &self,
            request: tonic::Request<crate::grpc2::types::BannedPeer>,
        ) -> Result<tonic::Response<crate::grpc2::types::Empty>, tonic::Status> {
            if !self.service_config.unban_peer {
                return Err(tonic::Status::unimplemented("`UnbanPeer` is not enabled."));
            }
            match request.into_inner().ip_address.require()?.value.parse::<std::net::IpAddr>() {
                Ok(ip_addr) => {
                    let banned_id = crate::p2p::bans::PersistedBanId::Ip(ip_addr);
                    match self.node.unban_node(banned_id) {
                        Ok(_) => Ok(tonic::Response::new(crate::grpc2::types::Empty {})),
                        Err(e) => {
                            Err(tonic::Status::internal(format!("Could not unban peer {}.", e)))
                        }
                    }
                }
                Err(e) => {
                    Err(tonic::Status::invalid_argument(format!("Invalid IP address {}.", e)))
                }
            }
        }

        #[cfg(feature = "network_dump")]
        async fn dump_start(
            &self,
            request: tonic::Request<crate::grpc2::types::DumpRequest>,
        ) -> Result<tonic::Response<crate::grpc2::types::Empty>, tonic::Status> {
            if !self.service_config.dump_start {
                return Err(tonic::Status::unimplemented("`DumpStart` is not enabled."));
            }
            let file_path = request.get_ref().file.to_owned();
            if file_path.is_empty() {
                Err(tonic::Status::invalid_argument("The supplied path must be non-empty"))
            } else {
                match self.node.activate_dump(&file_path, request.get_ref().raw) {
                    Ok(_) => Ok(tonic::Response::new(crate::grpc2::types::Empty {})),
                    Err(e) => {
                        Err(tonic::Status::internal(format!("Could not start network dump {}", e)))
                    }
                }
            }
        }

        #[cfg(not(feature = "network_dump"))]
        async fn dump_start(
            &self,
            _request: tonic::Request<crate::grpc2::types::DumpRequest>,
        ) -> Result<tonic::Response<crate::grpc2::types::Empty>, tonic::Status> {
            if !self.service_config.dump_start {
                return Err(tonic::Status::unimplemented("`DumpStart` is not enabled."));
            }
            Err(tonic::Status::failed_precondition("Feature \"network_dump\" is not active."))
        }

        #[cfg(feature = "network_dump")]
        async fn dump_stop(
            &self,
            _request: tonic::Request<crate::grpc2::types::Empty>,
        ) -> Result<tonic::Response<crate::grpc2::types::Empty>, tonic::Status> {
            if !self.service_config.dump_stop {
                return Err(tonic::Status::unimplemented("`DumpStop` is not enabled."));
            }
            match self.node.stop_dump() {
                Ok(_) => Ok(tonic::Response::new(crate::grpc2::types::Empty {})),
                Err(e) => {
                    Err(tonic::Status::internal(format!("Could not stop network dump {}", e)))
                }
            }
        }

        #[cfg(not(feature = "network_dump"))]
        async fn dump_stop(
            &self,
            _request: tonic::Request<crate::grpc2::types::Empty>,
        ) -> Result<tonic::Response<crate::grpc2::types::Empty>, tonic::Status> {
            if !self.service_config.dump_stop {
                return Err(tonic::Status::unimplemented("`DumpStop` is not enabled."));
            }
            Err(tonic::Status::failed_precondition("Feature \"network_dump\" is not active."))
        }

        async fn get_peers_info(
            &self,
            _request: tonic::Request<crate::grpc2::types::Empty>,
        ) -> Result<tonic::Response<crate::grpc2::types::PeersInfo>, tonic::Status> {
            if !self.service_config.get_peers_info {
                return Err(tonic::Status::unimplemented("`GetPeersInfo` is not enabled."));
            }
            // we do a clone so we can release the lock quickly.
            let peer_statuses = crate::read_or_die!(self.node.peers).peer_states.clone();
            let peers = self
                .node
                .get_peer_stats(None)
                .into_iter()
                .map(|peer_stats| {
                    // Collect the network statistics
                    let network_stats = Some(crate::grpc2::types::peers_info::peer::NetworkStats {
                        packets_sent:     peer_stats.msgs_sent,
                        packets_received: peer_stats.msgs_received,
                        latency:          peer_stats.latency,
                    });
                    // Get the type of the peer.
                    let consensus_info = match peer_stats.peer_type {
                        // Regular nodes do have a catchup status.
                        crate::common::PeerType::Node => {
                            let catchup_status = match peer_statuses.get(&peer_stats.local_id) {
                                Some(crate::consensus_ffi::catch_up::PeerStatus::CatchingUp) => {
                                    crate::grpc2::types::peers_info::peer::CatchupStatus::Catchingup
                                }
                                Some(crate::consensus_ffi::catch_up::PeerStatus::UpToDate) => {
                                    crate::grpc2::types::peers_info::peer::CatchupStatus::Uptodate
                                }
                                _ => crate::grpc2::types::peers_info::peer::CatchupStatus::Pending,
                            };
                            crate::grpc2::types::peers_info::peer::ConsensusInfo::NodeCatchupStatus(
                                catchup_status.into(),
                            )
                        }
                        // Bootstrappers do not have a catchup status as they are not participating
                        // in the consensus protocol.
                        crate::common::PeerType::Bootstrapper => {
                            crate::grpc2::types::peers_info::peer::ConsensusInfo::Bootstrapper(
                                crate::grpc2::types::Empty::default(),
                            )
                        }
                    };
                    // Get the catchup status of the peer.
                    let socket_address = crate::grpc2::types::IpSocketAddress {
                        ip:   Some(crate::grpc2::types::IpAddress {
                            value: peer_stats.external_address().ip().to_string(),
                        }),
                        port: Some(crate::grpc2::types::Port {
                            value: peer_stats.external_port as u32,
                        }),
                    };
                    // Wrap the peer id.
                    let peer_id = crate::grpc2::types::PeerId {
                        value: format!("{}", peer_stats.self_id),
                    };
                    crate::grpc2::types::peers_info::Peer {
                        peer_id: Some(peer_id),
                        socket_address: Some(socket_address),
                        consensus_info: Some(consensus_info),
                        network_stats,
                    }
                })
                .collect();
            Ok(tonic::Response::new(crate::grpc2::types::PeersInfo {
                peers,
            }))
        }

        async fn get_node_info(
            &self,
            _request: tonic::Request<crate::grpc2::types::Empty>,
        ) -> Result<tonic::Response<types::NodeInfo>, tonic::Status> {
            if !self.service_config.get_node_info {
                return Err(tonic::Status::unimplemented("`GetNodeInfo` is not enabled."));
            }
            let peer_version = self.node.get_version();
            let local_time = Some(types::Timestamp {
                value: std::time::SystemTime::now()
                    .duration_since(std::time::UNIX_EPOCH)
                    .expect("Time went backwards.")
                    .as_millis() as u64,
            });
            let peer_uptime = Some(types::Duration {
                value: self.node.get_uptime() as u64,
            });

            let network_info = {
                let node_id = self.node.id().to_string();
                let peer_total_sent = self
                    .node
                    .connection_handler
                    .total_sent
                    .load(std::sync::atomic::Ordering::Relaxed);
                let peer_total_received = self
                    .node
                    .connection_handler
                    .total_received
                    .load(std::sync::atomic::Ordering::Relaxed);
                let avg_bps_in = self.node.stats.avg_bps_in.get();
                let avg_bps_out = self.node.stats.avg_bps_out.get();

                types::node_info::NetworkInfo {
                    node_id: Some(types::PeerId {
                        value: node_id,
                    }),
                    peer_total_sent,
                    peer_total_received,
                    avg_bps_in,
                    avg_bps_out,
                }
            };

            let details = match self.node.peer_type() {
                // The node is a bootstrapper
                crate::common::PeerType::Bootstrapper => {
                    types::node_info::Details::Bootstrapper(types::Empty {})
                }
                // The node is a regular node
                crate::common::PeerType::Node => {
                    let consensus_status = if !self.consensus.is_consensus_running() {
                        // The consensus is not running for the node.
                        // The node does not support the current
                        // protocol on the chain.
                        types::node_info::node::ConsensusStatus::NotRunning(types::Empty {})
                    } else if matches!(self.consensus.consensus_type, ConsensusType::Active) {
                        let (in_baking_committee, _, bid, _) = self.consensus.in_baking_committee();
                        let baker_id = types::BakerId {
                            value: bid,
                        };

                        let baker_status = match in_baking_committee {
                            ConsensusIsInBakingCommitteeResponse::ActiveInCommittee => {
                                if self.consensus.in_finalization_committee() {
                                    // The node is configured with baker keys and is an active
                                    // member of
                                    // the finalization committee.
                                    types::node_info::baker_consensus_info::Status::ActiveFinalizerCommitteeInfo(
                                            types::node_info::baker_consensus_info::ActiveFinalizerCommitteeInfo{})
                                } else {
                                    // The node is configured with baker keys and is an active
                                    // member of the baking
                                    // committee.
                                    types::node_info::baker_consensus_info::Status::ActiveBakerCommitteeInfo(
                                            types::node_info::baker_consensus_info::ActiveBakerCommitteeInfo{})
                                }
                            }
                            ConsensusIsInBakingCommitteeResponse::NotInCommittee => {
                                // The node is configured with baker keys but is not in the baking
                                // committee.
                                types::node_info::baker_consensus_info::Status::PassiveCommitteeInfo(
                                        types::node_info::baker_consensus_info::PassiveCommitteeInfo::NotInCommittee.into()
                                    )
                            }
                            ConsensusIsInBakingCommitteeResponse::AddedButNotActiveInCommittee => {
                                // The node is configured with baker keys and it is a baker, but not
                                // for the current epoch.
                                types::node_info::baker_consensus_info::Status::PassiveCommitteeInfo(
                                        types::node_info::baker_consensus_info::PassiveCommitteeInfo::AddedButNotActiveInCommittee.into()
                                    )
                            }
                            ConsensusIsInBakingCommitteeResponse::AddedButWrongKeys => {
                                // The node is configured with baker keys however they do not match
                                // expected baker keys for the associated account.
                                types::node_info::baker_consensus_info::Status::PassiveCommitteeInfo(
                                        types::node_info::baker_consensus_info::PassiveCommitteeInfo::AddedButWrongKeys.into()
                                    )
                            }
                        };
                        // construct the baker status
                        types::node_info::node::ConsensusStatus::Active(
                            types::node_info::BakerConsensusInfo {
                                baker_id: Some(baker_id),
                                status:   Some(baker_status),
                            },
                        )
                    } else {
                        // The node is not configured with baker keys and is participating in
                        // the consensus passively.
                        types::node_info::node::ConsensusStatus::Passive(types::Empty {})
                    };
                    // Construct the details of the node.
                    types::node_info::Details::Node(types::node_info::Node {
                        consensus_status: Some(consensus_status),
                    })
                }
            };

            Ok(tonic::Response::new(types::NodeInfo {
                peer_version,
                local_time,
                peer_uptime,
                network_info: Some(network_info),
                details: Some(details),
            }))
        }

        async fn send_block_item(
            &self,
            request: tonic::Request<crate::grpc2::types::SendBlockItemRequest>,
        ) -> Result<tonic::Response<crate::grpc2::types::TransactionHash>, tonic::Status> {
            use ConsensusFfiResponse::*;
            if !self.service_config.send_block_item {
                return Err(tonic::Status::unimplemented("`SendBlockItem` is not enabled."));
            }

            if self.node.is_network_stopped() {
                return Err(tonic::Status::failed_precondition(
                    "The network is stopped due to unrecognized protocol update.",
                ));
            }

            let transaction_bytes = request.into_inner().get_v0_format()?;
            if transaction_bytes.len() > crate::configuration::PROTOCOL_MAX_TRANSACTION_SIZE {
                warn!("Received a transaction that exceeds maximum transaction size.");
                return Err(tonic::Status::invalid_argument(
                    "Transaction size exceeds maximum allowed size.",
                ));
            }
            let (transaction_hash, consensus_result) =
                self.consensus.send_transaction(&transaction_bytes);

            let result = if consensus_result == Success {
                let mut payload = Vec::with_capacity(1 + transaction_bytes.len());
                payload.write_u8(PacketType::Transaction as u8)?;
                payload.write_all(&transaction_bytes)?;

                CALLBACK_QUEUE.send_out_message(ConsensusMessage::new(
                    MessageType::Outbound(None),
                    PacketType::Transaction,
                    Arc::from(payload),
                    vec![],
                    None,
                ))
            } else {
                Err(consensus_result.into())
            };

            let mk_err_response = |code, error| Err(tonic::Status::new(code, error));
            let mk_err_invalid_argument_response =
                |error| mk_err_response(tonic::Code::InvalidArgument, error);

            match (result, consensus_result) {
                (Ok(_), Success) => {
                    let transaction_hash = match transaction_hash {
                        Some(h) => h,
                        None => {
                            error!("Block item hash not present, but transaction is accepted.");
                            return Err(tonic::Status::internal(
                                "Block item hash not present, but transaction is accepted.",
                            ));
                        }
                    };
                    Ok(tonic::Response::new(crate::grpc2::types::TransactionHash {
                        value: transaction_hash.to_vec(),
                    }))
                }
                (Err(e), Success) => {
                    warn!("Couldn't put a transaction in the outbound queue due to {:?}", e);
                    Err(tonic::Status::new(
                        tonic::Code::Internal,
                        format!("Couldn't put a transaction in the outbound queue due to {:?}", e),
                    ))
                }
                // the wildcard is always Err as only 'Success' responses from the consensus are
                // being retransmitted. In other words Ok(_) implies consensus_result == Success
                (_, DuplicateEntry) => {
                    mk_err_response(tonic::Code::AlreadyExists, DuplicateEntry.to_string())
                }
                (_, ConsensusShutDown) => {
                    warn!(
                        "Consensus didn't accept a transaction via RPC due to {:?}",
                        ConsensusShutDown.to_string()
                    );
                    mk_err_invalid_argument_response(ConsensusShutDown.to_string())
                }
                (_, consensus_error) => {
                    mk_err_invalid_argument_response(consensus_error.to_string())
                }
            }
        }

        async fn get_account_transaction_sign_hash(
            &self,
            request: tonic::Request<crate::grpc2::types::PreAccountTransaction>,
        ) -> Result<tonic::Response<crate::grpc2::types::AccountTransactionSignHash>, tonic::Status>
        {
            if !self.service_config.get_account_transaction_sign_hash {
                return Err(tonic::Status::unimplemented(
                    "`GetAccountTransactionSignHash` is not enabled.",
                ));
            }
            let request = request.into_inner();
            let (header, payload) = request.try_into()?;
            let sign_hash =
                concordium_base::transactions::compute_transaction_sign_hash(&header, &payload);
            Ok(tonic::Response::new(types::AccountTransactionSignHash {
                value: sign_hash.to_vec(),
            }))
        }

        async fn get_block_items(
            &self,
            request: tonic::Request<crate::grpc2::types::BlockHashInput>,
        ) -> Result<tonic::Response<Self::GetBlockItemsStream>, tonic::Status> {
            if !self.service_config.get_block_items {
                return Err(tonic::Status::unimplemented("`GetBlockItems` is not enabled."));
            }
            let (sender, receiver) = futures::channel::mpsc::channel(100);
            let hash = self.consensus.get_block_items_v2(request.get_ref(), sender)?;
            let mut response = tonic::Response::new(receiver);
            add_hash(&mut response, hash)?;
            Ok(response)
        }

        async fn get_block_certificates(
            &self,
            request: tonic::Request<crate::grpc2::types::BlockHashInput>,
        ) -> Result<tonic::Response<Vec<u8>>, tonic::Status> {
            if !self.service_config.get_block_certificates {
                return Err(tonic::Status::unimplemented("`GetBlockCertificates` is not enabled."));
            }
            let (hash, response) = self.consensus.get_block_certificates_v2(request.get_ref())?;
            let mut response = tonic::Response::new(response);
            add_hash(&mut response, hash)?;
            Ok(response)
        }

        async fn get_first_block_epoch(
            &self,
            request: tonic::Request<crate::grpc2::types::EpochRequest>,
        ) -> Result<tonic::Response<crate::grpc2::types::BlockHash>, tonic::Status> {
            if !self.service_config.get_first_block_epoch {
                return Err(tonic::Status::unimplemented("`GetFirstBlockEpoch` is not enabled."));
            }
            let hash = self.consensus.get_first_block_epoch_v2(request.get_ref())?;
            Ok(tonic::Response::new(types::BlockHash {
                value: hash.to_vec(),
            }))
        }

        async fn get_winning_bakers_epoch(
            &self,
            request: tonic::Request<crate::grpc2::types::EpochRequest>,
        ) -> Result<tonic::Response<Self::GetWinningBakersEpochStream>, tonic::Status> {
            if !self.service_config.get_winning_bakers_epoch {
                return Err(tonic::Status::unimplemented(
                    "`GetWinningBakersEpoch` is not enabled.",
                ));
            }
            let (sender, receiver) = futures::channel::mpsc::channel(100);
            self.consensus.get_winning_bakers_epoch_v2(request.get_ref(), sender)?;
            Ok(tonic::Response::new(receiver))
        }

        async fn dry_run(
            &self,
            request: tonic::Request<tonic::Streaming<crate::grpc2::types::DryRunRequest>>,
        ) -> Result<tonic::Response<Self::DryRunStream>, tonic::Status> {
            if !self.service_config.dry_run {
                return Err(tonic::Status::unimplemented("`DryRun` is not enabled."));
            }
            // If the number of concurrent dry run sessions is limited, we try to get a
            // permit from the semaphore.
            let permit = match self.dry_run_semaphore.as_ref() {
                None => None,
                Some(semaphore) => {
                    let permit = semaphore.clone().try_acquire_owned().map_err(|_| {
                        tonic::Status::unavailable("Too many concurrent `DryRun` requests")
                    })?;
                    Some(permit)
                }
            };

            let mut input = request.into_inner();
            let energy_quota = self.dry_run_max_energy;
            let deadline = Instant::now() + Duration::from_millis(self.dry_run_timeout_millis);
            let mut dry_run = self.consensus.dry_run(energy_quota);
            let output = async_stream::stream! {
                let sleep = time::sleep_until(deadline);
                tokio::pin!(sleep);
                loop {
                    let next = tokio::select! {
                        request = input.next() => { Ok(request) }
                        _ = &mut sleep => {
                            Err(tonic::Status::deadline_exceeded("dry run deadline elapsed"))
                        }
                    }?;

                    if let Some(dry_run_request) = next {
                        let request = dry_run_request.map_err(|_| {
                            tonic::Status::invalid_argument("invalid dry run request")
                        })?;
                        use crate::grpc2::types::dry_run_request::Request::*;
                        match request.request.require()? {
                            LoadBlockState(block_hash_input) => {
                                yield dry_run.load_block_state(&block_hash_input)
                            }
                            StateQuery(query) => {
                                use crate::grpc2::types::dry_run_state_query::Query::*;
                                match query.query.require()? {
                                    GetAccountInfo(account) => {
                                        yield dry_run.get_account_info(&account)
                                    }
                                    GetInstanceInfo(instance) => {
                                        yield dry_run.get_instance_info(&instance)
                                    }
                                    InvokeInstance(invoke_instance_input) => {
                                        yield dry_run.invoke_instance(&invoke_instance_input)
                                    }
                                }
                            }
                            StateOperation(operation) => {
                                use crate::grpc2::types::dry_run_state_operation::Operation::*;
                                match operation.operation.require()? {
                                    SetTimestamp(timestamp) => {
                                        yield dry_run.set_timestamp(timestamp)
                                    }
                                    MintToAccount(mint) => yield dry_run.mint_to_account(mint),
                                    RunTransaction(run_transaction_input) => {
                                        yield dry_run.transaction(run_transaction_input)
                                    }
                                }
                            }
                        }
                    } else {
                        // The stream of requests has been closed by the sender.
                        break;
                    }
                }
                // The permit is dropped here to ensure that it is held for the duration of the
                // session.
                if let Some(p) = permit {
                    drop(p)
                }
            };
            let mut response = tonic::Response::new(Box::pin(output) as Self::DryRunStream);
            response.metadata_mut().insert("quota", energy_quota.into());
            response.metadata_mut().insert("timeout", self.dry_run_timeout_millis.into());
            Ok(response)
        }
    }
}

/// Add a block hash to the metadata of a response. Used for returning the block
/// hash.
fn add_hash<T>(response: &mut tonic::Response<T>, hash: [u8; 32]) -> Result<(), tonic::Status> {
    let value = tonic::metadata::MetadataValue::try_from(hex::encode(hash))
        .map_err(|_| tonic::Status::internal("Cannot add metadata hash."))?;
    response.metadata_mut().insert("blockhash", value);
    Ok(())
}

/// A helper trait to make it simpler to require specific fields when parsing a
/// protobuf message by allowing us to use method calling syntax and
/// constructing responses that match the calling context, allowing us to use
/// the `?` syntax.
///
/// The main reason for needing this is that in proto3 all non-primitive fields
/// are optional, so it is up to the application to validate inputs if they are
/// required.
pub(crate) trait Require<E> {
    type A;
    fn require(self) -> Result<Self::A, E>;
}

impl<A> Require<tonic::Status> for Option<A> {
    type A = A;

    fn require(self) -> Result<Self::A, tonic::Status> {
        match self {
            Some(v) => Ok(v),
            None => Err(tonic::Status::invalid_argument("missing field")),
        }
    }
}

/// Tower layer adding middleware updating some of the node statictics related
/// to gRPC API.
#[derive(Clone)]
pub struct StatsLayer {
    stats: Arc<StatsExportService>,
}

impl<S> tower::Layer<S> for StatsLayer {
    type Service = StatsMiddleware<S>;

    fn layer(&self, service: S) -> Self::Service {
        StatsMiddleware {
            stats: self.stats.clone(),
            inner: service,
        }
    }
}

/// Tower middleware for updating some of the node statictics related to the
/// gRPC API.
#[derive(Clone)]
pub struct StatsMiddleware<S> {
    stats: Arc<StatsExportService>,
    inner: S,
}

/// Get the label from a gRPC status code. This is used when updating metrics of
/// the prometheus exporter.
fn get_grpc_code_label(code: tonic::Code) -> &'static str {
    use tonic::Code::*;
    match code {
        Ok => "ok",
        Cancelled => "cancelled",
        Unknown => "unknown",
        InvalidArgument => "invalid argument",
        DeadlineExceeded => "deadline exceeded",
        NotFound => "not found",
        AlreadyExists => "already exists",
        PermissionDenied => "permission denied",
        ResourceExhausted => "resource exhausted",
        FailedPrecondition => "failed precondition",
        Aborted => "aborted",
        OutOfRange => "out of range",
        Unimplemented => "unimplemented",
        Internal => "internal",
        Unavailable => "unavailable",
        DataLoss => "data loss",
        Unauthenticated => "unauthenticated",
    }
}

/// Actual middleware implementation updating the stats.
/// The middleware is called once for each gRPC request, even for the streaming
/// gRPC methods.
impl<S> tower::Service<hyper::Request<hyper::Body>> for StatsMiddleware<S>
where
    S: tower::Service<
            hyper::Request<hyper::Body>,
            Response = hyper::Response<tonic::body::BoxBody>,
        > + Clone
        + Send
        + 'static,
    S::Future: Send + 'static,
{
    type Error = S::Error;
    type Future = futures::future::BoxFuture<'static, Result<Self::Response, Self::Error>>;
    type Response = S::Response;

    fn poll_ready(
        &mut self,
        cx: &mut std::task::Context<'_>,
    ) -> std::task::Poll<Result<(), Self::Error>> {
        self.inner.poll_ready(cx)
    }

    fn call(&mut self, req: hyper::Request<hyper::Body>) -> Self::Future {
        // See https://docs.rs/tower/latest/tower/trait.Service.html#be-careful-when-cloning-inner-services
        // for details on why this is necessary
        let clone = self.inner.clone();
        let mut inner = std::mem::replace(&mut self.inner, clone);

        let grpc_request_duration = self.stats.grpc_request_response_time.clone();

        Box::pin(async move {
            let endpoint_name = req.uri().path().to_owned();
            let request_received = tokio::time::Instant::now();

            let (mut response, duration) = {
                // Forward the request.
                let result = inner.call(req).await;
                // Time taken for the inner service to send back a response, meaning for
                // streaming gRPC methods this is the duration for it to first return a stream.
                let duration = request_received.elapsed().as_secs_f64();
                if result.is_err() {
                    grpc_request_duration
                        .with_label_values(&[
                            endpoint_name.as_str(),
                            get_grpc_code_label(tonic::Code::Internal),
                        ])
                        .observe(duration);
                }
                (result?, duration)
            };

            // Check if the gRPC status header is part of the HTTP headers, if not check for
            // the status in the HTTP trailers.
            // Every gRPC response are expected to provide the grpc-status in either the
            // header or the trailer.
            let grpc_status_header = response.headers().get("grpc-status");
            if let Some(header_value) = grpc_status_header {
                let status_code_label =
                    get_grpc_code_label(tonic::Code::from_bytes(header_value.as_bytes()));

                grpc_request_duration
                    .with_label_values(&[endpoint_name.as_str(), status_code_label])
                    .observe(duration);
            } else if let Ok(Some(trailers)) =
                hyper::body::HttpBody::trailers(response.body_mut()).await
            {
                if let Some(header_value) = trailers.get("grpc-status") {
                    let status_code_label =
                        get_grpc_code_label(tonic::Code::from_bytes(header_value.as_bytes()));

                    grpc_request_duration
                        .with_label_values(&[endpoint_name.as_str(), status_code_label])
                        .observe(duration);
                }
            } else {
                grpc_request_duration
                    .with_label_values(&[
                        endpoint_name.as_str(),
                        get_grpc_code_label(tonic::Code::Unknown),
                    ])
                    .observe(duration);
            }

            Ok(response)
        })
    }
}

/// Connection stream ([`TcpIncoming`]) with an attached semaphore and gauge
/// that are used to limit and keep track of the number of connected clients.
pub struct ConnStreamWithTicket {
    stream:                 TcpIncoming,
    /// The semaphore is used to enforce a limit on the number of connected
    /// clients. A ticket must be available before we accept each
    /// connection.
    semaphore:              tokio_util::sync::PollSemaphore,
    /// A gauge to record the number of connected client. This is incremented
    /// when we accept a new connection and decremented on the [`drop`] of
    /// the connection.
    grpc_connected_clients: GenericGauge<AtomicU64>,
}

/// A connection with attached permits and counters to enforce limits on the
/// number of open connections maintained by the grpc server.
pub struct AddrStreamWithTicket {
    /// The connection.
    addr:                  AddrStream,
    /// The permit is attached to the connection so that when the connection is
    /// dropped the permit is also dropped, releasing a connection token.
    /// Thus the permit itself is not used directly by the service, it is only
    /// used for its drop behaviour.
    #[allow(dead_code)]
    permit:                OwnedSemaphorePermit,
    /// The gauge that counts the number of open connections. This is attached
    /// to the connection so that we can decrement it when the connection is
    /// dropped.
    num_connected_clients: GenericGauge<AtomicU64>,
}

impl Drop for AddrStreamWithTicket {
    fn drop(&mut self) { self.num_connected_clients.dec() }
}

/// Forward implementation to that of the inner [`AddrStream`].
impl tokio::io::AsyncRead for AddrStreamWithTicket {
    fn poll_read(
        mut self: std::pin::Pin<&mut Self>,
        cx: &mut std::task::Context<'_>,
        buf: &mut tokio::io::ReadBuf<'_>,
    ) -> std::task::Poll<std::io::Result<()>> {
        std::pin::Pin::new(&mut self.addr).poll_read(cx, buf)
    }
}

/// Forward implementation to that of the inner [`AddrStream`].
impl tokio::io::AsyncWrite for AddrStreamWithTicket {
    fn poll_write(
        mut self: std::pin::Pin<&mut Self>,
        cx: &mut std::task::Context<'_>,
        buf: &[u8],
    ) -> std::task::Poll<Result<usize, std::io::Error>> {
        std::pin::Pin::new(&mut self.addr).poll_write(cx, buf)
    }

    fn poll_flush(
        mut self: std::pin::Pin<&mut Self>,
        cx: &mut std::task::Context<'_>,
    ) -> std::task::Poll<Result<(), std::io::Error>> {
        std::pin::Pin::new(&mut self.addr).poll_flush(cx)
    }

    fn poll_shutdown(
        mut self: std::pin::Pin<&mut Self>,
        cx: &mut std::task::Context<'_>,
    ) -> std::task::Poll<Result<(), std::io::Error>> {
        std::pin::Pin::new(&mut self.addr).poll_shutdown(cx)
    }
}

/// Forward implementation to that of the inner [`AddrStream`].
impl Connected for AddrStreamWithTicket {
    type ConnectInfo = <AddrStream as Connected>::ConnectInfo;

    fn connect_info(&self) -> Self::ConnectInfo { self.addr.connect_info() }
}

impl futures::Stream for ConnStreamWithTicket {
    type Item = Result<AddrStreamWithTicket, std::io::Error>;

    // This is where we limit the number of connections.
    // We only return a new item if we can combine it with a permit.
    //
    // The choice made here is that we don't even try to accept new connections
    // unless we have a permit. The connections will thus remain in the accept queue
    // maintained by the OS. An alternative choice would have been to accept a
    // connection, then check if we have a permit, and then drop the connection
    // if we don't. This would be better in some circumstances, but it would
    // also mean that if there is a short burst of short-lived connections they
    // would not be handled, whereas with the current approach they do.
    //
    // The best option would be to have a full backlog handling with expiry, and
    // some rate limiting based on IP (i.e., no more than X connections per IP).
    // However that is a more extensive change. The primary purpose of the current
    // solution is to ensure the node always has enough resources. Not load
    // balancing.
    fn poll_next(
        mut self: std::pin::Pin<&mut Self>,
        cx: &mut std::task::Context<'_>,
    ) -> std::task::Poll<Option<Self::Item>> {
        // Wait until a slot is available.
        let Some(permit) = futures::ready!(self.semaphore.poll_acquire(cx)) else {
            // This should never happen. The Semaphore is owned by `ConnStreamWithTicket`
            // which is in turn owned by the tonic server so will not be dropped while this is being polled.
            // We also never call `close` on the Semaphore, which is private to this struct so there is
            // no chance this is done somewhere else.
            //
            // If by some miracle that were to happen, the outcome is that no new connections are accepted.
            log::error!("Semaphore unexpectedly dropped. Stopping receiving new connections.");
            return std::task::Poll::Ready(None);
        };
        // And then accept a new connection.
        std::pin::Pin::new(&mut self.stream).poll_next(cx).map_ok(|addr| {
            log::debug!("Accepting new GRPC connection from {}", addr.remote_addr());
            self.grpc_connected_clients.inc();
            AddrStreamWithTicket {
                addr,
                permit,
                num_connected_clients: self.grpc_connected_clients.clone(), /* we will decrement
                                                                             * this on a drop
                                                                             * of connection */
            }
        })
    }
}<|MERGE_RESOLUTION|>--- conflicted
+++ resolved
@@ -883,19 +883,15 @@
         net::SocketAddr,
         sync::{Arc, Mutex},
     };
-<<<<<<< HEAD
+    use tokio_util::sync::PollSemaphore;
     use tokio::{
         time,
         time::{Duration, Instant},
     };
-    use tonic::{async_trait, transport::ServerTlsConfig};
-=======
-    use tokio_util::sync::PollSemaphore;
     use tonic::{
         async_trait,
         transport::{server::TcpIncoming, ServerTlsConfig},
     };
->>>>>>> 91a7f8a8
 
     use super::*;
 
