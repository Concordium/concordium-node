use crate::stats_export_service::StatsExportService;
use anyhow::Context;
use prometheus::core::Atomic;
use prost::bytes::BufMut;
use std::{
    convert::{TryFrom, TryInto},
    marker::PhantomData,
    path::Path,
    sync::Arc,
};

/// Types generated from the types.proto file, together
/// with some auxiliary definitions that help passing values through the FFI
/// boundary.
pub mod types {
    // Tell clippy to allow large enum variants in the generated code.
    #![allow(clippy::large_enum_variant)]

    use crate::configuration::PROTOCOL_MAX_TRANSACTION_SIZE;

    use super::Require;
    use concordium_base::{common::Versioned, transactions::PayloadLike};
    use std::convert::{TryFrom, TryInto};

    include!(concat!(env!("OUT_DIR"), "/concordium.v2.rs"));

    /// Convert an account address to a pointer to the content. The length of
    /// the content is checked to be 32 bytes.
    ///
    /// # Safety
    /// The caller **must** ensure that the pointer is not used after the
    /// reference to the supplied `account_identifier` is no longer
    /// retained.
    pub(crate) fn account_address_to_ffi(address: &AccountAddress) -> Option<*const u8> {
        if address.value.len() == 32 {
            Some(address.value.as_ptr())
        } else {
            None
        }
    }

    /// Convert an account identifier to a pair of a tag and a pointer to the
    /// content. The length of the content is determined by the tag, which is
    /// either 0 for the address, 1 for the credential registration ID, and 2
    /// for the account index.
    ///
    /// # Safety
    /// The caller **must** ensure that the pointer is not used after the
    /// reference to the supplied `account_identifier` is no longer
    /// retained.
    pub(crate) fn account_identifier_to_ffi(
        account_identifier: &AccountIdentifierInput,
    ) -> Option<(u8, *const u8)> {
        use account_identifier_input::AccountIdentifierInput::*;
        match account_identifier.account_identifier_input.as_ref()? {
            Address(addr) if addr.value.len() == 32 => Some((0u8, addr.value.as_ptr())),
            CredId(cred_id) if cred_id.value.len() == 48 => Some((1u8, cred_id.value.as_ptr())),
            AccountIndex(ai) => Some((2u8, (&ai.value) as *const u64 as *const u8)),
            _ => None,
        }
    }
    /// An auxiliary type used to bridge the FFI when passing [`BlockHashInput`]
    /// to the Haskell part of the codebase.
    pub(crate) enum BlockHashInputFFI<'a> {
        /// Current best block.
        Best,
        /// Last finalized block.
        LastFinal,
        /// Pointer to 32 bytes for the block hash.
        Given(&'a [u8]),
        /// Absolute block height encoded as 8 bytes big endian.
        Absolute([u8; 8]),
        /// Block height relative to a genesis index, 8 bytes for the relative
        /// height (big endian), 4 bytes for the genesis index (big endian) and
        /// 1 byte where a value of 1 signals to restrict the result within the
        /// same genesis index.
        Relative([u8; 13]),
    }

    impl<'a> BlockHashInputFFI<'a> {
        /// Convert the [`BlockHashInputFFI`] to a pair of a tag and pointer to
        /// the content. The tag is 0 for "Best" block, 1 for
        /// "LastFinal" block, 2 for a specific block given by a hash, 3
        /// for block given by absolute height, and 4 for block given by
        /// relative height.
        pub fn to_ptr(&'a self) -> (u8, &'a [u8]) {
            match self {
                BlockHashInputFFI::Best => (0u8, &[]),
                BlockHashInputFFI::LastFinal => (1u8, &[]),
                BlockHashInputFFI::Given(ptr) => (2u8, *ptr),
                BlockHashInputFFI::Absolute(data) => (3u8, &data[..]),
                BlockHashInputFFI::Relative(data) => (4u8, &data[..]),
            }
        }
    }

    /// Construct a representation of a [`BlockHashInput`] which can be passed
    /// through FFI. Returns `None` if failing due to missing or invalids fields
    /// in the input.
    pub(crate) fn block_hash_input_to_ffi(bhi: &BlockHashInput) -> Option<BlockHashInputFFI> {
        use block_hash_input::BlockHashInput::*;
        match bhi.block_hash_input.as_ref()? {
            Best(_) => Some(BlockHashInputFFI::Best),
            LastFinal(_) => Some(BlockHashInputFFI::LastFinal),
            Given(bh) if bh.value.len() == 32 => Some(BlockHashInputFFI::Given(&bh.value[..])),
            AbsoluteHeight(abh) => Some(BlockHashInputFFI::Absolute(abh.value.to_be_bytes())),
            RelativeHeight(rel) => {
                let mut bytes = [0u8; 13];
                bytes[0..8].copy_from_slice(&rel.height.as_ref()?.value.to_be_bytes());
                bytes[8..12].copy_from_slice(&rel.genesis_index.as_ref()?.value.to_be_bytes());
                bytes[12] = if rel.restrict {
                    1
                } else {
                    0
                };
                Some(BlockHashInputFFI::Relative(bytes))
            }
            _ => None,
        }
    }

    /// Convert [ModuleRef] to a pointer to the content. The length of the
    /// content is checked to be 32 bytes.
    ///
    /// # Safety
    /// The caller **must** ensure that the pointer is not used after the
    /// reference to the supplied `module_ref` is no longer retained.
    pub(crate) fn module_reference_to_ffi(module_ref: &ModuleRef) -> Option<*const u8> {
        if module_ref.value.len() == 32 {
            Some(module_ref.value.as_ptr())
        } else {
            None
        }
    }

    /// Convert [`TransactionHash`] to a pointer to the content. The length of
    /// the content is checked to be 32 bytes.
    ///
    /// # Safety
    /// The caller **must** ensure that the pointer is not used after the
    /// reference to the supplied `transaction_hash` is no longer retained.
    pub(crate) fn transaction_hash_to_ffi(transaction_hash: &TransactionHash) -> Option<*const u8> {
        if transaction_hash.value.len() == 32 {
            Some(transaction_hash.value.as_ptr())
        } else {
            None
        }
    }

    pub(crate) fn receive_name_to_ffi(receive_name: &ReceiveName) -> Option<(*const u8, u32)> {
        let string = &receive_name.value;
        let len = string.len();
        if string.is_ascii() && len <= 100 {
            Some((string.as_ptr(), len as u32))
        } else {
            None
        }
    }

    /// Convert [`BakerId`] to a u64.
    pub(crate) fn baker_id_to_ffi(baker_id: &BakerId) -> u64 { baker_id.value }

    /// Convert the [BlocksAtHeightRequest] to a triple of a block height,
    /// genesis_index and a boolean. If the genesis_index is 0, the height
    /// is treated as an absolute block height otherwise it is treated as
    /// relative. Setting the boolean to true will restrict to only return
    /// blocks within the specified genesis_index.
    pub(crate) fn blocks_at_height_request_to_ffi(
        height: &BlocksAtHeightRequest,
    ) -> Option<(u64, u32, u8)> {
        use blocks_at_height_request::BlocksAtHeight::*;
        match height.blocks_at_height.as_ref()? {
            Absolute(h) => {
                let height = h.height.as_ref()?.value;
                Some((height, 0, 0))
            }
            Relative(h) => {
                let height = h.height.as_ref()?.value;
                let genesis_index = h.genesis_index.as_ref()?.value;
                let restrict = if h.restrict {
                    1
                } else {
                    0
                };
                Some((height, genesis_index, restrict))
            }
        }
    }

    impl From<Amount> for concordium_base::common::types::Amount {
        fn from(n: Amount) -> Self { Self::from_micro_ccd(n.value) }
    }

    impl TryFrom<ModuleRef> for concordium_base::contracts_common::ModuleReference {
        type Error = tonic::Status;

        fn try_from(value: ModuleRef) -> Result<Self, Self::Error> {
            match value.value.try_into() {
                Ok(mod_ref) => Ok(Self::new(mod_ref)),
                Err(_) => {
                    Err(tonic::Status::invalid_argument("Unexpected module reference format."))
                }
            }
        }
    }

    impl TryFrom<InitName> for concordium_base::smart_contracts::OwnedContractName {
        type Error = tonic::Status;

        fn try_from(value: InitName) -> Result<Self, Self::Error> {
            Self::new(value.value).map_err(|e| {
                tonic::Status::invalid_argument(format!("Invalid contract init name: {}", e))
            })
        }
    }

    impl TryFrom<ReceiveName> for concordium_base::smart_contracts::OwnedReceiveName {
        type Error = tonic::Status;

        fn try_from(value: ReceiveName) -> Result<Self, Self::Error> {
            Self::new(value.value).map_err(|e| {
                tonic::Status::invalid_argument(format!("Invalid contract receive name: {}", e))
            })
        }
    }

    impl TryFrom<Parameter> for concordium_base::smart_contracts::OwnedParameter {
        type Error = tonic::Status;

        fn try_from(value: Parameter) -> Result<Self, Self::Error> {
            Self::try_from(value.value)
                .map_err(|e| tonic::Status::invalid_argument(format!("Invalid parameter: {}", e)))
        }
    }

    impl From<ContractAddress> for concordium_base::contracts_common::ContractAddress {
        fn from(value: ContractAddress) -> Self { Self::new(value.index, value.subindex) }
    }

    impl TryFrom<Memo> for concordium_base::transactions::Memo {
        type Error = tonic::Status;

        fn try_from(value: Memo) -> Result<Self, Self::Error> {
            value.value.try_into().map_err(|_| {
                tonic::Status::invalid_argument("Memo is invalid because it is too big.")
            })
        }
    }

    impl TryFrom<RegisteredData> for concordium_base::transactions::RegisteredData {
        type Error = tonic::Status;

        fn try_from(value: RegisteredData) -> Result<Self, Self::Error> {
            value.value.try_into().map_err(|e| {
                tonic::Status::invalid_argument(format!("Invalid register data payload: {}", e))
            })
        }
    }

    impl TryFrom<AccountTransactionPayload> for concordium_base::transactions::EncodedPayload {
        type Error = tonic::Status;

        fn try_from(value: AccountTransactionPayload) -> Result<Self, Self::Error> {
            match value.payload.require()? {
                account_transaction_payload::Payload::RawPayload(rp) => {
                    Self::try_from(rp).map_err(|_| {
                        tonic::Status::invalid_argument("Payload size exceeds maximum allowed.")
                    })
                }
                account_transaction_payload::Payload::DeployModule(dm) => {
                    let module = match dm.module.require()? {
                        versioned_module_source::Module::V0(source) => {
                            concordium_base::smart_contracts::WasmModule {
                                version: concordium_base::smart_contracts::WasmVersion::V0,
                                source:  source.value.into(),
                            }
                        }
                        versioned_module_source::Module::V1(source) => {
                            concordium_base::smart_contracts::WasmModule {
                                version: concordium_base::smart_contracts::WasmVersion::V1,
                                source:  source.value.into(),
                            }
                        }
                    };
                    Ok(concordium_base::transactions::Payload::DeployModule {
                        module,
                    }
                    .encode())
                }
                account_transaction_payload::Payload::InitContract(ic) => {
                    let payload = concordium_base::transactions::InitContractPayload {
                        amount:    ic.amount.require()?.into(),
                        mod_ref:   ic.module_ref.require()?.try_into()?,
                        init_name: ic.init_name.require()?.try_into()?,
                        param:     ic.parameter.require()?.try_into()?,
                    };
                    Ok(concordium_base::transactions::Payload::InitContract {
                        payload,
                    }
                    .encode())
                }
                account_transaction_payload::Payload::UpdateContract(uc) => {
                    let payload = concordium_base::transactions::UpdateContractPayload {
                        amount:       uc.amount.require()?.into(),
                        address:      uc.address.require()?.into(),
                        receive_name: uc.receive_name.require()?.try_into()?,
                        message:      uc.parameter.require()?.try_into()?,
                    };
                    Ok(concordium_base::transactions::Payload::Update {
                        payload,
                    }
                    .encode())
                }
                account_transaction_payload::Payload::Transfer(t) => {
                    let payload = concordium_base::transactions::Payload::Transfer {
                        to_address: t.receiver.require()?.try_into()?,
                        amount:     t.amount.require()?.into(),
                    };
                    Ok(payload.encode())
                }
                account_transaction_payload::Payload::TransferWithMemo(t) => {
                    let payload = concordium_base::transactions::Payload::TransferWithMemo {
                        to_address: t.receiver.require()?.try_into()?,
                        amount:     t.amount.require()?.into(),
                        memo:       t.memo.require()?.try_into()?,
                    };
                    Ok(payload.encode())
                }
                account_transaction_payload::Payload::RegisterData(t) => {
                    let payload = concordium_base::transactions::Payload::RegisterData {
                        data: t.try_into()?,
                    };
                    Ok(payload.encode())
                }
            }
        }
    }

    impl TryFrom<AccountAddress> for concordium_base::id::types::AccountAddress {
        type Error = tonic::Status;

        fn try_from(value: AccountAddress) -> Result<Self, Self::Error> {
            match value.value.try_into() {
                Ok(addr) => Ok(Self(addr)),
                Err(_) => {
                    Err(tonic::Status::invalid_argument("Unexpected account address format."))
                }
            }
        }
    }

    impl From<SequenceNumber> for concordium_base::base::Nonce {
        #[inline]
        fn from(n: SequenceNumber) -> Self {
            Self {
                nonce: n.value,
            }
        }
    }

    impl From<UpdateSequenceNumber> for concordium_base::base::UpdateSequenceNumber {
        #[inline]
        fn from(n: UpdateSequenceNumber) -> Self { n.value.into() }
    }

    impl From<Energy> for concordium_base::base::Energy {
        #[inline]
        fn from(value: Energy) -> Self {
            Self {
                energy: value.value,
            }
        }
    }

    impl From<TransactionTime> for concordium_base::common::types::TransactionTime {
        #[inline]
        fn from(value: TransactionTime) -> Self {
            Self {
                seconds: value.value,
            }
        }
    }

    impl TryFrom<PreAccountTransaction>
        for (
            concordium_base::transactions::TransactionHeader,
            concordium_base::transactions::EncodedPayload,
        )
    {
        type Error = tonic::Status;

        fn try_from(value: PreAccountTransaction) -> Result<Self, Self::Error> {
            let header = value.header.require()?;
            let payload = value.payload.require()?;
            let sender = header.sender.require()?.try_into()?;
            let nonce = header.sequence_number.require()?.into();
            let energy_amount = header.energy_amount.require()?.into();
            let expiry = header.expiry.require()?.into();
            let payload: concordium_base::transactions::EncodedPayload = payload.try_into()?;
            let payload_size = payload.size();
            let header = concordium_base::transactions::TransactionHeader {
                sender,
                nonce,
                energy_amount,
                payload_size,
                expiry,
            };
            Ok((header, payload))
        }
    }

    impl TryFrom<Signature> for concordium_base::common::types::Signature {
        type Error = tonic::Status;

        fn try_from(value: Signature) -> Result<Self, Self::Error> {
            if value.value.len() <= usize::from(u16::MAX) {
                Ok(Self {
                    sig: value.value,
                })
            } else {
                Err(tonic::Status::invalid_argument("Signature is too large."))
            }
        }
    }

    impl TryFrom<AccountTransactionSignature> for concordium_base::common::types::TransactionSignature {
        type Error = tonic::Status;

        fn try_from(value: AccountTransactionSignature) -> Result<Self, Self::Error> {
            let signatures = value
                .signatures
                .into_iter()
                .map(|(ci, m)| {
                    let ci = u8::try_from(ci).map_err(|_| {
                        tonic::Status::invalid_argument("Invalid credential index.")
                    })?;
                    let cred_sigs = m
                        .signatures
                        .into_iter()
                        .map(|(ki, sig)| {
                            let ki = u8::try_from(ki).map_err(|_| {
                                tonic::Status::invalid_argument("Invalid key index.")
                            })?;
                            let sig = sig.try_into()?;
                            Ok::<_, tonic::Status>((ki.into(), sig))
                        })
                        .collect::<Result<_, _>>()?;
                    Ok::<_, tonic::Status>((ci.into(), cred_sigs))
                })
                .collect::<Result<_, _>>()?;
            Ok(Self {
                signatures,
            })
        }
    }

    impl TryFrom<SignatureMap> for concordium_base::updates::UpdateInstructionSignature {
        type Error = tonic::Status;

        fn try_from(value: SignatureMap) -> Result<Self, Self::Error> {
            let signatures = value
                .signatures
                .into_iter()
                .map(|(k, sig)| {
                    let k = u16::try_from(k).map_err(|_| {
                        tonic::Status::invalid_argument("Update key index too large.")
                    })?;
                    let sig = sig.try_into()?;
                    Ok::<_, tonic::Status>((k.into(), sig))
                })
                .collect::<Result<_, _>>()?;
            Ok(Self {
                signatures,
            })
        }
    }

    impl SendBlockItemRequest {
        /// Return the Versioned block item serialized in the V0 format.
        pub(crate) fn get_v0_format(self) -> Result<Vec<u8>, tonic::Status> {
            match self.block_item.require()? {
                send_block_item_request::BlockItem::AccountTransaction(at) => {
                    let pat = PreAccountTransaction {
                        header:  at.header,
                        payload: at.payload,
                    };
                    let (header, payload) = pat.try_into()?;
                    let signature = at.signature.require()?.try_into()?;
                    let at = concordium_base::transactions::AccountTransaction {
                        signature,
                        header,
                        payload,
                    };
                    Ok(concordium_base::common::to_bytes(&Versioned::new(
                        0.into(),
                        concordium_base::transactions::BlockItem::AccountTransaction(at),
                    )))
                }
                send_block_item_request::BlockItem::CredentialDeployment(cd) => {
                    // this variant is a bit hacky since we don't want to deserialize the credential
                    // at this point that is expensive and wasteful. So we
                    // directly construct the serialization of the V0
                    // block item.
                    let message_expiry: concordium_base::common::types::TransactionTime =
                        cd.message_expiry.require()?.into();
                    let ac = cd.payload.require()?;
                    // first serialize the version prefix, the tag of credential deployment, and the
                    // expiry
                    let mut data = concordium_base::common::to_bytes(&Versioned::new(
                        0.into(),
                        (1u8, message_expiry), /* 1 is the tag of the credential deployment
                                                * variant. */
                    ));
                    // then append the actual credential. This works because the actual credential
                    // is the last item to be serialized.
                    match ac {
                        credential_deployment::Payload::RawPayload(rp) => {
                            data.extend_from_slice(&rp);
                            Ok(data)
                        }
                    }
                }
                send_block_item_request::BlockItem::UpdateInstruction(ui) => {
                    use concordium_base::common::Serial;
                    let header = ui.header.require()?;
                    let update_instruction_payload::Payload::RawPayload(payload) =
                        ui.payload.require()?.payload.require()?;
                    if payload.len() > PROTOCOL_MAX_TRANSACTION_SIZE {
                        return Err(tonic::Status::invalid_argument("Update payload too large."));
                    }
                    let header = concordium_base::updates::UpdateHeader {
                        seq_number:     header.sequence_number.require()?.into(),
                        effective_time: header.effective_time.require()?.into(),
                        timeout:        header.timeout.require()?.into(),
                        payload_size:   (payload.len() as u32).into(), /* as is safe since we
                                                                        * checked size above. */
                    };
                    let signatures: concordium_base::updates::UpdateInstructionSignature =
                        ui.signatures.require()?.try_into()?;

                    let mut data = concordium_base::common::to_bytes(
                        &Versioned::new(0.into(), (2u8, header)), /* 2 is the tag of the
                                                                   * credential deployment
                                                                   * variant. */
                    );
                    data.extend_from_slice(&payload);
                    signatures.serial(&mut data);
                    Ok(data)
                }
            }
        }
    }
}

/// The service generated from the configuration in the `build.rs` file.
pub mod service {
    include!(concat!(env!("OUT_DIR"), "/concordium.v2.Queries.rs"));
}

/// Service configuration, listing which endpoints are enabled.
/// If the endpoint is not listed in the configuration file it will be disabled.
/// This is what the `#[serde(default)]` annotations achieve.
#[derive(Debug, serde::Deserialize)]
struct ServiceConfig {
    #[serde(default)]
    get_finalized_blocks: bool,
    #[serde(default)]
    get_blocks: bool,
    #[serde(default)]
    get_account_list: bool,
    #[serde(default)]
    get_account_info: bool,
    #[serde(default)]
    get_module_list: bool,
    #[serde(default)]
    get_module_source: bool,
    #[serde(default)]
    get_instance_list: bool,
    #[serde(default)]
    get_instance_info: bool,
    #[serde(default)]
    get_instance_state: bool,
    #[serde(default)]
    instance_state_lookup: bool,
    #[serde(default)]
    get_next_account_sequence_number: bool,
    #[serde(default)]
    get_consensus_info: bool,
    #[serde(default)]
    get_ancestors: bool,
    #[serde(default)]
    get_block_item_status: bool,
    #[serde(default)]
    invoke_instance: bool,
    #[serde(default)]
    get_cryptographic_parameters: bool,
    #[serde(default)]
    get_block_info: bool,
    #[serde(default)]
    get_baker_list: bool,
    #[serde(default)]
    get_pool_info: bool,
    #[serde(default)]
    get_passive_delegation_info: bool,
    #[serde(default)]
    get_blocks_at_height: bool,
    #[serde(default)]
    get_tokenomics_info: bool,
    #[serde(default)]
    get_pool_delegators: bool,
    #[serde(default)]
    get_pool_delegators_reward_period: bool,
    #[serde(default)]
    get_passive_delegators: bool,
    #[serde(default)]
    get_passive_delegators_reward_period: bool,
    #[serde(default)]
    get_branches: bool,
    #[serde(default)]
    get_election_info: bool,
    #[serde(default)]
    get_identity_providers: bool,
    #[serde(default)]
    get_anonymity_revokers: bool,
    #[serde(default)]
    get_account_non_finalized_transactions: bool,
    #[serde(default)]
    get_block_transaction_events: bool,
    #[serde(default)]
    get_block_special_events: bool,
    #[serde(default)]
    get_block_pending_updates: bool,
    #[serde(default)]
    get_next_update_sequence_numbers: bool,
    #[serde(default)]
    get_block_chain_parameters: bool,
    #[serde(default)]
    get_block_finalization_summary: bool,
    #[serde(default)]
    shutdown: bool,
    #[serde(default)]
    peer_connect: bool,
    #[serde(default)]
    peer_disconnect: bool,
    #[serde(default)]
    get_banned_peers: bool,
    #[serde(default)]
    ban_peer: bool,
    #[serde(default)]
    unban_peer: bool,
    #[serde(default)]
    dump_start: bool,
    #[serde(default)]
    dump_stop: bool,
    #[serde(default)]
    get_peers_info: bool,
    #[serde(default)]
    get_node_info: bool,
    #[serde(default)]
    send_block_item: bool,
    #[serde(default)]
    get_account_transaction_sign_hash: bool,
    #[serde(default)]
    get_block_items: bool,
    #[serde(default)]
<<<<<<< HEAD
    get_baker_earliest_win_time: bool,
=======
    get_bakers_reward_period: bool,
    #[serde(default)]
    get_block_certificates: bool,
>>>>>>> 8f230a90
}

impl ServiceConfig {
    pub const fn new_all_enabled() -> Self {
        Self {
            get_finalized_blocks: true,
            get_blocks: true,
            get_account_list: true,
            get_account_info: true,
            get_module_list: true,
            get_module_source: true,
            get_instance_list: true,
            get_instance_info: true,
            get_instance_state: true,
            instance_state_lookup: true,
            get_next_account_sequence_number: true,
            get_consensus_info: true,
            get_ancestors: true,
            get_block_item_status: true,
            invoke_instance: true,
            get_cryptographic_parameters: true,
            get_block_info: true,
            get_baker_list: true,
            get_pool_info: true,
            get_passive_delegation_info: true,
            get_blocks_at_height: true,
            get_tokenomics_info: true,
            get_pool_delegators: true,
            get_pool_delegators_reward_period: true,
            get_passive_delegators: true,
            get_passive_delegators_reward_period: true,
            get_branches: true,
            get_election_info: true,
            get_identity_providers: true,
            get_anonymity_revokers: true,
            get_account_non_finalized_transactions: true,
            get_block_transaction_events: true,
            get_block_special_events: true,
            get_block_pending_updates: true,
            get_next_update_sequence_numbers: true,
            get_block_chain_parameters: true,
            get_block_finalization_summary: true,
            shutdown: true,
            peer_connect: true,
            peer_disconnect: true,
            get_banned_peers: true,
            ban_peer: true,
            unban_peer: true,
            dump_start: true,
            dump_stop: true,
            get_peers_info: true,
            get_node_info: true,
            send_block_item: true,
            get_account_transaction_sign_hash: true,
            get_block_items: true,
<<<<<<< HEAD
            get_baker_earliest_win_time: true,
=======
            get_bakers_reward_period: true,
            get_block_certificates: true,
>>>>>>> 8f230a90
        }
    }

    pub fn from_file(source: &Path) -> anyhow::Result<ServiceConfig> {
        let config: ServiceConfig = toml::from_slice(
            &std::fs::read(source).context("Unable to read the endpoints configuration file.")?,
        )
        .context("Unable to parse the endpoints configuration file.")?;
        Ok(config)
    }
}

/// The "codec" used by [tonic] to encode proto messages.
/// Normally [tonic] works with [prost] to encode messages. However that
/// requires that we have all the data modelled in Rust. Our case is that the
/// data that is encoded most of the time lives on the consensus/Haskell side of
/// the FFI boundary. Thus it is natural to encode it there and only pass the
/// byte array through FFI.. This presents a challenge since the grpc server is
/// ultimately in Rust for various reasons. We solve the issue by using
/// [tonic]'s support for custom [codecs](https://docs.rs/tonic/latest/tonic/codec/index.html).
///
/// In particular we define this "RawCodec" which knows how to encode messages
/// that are already encoded, i.e., messages that are `AsRef<[u8]>`.
///
/// **NB: This codec does not know how to decode anything, and any attempt to do
/// so will lead to an RPC error.**
pub struct RawCodec<E, D>(PhantomData<E>, PhantomData<D>);
impl<E, D> Default for RawCodec<E, D> {
    fn default() -> Self { Self(Default::default(), Default::default()) }
}

impl<E: AsRef<[u8]> + Send + Sync + 'static, D: prost::Message + Default + 'static>
    tonic::codec::Codec for RawCodec<E, D>
{
    type Decode = D;
    type Decoder = RawDecoder<D>;
    type Encode = E;
    type Encoder = RawEncoder<E>;

    fn encoder(&mut self) -> Self::Encoder { RawEncoder::default() }

    fn decoder(&mut self) -> Self::Decoder { RawDecoder::default() }
}

pub struct RawEncoder<E>(PhantomData<E>);

impl<E> Default for RawEncoder<E> {
    fn default() -> Self { Self(Default::default()) }
}

impl<E: AsRef<[u8]>> tonic::codec::Encoder for RawEncoder<E> {
    type Error = tonic::Status;
    type Item = E;

    fn encode(
        &mut self,
        item: Self::Item,
        dst: &mut tonic::codec::EncodeBuf<'_>,
    ) -> Result<(), Self::Error> {
        dst.reserve(item.as_ref().len());
        dst.put_slice(item.as_ref());
        Ok(())
    }
}

pub struct RawDecoder<D>(PhantomData<D>);

impl<D> Default for RawDecoder<D> {
    fn default() -> Self { RawDecoder(Default::default()) }
}

impl<D: prost::Message + Default> tonic::codec::Decoder for RawDecoder<D> {
    type Error = tonic::Status;
    type Item = D;

    fn decode(
        &mut self,
        src: &mut tonic::codec::DecodeBuf<'_>,
    ) -> Result<Option<Self::Item>, Self::Error> {
        D::decode(src).map(Option::Some).map_err(|e| tonic::Status::internal(e.to_string()))
    }
}

/// The implementation of the GRPC2 server.
pub mod server {
    use crate::{
        configuration::GRPC2Config,
        consensus_ffi::{
            consensus::{ConsensusContainer, ConsensusType, CALLBACK_QUEUE},
            ffi::NotificationHandlers,
            helpers::{
                ConsensusFfiResponse, ConsensusIsInBakingCommitteeResponse, ContractStateResponse,
                PacketType,
            },
            messaging::{ConsensusMessage, MessageType},
        },
        health,
        p2p::P2PNode,
    };
    use anyhow::Context;
    use byteorder::WriteBytesExt;
    use futures::{FutureExt, StreamExt};
    use std::{
        io::Write,
        net::SocketAddr,
        sync::{Arc, Mutex},
    };
    use tonic::{async_trait, transport::ServerTlsConfig};

    use super::*;

    /// An updatable list of listeners for events generated by the node.
    /// These are specifically for events that are generated naturally during
    /// consensus operations. Currently that is "block arrived" and "block
    /// finalized".
    type Clients = Arc<Mutex<Vec<tokio::sync::mpsc::Sender<Result<Arc<[u8]>, tonic::Status>>>>>;

    /// The type that implements the service that responds to queries.
    struct RpcServerImpl {
        /// Configuration of enabled endpoints.
        service_config: ServiceConfig,
        /// Maximum amount of energy allowed for the `InvokeInstance` endpoint.
        invoke_max_energy: u64,
        /// Reference to the node to support network and node status related
        /// queries.
        node: Arc<P2PNode>,
        /// Reference to consensus to support consensus queries.
        consensus: ConsensusContainer,
        /// The list of active clients listening for new block arrivals.
        blocks_channels: Clients,
        /// The list of active clients listening for new finalized blocks.
        finalized_blocks_channels: Clients,
    }

    /// An administrative structure that collects objects needed to manage the
    /// the GRPC2 server.
    pub struct GRPC2Server {
        /// A handle to the actual server task. This is used to shut down the
        /// server upon node shutdown if it does not want to shut down
        /// itself.
        task:                   tokio::task::JoinHandle<Result<(), tonic::transport::Error>>,
        /// A one-shot channel used to send an interrupt to the server, asking
        /// it to stop.
        shutdown_sender:        tokio::sync::oneshot::Sender<()>,
        /// The handles to background tasks that relay messages from the queue
        /// which is written to by consensus, to the receivers for any
        /// existing clients. There is a task for relaying blocks, and one for
        /// relaying finalized blocks.
        blocks_relay:           tokio::task::JoinHandle<()>,
        finalized_blocks_relay: tokio::task::JoinHandle<()>,
    }

    impl GRPC2Server {
        /// Creates a new RPC server if the configuration demands it.
        /// Otherwise returns `Ok(None)`. If the server needs to, but cannot be
        /// created an error is returned.
        pub fn new(
            node: &Arc<P2PNode>,
            consensus: &ConsensusContainer,
            config: &GRPC2Config,
            notification_handlers: NotificationHandlers,
            error_sender: tokio::sync::broadcast::Sender<()>,
        ) -> anyhow::Result<Option<Self>> {
            if let Some(listen_addr) = config.listen_addr {
                // the error in the following line should never happen since the command-line
                // parser should already make sure that when the address is defined, so is the
                // port.
                let listen_port = config.listen_port.context("Missing GRPC port")?;

                log::info!("Starting GRPC V2 server listening on {listen_addr}:{listen_port}");

                let service_config = if let Some(ref source) = config.endpoint_config {
                    ServiceConfig::from_file(source)?
                } else {
                    ServiceConfig::new_all_enabled()
                };
                debug!("GRPC endpoints enabled: {:#?}", service_config);

                let identity = match (&config.x509_cert, &config.cert_private_key) {
                    (None, None) => None,
                    (None, Some(_)) => {
                        anyhow::bail!("Private key supplied, but not the certificate.")
                    }
                    (Some(_), None) => {
                        anyhow::bail!("Certificate supplied, but not the private key.")
                    }
                    (Some(cert_path), Some(key_path)) => {
                        let cert =
                            std::fs::read(cert_path).context("Unable to read certificate.")?;
                        let key = std::fs::read(key_path).context("Unable to read key.")?;
                        let identity = tonic::transport::Identity::from_pem(cert, key);
                        Some(identity)
                    }
                };
                let server = RpcServerImpl {
                    service_config,
                    invoke_max_energy: config.invoke_max_energy,
                    node: Arc::clone(node),
                    consensus: consensus.clone(),
                    blocks_channels: Arc::new(Mutex::new(Vec::new())),
                    finalized_blocks_channels: Arc::new(Mutex::new(Vec::new())),
                };

                let NotificationHandlers {
                    mut blocks,
                    mut finalized_blocks,
                } = notification_handlers;

                let blocks_channel = server.blocks_channels.clone();
                let blocks_relay = tokio::spawn(async move {
                    while let Some(v) = blocks.next().await {
                        match blocks_channel.lock() {
                            Ok(mut senders) => senders.retain(|sender| {
                                if let Err(e) = sender.try_send(Ok(v.clone())) {
                                    match e {
                                        tokio::sync::mpsc::error::TrySendError::Full(_) => {
                                            // if the client is too slow they will just not get all
                                            // the blocks. If they miss some they can query.
                                            // Retaining old blocks would complicate the server and
                                            // go beyond the simple semantics that the current API
                                            // has.
                                            // We still retain the client for the next block though.
                                            true
                                        }
                                        tokio::sync::mpsc::error::TrySendError::Closed(_) => false,
                                    }
                                } else {
                                    true
                                }
                            }),
                            Err(e) => {
                                error!("Could not acquire lock to the list of receivers: {}.", e)
                            }
                        }
                    }
                });

                let finalized_blocks_channel = server.finalized_blocks_channels.clone();
                let finalized_blocks_relay = tokio::spawn(async move {
                    while let Some(v) = finalized_blocks.next().await {
                        match finalized_blocks_channel.lock() {
                            Ok(mut senders) => senders.retain(|sender| {
                                if let Err(e) = sender.try_send(Ok(v.clone())) {
                                    match e {
                                        tokio::sync::mpsc::error::TrySendError::Full(_) => {
                                            // if the client is too slow they will just not get all
                                            // the blocks. If they miss some they can query.
                                            // Retaining old blocks would complicate the server and
                                            // go beyond
                                            // the simple semantics that the current API has.
                                            // We still retain the client for the next block though.
                                            true
                                        }
                                        tokio::sync::mpsc::error::TrySendError::Closed(_) => false,
                                    }
                                } else {
                                    true
                                }
                            }),
                            Err(e) => {
                                error!("Could not acquire lock to the list of receivers: {}.", e)
                            }
                        }
                    }
                });
                let service = service::queries_server::QueriesServer::new(server);
                let log_layer = tower_http::trace::TraceLayer::new_for_grpc();
                let stats_layer = StatsLayer {
                    stats: node.stats.clone(),
                };
                let in_flight_request_layer = tower_http::metrics::InFlightRequestsLayer::new(
                    node.stats.grpc_in_flight_requests_counter.clone(),
                );
                let mut builder = tonic::transport::Server::builder()
                    .layer(log_layer)
                    .layer(in_flight_request_layer)
                    .layer(stats_layer);
                if let Some(identity) = identity {
                    builder = builder
                        .tls_config(ServerTlsConfig::new().identity(identity))
                        .context("Unable to configure TLS.")?;
                } else {
                    // if TLS is not enabled and we want grpc-web we need to explicitly
                    // enable http1 support.
                    // If TLS is enabled this is not necessary because TLS supports protocol
                    // negotiation.
                    if config.enable_grpc_web {
                        builder = builder.accept_http1(true);
                    }
                }

                let (shutdown_sender, shutdown_receiver) = tokio::sync::oneshot::channel::<()>();

                let router = if config.enable_grpc_web {
                    builder.add_service(tonic_web::enable(service))
                } else {
                    builder.add_service(service)
                };

                let router = {
                    // add the health service with reflection.
                    // The naming of the reflection service here (queries_descriptor) must match
                    // the naming chosen in the build.rs file.
                    let reflection_service = tonic_reflection::server::Builder::configure()
                        .register_encoded_file_descriptor_set(health::HEALTH_DESCRIPTOR)
                        .build()
                        .context("Unable to start the GRPC2 reflection service.")?;

                    let health_service = health::HealthServiceImpl {
                        consensus: consensus.clone(),
                        node: node.clone(),
                        health_max_finalization_delay: config.health_max_finalized_delay,
                        health_min_peers: config.health_min_peers,
                    };
                    router
                        .add_service(health::health_server::HealthServer::new(health_service))
                        .add_service(reflection_service)
                };

                let task = tokio::spawn(async move {
                    let result = router
                        .serve_with_shutdown(
                            std::net::SocketAddr::new(listen_addr, listen_port),
                            shutdown_receiver.map(|_| ()),
                        )
                        .await;
                    if let Err(ref err) = result {
                        // Log an error and notify main thread that an error occured.
                        error!("A runtime error occurred in the GRPC2 server: {}", err);
                        if error_sender.send(()).is_err() {
                            error!("An error occurred while trying to signal the main node thread.")
                        }
                    }
                    result
                });
                Ok(Some(Self {
                    task,
                    shutdown_sender,
                    blocks_relay,
                    finalized_blocks_relay,
                }))
            } else {
                Ok(None)
            }
        }

        /// Query whether the server task thread is still running.
        pub fn is_finished(&self) -> bool { self.task.is_finished() }

        /// Stop the server and any associated tasks.
        /// If the server does not stop on its own, the server task will be
        /// terminated after at most 10s.
        pub async fn shutdown(self) {
            if self.shutdown_sender.send(()).is_err() {
                error!("Could not stop the GRPC2 server correctly. Forcing shutdown.");
                self.task.abort();
            }
            self.blocks_relay.abort();
            self.finalized_blocks_relay.abort();
            // Force the rpc server to shut down in at most 10 seconds.
            let timeout_duration = std::time::Duration::from_secs(10);
            match tokio::time::timeout(timeout_duration, self.task).await {
                Ok(res) => {
                    if let Err(err) = res {
                        if err.is_cancelled() {
                            info!("GRPC2 server was successfully stopped.");
                        } else if err.is_panic() {
                            error!("GRPC2 server panicked: {}", err);
                        }
                    }
                }
                Err(timed_out) => {
                    warn!("RPC server was forcefully shut down due to: {}", timed_out);
                }
            }
        }
    }

    #[async_trait]
    impl service::queries_server::Queries for RpcServerImpl {
        /// Return type for the 'GetAccountList' method.
        type GetAccountListStream =
            futures::channel::mpsc::Receiver<Result<Vec<u8>, tonic::Status>>;
        /// Return type for the 'GetAccountNonFinalizedTransactions' method.
        type GetAccountNonFinalizedTransactionsStream =
            futures::channel::mpsc::Receiver<Result<Vec<u8>, tonic::Status>>;
        /// Return type for the 'GetAncestors' method.
        type GetAncestorsStream = futures::channel::mpsc::Receiver<Result<Vec<u8>, tonic::Status>>;
        /// Return type for the 'GetAnonymityRevokers' method.
        type GetAnonymityRevokersStream =
            futures::channel::mpsc::Receiver<Result<Vec<u8>, tonic::Status>>;
        /// Return type for the 'GetBakerList' method.
        type GetBakerListStream = futures::channel::mpsc::Receiver<Result<Vec<u8>, tonic::Status>>;
        /// Return type for the 'GetBakersRewardPeriod' method.
        type GetBakersRewardPeriodStream =
            futures::channel::mpsc::Receiver<Result<Vec<u8>, tonic::Status>>;
        /// Return type for `GetBlockItems`.
        type GetBlockItemsStream = futures::channel::mpsc::Receiver<Result<Vec<u8>, tonic::Status>>;
        /// Return type for the 'GetBlockPendingUpdates' method.
        type GetBlockPendingUpdatesStream =
            futures::channel::mpsc::Receiver<Result<Vec<u8>, tonic::Status>>;
        /// Return type for the 'GetBlockSpecialEvents' method.
        type GetBlockSpecialEventsStream =
            futures::channel::mpsc::Receiver<Result<Vec<u8>, tonic::Status>>;
        /// Return type for the 'GetBlockTransactionEvents' method.
        type GetBlockTransactionEventsStream =
            futures::channel::mpsc::Receiver<Result<Vec<u8>, tonic::Status>>;
        /// Return type for the 'Blocks' method.
        type GetBlocksStream =
            tokio_stream::wrappers::ReceiverStream<Result<Arc<[u8]>, tonic::Status>>;
        /// Return type for the 'FinalizedBlocks' method.
        type GetFinalizedBlocksStream =
            tokio_stream::wrappers::ReceiverStream<Result<Arc<[u8]>, tonic::Status>>;
        /// Return type for the 'GetIdentityProviders' method.
        type GetIdentityProvidersStream =
            futures::channel::mpsc::Receiver<Result<Vec<u8>, tonic::Status>>;
        /// Return type for the 'GetInstanceList' method.
        type GetInstanceListStream =
            futures::channel::mpsc::Receiver<Result<Vec<u8>, tonic::Status>>;
        /// Return type for the 'GetInstanceState' method.
        type GetInstanceStateStream = tokio_stream::wrappers::ReceiverStream<
            Result<types::InstanceStateKvPair, tonic::Status>,
        >;
        /// Return type for the 'GetModuleList' method.
        type GetModuleListStream = futures::channel::mpsc::Receiver<Result<Vec<u8>, tonic::Status>>;
        /// Return type for the 'GetPassiveDelegatorsRewardPeriod' method.
        type GetPassiveDelegatorsRewardPeriodStream =
            futures::channel::mpsc::Receiver<Result<Vec<u8>, tonic::Status>>;
        /// Return type for the 'GetPassiveDelegators' method.
        type GetPassiveDelegatorsStream =
            futures::channel::mpsc::Receiver<Result<Vec<u8>, tonic::Status>>;
        /// Return type for the 'GetPoolDelegatorsRewardPeriod' method.
        type GetPoolDelegatorsRewardPeriodStream =
            futures::channel::mpsc::Receiver<Result<Vec<u8>, tonic::Status>>;
        /// Return type for the 'GetPoolDelegators' method.
        type GetPoolDelegatorsStream =
            futures::channel::mpsc::Receiver<Result<Vec<u8>, tonic::Status>>;

        async fn get_blocks(
            &self,
            _request: tonic::Request<crate::grpc2::types::Empty>,
        ) -> Result<tonic::Response<Self::GetBlocksStream>, tonic::Status> {
            if !self.service_config.get_blocks {
                return Err(tonic::Status::unimplemented("`GetBlocks` is not enabled."));
            }
            let (sender, receiver) = tokio::sync::mpsc::channel(100);
            match self.blocks_channels.lock() {
                Ok(mut fbs) => {
                    fbs.push(sender);
                }
                Err(e) => {
                    error!("Could not acquire lock: {}", e);
                    return Err(tonic::Status::internal("Could not enqueue request."));
                }
            }
            Ok(tonic::Response::new(tokio_stream::wrappers::ReceiverStream::new(receiver)))
        }

        async fn get_finalized_blocks(
            &self,
            _request: tonic::Request<crate::grpc2::types::Empty>,
        ) -> Result<tonic::Response<Self::GetFinalizedBlocksStream>, tonic::Status> {
            if !self.service_config.get_finalized_blocks {
                return Err(tonic::Status::unimplemented("`GetFinalizedBlocks` is not enabled."));
            }
            let (sender, receiver) = tokio::sync::mpsc::channel(100);
            match self.finalized_blocks_channels.lock() {
                Ok(mut fbs) => {
                    fbs.push(sender);
                }
                Err(e) => {
                    error!("Could not acquire lock: {}", e);
                    return Err(tonic::Status::internal("Could not enqueue request."));
                }
            }
            Ok(tonic::Response::new(tokio_stream::wrappers::ReceiverStream::new(receiver)))
        }

        async fn get_account_info(
            &self,
            request: tonic::Request<crate::grpc2::types::AccountInfoRequest>,
        ) -> Result<tonic::Response<Vec<u8>>, tonic::Status> {
            if !self.service_config.get_account_info {
                return Err(tonic::Status::unimplemented("`GetAccountInfo` is not enabled."));
            }
            let request = request.get_ref();
            let block_hash = request.block_hash.as_ref().require()?;
            let account_identifier = request.account_identifier.as_ref().require()?;
            let (hash, response) =
                self.consensus.get_account_info_v2(block_hash, account_identifier)?;
            let mut response = tonic::Response::new(response);
            add_hash(&mut response, hash)?;
            Ok(response)
        }

        async fn get_account_list(
            &self,
            request: tonic::Request<crate::grpc2::types::BlockHashInput>,
        ) -> Result<tonic::Response<Self::GetAccountListStream>, tonic::Status> {
            if !self.service_config.get_account_list {
                return Err(tonic::Status::unimplemented("`GetAccountList` is not enabled."));
            }
            let (sender, receiver) = futures::channel::mpsc::channel(100);
            let hash = self.consensus.get_account_list_v2(request.get_ref(), sender)?;
            let mut response = tonic::Response::new(receiver);
            add_hash(&mut response, hash)?;
            Ok(response)
        }

        async fn get_module_list(
            &self,
            request: tonic::Request<crate::grpc2::types::BlockHashInput>,
        ) -> Result<tonic::Response<Self::GetModuleListStream>, tonic::Status> {
            if !self.service_config.get_module_list {
                return Err(tonic::Status::unimplemented("`GetModuleList` is not enabled."));
            }
            let (sender, receiver) = futures::channel::mpsc::channel(100);
            let hash = self.consensus.get_module_list_v2(request.get_ref(), sender)?;
            let mut response = tonic::Response::new(receiver);
            add_hash(&mut response, hash)?;
            Ok(response)
        }

        async fn get_module_source(
            &self,
            request: tonic::Request<crate::grpc2::types::ModuleSourceRequest>,
        ) -> Result<tonic::Response<Vec<u8>>, tonic::Status> {
            if !self.service_config.get_module_source {
                return Err(tonic::Status::unimplemented("`GetModuleSource` is not enabled."));
            }
            let request = request.get_ref();
            let block_hash = request.block_hash.as_ref().require()?;
            let module_ref = request.module_ref.as_ref().require()?;
            let (hash, response) = self.consensus.get_module_source_v2(block_hash, module_ref)?;
            let mut response = tonic::Response::new(response);
            add_hash(&mut response, hash)?;
            Ok(response)
        }

        async fn get_instance_list(
            &self,
            request: tonic::Request<crate::grpc2::types::BlockHashInput>,
        ) -> Result<tonic::Response<Self::GetInstanceListStream>, tonic::Status> {
            if !self.service_config.get_instance_list {
                return Err(tonic::Status::unimplemented("`GetInstanceList` is not enabled."));
            }
            let (sender, receiver) = futures::channel::mpsc::channel(100);
            let hash = self.consensus.get_instance_list_v2(request.get_ref(), sender)?;
            let mut response = tonic::Response::new(receiver);
            add_hash(&mut response, hash)?;
            Ok(response)
        }

        async fn get_instance_info(
            &self,
            request: tonic::Request<crate::grpc2::types::InstanceInfoRequest>,
        ) -> Result<tonic::Response<Vec<u8>>, tonic::Status> {
            if !self.service_config.get_instance_info {
                return Err(tonic::Status::unimplemented("`GetInstanceInfo` is not enabled."));
            }
            let request = request.get_ref();
            let block_hash = request.block_hash.as_ref().require()?;
            let contract_address = request.address.as_ref().require()?;
            let (hash, response) =
                self.consensus.get_instance_info_v2(block_hash, contract_address)?;
            let mut response = tonic::Response::new(response);
            add_hash(&mut response, hash)?;
            Ok(response)
        }

        async fn get_instance_state(
            &self,
            request: tonic::Request<crate::grpc2::types::InstanceInfoRequest>,
        ) -> Result<tonic::Response<Self::GetInstanceStateStream>, tonic::Status> {
            if !self.service_config.get_instance_state {
                return Err(tonic::Status::unimplemented("`GetInstanceState` is not enabled."));
            }
            let request = request.get_ref();
            let block_hash = request.block_hash.as_ref().require()?;
            let contract_address = request.address.as_ref().require()?;
            let (hash, response) =
                self.consensus.get_instance_state_v2(block_hash, contract_address)?;
            match response {
                ContractStateResponse::V0 {
                    state,
                } => {
                    // We need to return the same type in both branches, so we create a silly
                    // little channel to which we will only send one value.
                    let (sender, receiver) = tokio::sync::mpsc::channel(1);
                    let _sender = tokio::spawn(async move {
                        let msg = types::InstanceStateKvPair {
                            key:   Vec::new(),
                            value: state,
                        };
                        let _ = sender.send(Ok(msg)).await;
                        // The error only happens if the receiver has been
                        // dropped already (e.g., connection closed),
                        // so we do not have to handle it. We just stop sending.
                    });
                    let mut response =
                        tonic::Response::new(tokio_stream::wrappers::ReceiverStream::new(receiver));
                    add_hash(&mut response, hash)?;
                    Ok(response)
                }
                ContractStateResponse::V1 {
                    state,
                    mut loader,
                } => {
                    // Create a buffer of size 10 to send messages. It is not clear what the optimal
                    // size would be, or even what optimal means. I choose 10 here to have some
                    // buffering to account for variance in networking and
                    // scheduling of the sender task. 10 is also small enough so that not too many
                    // values linger in memory while waiting to be sent.
                    let (sender, receiver) = tokio::sync::mpsc::channel(10);
                    let _sender = tokio::spawn(async move {
                        let iter = state.into_iterator(&mut loader);
                        for (key, value) in iter {
                            let msg = types::InstanceStateKvPair {
                                key,
                                value,
                            };
                            if sender.send(Ok(msg)).await.is_err() {
                                // the receiver has been dropped, so we stop
                                break;
                            }
                        }
                    });
                    let mut response =
                        tonic::Response::new(tokio_stream::wrappers::ReceiverStream::new(receiver));
                    add_hash(&mut response, hash)?;
                    Ok(response)
                }
            }
        }

        async fn instance_state_lookup(
            &self,
            request: tonic::Request<types::InstanceStateLookupRequest>,
        ) -> Result<tonic::Response<types::InstanceStateValueAtKey>, tonic::Status> {
            if !self.service_config.instance_state_lookup {
                return Err(tonic::Status::unimplemented("`InstanceStateLookup` is not enabled."));
            }
            let request = request.get_ref();
            let block_hash = request.block_hash.as_ref().require()?;
            let contract_address = request.address.as_ref().require()?;
            // this is cheap since we only lookup the tree root in the V1 case, and V0
            // lookup always involves the entire state anyhow.
            let (hash, response) =
                self.consensus.get_instance_state_v2(block_hash, contract_address)?;
            match response {
                ContractStateResponse::V0 {
                    state,
                } => {
                    let mut response = tonic::Response::new(types::InstanceStateValueAtKey {
                        value: state,
                    });
                    add_hash(&mut response, hash)?;
                    Ok(response)
                }
                ContractStateResponse::V1 {
                    state,
                    mut loader,
                } => {
                    let value = state.lookup(&mut loader, &request.key);
                    if let Some(value) = value {
                        let mut response = tonic::Response::new(types::InstanceStateValueAtKey {
                            value,
                        });
                        add_hash(&mut response, hash)?;
                        Ok(response)
                    } else {
                        Err(tonic::Status::not_found("Key not found."))
                    }
                }
            }
        }

        async fn get_next_account_sequence_number(
            &self,
            request: tonic::Request<crate::grpc2::types::AccountAddress>,
        ) -> Result<tonic::Response<Vec<u8>>, tonic::Status> {
            if !self.service_config.get_next_account_sequence_number {
                return Err(tonic::Status::unimplemented(
                    "`GetNextAccountSequenceNumber` is not enabled.",
                ));
            }
            let response = self.consensus.get_next_account_sequence_number_v2(request.get_ref())?;
            Ok(tonic::Response::new(response))
        }

        async fn get_consensus_info(
            &self,
            _request: tonic::Request<crate::grpc2::types::Empty>,
        ) -> Result<tonic::Response<Vec<u8>>, tonic::Status> {
            if !self.service_config.get_consensus_info {
                return Err(tonic::Status::unimplemented("`GetConsensusInfo` is not enabled."));
            }
            let response = self.consensus.get_consensus_info_v2()?;
            Ok(tonic::Response::new(response))
        }

        async fn get_ancestors(
            &self,
            request: tonic::Request<crate::grpc2::types::AncestorsRequest>,
        ) -> Result<tonic::Response<Self::GetAncestorsStream>, tonic::Status> {
            if !self.service_config.get_ancestors {
                return Err(tonic::Status::unimplemented("`GetAncestors` is not enabled."));
            }
            let (sender, receiver) = futures::channel::mpsc::channel(100);
            let request = request.get_ref();
            let block_hash = request.block_hash.as_ref().require()?;
            let amount = request.amount;
            let hash = self.consensus.get_ancestors_v2(block_hash, amount, sender)?;
            let mut response = tonic::Response::new(receiver);
            add_hash(&mut response, hash)?;
            Ok(response)
        }

        async fn get_block_item_status(
            &self,
            request: tonic::Request<crate::grpc2::types::TransactionHash>,
        ) -> Result<tonic::Response<Vec<u8>>, tonic::Status> {
            if !self.service_config.get_block_item_status {
                return Err(tonic::Status::unimplemented("`GetBlockItemStatus` is not enabled."));
            }
            let response = self.consensus.get_block_item_status_v2(request.get_ref())?;
            Ok(tonic::Response::new(response))
        }

        async fn invoke_instance(
            &self,
            mut request: tonic::Request<crate::grpc2::types::InvokeInstanceRequest>,
        ) -> Result<tonic::Response<Vec<u8>>, tonic::Status> {
            if !self.service_config.invoke_instance {
                return Err(tonic::Status::unimplemented("`InvokeInstance` is not enabled."));
            }
            let mut max_energy = self.invoke_max_energy;
            if let Some(nrg) = request.get_ref().energy.as_ref() {
                max_energy = std::cmp::min(max_energy, nrg.value);
            }
            request.get_mut().energy = Some(crate::grpc2::types::Energy {
                value: max_energy,
            });
            let (hash, response) = self.consensus.invoke_instance_v2(request.get_ref())?;
            let mut response = tonic::Response::new(response);
            add_hash(&mut response, hash)?;
            Ok(response)
        }

        async fn get_cryptographic_parameters(
            &self,
            request: tonic::Request<crate::grpc2::types::BlockHashInput>,
        ) -> Result<tonic::Response<crate::grpc2::types::CryptographicParameters>, tonic::Status>
        {
            if !self.service_config.get_cryptographic_parameters {
                return Err(tonic::Status::unimplemented(
                    "`GetCryptographicParameters` is not enabled.",
                ));
            }
            let (hash, response) =
                self.consensus.get_cryptographic_parameters_v2(request.get_ref())?;
            let mut response = tonic::Response::new(response);
            add_hash(&mut response, hash)?;
            Ok(response)
        }

        async fn get_block_info(
            &self,
            request: tonic::Request<crate::grpc2::types::BlockHashInput>,
        ) -> Result<tonic::Response<Vec<u8>>, tonic::Status> {
            if !self.service_config.get_block_info {
                return Err(tonic::Status::unimplemented("`GetBlockInfo` is not enabled."));
            }
            let (hash, response) = self.consensus.get_block_info_v2(request.get_ref())?;
            let mut response = tonic::Response::new(response);
            add_hash(&mut response, hash)?;
            Ok(response)
        }

        async fn get_baker_list(
            &self,
            request: tonic::Request<crate::grpc2::types::BlockHashInput>,
        ) -> Result<tonic::Response<Self::GetBakerListStream>, tonic::Status> {
            if !self.service_config.get_baker_list {
                return Err(tonic::Status::unimplemented("`GetBakerList` is not enabled."));
            }
            let (sender, receiver) = futures::channel::mpsc::channel(100);
            let hash = self.consensus.get_baker_list_v2(request.get_ref(), sender)?;
            let mut response = tonic::Response::new(receiver);
            add_hash(&mut response, hash)?;
            Ok(response)
        }

        async fn get_pool_info(
            &self,
            request: tonic::Request<crate::grpc2::types::PoolInfoRequest>,
        ) -> Result<tonic::Response<Vec<u8>>, tonic::Status> {
            if !self.service_config.get_pool_info {
                return Err(tonic::Status::unimplemented("`GetPoolInfo` is not enabled."));
            }
            let (hash, response) = self.consensus.get_pool_info_v2(request.get_ref())?;
            let mut response = tonic::Response::new(response);
            add_hash(&mut response, hash)?;
            Ok(response)
        }

        async fn get_passive_delegation_info(
            &self,
            request: tonic::Request<crate::grpc2::types::BlockHashInput>,
        ) -> Result<tonic::Response<Vec<u8>>, tonic::Status> {
            if !self.service_config.get_passive_delegation_info {
                return Err(tonic::Status::unimplemented(
                    "`GetPassiveDelegationInfo` is not enabled.",
                ));
            }
            let (hash, response) =
                self.consensus.get_passive_delegation_info_v2(request.get_ref())?;
            let mut response = tonic::Response::new(response);
            add_hash(&mut response, hash)?;
            Ok(response)
        }

        async fn get_blocks_at_height(
            &self,
            request: tonic::Request<crate::grpc2::types::BlocksAtHeightRequest>,
        ) -> Result<tonic::Response<Vec<u8>>, tonic::Status> {
            if !self.service_config.get_blocks_at_height {
                return Err(tonic::Status::unimplemented("`GetBlocksAtHeight` is not enabled."));
            }
            let data = self.consensus.get_blocks_at_height_v2(request.get_ref())?;
            let response = tonic::Response::new(data);
            Ok(response)
        }

        async fn get_tokenomics_info(
            &self,
            request: tonic::Request<crate::grpc2::types::BlockHashInput>,
        ) -> Result<tonic::Response<Vec<u8>>, tonic::Status> {
            if !self.service_config.get_tokenomics_info {
                return Err(tonic::Status::unimplemented("`GetTokenomicsInfo` is not enabled."));
            }
            let (hash, response) = self.consensus.get_tokenomics_info_v2(request.get_ref())?;
            let mut response = tonic::Response::new(response);
            add_hash(&mut response, hash)?;
            Ok(response)
        }

        async fn get_pool_delegators(
            &self,
            request: tonic::Request<crate::grpc2::types::GetPoolDelegatorsRequest>,
        ) -> Result<tonic::Response<Self::GetPoolDelegatorsStream>, tonic::Status> {
            if !self.service_config.get_pool_delegators {
                return Err(tonic::Status::unimplemented("`GetPoolDelegators` is not enabled."));
            }
            let (sender, receiver) = futures::channel::mpsc::channel(100);
            let hash = self.consensus.get_pool_delegators_v2(request.get_ref(), sender)?;
            let mut response = tonic::Response::new(receiver);
            add_hash(&mut response, hash)?;
            Ok(response)
        }

        async fn get_pool_delegators_reward_period(
            &self,
            request: tonic::Request<crate::grpc2::types::GetPoolDelegatorsRequest>,
        ) -> Result<tonic::Response<Self::GetPoolDelegatorsRewardPeriodStream>, tonic::Status>
        {
            if !self.service_config.get_pool_delegators_reward_period {
                return Err(tonic::Status::unimplemented(
                    "`GetPoolDelegatorsRewardPeriod` is not enabled.",
                ));
            }
            let (sender, receiver) = futures::channel::mpsc::channel(100);
            let hash =
                self.consensus.get_pool_delegators_reward_period_v2(request.get_ref(), sender)?;
            let mut response = tonic::Response::new(receiver);
            add_hash(&mut response, hash)?;
            Ok(response)
        }

        async fn get_passive_delegators(
            &self,
            request: tonic::Request<crate::grpc2::types::BlockHashInput>,
        ) -> Result<tonic::Response<Self::GetPassiveDelegatorsStream>, tonic::Status> {
            if !self.service_config.get_passive_delegators {
                return Err(tonic::Status::unimplemented("`GetPassiveDelegators` is not enabled."));
            }
            let (sender, receiver) = futures::channel::mpsc::channel(100);
            let hash = self.consensus.get_passive_delegators_v2(request.get_ref(), sender)?;
            let mut response = tonic::Response::new(receiver);
            add_hash(&mut response, hash)?;
            Ok(response)
        }

        async fn get_passive_delegators_reward_period(
            &self,
            request: tonic::Request<crate::grpc2::types::BlockHashInput>,
        ) -> Result<tonic::Response<Self::GetPassiveDelegatorsRewardPeriodStream>, tonic::Status>
        {
            if !self.service_config.get_passive_delegators_reward_period {
                return Err(tonic::Status::unimplemented(
                    "`GetPassiveDelegatorsRewardPeriod` is not enabled.",
                ));
            }
            let (sender, receiver) = futures::channel::mpsc::channel(100);
            let hash = self
                .consensus
                .get_passive_delegators_reward_period_v2(request.get_ref(), sender)?;
            let mut response = tonic::Response::new(receiver);
            add_hash(&mut response, hash)?;
            Ok(response)
        }

        async fn get_branches(
            &self,
            _request: tonic::Request<crate::grpc2::types::Empty>,
        ) -> Result<tonic::Response<Vec<u8>>, tonic::Status> {
            if !self.service_config.get_branches {
                return Err(tonic::Status::unimplemented("`GetBranches` is not enabled."));
            }
            Ok(tonic::Response::new(self.consensus.get_branches_v2()?))
        }

        async fn get_election_info(
            &self,
            request: tonic::Request<crate::grpc2::types::BlockHashInput>,
        ) -> Result<tonic::Response<Vec<u8>>, tonic::Status> {
            if !self.service_config.get_election_info {
                return Err(tonic::Status::unimplemented("`GetElectionInfo` is not enabled."));
            }
            let (hash, response) = self.consensus.get_election_info_v2(request.get_ref())?;
            let mut response = tonic::Response::new(response);
            add_hash(&mut response, hash)?;
            Ok(response)
        }

        async fn get_identity_providers(
            &self,
            request: tonic::Request<crate::grpc2::types::BlockHashInput>,
        ) -> Result<tonic::Response<Self::GetIdentityProvidersStream>, tonic::Status> {
            if !self.service_config.get_identity_providers {
                return Err(tonic::Status::unimplemented("`GetIdentityProviders` is not enabled."));
            }
            let (sender, receiver) = futures::channel::mpsc::channel(10);
            let hash = self.consensus.get_identity_providers_v2(request.get_ref(), sender)?;
            let mut response = tonic::Response::new(receiver);
            add_hash(&mut response, hash)?;
            Ok(response)
        }

        async fn get_anonymity_revokers(
            &self,
            request: tonic::Request<crate::grpc2::types::BlockHashInput>,
        ) -> Result<tonic::Response<Self::GetAnonymityRevokersStream>, tonic::Status> {
            if !self.service_config.get_anonymity_revokers {
                return Err(tonic::Status::unimplemented("`GetAnonymityRevokers` is not enabled."));
            }
            let (sender, receiver) = futures::channel::mpsc::channel(10);
            let hash = self.consensus.get_anonymity_revokers_v2(request.get_ref(), sender)?;
            let mut response = tonic::Response::new(receiver);
            add_hash(&mut response, hash)?;
            Ok(response)
        }

        async fn get_account_non_finalized_transactions(
            &self,
            request: tonic::Request<crate::grpc2::types::AccountAddress>,
        ) -> Result<tonic::Response<Self::GetAccountNonFinalizedTransactionsStream>, tonic::Status>
        {
            if !self.service_config.get_account_non_finalized_transactions {
                return Err(tonic::Status::unimplemented(
                    "`GetAccountNonFinalizedTransactions` is not enabled.",
                ));
            }
            let (sender, receiver) = futures::channel::mpsc::channel(10);
            self.consensus.get_account_non_finalized_transactions_v2(request.get_ref(), sender)?;
            let response = tonic::Response::new(receiver);
            Ok(response)
        }

        async fn get_block_transaction_events(
            &self,
            request: tonic::Request<crate::grpc2::types::BlockHashInput>,
        ) -> Result<tonic::Response<Self::GetBlockTransactionEventsStream>, tonic::Status> {
            if !self.service_config.get_block_transaction_events {
                return Err(tonic::Status::unimplemented(
                    "`GetBlockTransactionEvents` is not enabled.",
                ));
            }
            let (sender, receiver) = futures::channel::mpsc::channel(10);
            let hash = self.consensus.get_block_transaction_events_v2(request.get_ref(), sender)?;
            let mut response = tonic::Response::new(receiver);
            add_hash(&mut response, hash)?;
            Ok(response)
        }

        async fn get_block_special_events(
            &self,
            request: tonic::Request<crate::grpc2::types::BlockHashInput>,
        ) -> Result<tonic::Response<Self::GetBlockSpecialEventsStream>, tonic::Status> {
            if !self.service_config.get_block_special_events {
                return Err(tonic::Status::unimplemented(
                    "`GetBlockSpecialEvents` is not enabled.",
                ));
            }
            let (sender, receiver) = futures::channel::mpsc::channel(10);
            let hash = self.consensus.get_block_special_events_v2(request.get_ref(), sender)?;
            let mut response = tonic::Response::new(receiver);
            add_hash(&mut response, hash)?;
            Ok(response)
        }

        async fn get_block_pending_updates(
            &self,
            request: tonic::Request<crate::grpc2::types::BlockHashInput>,
        ) -> Result<tonic::Response<Self::GetBlockPendingUpdatesStream>, tonic::Status> {
            if !self.service_config.get_block_pending_updates {
                return Err(tonic::Status::unimplemented(
                    "`GetBlockPendingUpdates` is not enabled.",
                ));
            }
            let (sender, receiver) = futures::channel::mpsc::channel(10);
            let hash = self.consensus.get_block_pending_updates_v2(request.get_ref(), sender)?;
            let mut response = tonic::Response::new(receiver);
            add_hash(&mut response, hash)?;
            Ok(response)
        }

        async fn get_next_update_sequence_numbers(
            &self,
            request: tonic::Request<crate::grpc2::types::BlockHashInput>,
        ) -> Result<tonic::Response<Vec<u8>>, tonic::Status> {
            if !self.service_config.get_next_update_sequence_numbers {
                return Err(tonic::Status::unimplemented(
                    "`GetNextUpdateSequenceNumber` is not enabled.",
                ));
            }
            let (hash, response) =
                self.consensus.get_next_update_sequence_numbers_v2(request.get_ref())?;
            let mut response = tonic::Response::new(response);
            add_hash(&mut response, hash)?;
            Ok(response)
        }

        async fn get_block_chain_parameters(
            &self,
            request: tonic::Request<crate::grpc2::types::BlockHashInput>,
        ) -> Result<tonic::Response<Vec<u8>>, tonic::Status> {
            if !self.service_config.get_block_chain_parameters {
                return Err(tonic::Status::unimplemented(
                    "`GetBlockChainParameters` is not enabled.",
                ));
            }
            let (hash, response) =
                self.consensus.get_block_chain_parameters_v2(request.get_ref())?;
            let mut response = tonic::Response::new(response);
            add_hash(&mut response, hash)?;
            Ok(response)
        }

        async fn get_block_finalization_summary(
            &self,
            request: tonic::Request<crate::grpc2::types::BlockHashInput>,
        ) -> Result<tonic::Response<Vec<u8>>, tonic::Status> {
            if !self.service_config.get_block_finalization_summary {
                return Err(tonic::Status::unimplemented(
                    "`GetBlockFinalizationSummary` is not enabled.",
                ));
            }
            let (hash, response) =
                self.consensus.get_block_finalization_summary_v2(request.get_ref())?;
            let mut response = tonic::Response::new(response);
            add_hash(&mut response, hash)?;
            Ok(response)
        }

<<<<<<< HEAD
        async fn get_baker_earliest_win_time(
            &self,
            request: tonic::Request<crate::grpc2::types::BakerId>,
        ) -> Result<tonic::Response<Vec<u8>>, tonic::Status> {
            if !self.service_config.get_baker_earliest_win_time {
                return Err(tonic::Status::unimplemented(
                    "`GetBakerEarliestWinTime` is not enabled.",
                ));
            }
            let response = self.consensus.get_baker_earliest_win_time_v2(request.get_ref())?;
            let response = tonic::Response::new(response);
=======
        async fn get_bakers_reward_period(
            &self,
            request: tonic::Request<crate::grpc2::types::BlockHashInput>,
        ) -> Result<tonic::Response<Self::GetBakersRewardPeriodStream>, tonic::Status> {
            if !self.service_config.get_bakers_reward_period {
                return Err(tonic::Status::unimplemented(
                    "`GetBakersRewardPeriod` is not enabled.",
                ));
            }
            let (sender, receiver) = futures::channel::mpsc::channel(10);
            let hash = self.consensus.get_bakers_reward_period_v2(request.get_ref(), sender)?;
            let mut response = tonic::Response::new(receiver);
            add_hash(&mut response, hash)?;
>>>>>>> 8f230a90
            Ok(response)
        }

        async fn shutdown(
            &self,
            _request: tonic::Request<crate::grpc2::types::Empty>,
        ) -> Result<tonic::Response<crate::grpc2::types::Empty>, tonic::Status> {
            if !self.service_config.shutdown {
                return Err(tonic::Status::unimplemented("`Shutdown` is not enabled."));
            }
            match self.node.close() {
                Ok(_) => Ok(tonic::Response::new(crate::grpc2::types::Empty {})),
                Err(e) => Err(tonic::Status::internal(format!("Unable to shutdown server {}.", e))),
            }
        }

        async fn peer_connect(
            &self,
            request: tonic::Request<crate::grpc2::types::IpSocketAddress>,
        ) -> Result<tonic::Response<crate::grpc2::types::Empty>, tonic::Status> {
            if !self.service_config.peer_connect {
                return Err(tonic::Status::unimplemented("`PeerConnect` is not enabled."));
            }
            if self.node.is_network_stopped() {
                Err(tonic::Status::failed_precondition(
                    "The network is stopped due to unrecognized protocol update.",
                ))
            } else {
                let peer_connect = request.into_inner();
                if let Ok(ip) = peer_connect.ip.require()?.value.parse::<std::net::IpAddr>() {
                    let addr = SocketAddr::new(ip, peer_connect.port.require()?.value as u16);
                    self.node.register_conn_change(crate::connection::ConnChange::NewConn {
                        addr,
                        peer_type: crate::common::PeerType::Node,
                        given: true,
                    });
                    Ok(tonic::Response::new(crate::grpc2::types::Empty {}))
                } else {
                    Err(tonic::Status::invalid_argument("Invalid IP address."))
                }
            }
        }

        async fn peer_disconnect(
            &self,
            request: tonic::Request<crate::grpc2::types::IpSocketAddress>,
        ) -> Result<tonic::Response<crate::grpc2::types::Empty>, tonic::Status> {
            if !self.service_config.peer_disconnect {
                return Err(tonic::Status::unimplemented("`PeerDisconnect` is not enabled."));
            }
            if self.node.is_network_stopped() {
                Err(tonic::Status::failed_precondition(
                    "The network is stopped due to unrecognized protocol update.",
                ))
            } else {
                let peer_connect = request.into_inner();
                if let Ok(ip) = peer_connect.ip.require()?.value.parse::<std::net::IpAddr>() {
                    let addr = SocketAddr::new(ip, peer_connect.port.require()?.value as u16);
                    if self.node.drop_addr(addr) {
                        Ok(tonic::Response::new(crate::grpc2::types::Empty {}))
                    } else {
                        Err(tonic::Status::not_found("The peer was not found."))
                    }
                } else {
                    Err(tonic::Status::invalid_argument("Invalid IP address."))
                }
            }
        }

        async fn get_banned_peers(
            &self,
            _request: tonic::Request<crate::grpc2::types::Empty>,
        ) -> Result<tonic::Response<crate::grpc2::types::BannedPeers>, tonic::Status> {
            if !self.service_config.get_banned_peers {
                return Err(tonic::Status::unimplemented("`GetBannedPeers` is not enabled."));
            }
            if let Ok(banned_peers) = self.node.get_banlist() {
                let peers = banned_peers
                    .into_iter()
                    .map(|banned_peer| {
                        let ip_address = match banned_peer {
                            crate::p2p::bans::PersistedBanId::Ip(addr) => addr.to_string(),
                        };
                        crate::grpc2::types::BannedPeer {
                            ip_address: Some(crate::grpc2::types::IpAddress {
                                value: ip_address,
                            }),
                        }
                    })
                    .collect();
                Ok(tonic::Response::new(crate::grpc2::types::BannedPeers {
                    peers,
                }))
            } else {
                Err(tonic::Status::internal("Could not load banned peers."))
            }
        }

        async fn ban_peer(
            &self,
            request: tonic::Request<crate::grpc2::types::PeerToBan>,
        ) -> Result<tonic::Response<crate::grpc2::types::Empty>, tonic::Status> {
            if !self.service_config.ban_peer {
                return Err(tonic::Status::unimplemented("`BanPeer` is not enabled."));
            }
            let ip = request.into_inner().ip_address.require()?;
            match ip.value.parse::<std::net::IpAddr>() {
                Ok(ip_addr) => match self.node.drop_by_ip_and_ban(ip_addr) {
                    Ok(_) => Ok(tonic::Response::new(crate::grpc2::types::Empty {})),
                    Err(e) => Err(tonic::Status::internal(format!("Could not ban peer {}.", e))),
                },
                Err(e) => Err(tonic::Status::invalid_argument(format!(
                    "Invalid IP address provided {}",
                    e
                ))),
            }
        }

        async fn unban_peer(
            &self,
            request: tonic::Request<crate::grpc2::types::BannedPeer>,
        ) -> Result<tonic::Response<crate::grpc2::types::Empty>, tonic::Status> {
            if !self.service_config.unban_peer {
                return Err(tonic::Status::unimplemented("`UnbanPeer` is not enabled."));
            }
            match request.into_inner().ip_address.require()?.value.parse::<std::net::IpAddr>() {
                Ok(ip_addr) => {
                    let banned_id = crate::p2p::bans::PersistedBanId::Ip(ip_addr);
                    match self.node.unban_node(banned_id) {
                        Ok(_) => Ok(tonic::Response::new(crate::grpc2::types::Empty {})),
                        Err(e) => {
                            Err(tonic::Status::internal(format!("Could not unban peer {}.", e)))
                        }
                    }
                }
                Err(e) => {
                    Err(tonic::Status::invalid_argument(format!("Invalid IP address {}.", e)))
                }
            }
        }

        #[cfg(feature = "network_dump")]
        async fn dump_start(
            &self,
            request: tonic::Request<crate::grpc2::types::DumpRequest>,
        ) -> Result<tonic::Response<crate::grpc2::types::Empty>, tonic::Status> {
            if !self.service_config.dump_start {
                return Err(tonic::Status::unimplemented("`DumpStart` is not enabled."));
            }
            let file_path = request.get_ref().file.to_owned();
            if file_path.is_empty() {
                Err(tonic::Status::invalid_argument("The supplied path must be non-empty"))
            } else {
                match self.node.activate_dump(&file_path, request.get_ref().raw) {
                    Ok(_) => Ok(tonic::Response::new(crate::grpc2::types::Empty {})),
                    Err(e) => {
                        Err(tonic::Status::internal(format!("Could not start network dump {}", e)))
                    }
                }
            }
        }

        #[cfg(not(feature = "network_dump"))]
        async fn dump_start(
            &self,
            _request: tonic::Request<crate::grpc2::types::DumpRequest>,
        ) -> Result<tonic::Response<crate::grpc2::types::Empty>, tonic::Status> {
            if !self.service_config.dump_start {
                return Err(tonic::Status::unimplemented("`DumpStart` is not enabled."));
            }
            Err(tonic::Status::failed_precondition("Feature \"network_dump\" is not active."))
        }

        #[cfg(feature = "network_dump")]
        async fn dump_stop(
            &self,
            _request: tonic::Request<crate::grpc2::types::Empty>,
        ) -> Result<tonic::Response<crate::grpc2::types::Empty>, tonic::Status> {
            if !self.service_config.dump_stop {
                return Err(tonic::Status::unimplemented("`DumpStop` is not enabled."));
            }
            match self.node.stop_dump() {
                Ok(_) => Ok(tonic::Response::new(crate::grpc2::types::Empty {})),
                Err(e) => {
                    Err(tonic::Status::internal(format!("Could not stop network dump {}", e)))
                }
            }
        }

        #[cfg(not(feature = "network_dump"))]
        async fn dump_stop(
            &self,
            _request: tonic::Request<crate::grpc2::types::Empty>,
        ) -> Result<tonic::Response<crate::grpc2::types::Empty>, tonic::Status> {
            if !self.service_config.dump_stop {
                return Err(tonic::Status::unimplemented("`DumpStop` is not enabled."));
            }
            Err(tonic::Status::failed_precondition("Feature \"network_dump\" is not active."))
        }

        async fn get_peers_info(
            &self,
            _request: tonic::Request<crate::grpc2::types::Empty>,
        ) -> Result<tonic::Response<crate::grpc2::types::PeersInfo>, tonic::Status> {
            if !self.service_config.get_peers_info {
                return Err(tonic::Status::unimplemented("`GetPeersInfo` is not enabled."));
            }
            // we do a clone so we can release the lock quickly.
            let peer_statuses = crate::read_or_die!(self.node.peers).peer_states.clone();
            let peers = self
                .node
                .get_peer_stats(None)
                .into_iter()
                .map(|peer_stats| {
                    // Collect the network statistics
                    let network_stats = Some(crate::grpc2::types::peers_info::peer::NetworkStats {
                        packets_sent:     peer_stats.msgs_sent,
                        packets_received: peer_stats.msgs_received,
                        latency:          peer_stats.latency,
                    });
                    // Get the type of the peer.
                    let consensus_info = match peer_stats.peer_type {
                        // Regular nodes do have a catchup status.
                        crate::common::PeerType::Node => {
                            let catchup_status = match peer_statuses.get(&peer_stats.local_id) {
                                Some(crate::consensus_ffi::catch_up::PeerStatus::CatchingUp) => {
                                    crate::grpc2::types::peers_info::peer::CatchupStatus::Catchingup
                                }
                                Some(crate::consensus_ffi::catch_up::PeerStatus::UpToDate) => {
                                    crate::grpc2::types::peers_info::peer::CatchupStatus::Uptodate
                                }
                                _ => crate::grpc2::types::peers_info::peer::CatchupStatus::Pending,
                            };
                            crate::grpc2::types::peers_info::peer::ConsensusInfo::NodeCatchupStatus(
                                catchup_status.into(),
                            )
                        }
                        // Bootstrappers do not have a catchup status as they are not participating
                        // in the consensus protocol.
                        crate::common::PeerType::Bootstrapper => {
                            crate::grpc2::types::peers_info::peer::ConsensusInfo::Bootstrapper(
                                crate::grpc2::types::Empty::default(),
                            )
                        }
                    };
                    // Get the catchup status of the peer.
                    let socket_address = crate::grpc2::types::IpSocketAddress {
                        ip:   Some(crate::grpc2::types::IpAddress {
                            value: peer_stats.external_address().ip().to_string(),
                        }),
                        port: Some(crate::grpc2::types::Port {
                            value: peer_stats.external_port as u32,
                        }),
                    };
                    // Wrap the peer id.
                    let peer_id = crate::grpc2::types::PeerId {
                        value: format!("{}", peer_stats.self_id),
                    };
                    crate::grpc2::types::peers_info::Peer {
                        peer_id: Some(peer_id),
                        socket_address: Some(socket_address),
                        consensus_info: Some(consensus_info),
                        network_stats,
                    }
                })
                .collect();
            Ok(tonic::Response::new(crate::grpc2::types::PeersInfo {
                peers,
            }))
        }

        async fn get_node_info(
            &self,
            _request: tonic::Request<crate::grpc2::types::Empty>,
        ) -> Result<tonic::Response<types::NodeInfo>, tonic::Status> {
            if !self.service_config.get_node_info {
                return Err(tonic::Status::unimplemented("`GetNodeInfo` is not enabled."));
            }
            let peer_version = self.node.get_version();
            let local_time = Some(types::Timestamp {
                value: std::time::SystemTime::now()
                    .duration_since(std::time::UNIX_EPOCH)
                    .expect("Time went backwards.")
                    .as_millis() as u64,
            });
            let peer_uptime = Some(types::Duration {
                value: self.node.get_uptime() as u64,
            });

            let network_info = {
                let node_id = self.node.id().to_string();
                let peer_total_sent = self
                    .node
                    .connection_handler
                    .total_sent
                    .load(std::sync::atomic::Ordering::Relaxed);
                let peer_total_received = self
                    .node
                    .connection_handler
                    .total_received
                    .load(std::sync::atomic::Ordering::Relaxed);
                let avg_bps_in = self.node.stats.avg_bps_in.get();
                let avg_bps_out = self.node.stats.avg_bps_out.get();

                types::node_info::NetworkInfo {
                    node_id: Some(types::PeerId {
                        value: node_id,
                    }),
                    peer_total_sent,
                    peer_total_received,
                    avg_bps_in,
                    avg_bps_out,
                }
            };

            let details = match self.node.peer_type() {
                // The node is a bootstrapper
                crate::common::PeerType::Bootstrapper => {
                    types::node_info::Details::Bootstrapper(types::Empty {})
                }
                // The node is a regular node
                crate::common::PeerType::Node => {
                    let consensus_status = if !self.consensus.is_consensus_running() {
                        // The consensus is not running for the node.
                        // The node does not support the current
                        // protocol on the chain.
                        types::node_info::node::ConsensusStatus::NotRunning(types::Empty {})
                    } else if matches!(self.consensus.consensus_type, ConsensusType::Active) {
                        let (in_baking_committee, _, bid, _) = self.consensus.in_baking_committee();
                        let baker_id = types::BakerId {
                            value: bid,
                        };

                        let baker_status = match in_baking_committee {
                            ConsensusIsInBakingCommitteeResponse::ActiveInCommittee => {
                                if self.consensus.in_finalization_committee() {
                                    // The node is configured with baker keys and is an active
                                    // member of
                                    // the finalization committee.
                                    types::node_info::baker_consensus_info::Status::ActiveFinalizerCommitteeInfo(
                                            types::node_info::baker_consensus_info::ActiveFinalizerCommitteeInfo{})
                                } else {
                                    // The node is configured with baker keys and is an active
                                    // member of the baking
                                    // committee.
                                    types::node_info::baker_consensus_info::Status::ActiveBakerCommitteeInfo(
                                            types::node_info::baker_consensus_info::ActiveBakerCommitteeInfo{})
                                }
                            }
                            ConsensusIsInBakingCommitteeResponse::NotInCommittee => {
                                // The node is configured with baker keys but is not in the baking
                                // committee.
                                types::node_info::baker_consensus_info::Status::PassiveCommitteeInfo(
                                        types::node_info::baker_consensus_info::PassiveCommitteeInfo::NotInCommittee.into()
                                    )
                            }
                            ConsensusIsInBakingCommitteeResponse::AddedButNotActiveInCommittee => {
                                // The node is configured with baker keys and it is a baker, but not
                                // for the current epoch.
                                types::node_info::baker_consensus_info::Status::PassiveCommitteeInfo(
                                        types::node_info::baker_consensus_info::PassiveCommitteeInfo::AddedButNotActiveInCommittee.into()
                                    )
                            }
                            ConsensusIsInBakingCommitteeResponse::AddedButWrongKeys => {
                                // The node is configured with baker keys however they do not match
                                // expected baker keys for the associated account.
                                types::node_info::baker_consensus_info::Status::PassiveCommitteeInfo(
                                        types::node_info::baker_consensus_info::PassiveCommitteeInfo::AddedButWrongKeys.into()
                                    )
                            }
                        };
                        // construct the baker status
                        types::node_info::node::ConsensusStatus::Active(
                            types::node_info::BakerConsensusInfo {
                                baker_id: Some(baker_id),
                                status:   Some(baker_status),
                            },
                        )
                    } else {
                        // The node is not configured with baker keys and is participating in
                        // the consensus passively.
                        types::node_info::node::ConsensusStatus::Passive(types::Empty {})
                    };
                    // Construct the details of the node.
                    types::node_info::Details::Node(types::node_info::Node {
                        consensus_status: Some(consensus_status),
                    })
                }
            };

            Ok(tonic::Response::new(types::NodeInfo {
                peer_version,
                local_time,
                peer_uptime,
                network_info: Some(network_info),
                details: Some(details),
            }))
        }

        async fn send_block_item(
            &self,
            request: tonic::Request<crate::grpc2::types::SendBlockItemRequest>,
        ) -> Result<tonic::Response<crate::grpc2::types::TransactionHash>, tonic::Status> {
            use ConsensusFfiResponse::*;
            if !self.service_config.send_block_item {
                return Err(tonic::Status::unimplemented("`SendBlockItem` is not enabled."));
            }

            if self.node.is_network_stopped() {
                return Err(tonic::Status::failed_precondition(
                    "The network is stopped due to unrecognized protocol update.",
                ));
            }

            let transaction_bytes = request.into_inner().get_v0_format()?;
            if transaction_bytes.len() > crate::configuration::PROTOCOL_MAX_TRANSACTION_SIZE {
                warn!("Received a transaction that exceeds maximum transaction size.");
                return Err(tonic::Status::invalid_argument(
                    "Transaction size exceeds maximum allowed size.",
                ));
            }
            let (transaction_hash, consensus_result) =
                self.consensus.send_transaction(&transaction_bytes);

            let result = if consensus_result == Success {
                let mut payload = Vec::with_capacity(1 + transaction_bytes.len());
                payload.write_u8(PacketType::Transaction as u8)?;
                payload.write_all(&transaction_bytes)?;

                CALLBACK_QUEUE.send_out_message(ConsensusMessage::new(
                    MessageType::Outbound(None),
                    PacketType::Transaction,
                    Arc::from(payload),
                    vec![],
                    None,
                ))
            } else {
                Err(consensus_result.into())
            };

            let mk_err_response = |code, error| Err(tonic::Status::new(code, error));
            let mk_err_invalid_argument_response =
                |error| mk_err_response(tonic::Code::InvalidArgument, error);

            match (result, consensus_result) {
                (Ok(_), Success) => {
                    let transaction_hash = match transaction_hash {
                        Some(h) => h,
                        None => {
                            error!("Block item hash not present, but transaction is accepted.");
                            return Err(tonic::Status::internal(
                                "Block item hash not present, but transaction is accepted.",
                            ));
                        }
                    };
                    Ok(tonic::Response::new(crate::grpc2::types::TransactionHash {
                        value: transaction_hash.to_vec(),
                    }))
                }
                (Err(e), Success) => {
                    warn!("Couldn't put a transaction in the outbound queue due to {:?}", e);
                    Err(tonic::Status::new(
                        tonic::Code::Internal,
                        format!("Couldn't put a transaction in the outbound queue due to {:?}", e),
                    ))
                }
                // the wildcard is always Err as only 'Success' responses from the consensus are
                // being retransmitted. In other words Ok(_) implies consensus_result == Success
                (_, DuplicateEntry) => {
                    mk_err_response(tonic::Code::AlreadyExists, DuplicateEntry.to_string())
                }
                (_, ConsensusShutDown) => {
                    warn!(
                        "Consensus didn't accept a transaction via RPC due to {:?}",
                        ConsensusShutDown.to_string()
                    );
                    mk_err_invalid_argument_response(ConsensusShutDown.to_string())
                }
                (_, consensus_error) => {
                    mk_err_invalid_argument_response(consensus_error.to_string())
                }
            }
        }

        async fn get_account_transaction_sign_hash(
            &self,
            request: tonic::Request<crate::grpc2::types::PreAccountTransaction>,
        ) -> Result<tonic::Response<crate::grpc2::types::AccountTransactionSignHash>, tonic::Status>
        {
            if !self.service_config.get_account_transaction_sign_hash {
                return Err(tonic::Status::unimplemented(
                    "`GetAccountTransactionSignHash` is not enabled.",
                ));
            }
            let request = request.into_inner();
            let (header, payload) = request.try_into()?;
            let sign_hash =
                concordium_base::transactions::compute_transaction_sign_hash(&header, &payload);
            Ok(tonic::Response::new(types::AccountTransactionSignHash {
                value: sign_hash.to_vec(),
            }))
        }

        async fn get_block_items(
            &self,
            request: tonic::Request<crate::grpc2::types::BlockHashInput>,
        ) -> Result<tonic::Response<Self::GetBlockItemsStream>, tonic::Status> {
            if !self.service_config.get_block_items {
                return Err(tonic::Status::unimplemented("`GetBlockItems` is not enabled."));
            }
            let (sender, receiver) = futures::channel::mpsc::channel(100);
            let hash = self.consensus.get_block_items_v2(request.get_ref(), sender)?;
            let mut response = tonic::Response::new(receiver);
            add_hash(&mut response, hash)?;
            Ok(response)
        }

        async fn get_block_certificates(
            &self,
            request: tonic::Request<crate::grpc2::types::BlockHashInput>,
        ) -> Result<tonic::Response<Vec<u8>>, tonic::Status> {
            if !self.service_config.get_block_certificates {
                return Err(tonic::Status::unimplemented("`GetBlockCertificates` is not enabled."));
            }
            let (hash, response) = self.consensus.get_block_certificates_v2(request.get_ref())?;
            let mut response = tonic::Response::new(response);
            add_hash(&mut response, hash)?;
            Ok(response)
        }
    }
}

/// Add a block hash to the metadata of a response. Used for returning the block
/// hash.
fn add_hash<T>(response: &mut tonic::Response<T>, hash: [u8; 32]) -> Result<(), tonic::Status> {
    let value = tonic::metadata::MetadataValue::try_from(hex::encode(hash))
        .map_err(|_| tonic::Status::internal("Cannot add metadata hash."))?;
    response.metadata_mut().insert("blockhash", value);
    Ok(())
}

/// A helper trait to make it simpler to require specific fields when parsing a
/// protobuf message by allowing us to use method calling syntax and
/// constructing responses that match the calling context, allowing us to use
/// the `?` syntax.
///
/// The main reason for needing this is that in proto3 all non-primitive fields
/// are optional, so it is up to the application to validate inputs if they are
/// required.
pub(crate) trait Require<E> {
    type A;
    fn require(self) -> Result<Self::A, E>;
}

impl<A> Require<tonic::Status> for Option<A> {
    type A = A;

    fn require(self) -> Result<Self::A, tonic::Status> {
        match self {
            Some(v) => Ok(v),
            None => Err(tonic::Status::invalid_argument("missing field")),
        }
    }
}

/// Tower layer adding middleware updating some of the node statictics related
/// to gRPC API.
#[derive(Clone)]
pub struct StatsLayer {
    stats: Arc<StatsExportService>,
}

impl<S> tower::Layer<S> for StatsLayer {
    type Service = StatsMiddleware<S>;

    fn layer(&self, service: S) -> Self::Service {
        StatsMiddleware {
            stats: self.stats.clone(),
            inner: service,
        }
    }
}

/// Tower middleware for updating some of the node statictics related to the
/// gRPC API.
#[derive(Clone)]
pub struct StatsMiddleware<S> {
    stats: Arc<StatsExportService>,
    inner: S,
}

/// Get the label from a gRPC status code. This is used when updating metrics of
/// the prometheus exporter.
fn get_grpc_code_label(code: tonic::Code) -> &'static str {
    use tonic::Code::*;
    match code {
        Ok => "ok",
        Cancelled => "cancelled",
        Unknown => "unknown",
        InvalidArgument => "invalid argument",
        DeadlineExceeded => "deadline exceeded",
        NotFound => "not found",
        AlreadyExists => "already exists",
        PermissionDenied => "permission denied",
        ResourceExhausted => "resource exhausted",
        FailedPrecondition => "failed precondition",
        Aborted => "aborted",
        OutOfRange => "out of range",
        Unimplemented => "unimplemented",
        Internal => "internal",
        Unavailable => "unavailable",
        DataLoss => "data loss",
        Unauthenticated => "unauthenticated",
    }
}

/// Actual middleware implementation updating the stats.
/// The middleware is called once for each gRPC request, even for the streaming
/// gRPC methods.
impl<S> tower::Service<hyper::Request<hyper::Body>> for StatsMiddleware<S>
where
    S: tower::Service<
            hyper::Request<hyper::Body>,
            Response = hyper::Response<tonic::body::BoxBody>,
        > + Clone
        + Send
        + 'static,
    S::Future: Send + 'static,
{
    type Error = S::Error;
    type Future = futures::future::BoxFuture<'static, Result<Self::Response, Self::Error>>;
    type Response = S::Response;

    fn poll_ready(
        &mut self,
        cx: &mut std::task::Context<'_>,
    ) -> std::task::Poll<Result<(), Self::Error>> {
        self.inner.poll_ready(cx)
    }

    fn call(&mut self, req: hyper::Request<hyper::Body>) -> Self::Future {
        // See https://docs.rs/tower/latest/tower/trait.Service.html#be-careful-when-cloning-inner-services
        // for details on why this is necessary
        let clone = self.inner.clone();
        let mut inner = std::mem::replace(&mut self.inner, clone);

        let grpc_request_duration = self.stats.grpc_request_response_time.clone();

        Box::pin(async move {
            let endpoint_name = req.uri().path().to_owned();
            let request_received = tokio::time::Instant::now();

            let (mut response, duration) = {
                // Forward the request.
                let result = inner.call(req).await;
                // Time taken for the inner service to send back a response, meaning for
                // streaming gRPC methods this is the duration for it to first return a stream.
                let duration = request_received.elapsed().as_secs_f64();
                if result.is_err() {
                    grpc_request_duration
                        .with_label_values(&[
                            endpoint_name.as_str(),
                            get_grpc_code_label(tonic::Code::Internal),
                        ])
                        .observe(duration);
                }
                (result?, duration)
            };

            // Check if the gRPC status header is part of the HTTP headers, if not check for
            // the status in the HTTP trailers.
            // Every gRPC response are expected to provide the grpc-status in either the
            // header or the trailer.
            let grpc_status_header = response.headers().get("grpc-status");
            if let Some(header_value) = grpc_status_header {
                let status_code_label =
                    get_grpc_code_label(tonic::Code::from_bytes(header_value.as_bytes()));

                grpc_request_duration
                    .with_label_values(&[endpoint_name.as_str(), status_code_label])
                    .observe(duration);
            } else if let Ok(Some(trailers)) =
                hyper::body::HttpBody::trailers(response.body_mut()).await
            {
                if let Some(header_value) = trailers.get("grpc-status") {
                    let status_code_label =
                        get_grpc_code_label(tonic::Code::from_bytes(header_value.as_bytes()));

                    grpc_request_duration
                        .with_label_values(&[endpoint_name.as_str(), status_code_label])
                        .observe(duration);
                }
            } else {
                grpc_request_duration
                    .with_label_values(&[
                        endpoint_name.as_str(),
                        get_grpc_code_label(tonic::Code::Unknown),
                    ])
                    .observe(duration);
            }

            Ok(response)
        })
    }
}<|MERGE_RESOLUTION|>--- conflicted
+++ resolved
@@ -663,13 +663,11 @@
     #[serde(default)]
     get_block_items: bool,
     #[serde(default)]
-<<<<<<< HEAD
+    get_bakers_reward_period: bool,
+    #[serde(default)]
+    get_block_certificates: bool,
+    #[serde(default)]
     get_baker_earliest_win_time: bool,
-=======
-    get_bakers_reward_period: bool,
-    #[serde(default)]
-    get_block_certificates: bool,
->>>>>>> 8f230a90
 }
 
 impl ServiceConfig {
@@ -725,12 +723,9 @@
             send_block_item: true,
             get_account_transaction_sign_hash: true,
             get_block_items: true,
-<<<<<<< HEAD
-            get_baker_earliest_win_time: true,
-=======
             get_bakers_reward_period: true,
             get_block_certificates: true,
->>>>>>> 8f230a90
+            get_baker_earliest_win_time: true,
         }
     }
 
@@ -1806,7 +1801,22 @@
             Ok(response)
         }
 
-<<<<<<< HEAD
+        async fn get_bakers_reward_period(
+            &self,
+            request: tonic::Request<crate::grpc2::types::BlockHashInput>,
+        ) -> Result<tonic::Response<Self::GetBakersRewardPeriodStream>, tonic::Status> {
+            if !self.service_config.get_bakers_reward_period {
+                return Err(tonic::Status::unimplemented(
+                    "`GetBakersRewardPeriod` is not enabled.",
+                ));
+            }
+            let (sender, receiver) = futures::channel::mpsc::channel(10);
+            let hash = self.consensus.get_bakers_reward_period_v2(request.get_ref(), sender)?;
+            let mut response = tonic::Response::new(receiver);
+            add_hash(&mut response, hash)?;
+            Ok(response)
+        }
+
         async fn get_baker_earliest_win_time(
             &self,
             request: tonic::Request<crate::grpc2::types::BakerId>,
@@ -1818,21 +1828,6 @@
             }
             let response = self.consensus.get_baker_earliest_win_time_v2(request.get_ref())?;
             let response = tonic::Response::new(response);
-=======
-        async fn get_bakers_reward_period(
-            &self,
-            request: tonic::Request<crate::grpc2::types::BlockHashInput>,
-        ) -> Result<tonic::Response<Self::GetBakersRewardPeriodStream>, tonic::Status> {
-            if !self.service_config.get_bakers_reward_period {
-                return Err(tonic::Status::unimplemented(
-                    "`GetBakersRewardPeriod` is not enabled.",
-                ));
-            }
-            let (sender, receiver) = futures::channel::mpsc::channel(10);
-            let hash = self.consensus.get_bakers_reward_period_v2(request.get_ref(), sender)?;
-            let mut response = tonic::Response::new(receiver);
-            add_hash(&mut response, hash)?;
->>>>>>> 8f230a90
             Ok(response)
         }
 
