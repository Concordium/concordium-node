--- conflicted
+++ resolved
@@ -701,15 +701,13 @@
     #[serde(default)]
     get_block_items: bool,
     #[serde(default)]
-<<<<<<< HEAD
+    get_bakers_reward_period: bool,
+    #[serde(default)]
+    get_block_certificates: bool,
+    #[serde(default)]
     get_first_block_epoch: bool,
     #[serde(default)]
     get_winning_bakers_epoch: bool,
-=======
-    get_bakers_reward_period: bool,
-    #[serde(default)]
-    get_block_certificates: bool,
->>>>>>> 8f230a90
 }
 
 impl ServiceConfig {
@@ -765,13 +763,10 @@
             send_block_item: true,
             get_account_transaction_sign_hash: true,
             get_block_items: true,
-<<<<<<< HEAD
+            get_bakers_reward_period: true,
+            get_block_certificates: true,
             get_first_block_epoch: true,
             get_winning_bakers_epoch: true,
-=======
-            get_bakers_reward_period: true,
-            get_block_certificates: true,
->>>>>>> 8f230a90
         }
     }
 
@@ -2380,7 +2375,19 @@
             Ok(response)
         }
 
-<<<<<<< HEAD
+        async fn get_block_certificates(
+            &self,
+            request: tonic::Request<crate::grpc2::types::BlockHashInput>,
+        ) -> Result<tonic::Response<Vec<u8>>, tonic::Status> {
+            if !self.service_config.get_block_certificates {
+                return Err(tonic::Status::unimplemented("`GetBlockCertificates` is not enabled."));
+            }
+            let (hash, response) = self.consensus.get_block_certificates_v2(request.get_ref())?;
+            let mut response = tonic::Response::new(response);
+            add_hash(&mut response, hash)?;
+            Ok(response)
+        }
+
         async fn get_first_block_epoch(
             &self,
             request: tonic::Request<crate::grpc2::types::EpochRequest>,
@@ -2406,19 +2413,6 @@
             let (sender, receiver) = futures::channel::mpsc::channel(100);
             self.consensus.get_winning_bakers_epoch_v2(request.get_ref(), sender)?;
             Ok(tonic::Response::new(receiver))
-=======
-        async fn get_block_certificates(
-            &self,
-            request: tonic::Request<crate::grpc2::types::BlockHashInput>,
-        ) -> Result<tonic::Response<Vec<u8>>, tonic::Status> {
-            if !self.service_config.get_block_certificates {
-                return Err(tonic::Status::unimplemented("`GetBlockCertificates` is not enabled."));
-            }
-            let (hash, response) = self.consensus.get_block_certificates_v2(request.get_ref())?;
-            let mut response = tonic::Response::new(response);
-            add_hash(&mut response, hash)?;
-            Ok(response)
->>>>>>> 8f230a90
         }
     }
 }
