--- conflicted
+++ resolved
@@ -559,7 +559,6 @@
             add_hash(&mut response, hash)?;
             Ok(response)
         }
-<<<<<<< HEAD
 
         async fn get_cryptographic_parameters(
             &self,
@@ -572,18 +571,6 @@
             add_hash(&mut response, hash)?;
             Ok(response)
         }
-
-        async fn get_transaction_status(
-            &self,
-            request: tonic::Request<crate::grpc2::types::TransactionHash>,
-        ) -> Result<tonic::Response<Vec<u8>>, tonic::Status> {
-            let (hash, response) = self.consensus.get_transaction_status_v2(request.get_ref())?;
-            let mut response = tonic::Response::new(response);
-            add_hash(&mut response, hash)?;
-            Ok(response)
-        }
-=======
->>>>>>> 9ebd4578
     }
 }
 
