--- conflicted
+++ resolved
@@ -904,10 +904,8 @@
             futures::channel::mpsc::Receiver<Result<Vec<u8>, tonic::Status>>;
         /// Return type for the 'GetBakerList' method.
         type GetBakerListStream = futures::channel::mpsc::Receiver<Result<Vec<u8>, tonic::Status>>;
-<<<<<<< HEAD
         /// Return type for `GetBlockItems`.
         type GetBlockItemsStream = futures::channel::mpsc::Receiver<Result<Vec<u8>, tonic::Status>>;
-=======
         /// Return type for the 'GetBlockPendingUpdates' method.
         type GetBlockPendingUpdatesStream =
             futures::channel::mpsc::Receiver<Result<Vec<u8>, tonic::Status>>;
@@ -917,7 +915,6 @@
         /// Return type for the 'GetBlockTransactionEvents' method.
         type GetBlockTransactionEventsStream =
             futures::channel::mpsc::Receiver<Result<Vec<u8>, tonic::Status>>;
->>>>>>> c9c4a1e1
         /// Return type for the 'Blocks' method.
         type GetBlocksStream =
             tokio_stream::wrappers::ReceiverStream<Result<Arc<[u8]>, tonic::Status>>;
@@ -1928,7 +1925,7 @@
         async fn get_block_items(
             &self,
             request: tonic::Request<crate::grpc2::types::BlockHashInput>,
-        ) -> Result<tonic::Response<GetBlockItemsStream>, tonic::Status> {
+        ) -> Result<tonic::Response<Self::GetBlockItemsStream>, tonic::Status> {
             let (sender, receiver) = futures::channel::mpsc::channel(100);
             let hash = self.consensus.get_block_items_v2(request.get_ref(), sender)?;
             let response = tonic::Response::new(receiver);
