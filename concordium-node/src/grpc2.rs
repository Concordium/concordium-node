--- conflicted
+++ resolved
@@ -263,11 +263,8 @@
     use anyhow::Context;
     use futures::{FutureExt, StreamExt};
     use std::{
-<<<<<<< HEAD
         net::SocketAddr,
-=======
         str::FromStr,
->>>>>>> 9cc851a4
         sync::{Arc, Mutex},
     };
     use tonic::{async_trait, transport::ServerTlsConfig};
@@ -993,7 +990,6 @@
             Ok(response)
         }
 
-<<<<<<< HEAD
         async fn peer_connect(
             &self,
             request: tonic::Request<crate::grpc2::types::PeerConnection>,
@@ -1044,7 +1040,7 @@
                 }
             }
         }
-=======
+        
         async fn get_banned_peers(
             &self,
             _request: tonic::Request<crate::grpc2::types::Empty>,
@@ -1372,7 +1368,6 @@
                 details: Some(details),
             }))
         }
->>>>>>> 9cc851a4
     }
 }
 
