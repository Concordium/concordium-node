use anyhow::Context;
use prost::bytes::BufMut;
use std::{convert::TryFrom, marker::PhantomData, path::Path};

/// Maximum allowed energy to use in the `invoke_instance` request.
/// This is to make sure that there are no conversion errors to interpreter
/// energy.
const MAX_ALLOWED_INVOKE_ENERGY: u64 = 100_000_000_000;

/// Types generated from the types.proto file, together
/// with some auxiliary definitions that help passing values through the FFI
/// boundary.
pub mod types {
    // Tell clippy to allow large enum variants in the generated code.
    #![allow(clippy::large_enum_variant)]

    include!(concat!(env!("OUT_DIR"), "/concordium.v2.rs"));

    /// Convert an account address to a pointer to the content. The length of
    /// the content is checked to be 32 bytes.
    ///
    /// # Safety
    /// The caller **must** ensure that the pointer is not used after the
    /// reference to the supplied `account_identifier` is no longer
    /// retained.
    pub(crate) fn account_address_to_ffi(address: &AccountAddress) -> Option<*const u8> {
        if address.value.len() == 32 {
            Some(address.value.as_ptr())
        } else {
            None
        }
    }

    /// Convert an account identifier to a pair of a tag and a pointer to the
    /// content. The length of the content is determined by the tag, which is
    /// either 0 for the address, 1 for the credential registration ID, and 2
    /// for the account index.
    ///
    /// # Safety
    /// The caller **must** ensure that the pointer is not used after the
    /// reference to the supplied `account_identifier` is no longer
    /// retained.
    pub(crate) fn account_identifier_to_ffi(
        account_identifier: &AccountIdentifierInput,
    ) -> Option<(u8, *const u8)> {
        use account_identifier_input::AccountIdentifierInput::*;
        match account_identifier.account_identifier_input.as_ref()? {
            Address(addr) if addr.value.len() == 32 => Some((0u8, addr.value.as_ptr())),
            CredId(cred_id) if cred_id.value.len() == 48 => Some((1u8, cred_id.value.as_ptr())),
            AccountIndex(ai) => Some((2u8, (&ai.value) as *const u64 as *const u8)),
            _ => None,
        }
    }

    /// Convert the [BlockHashInput] to a pair of a tag and pointer to the
    /// content. The tag is 0 for "Best" block, 1 for "LastFinal" block, and
    /// 2 for a specific block given by a hash. If the tag is 0 or 1 then
    /// there is no additional data, and the content pointer is `null`.
    ///
    /// # Safety
    /// The caller **must** ensure that the pointer is not used after the
    /// reference to the supplied `bhi` is no longer retained.
    pub(crate) fn block_hash_input_to_ffi(bhi: &BlockHashInput) -> Option<(u8, *const u8)> {
        use block_hash_input::BlockHashInput::*;
        match bhi.block_hash_input.as_ref()? {
            Best(_) => Some((0, std::ptr::null())),
            LastFinal(_) => Some((1, std::ptr::null())),
            Given(bh) if bh.value.len() == 32 => Some((2, bh.value.as_ptr())),
            _ => None,
        }
    }

    /// Convert [ModuleRef] to a pointer to the content. The length of the
    /// content is checked to be 32 bytes.
    ///
    /// # Safety
    /// The caller **must** ensure that the pointer is not used after the
    /// reference to the supplied `module_ref` is no longer retained.
    pub(crate) fn module_reference_to_ffi(module_ref: &ModuleRef) -> Option<*const u8> {
        if module_ref.value.len() == 32 {
            Some(module_ref.value.as_ptr())
        } else {
            None
        }
    }

    /// Convert [TransactionHash] to a pointer to the content. The length of the
    /// content is checked to be 32 bytes.
    ///
    /// # Safety
    /// The caller **must** ensure that the pointer is not used after the
    /// reference to the supplied `transaction_hash` is no longer retained.
    pub(crate) fn transaction_hash_to_ffi(transaction_hash: &TransactionHash) -> Option<*const u8> {
        if transaction_hash.value.len() == 32 {
            Some(transaction_hash.value.as_ptr())
        } else {
            None
        }
    }

    pub(crate) fn receive_name_to_ffi(receive_name: &ReceiveName) -> Option<(*const u8, u32)> {
        let string = &receive_name.value;
        let len = string.len();
        if string.is_ascii() && len <= 100 {
            Some((string.as_ptr(), len as u32))
        } else {
            None
        }
    }

    /// Convert [BakerId] to a u64.
    pub(crate) fn baker_id_to_ffi(baker_id: &BakerId) -> u64 { baker_id.value }

    /// Convert the [BlocksAtHeightRequest] to a triple of a block height,
    /// genesis_index and a boolean. If the genesis_index is 0, the height
    /// is treated as an absolute block height otherwise it is treated as
    /// relative. Setting the boolean to true will restrict to only return
    /// blocks within the specified genesis_index.
    pub(crate) fn blocks_at_height_request_to_ffi(
        height: &BlocksAtHeightRequest,
    ) -> Option<(u64, u32, u8)> {
        use blocks_at_height_request::BlocksAtHeight::*;
        match height.blocks_at_height.as_ref()? {
            Absolute(h) => {
                let height = h.height.as_ref()?.value;
                Some((height, 0, 0))
            }
            Relative(h) => {
                let height = h.height.as_ref()?.value;
                let genesis_index = h.genesis_index.as_ref()?.value;
                let restrict = if h.restrict {
                    1
                } else {
                    0
                };
                Some((height, genesis_index, restrict))
            }
        }
    }
}

/// The service generated from the configuration in the `build.rs` file.
pub mod service {
    include!(concat!(env!("OUT_DIR"), "/concordium.v2.Queries.rs"));
}

/// Service configuration, listing which endpoints are enabled.
/// If the endpoint is not listed in the configuration file it will be disabled.
/// This is what the `#[serde(default)]` annotations achieve.
#[derive(serde::Deserialize)]
struct ServiceConfig {
    #[serde(default)]
    get_finalized_blocks: bool,
    #[serde(default)]
    get_blocks:           bool,
    #[serde(default)]
    get_account_list:     bool,
    #[serde(default)]
    get_account_info:     bool,
}

impl ServiceConfig {
    pub const fn new_all_enabled() -> Self {
        Self {
            get_finalized_blocks: true,
            get_blocks:           true,
            get_account_list:     true,
            get_account_info:     true,
        }
    }

    pub fn from_file(source: &Path) -> anyhow::Result<ServiceConfig> {
        let config: ServiceConfig = toml::from_slice(
            &std::fs::read(source).context("Unable to read the endpoints configuration file.")?,
        )
        .context("Unable to parse the endpoints configuration file.")?;
        Ok(config)
    }
}

/// The "codec" used by [tonic] to encode proto messages.
/// Normally [tonic] works with [prost] to encode messages. However that
/// requires that we have all the data modelled in Rust. Our case is that the
/// data that is encoded most of the time lives on the consensus/Haskell side of
/// the FFI boundary. Thus it is natural to encode it there and only pass the
/// byte array through FFI.. This presents a challenge since the grpc server is
/// ultimately in Rust for various reasons. We solve the issue by using
/// [tonic]'s support for custom [codecs](https://docs.rs/tonic/latest/tonic/codec/index.html).
///
/// In particular we define this "RawCodec" which knows how to encode messages
/// that are already encoded, i.e., messages that are `AsRef<[u8]>`.
///
/// **NB: This codec does not know how to decode anything, and any attempt to do
/// so will lead to an RPC error.**
pub struct RawCodec<E, D>(PhantomData<E>, PhantomData<D>);
impl<E, D> Default for RawCodec<E, D> {
    fn default() -> Self { Self(Default::default(), Default::default()) }
}

impl<E: AsRef<[u8]> + Send + Sync + 'static, D: prost::Message + Default + 'static>
    tonic::codec::Codec for RawCodec<E, D>
{
    type Decode = D;
    type Decoder = RawDecoder<D>;
    type Encode = E;
    type Encoder = RawEncoder<E>;

    fn encoder(&mut self) -> Self::Encoder { RawEncoder::default() }

    fn decoder(&mut self) -> Self::Decoder { RawDecoder::default() }
}

pub struct RawEncoder<E>(PhantomData<E>);

impl<E> Default for RawEncoder<E> {
    fn default() -> Self { Self(Default::default()) }
}

impl<E: AsRef<[u8]>> tonic::codec::Encoder for RawEncoder<E> {
    type Error = tonic::Status;
    type Item = E;

    fn encode(
        &mut self,
        item: Self::Item,
        dst: &mut tonic::codec::EncodeBuf<'_>,
    ) -> Result<(), Self::Error> {
        dst.reserve(item.as_ref().len());
        dst.put_slice(item.as_ref());
        Ok(())
    }
}

pub struct RawDecoder<D>(PhantomData<D>);

impl<D> Default for RawDecoder<D> {
    fn default() -> Self { RawDecoder(Default::default()) }
}

impl<D: prost::Message + Default> tonic::codec::Decoder for RawDecoder<D> {
    type Error = tonic::Status;
    type Item = D;

    fn decode(
        &mut self,
        src: &mut tonic::codec::DecodeBuf<'_>,
    ) -> Result<Option<Self::Item>, Self::Error> {
        D::decode(src).map(Option::Some).map_err(|e| tonic::Status::internal(e.to_string()))
    }
}

/// The implementation of the GRPC2 server.
pub mod server {
    use crate::{
        configuration::GRPC2Config,
        consensus_ffi::{
            consensus::{ConsensusContainer, ConsensusType},
            ffi::NotificationHandlers,
            helpers::{ConsensusIsInBakingCommitteeResponse, ContractStateResponse},
        },
        p2p::P2PNode,
    };
    use anyhow::Context;
    use futures::{FutureExt, StreamExt};
    use std::{
        str::FromStr,
        sync::{Arc, Mutex},
    };
    use tonic::{async_trait, transport::ServerTlsConfig};

    use super::*;        

    /// An updatable list of listeners for events generated by the node.
    /// These are specifically for events that are generated naturally during
    /// consensus operations. Currently that is "block arrived" and "block
    /// finalized".
    type Clients = Arc<Mutex<Vec<tokio::sync::mpsc::Sender<Result<Arc<[u8]>, tonic::Status>>>>>;

    /// The type that implements the service that responds to queries.
    struct RpcServerImpl {
        /// Configuration of enabled endpoints.
        service_config: ServiceConfig,
        /// Reference to the node to support network and node status related
        /// queries.
        node: Arc<P2PNode>,
        /// Reference to consensus to support consensus queries.
        consensus: ConsensusContainer,
        /// The list of active clients listening for new block arrivals.
        blocks_channels: Clients,
        /// The list of active clients listening for new finalized blocks.
        finalized_blocks_channels: Clients,
    }

    /// An administrative structure that collects objects needed to manage the
    /// the GRPC2 server.
    pub struct GRPC2Server {
        /// A handle to the actual server task. This is used to shut down the
        /// server upon node shutdown if it does not want to shut down
        /// itself.
        task:                   tokio::task::JoinHandle<Result<(), tonic::transport::Error>>,
        /// A one-shot channel used to send an interrupt to the server, asking
        /// it to stop.
        shutdown_sender:        tokio::sync::oneshot::Sender<()>,
        /// The handles to background tasks that relay messages from the queue
        /// which is written to by consensus, to the receivers for any
        /// existing clients. There is a task for relaying blocks, and one for
        /// relaying finalized blocks.
        blocks_relay:           tokio::task::JoinHandle<()>,
        finalized_blocks_relay: tokio::task::JoinHandle<()>,
    }

    impl GRPC2Server {
        /// Creates a new RPC server if the configuration demands it.
        /// Otherwise returns `Ok(None)`. If the server needs to, but cannot be
        /// created an error is returned.
        pub fn new(
            node: &Arc<P2PNode>,
            consensus: &ConsensusContainer,
            config: &GRPC2Config,
            notification_handlers: NotificationHandlers,
        ) -> anyhow::Result<Option<Self>> {
            if let Some(listen_addr) = config.listen_addr {
                // the error in the following line should never happen since the command-line
                // parser should already make sure that when the address is defined, so is the
                // port.
                let listen_port = config.listen_port.context("Missing GRPC port")?;

                let service_config = if let Some(ref source) = config.endpoint_config {
                    ServiceConfig::from_file(source)?
                } else {
                    ServiceConfig::new_all_enabled()
                };

                let identity = match (&config.x509_cert, &config.cert_private_key) {
                    (None, None) => None,
                    (None, Some(_)) => {
                        anyhow::bail!("Private key supplied, but not the certificate.")
                    }
                    (Some(_), None) => {
                        anyhow::bail!("Certificate supplied, but not the private key.")
                    }
                    (Some(cert_path), Some(key_path)) => {
                        let cert =
                            std::fs::read(cert_path).context("Unable to read certificate.")?;
                        let key = std::fs::read(key_path).context("Unable to read key.")?;
                        let identity = tonic::transport::Identity::from_pem(cert, key);
                        Some(identity)
                    }
                };
                let server = RpcServerImpl {
                    service_config,
                    node: Arc::clone(node),
                    consensus: consensus.clone(),
                    blocks_channels: Arc::new(Mutex::new(Vec::new())),
                    finalized_blocks_channels: Arc::new(Mutex::new(Vec::new())),
                };

                let NotificationHandlers {
                    mut blocks,
                    mut finalized_blocks,
                } = notification_handlers;

                let blocks_channel = server.blocks_channels.clone();
                let blocks_relay = tokio::spawn(async move {
                    while let Some(v) = blocks.next().await {
                        match blocks_channel.lock() {
                            Ok(mut senders) => senders.retain(|sender| {
                                if let Err(e) = sender.try_send(Ok(v.clone())) {
                                    match e {
                                        tokio::sync::mpsc::error::TrySendError::Full(_) => {
                                            // if the client is too slow they will just not get all
                                            // the blocks. If they miss some they can query.
                                            // Retaining old blocks would complicate the server and
                                            // go beyond the simple semantics that the current API
                                            // has.
                                            // We still retain the client for the next block though.
                                            true
                                        }
                                        tokio::sync::mpsc::error::TrySendError::Closed(_) => false,
                                    }
                                } else {
                                    true
                                }
                            }),
                            Err(e) => {
                                error!("Could not acquire lock to the list of receivers: {}.", e)
                            }
                        }
                    }
                });

                let finalized_blocks_channel = server.finalized_blocks_channels.clone();
                let finalized_blocks_relay = tokio::spawn(async move {
                    while let Some(v) = finalized_blocks.next().await {
                        match finalized_blocks_channel.lock() {
                            Ok(mut senders) => senders.retain(|sender| {
                                if let Err(e) = sender.try_send(Ok(v.clone())) {
                                    match e {
                                        tokio::sync::mpsc::error::TrySendError::Full(_) => {
                                            // if the client is too slow they will just not get all
                                            // the blocks. If they miss some they can query.
                                            // Retaining old blocks would complicate the server and
                                            // go beyond
                                            // the simple semantics that the current API has.
                                            // We still retain the client for the next block though.
                                            true
                                        }
                                        tokio::sync::mpsc::error::TrySendError::Closed(_) => false,
                                    }
                                } else {
                                    true
                                }
                            }),
                            Err(e) => {
                                error!("Could not acquire lock to the list of receivers: {}.", e)
                            }
                        }
                    }
                });
                let service = service::queries_server::QueriesServer::new(server);
                let log_layer = tower_http::trace::TraceLayer::new_for_grpc();
                let mut builder = tonic::transport::Server::builder().layer(log_layer);
                if let Some(identity) = identity {
                    builder = builder
                        .tls_config(ServerTlsConfig::new().identity(identity))
                        .context("Unable to configure TLS.")?;
                } else {
                    // if TLS is not enabled and we want grpc-web we need to explicitly
                    // enable http1 support.
                    // If TLS is enabled this is not necessary because TLS supports protocol
                    // negotiation.
                    if config.enable_grpc_web {
                        builder = builder.accept_http1(true);
                    }
                }

                let (shutdown_sender, shutdown_receiver) = tokio::sync::oneshot::channel::<()>();

                let router = if config.enable_grpc_web {
                    builder.add_service(tonic_web::enable(service))
                } else {
                    builder.add_service(service)
                };

                let task = tokio::spawn(async move {
                    router
                        .serve_with_shutdown(
                            std::net::SocketAddr::new(listen_addr, listen_port),
                            shutdown_receiver.map(|_| ()),
                        )
                        .await
                });
                Ok(Some(Self {
                    task,
                    shutdown_sender,
                    blocks_relay,
                    finalized_blocks_relay,
                }))
            } else {
                Ok(None)
            }
        }

        /// Stop the server and any associated tasks.
        /// If the server does not stop on its own, the server task will be
        /// terminated after at most 10s.
        pub async fn shutdown(self) {
            if self.shutdown_sender.send(()).is_err() {
                error!("Could not stop the GRPC2 server correctly. Forcing shutdown.");
                self.task.abort();
            }
            self.blocks_relay.abort();
            self.finalized_blocks_relay.abort();
            // Force the rpc server to shut down in at most 10 seconds.
            let timeout_duration = std::time::Duration::from_secs(10);
            match tokio::time::timeout(timeout_duration, self.task).await {
                Ok(res) => {
                    if let Err(err) = res {
                        if err.is_cancelled() {
                            info!("GRPC2 server was successfully stopped.");
                        } else if err.is_panic() {
                            error!("GRPC2 server panicked: {}", err);
                        }
                    }
                }
                Err(timed_out) => {
                    warn!("RPC server was forcefully shut down due to: {}", timed_out);
                }
            }
        }
    }

    #[async_trait]
    impl service::queries_server::Queries for RpcServerImpl {
        /// Return type for the 'GetAccountList' method.
        type GetAccountListStream =
            futures::channel::mpsc::Receiver<Result<Vec<u8>, tonic::Status>>;
        /// Return type for the 'GetAccountNonFinalizedTransactions' method.
        type GetAccountNonFinalizedTransactionsStream =
            futures::channel::mpsc::Receiver<Result<Vec<u8>, tonic::Status>>;
        /// Return type for the 'GetAncestors' method.
        type GetAncestorsStream = futures::channel::mpsc::Receiver<Result<Vec<u8>, tonic::Status>>;
        /// Return type for the 'GetAnonymityRevokers' method.
        type GetAnonymityRevokersStream =
            futures::channel::mpsc::Receiver<Result<Vec<u8>, tonic::Status>>;
        /// Return type for the 'GetBakerList' method.
        type GetBakerListStream = futures::channel::mpsc::Receiver<Result<Vec<u8>, tonic::Status>>;
        /// Return type for the 'Blocks' method.
        type GetBlocksStream =
            tokio_stream::wrappers::ReceiverStream<Result<Arc<[u8]>, tonic::Status>>;
        /// Return type for the 'FinalizedBlocks' method.
        type GetFinalizedBlocksStream =
            tokio_stream::wrappers::ReceiverStream<Result<Arc<[u8]>, tonic::Status>>;
        /// Return type for the 'GetIdentityProviders' method.
        type GetIdentityProvidersStream =
            futures::channel::mpsc::Receiver<Result<Vec<u8>, tonic::Status>>;
        /// Return type for the 'GetInstanceList' method.
        type GetInstanceListStream =
            futures::channel::mpsc::Receiver<Result<Vec<u8>, tonic::Status>>;
        /// Return type for the 'GetInstanceState' method.
        type GetInstanceStateStream = tokio_stream::wrappers::ReceiverStream<
            Result<types::InstanceStateKvPair, tonic::Status>,
        >;
        /// Return type for the 'GetModuleList' method.
        type GetModuleListStream = futures::channel::mpsc::Receiver<Result<Vec<u8>, tonic::Status>>;
        /// Return type for the 'GetPassiveDelegatorsRewardPeriod' method.
        type GetPassiveDelegatorsRewardPeriodStream =
            futures::channel::mpsc::Receiver<Result<Vec<u8>, tonic::Status>>;
        /// Return type for the 'GetPassiveDelegators' method.
        type GetPassiveDelegatorsStream =
            futures::channel::mpsc::Receiver<Result<Vec<u8>, tonic::Status>>;
        /// Return type for the 'GetPoolDelegatorsRewardPeriod' method.
        type GetPoolDelegatorsRewardPeriodStream =
            futures::channel::mpsc::Receiver<Result<Vec<u8>, tonic::Status>>;
        /// Return type for the 'GetPoolDelegators' method.
        type GetPoolDelegatorsStream =
            futures::channel::mpsc::Receiver<Result<Vec<u8>, tonic::Status>>;

        async fn get_blocks(
            &self,
            _request: tonic::Request<crate::grpc2::types::Empty>,
        ) -> Result<tonic::Response<Self::GetBlocksStream>, tonic::Status> {
            if !self.service_config.get_blocks {
                return Err(tonic::Status::unimplemented("`GetBlocks` is not enabled."));
            }
            let (sender, receiver) = tokio::sync::mpsc::channel(100);
            match self.blocks_channels.lock() {
                Ok(mut fbs) => {
                    fbs.push(sender);
                }
                Err(e) => {
                    error!("Could not acquire lock: {}", e);
                    return Err(tonic::Status::internal("Could not enqueue request."));
                }
            }
            Ok(tonic::Response::new(tokio_stream::wrappers::ReceiverStream::new(receiver)))
        }

        async fn get_finalized_blocks(
            &self,
            _request: tonic::Request<crate::grpc2::types::Empty>,
        ) -> Result<tonic::Response<Self::GetFinalizedBlocksStream>, tonic::Status> {
            if !self.service_config.get_finalized_blocks {
                return Err(tonic::Status::unimplemented("`GetFinalizedBlocks` is not enabled."));
            }
            let (sender, receiver) = tokio::sync::mpsc::channel(100);
            match self.finalized_blocks_channels.lock() {
                Ok(mut fbs) => {
                    fbs.push(sender);
                }
                Err(e) => {
                    error!("Could not acquire lock: {}", e);
                    return Err(tonic::Status::internal("Could not enqueue request."));
                }
            }
            Ok(tonic::Response::new(tokio_stream::wrappers::ReceiverStream::new(receiver)))
        }

        async fn get_account_info(
            &self,
            request: tonic::Request<crate::grpc2::types::AccountInfoRequest>,
        ) -> Result<tonic::Response<Vec<u8>>, tonic::Status> {
            if !self.service_config.get_account_info {
                return Err(tonic::Status::unimplemented("`GetAccountInfo` is not enabled."));
            }
            let request = request.get_ref();
            let block_hash = request.block_hash.as_ref().require()?;
            let account_identifier = request.account_identifier.as_ref().require()?;
            let (hash, response) =
                self.consensus.get_account_info_v2(block_hash, account_identifier)?;
            let mut response = tonic::Response::new(response);
            add_hash(&mut response, hash)?;
            Ok(response)
        }

        async fn get_account_list(
            &self,
            request: tonic::Request<crate::grpc2::types::BlockHashInput>,
        ) -> Result<tonic::Response<Self::GetAccountListStream>, tonic::Status> {
            if !self.service_config.get_account_list {
                return Err(tonic::Status::unimplemented("`GetAccountList` is not enabled."));
            }
            let (sender, receiver) = futures::channel::mpsc::channel(100);
            let hash = self.consensus.get_account_list_v2(request.get_ref(), sender)?;
            let mut response = tonic::Response::new(receiver);
            add_hash(&mut response, hash)?;
            Ok(response)
        }

        async fn get_module_list(
            &self,
            request: tonic::Request<crate::grpc2::types::BlockHashInput>,
        ) -> Result<tonic::Response<Self::GetModuleListStream>, tonic::Status> {
            let (sender, receiver) = futures::channel::mpsc::channel(100);
            let hash = self.consensus.get_module_list_v2(request.get_ref(), sender)?;
            let mut response = tonic::Response::new(receiver);
            add_hash(&mut response, hash)?;
            Ok(response)
        }

        async fn get_module_source(
            &self,
            request: tonic::Request<crate::grpc2::types::ModuleSourceRequest>,
        ) -> Result<tonic::Response<Vec<u8>>, tonic::Status> {
            let request = request.get_ref();
            let block_hash = request.block_hash.as_ref().require()?;
            let module_ref = request.module_ref.as_ref().require()?;
            let (hash, response) = self.consensus.get_module_source_v2(block_hash, module_ref)?;
            let mut response = tonic::Response::new(response);
            add_hash(&mut response, hash)?;
            Ok(response)
        }

        async fn get_instance_list(
            &self,
            request: tonic::Request<crate::grpc2::types::BlockHashInput>,
        ) -> Result<tonic::Response<Self::GetInstanceListStream>, tonic::Status> {
            let (sender, receiver) = futures::channel::mpsc::channel(100);
            let hash = self.consensus.get_instance_list_v2(request.get_ref(), sender)?;
            let mut response = tonic::Response::new(receiver);
            add_hash(&mut response, hash)?;
            Ok(response)
        }

        async fn get_instance_info(
            &self,
            request: tonic::Request<crate::grpc2::types::InstanceInfoRequest>,
        ) -> Result<tonic::Response<Vec<u8>>, tonic::Status> {
            let request = request.get_ref();
            let block_hash = request.block_hash.as_ref().require()?;
            let contract_address = request.address.as_ref().require()?;
            let (hash, response) =
                self.consensus.get_instance_info_v2(block_hash, contract_address)?;
            let mut response = tonic::Response::new(response);
            add_hash(&mut response, hash)?;
            Ok(response)
        }

        async fn get_instance_state(
            &self,
            request: tonic::Request<crate::grpc2::types::InstanceInfoRequest>,
        ) -> Result<tonic::Response<Self::GetInstanceStateStream>, tonic::Status> {
            let request = request.get_ref();
            let block_hash = request.block_hash.as_ref().require()?;
            let contract_address = request.address.as_ref().require()?;
            let (hash, response) =
                self.consensus.get_instance_state_v2(block_hash, contract_address)?;
            match response {
                ContractStateResponse::V0 {
                    state,
                } => {
                    // We need to return the same type in both branches, so we create a silly
                    // little channel to which we will only send one value.
                    let (sender, receiver) = tokio::sync::mpsc::channel(1);
                    let _sender = tokio::spawn(async move {
                        let msg = types::InstanceStateKvPair {
                            key:   Vec::new(),
                            value: state,
                        };
                        let _ = sender.send(Ok(msg)).await;
                        // The error only happens if the receiver has been
                        // dropped already (e.g., connection closed),
                        // so we do not have to handle it. We just stop sending.
                    });
                    let mut response =
                        tonic::Response::new(tokio_stream::wrappers::ReceiverStream::new(receiver));
                    add_hash(&mut response, hash)?;
                    Ok(response)
                }
                ContractStateResponse::V1 {
                    state,
                    mut loader,
                } => {
                    // Create a buffer of size 10 to send messages. It is not clear what the optimal
                    // size would be, or even what optimal means. I choose 10 here to have some
                    // buffering to account for variance in networking and
                    // scheduling of the sender task. 10 is also small enough so that not too many
                    // values linger in memory while waiting to be sent.
                    let (sender, receiver) = tokio::sync::mpsc::channel(10);
                    let _sender = tokio::spawn(async move {
                        let iter = state.into_iterator(&mut loader);
                        for (key, value) in iter {
                            let msg = types::InstanceStateKvPair {
                                key,
                                value,
                            };
                            if sender.send(Ok(msg)).await.is_err() {
                                // the receiver has been dropped, so we stop
                                break;
                            }
                        }
                    });
                    let mut response =
                        tonic::Response::new(tokio_stream::wrappers::ReceiverStream::new(receiver));
                    add_hash(&mut response, hash)?;
                    Ok(response)
                }
            }
        }

        async fn instance_state_lookup(
            &self,
            request: tonic::Request<types::InstanceStateLookupRequest>,
        ) -> Result<tonic::Response<types::InstanceStateValueAtKey>, tonic::Status> {
            let request = request.get_ref();
            let block_hash = request.block_hash.as_ref().require()?;
            let contract_address = request.address.as_ref().require()?;
            // this is cheap since we only lookup the tree root in the V1 case, and V0
            // lookup always involves the entire state anyhow.
            let (hash, response) =
                self.consensus.get_instance_state_v2(block_hash, contract_address)?;
            match response {
                ContractStateResponse::V0 {
                    state,
                } => {
                    let mut response = tonic::Response::new(types::InstanceStateValueAtKey {
                        value: state,
                    });
                    add_hash(&mut response, hash)?;
                    Ok(response)
                }
                ContractStateResponse::V1 {
                    state,
                    mut loader,
                } => {
                    let value = state.lookup(&mut loader, &request.key);
                    if let Some(value) = value {
                        let mut response = tonic::Response::new(types::InstanceStateValueAtKey {
                            value,
                        });
                        add_hash(&mut response, hash)?;
                        Ok(response)
                    } else {
                        Err(tonic::Status::not_found("Key not found."))
                    }
                }
            }
        }

        async fn get_next_account_sequence_number(
            &self,
            request: tonic::Request<crate::grpc2::types::AccountAddress>,
        ) -> Result<tonic::Response<Vec<u8>>, tonic::Status> {
            let response = self.consensus.get_next_account_sequence_number_v2(request.get_ref())?;
            Ok(tonic::Response::new(response))
        }

        async fn get_consensus_info(
            &self,
            _request: tonic::Request<crate::grpc2::types::Empty>,
        ) -> Result<tonic::Response<Vec<u8>>, tonic::Status> {
            let response = self.consensus.get_consensus_info_v2()?;
            Ok(tonic::Response::new(response))
        }

        async fn get_ancestors(
            &self,
            request: tonic::Request<crate::grpc2::types::AncestorsRequest>,
        ) -> Result<tonic::Response<Self::GetAncestorsStream>, tonic::Status> {
            let (sender, receiver) = futures::channel::mpsc::channel(100);
            let request = request.get_ref();
            let block_hash = request.block_hash.as_ref().require()?;
            let amount = request.amount;
            let hash = self.consensus.get_ancestors_v2(block_hash, amount, sender)?;
            let mut response = tonic::Response::new(receiver);
            add_hash(&mut response, hash)?;
            Ok(response)
        }

        async fn get_block_item_status(
            &self,
            request: tonic::Request<crate::grpc2::types::TransactionHash>,
        ) -> Result<tonic::Response<Vec<u8>>, tonic::Status> {
            let response = self.consensus.get_block_item_status_v2(request.get_ref())?;
            Ok(tonic::Response::new(response))
        }

        async fn invoke_instance(
            &self,
            request: tonic::Request<crate::grpc2::types::InvokeInstanceRequest>,
        ) -> Result<tonic::Response<Vec<u8>>, tonic::Status> {
            if request
                .get_ref()
                .energy
                .as_ref()
                .map_or(false, |x| x.value <= MAX_ALLOWED_INVOKE_ENERGY)
            {
                let (hash, response) = self.consensus.invoke_instance_v2(request.get_ref())?;
                let mut response = tonic::Response::new(response);
                add_hash(&mut response, hash)?;
                Ok(response)
            } else {
                Err(tonic::Status::internal(format!(
                    "`energy` must be supplied and be less than {}",
                    MAX_ALLOWED_INVOKE_ENERGY
                )))
            }
        }

        async fn get_cryptographic_parameters(
            &self,
            request: tonic::Request<crate::grpc2::types::BlockHashInput>,
        ) -> Result<tonic::Response<crate::grpc2::types::CryptographicParameters>, tonic::Status>
        {
            let (hash, response) =
                self.consensus.get_cryptographic_parameters_v2(request.get_ref())?;
            let mut response = tonic::Response::new(response);
            add_hash(&mut response, hash)?;
            Ok(response)
        }

        async fn get_block_info(
            &self,
            request: tonic::Request<crate::grpc2::types::BlockHashInput>,
        ) -> Result<tonic::Response<Vec<u8>>, tonic::Status> {
            let (hash, response) = self.consensus.get_block_info_v2(request.get_ref())?;
            let mut response = tonic::Response::new(response);
            add_hash(&mut response, hash)?;
            Ok(response)
        }

        async fn get_baker_list(
            &self,
            request: tonic::Request<crate::grpc2::types::BlockHashInput>,
        ) -> Result<tonic::Response<Self::GetBakerListStream>, tonic::Status> {
            let (sender, receiver) = futures::channel::mpsc::channel(100);
            let hash = self.consensus.get_baker_list_v2(request.get_ref(), sender)?;
            let mut response = tonic::Response::new(receiver);
            add_hash(&mut response, hash)?;
            Ok(response)
        }

        async fn get_pool_info(
            &self,
            request: tonic::Request<crate::grpc2::types::PoolInfoRequest>,
        ) -> Result<tonic::Response<Vec<u8>>, tonic::Status> {
            let (hash, response) = self.consensus.get_pool_info_v2(request.get_ref())?;
            let mut response = tonic::Response::new(response);
            add_hash(&mut response, hash)?;
            Ok(response)
        }

        async fn get_passive_delegation_info(
            &self,
            request: tonic::Request<crate::grpc2::types::BlockHashInput>,
        ) -> Result<tonic::Response<Vec<u8>>, tonic::Status> {
            let (hash, response) =
                self.consensus.get_passive_delegation_info_v2(request.get_ref())?;
            let mut response = tonic::Response::new(response);
            add_hash(&mut response, hash)?;
            Ok(response)
        }

        async fn get_blocks_at_height(
            &self,
            request: tonic::Request<crate::grpc2::types::BlocksAtHeightRequest>,
        ) -> Result<tonic::Response<Vec<u8>>, tonic::Status> {
            let data = self.consensus.get_blocks_at_height_v2(request.get_ref())?;
            let response = tonic::Response::new(data);
            Ok(response)
        }

        async fn get_tokenomics_info(
            &self,
            request: tonic::Request<crate::grpc2::types::BlockHashInput>,
        ) -> Result<tonic::Response<Vec<u8>>, tonic::Status> {
            let (hash, response) = self.consensus.get_tokenomics_info_v2(request.get_ref())?;
            let mut response = tonic::Response::new(response);
            add_hash(&mut response, hash)?;
            Ok(response)
        }

        async fn get_pool_delegators(
            &self,
            request: tonic::Request<crate::grpc2::types::GetPoolDelegatorsRequest>,
        ) -> Result<tonic::Response<Self::GetPoolDelegatorsStream>, tonic::Status> {
            let (sender, receiver) = futures::channel::mpsc::channel(100);
            let hash = self.consensus.get_pool_delegators_v2(request.get_ref(), sender)?;
            let mut response = tonic::Response::new(receiver);
            add_hash(&mut response, hash)?;
            Ok(response)
        }

        async fn get_pool_delegators_reward_period(
            &self,
            request: tonic::Request<crate::grpc2::types::GetPoolDelegatorsRequest>,
        ) -> Result<tonic::Response<Self::GetPoolDelegatorsRewardPeriodStream>, tonic::Status>
        {
            let (sender, receiver) = futures::channel::mpsc::channel(100);
            let hash =
                self.consensus.get_pool_delegators_reward_period_v2(request.get_ref(), sender)?;
            let mut response = tonic::Response::new(receiver);
            add_hash(&mut response, hash)?;
            Ok(response)
        }

        async fn get_passive_delegators(
            &self,
            request: tonic::Request<crate::grpc2::types::BlockHashInput>,
        ) -> Result<tonic::Response<Self::GetPassiveDelegatorsStream>, tonic::Status> {
            let (sender, receiver) = futures::channel::mpsc::channel(100);
            let hash = self.consensus.get_passive_delegators_v2(request.get_ref(), sender)?;
            let mut response = tonic::Response::new(receiver);
            add_hash(&mut response, hash)?;
            Ok(response)
        }

        async fn get_passive_delegators_reward_period(
            &self,
            request: tonic::Request<crate::grpc2::types::BlockHashInput>,
        ) -> Result<tonic::Response<Self::GetPassiveDelegatorsRewardPeriodStream>, tonic::Status>
        {
            let (sender, receiver) = futures::channel::mpsc::channel(100);
            let hash = self
                .consensus
                .get_passive_delegators_reward_period_v2(request.get_ref(), sender)?;
            let mut response = tonic::Response::new(receiver);
            add_hash(&mut response, hash)?;
            Ok(response)
        }

        async fn get_branches(
            &self,
            _request: tonic::Request<crate::grpc2::types::Empty>,
        ) -> Result<tonic::Response<Vec<u8>>, tonic::Status> {
            Ok(tonic::Response::new(self.consensus.get_branches_v2()?))
        }

        async fn get_election_info(
            &self,
            request: tonic::Request<crate::grpc2::types::BlockHashInput>,
        ) -> Result<tonic::Response<Vec<u8>>, tonic::Status> {
            let (hash, response) = self.consensus.get_election_info_v2(request.get_ref())?;
            let mut response = tonic::Response::new(response);
            add_hash(&mut response, hash)?;
            Ok(response)
        }

        async fn get_identity_providers(
            &self,
            request: tonic::Request<crate::grpc2::types::BlockHashInput>,
        ) -> Result<tonic::Response<Self::GetIdentityProvidersStream>, tonic::Status> {
            let (sender, receiver) = futures::channel::mpsc::channel(10);
            let hash = self.consensus.get_identity_providers_v2(request.get_ref(), sender)?;
            let mut response = tonic::Response::new(receiver);
            add_hash(&mut response, hash)?;
            Ok(response)
        }

        async fn get_anonymity_revokers(
            &self,
            request: tonic::Request<crate::grpc2::types::BlockHashInput>,
        ) -> Result<tonic::Response<Self::GetAnonymityRevokersStream>, tonic::Status> {
            let (sender, receiver) = futures::channel::mpsc::channel(10);
            let hash = self.consensus.get_anonymity_revokers_v2(request.get_ref(), sender)?;
            let mut response = tonic::Response::new(receiver);
            add_hash(&mut response, hash)?;
            Ok(response)
        }

        async fn get_account_non_finalized_transactions(
            &self,
            request: tonic::Request<crate::grpc2::types::AccountAddress>,
        ) -> Result<tonic::Response<Self::GetAccountNonFinalizedTransactionsStream>, tonic::Status>
        {
            let (sender, receiver) = futures::channel::mpsc::channel(10);
            self.consensus.get_account_non_finalized_transactions_v2(request.get_ref(), sender)?;
            let response = tonic::Response::new(receiver);
            Ok(response)
        }

<<<<<<< HEAD
        async fn get_banned_peers(
            &self,
            _request: tonic::Request<crate::grpc2::types::Empty>,
        ) -> Result<tonic::Response<crate::grpc2::types::BannedPeers>, tonic::Status> {
            if let Ok(banned_peers) = self.node.get_banlist() {
                let peers = banned_peers
                    .into_iter()
                    .map(|banned_peer| {
                        let ip_address = match banned_peer {
                            crate::p2p::bans::PersistedBanId::Ip(addr) => addr.to_string(),
                        };
                        crate::grpc2::types::BannedPeer {
                            ip_address: Some(crate::grpc2::types::IpAddress {
                                value: ip_address,
                            }),
                        }
                    })
                    .collect();
                Ok(tonic::Response::new(crate::grpc2::types::BannedPeers {
                    peers,
                }))
            } else {
                Err(tonic::Status::internal("Could not load banned peers."))
            }
        }

        async fn ban_peer(
            &self,
            request: tonic::Request<crate::grpc2::types::PeerToBan>,
        ) -> Result<tonic::Response<crate::grpc2::types::BooleanResponse>, tonic::Status> {
            match request.into_inner().peer.require()? {
                crate::grpc2::types::peer_to_ban::Peer::IpAddress(ip) => {
                    match <std::net::IpAddr as std::str::FromStr>::from_str(&ip.value) {
                        Ok(ip_addr) => match self.node.drop_by_ip_and_ban(ip_addr) {
                            Ok(value) => {
                                Ok(tonic::Response::new(crate::grpc2::types::BooleanResponse {
                                    value,
                                }))
                            }
                            Err(e) => {
                                Err(tonic::Status::internal(format!("Could not ban peer {}", e)))
                            }
                        },
                        Err(e) => Err(tonic::Status::invalid_argument(format!(
                            "Invalid IP address provided {}",
                            e
                        ))),
                    }
                }
                crate::grpc2::types::peer_to_ban::Peer::PeerId(peer_id) => {
                    match crate::common::p2p_peer::RemotePeerId::from_str(&peer_id.value) {
                        Ok(peer_id) => {
                            if self.node.drop_by_id(peer_id) {
                                Ok(tonic::Response::new(crate::grpc2::types::BooleanResponse {
                                    value: true,
                                }))
                            } else {
                                Err(tonic::Status::internal("Could not ban peer"))
                            }
                        }
                        Err(e) => {
                            Err(tonic::Status::invalid_argument(format!("Invalid peer id {}", e)))
                        }
                    }
                }
            }
        }

        async fn unban_peer(
            &self,
            request: tonic::Request<crate::grpc2::types::BannedPeer>,
        ) -> Result<tonic::Response<crate::grpc2::types::BooleanResponse>, tonic::Status> {
            match <std::net::IpAddr as std::str::FromStr>::from_str(
                &request.into_inner().ip_address.require()?.value,
            ) {
                Ok(ip_addr) => {
                    let banned_id = crate::p2p::bans::PersistedBanId::Ip(ip_addr);
                    match self.node.unban_node(banned_id) {
                        Ok(_) => Ok(tonic::Response::new(crate::grpc2::types::BooleanResponse {
                            value: true,
                        })),
                        Err(e) => {
                            Err(tonic::Status::internal(format!("Could not unban peer {}", e)))
                        }
                    }
                }
                Err(e) => Err(tonic::Status::invalid_argument(format!("Invalid IP address {}", e))),
            }
=======
        #[cfg(feature = "network_dump")]
        async fn dump_start(
            &self,
            request: tonic::Request<crate::grpc2::types::DumpRequest>,
        ) -> Result<tonic::Response<crate::grpc2::types::Empty>, tonic::Status> {
            let file_path = request.get_ref().file.to_owned();
            // todo: fail with invalid argument if file path was empty.
            let result = self
                .node
                .activate_dump(
                    if file_path.is_empty() {
                        "dump"
                    } else {
                        &file_path
                    },
                    request.get_ref().raw,
                )
                .is_ok();
            Ok(tonic::Response::new(crate::grpc2::types::Empty {}))
        }

        #[cfg(not(feature = "network_dump"))]
        async fn dump_start(
            &self,
            _request: tonic::Request<crate::grpc2::types::DumpRequest>,
        ) -> Result<tonic::Response<crate::grpc2::types::Empty>, tonic::Status> {
            Err(tonic::Status::failed_precondition("Feature \"network_dump\" is not active"))
        }

        #[cfg(feature = "network_dump")]
        async fn dump_stop(
            &self,
            _request: tonic::Request<crate::grpc2::types::Empty>,
        ) -> Result<tonic::Response<crate::grpc2::types::Empty>, tonic::Status> {
            self.node.stop_dump();
            Ok(tonic::Response::new(crate::grpc2::types::Empty {}))
        }

        #[cfg(not(feature = "network_dump"))]
        async fn dump_stop(
            &self,
            _request: tonic::Request<crate::grpc2::types::Empty>,
        ) -> Result<tonic::Response<crate::grpc2::types::Empty>, tonic::Status> {
            Err(tonic::Status::failed_precondition("Feature \"network_dump\" is not active"))

        }
        
        async fn get_peers_info(
            &self,
            _request: tonic::Request<crate::grpc2::types::Empty>,
        ) -> Result<tonic::Response<crate::grpc2::types::PeersInfo>, tonic::Status> 
        {
            // we do a clone so we can release the lock quickly.
            let peer_statuses = (*crate::read_or_die!(self.node.peers)).peer_states.clone();
            let peers = self
                .node
                .get_peer_stats(None)
                .into_iter()
                .map(|peer_stats| {
                    // Collect the network statistics
                    let network_stats = Some(crate::grpc2::types::peers_info::peer::NetworkStats {
                        packets_sent:     peer_stats.msgs_sent,
                        packets_received: peer_stats.msgs_received,
                        latency:          peer_stats.latency,
                    });
                    // Get the type of the peer.
                    let consensus_info = match peer_stats.peer_type {
                        // Regular nodes do have a catchup status.
                        crate::common::PeerType::Node => {
                            let catchup_status = match peer_statuses.get(&peer_stats.local_id) {
                                Some(crate::consensus_ffi::catch_up::PeerStatus::CatchingUp) => {
                                    crate::grpc2::types::peers_info::peer::CatchupStatus::Catchingup
                                }
                                Some(crate::consensus_ffi::catch_up::PeerStatus::UpToDate) => {
                                    crate::grpc2::types::peers_info::peer::CatchupStatus::Uptodate
                                }
                                _ => crate::grpc2::types::peers_info::peer::CatchupStatus::Pending,
                            };
                            crate::grpc2::types::peers_info::peer::ConsensusInfo::NodeCatchupStatus(
                                catchup_status.into(),
                            )
                        }
                        // Bootstrappers do not have a catchup status as they are not participating in 
                        // the consensus protocol.
                        crate::common::PeerType::Bootstrapper => {
                            crate::grpc2::types::peers_info::peer::ConsensusInfo::Bootstrapper(
                                crate::grpc2::types::Empty::default(),
                            )
                        }
                    };
                    // Get the catchup status of the peer.
                    let socket_address = crate::grpc2::types::IpSocketAddress {
                        ip:   Some(crate::grpc2::types::IpAddress {
                            value: peer_stats.external_address().ip().to_string(),
                        }),
                        port: Some(crate::grpc2::types::Port {
                            value: peer_stats.external_port as u32,
                        }),
                    };
                    // Wrap the peer id.
                    let peer_id = crate::grpc2::types::PeerId {
                        value: format!("{}", peer_stats.self_id),
                    };
                    crate::grpc2::types::peers_info::Peer {
                        peer_id: Some(peer_id),
                        socket_address: Some(socket_address),
                        consensus_info: Some(consensus_info),
                        network_stats,
                    }
                })
                .collect();
            Ok(tonic::Response::new(crate::grpc2::types::PeersInfo {peers}))
        }

        async fn get_node_info(
            &self,
            _request: tonic::Request<crate::grpc2::types::Empty>,
        ) -> Result<tonic::Response<types::NodeInfo>, tonic::Status> {
            let peer_version = self.node.get_version();
            let local_time = Some(types::Timestamp {
                value: std::time::SystemTime::now()
                    .duration_since(std::time::UNIX_EPOCH)
                    .expect("Time went backwards")
                    .as_millis() as u64,
            });
            let peer_uptime = Some(types::Duration {
                value: self.node.get_uptime() as u64,
            }); // should this be handled differently?

            let network_info = {
                let node_id = self.node.id().to_string();
                let peer_total_sent = self
                    .node
                    .connection_handler
                    .total_sent
                    .load(std::sync::atomic::Ordering::Relaxed);
                let peer_total_received = self
                    .node
                    .connection_handler
                    .total_received
                    .load(std::sync::atomic::Ordering::Relaxed);
                let avg_bps_in = self.node.stats.get_avg_bps_in();
                let avg_bps_out = self.node.stats.get_avg_bps_out();

                types::node_info::NetworkInfo {
                    node_id: Some(types::node_info::PeerId {
                        value: node_id,
                    }),
                    peer_total_sent,
                    peer_total_received,
                    avg_bps_in,
                    avg_bps_out,
                }
            };

            let details = match self.node.peer_type() {
                // The node is a bootstrapper
                crate::common::PeerType::Bootstrapper => {
                    types::node_info::Details::Bootstrapper(types::Empty {})
                }
                // The node is a regular node
                crate::common::PeerType::Node => {
                    let consensus_status = if !self.consensus.is_consensus_running() {
                        // The consensus is not running for the node.
                        // The node does not support the current
                        // protocol on the chain.
                        types::node_info::node::ConsensusStatus::NotRunning(types::Empty {})
                    } else {
                        if matches!(self.consensus.consensus_type, ConsensusType::Active) {
                            let (in_baking_committee, _, baker_id) =
                                self.consensus.in_baking_committee();

                            let baker_status = match in_baking_committee {
                                ConsensusIsInBakingCommitteeResponse::ActiveInCommittee => {
                                    if self.consensus.in_finalization_committee() {
                                        // The node is configured with baker keys and is an active member of
                                        // the finalization committee.
                                        types::node_info::baker_consensus_info::Status::ActiveFinalizerCommitteeInfo(
                                            types::node_info::baker_consensus_info::ActiveFinalizerCommitteeInfo{baker_id: Some(types::BakerId {
                                                value: baker_id,
                                            })}
                                        )
                                    } else {
                                        // The node is configured with baker keys and is an active member of
                                        // the baking committee.
                                        types::node_info::baker_consensus_info::Status::ActiveBakerCommitteeInfo(
                                            types::node_info::baker_consensus_info::ActiveBakerCommitteeInfo{baker_id: Some(types::BakerId {
                                                value: baker_id,
                                            })}
                                        )
                                    }
                                }
                                ConsensusIsInBakingCommitteeResponse::NotInCommittee => {
                                    // The node is configured with baker keys but is not in the baking
                                    // committee.
                                    types::node_info::baker_consensus_info::Status::PassiveCommitteeInfo(
                                        types::node_info::baker_consensus_info::PassiveCommitteeInfo::NotInCommittee.into()
                                    )                                    
                                }
                                ConsensusIsInBakingCommitteeResponse::AddedButNotActiveInCommittee => {
                                    // The node is configured with baker keys and it is a baker, but not for
                                    // the current epoch.
                                    types::node_info::baker_consensus_info::Status::PassiveCommitteeInfo(
                                        types::node_info::baker_consensus_info::PassiveCommitteeInfo::AddedButNotActiveInCommittee.into()
                                    )    
                                }
                                ConsensusIsInBakingCommitteeResponse::AddedButWrongKeys => {
                                    // The node is configured with baker keys however they do not match
                                    // expected baker keys for the associated account.
                                    types::node_info::baker_consensus_info::Status::PassiveCommitteeInfo(
                                        types::node_info::baker_consensus_info::PassiveCommitteeInfo::AddedButWrongKeys.into()
                                    )                                  
                                }
                            };
                            // construct the baker status
                            types::node_info::node::ConsensusStatus::Active(types::node_info::BakerConsensusInfo{status: Some(baker_status)})
                        } else {
                            // The node is not configured with baker keys and is participating in
                            // the consensus passively.
                            types::node_info::node::ConsensusStatus::Passive(types::Empty {})
                        }
                    };
                    // Construct the details of the node.
                    types::node_info::Details::Node(types::node_info::Node {
                        consensus_status: Some(consensus_status),
                    })
                }
            };

            Ok(tonic::Response::new(types::NodeInfo {
                peer_version,
                local_time,
                peer_uptime,
                network_info: Some(network_info),
                details: Some(details),
            }))
>>>>>>> 18b3c684
        }
    }
}

/// Add a block hash to the metadata of a response. Used for returning the block
/// hash.
fn add_hash<T>(response: &mut tonic::Response<T>, hash: [u8; 32]) -> Result<(), tonic::Status> {
    let value = tonic::metadata::MetadataValue::try_from(hex::encode(&hash))
        .map_err(|_| tonic::Status::internal("Cannot add metadata hash."))?;
    response.metadata_mut().insert("blockhash", value);
    Ok(())
}

/// A helper trait to make it simpler to require specific fields when parsing a
/// protobuf message by allowing us to use method calling syntax and
/// constructing responses that match the calling context, allowing us to use
/// the `?` syntax.
///
/// The main reason for needing this is that in proto3 all non-primitive fields
/// are optional, so it is up to the application to validate inputs if they are
/// required.
pub(crate) trait Require<E> {
    type A;
    fn require(self) -> Result<Self::A, E>;
}

impl<A> Require<tonic::Status> for Option<A> {
    type A = A;

    fn require(self) -> Result<Self::A, tonic::Status> {
        match self {
            Some(v) => Ok(v),
            None => Err(tonic::Status::invalid_argument("missing field")),
        }
    }
}<|MERGE_RESOLUTION|>--- conflicted
+++ resolved
@@ -989,7 +989,6 @@
             Ok(response)
         }
 
-<<<<<<< HEAD
         async fn get_banned_peers(
             &self,
             _request: tonic::Request<crate::grpc2::types::Empty>,
@@ -1078,7 +1077,8 @@
                 }
                 Err(e) => Err(tonic::Status::invalid_argument(format!("Invalid IP address {}", e))),
             }
-=======
+        }
+        
         #[cfg(feature = "network_dump")]
         async fn dump_start(
             &self,
@@ -1315,7 +1315,6 @@
                 network_info: Some(network_info),
                 details: Some(details),
             }))
->>>>>>> 18b3c684
         }
     }
 }
