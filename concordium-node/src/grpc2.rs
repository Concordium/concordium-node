--- conflicted
+++ resolved
@@ -79,7 +79,20 @@
         }
     }
 
-<<<<<<< HEAD
+    /// Convert [TransactionHash] to a pointer to the content. The length of the
+    /// content is checked to be 32 bytes.
+    ///
+    /// # Safety
+    /// The caller **must** ensure that the pointer is not used after the
+    /// reference to the supplied `transaction_hash` is no longer retained.
+    pub(crate) fn transaction_hash_to_ffi(transaction_hash: &TransactionHash) -> Option<*const u8> {
+        if transaction_hash.value.len() == 32 {
+            Some(transaction_hash.value.as_ptr())
+        } else {
+            None
+        }
+    }
+
     /// Convert [BakerId] to a u64.
     pub(crate) fn baker_id_to_ffi(baker_id: &BakerId) -> u64 { baker_id.value }
 
@@ -107,19 +120,6 @@
                 };
                 Some((height, genesis_index, restrict))
             }
-=======
-    /// Convert [TransactionHash] to a pointer to the content. The length of the
-    /// content is checked to be 32 bytes.
-    ///
-    /// # Safety
-    /// The caller **must** ensure that the pointer is not used after the
-    /// reference to the supplied `transaction_hash` is no longer retained.
-    pub(crate) fn transaction_hash_to_ffi(transaction_hash: &TransactionHash) -> Option<*const u8> {
-        if transaction_hash.value.len() == 32 {
-            Some(transaction_hash.value.as_ptr())
-        } else {
-            None
->>>>>>> 601a4145
         }
     }
 }
@@ -640,7 +640,14 @@
             Ok(response)
         }
 
-<<<<<<< HEAD
+        async fn get_block_item_status(
+            &self,
+            request: tonic::Request<crate::grpc2::types::TransactionHash>,
+        ) -> Result<tonic::Response<Vec<u8>>, tonic::Status> {
+            let response = self.consensus.get_block_item_status_v2(request.get_ref())?;
+            Ok(tonic::Response::new(response))
+        }
+
         async fn get_cryptographic_parameters(
             &self,
             request: tonic::Request<crate::grpc2::types::BlockHashInput>,
@@ -712,14 +719,6 @@
             let mut response = tonic::Response::new(response);
             add_hash(&mut response, hash)?;
             Ok(response)
-=======
-        async fn get_block_item_status(
-            &self,
-            request: tonic::Request<crate::grpc2::types::TransactionHash>,
-        ) -> Result<tonic::Response<Vec<u8>>, tonic::Status> {
-            let response = self.consensus.get_block_item_status_v2(request.get_ref())?;
-            Ok(tonic::Response::new(response))
->>>>>>> 601a4145
         }
     }
 }
