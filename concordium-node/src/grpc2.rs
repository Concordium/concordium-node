use anyhow::Context;
use prost::bytes::BufMut;
use std::{convert::TryFrom, marker::PhantomData, path::Path};

/// Maximum allowed energy to use in the `invoke_instance` request.
/// This is to make sure that there are no conversion errors to interpreter
/// energy.
const MAX_ALLOWED_INVOKE_ENERGY: u64 = 100_000_000_000;

/// Types generated from the types.proto file, together
/// with some auxiliary definitions that help passing values through the FFI
/// boundary.
pub mod types {
    // Tell clippy to allow large enum variants in the generated code.
    #![allow(clippy::large_enum_variant)]

    include!(concat!(env!("OUT_DIR"), "/concordium.v2.rs"));

    /// Convert an account address to a pointer to the content. The length of
    /// the content is checked to be 32 bytes.
    ///
    /// # Safety
    /// The caller **must** ensure that the pointer is not used after the
    /// reference to the supplied `account_identifier` is no longer
    /// retained.
    pub(crate) fn account_address_to_ffi(address: &AccountAddress) -> Option<*const u8> {
        if address.value.len() == 32 {
            Some(address.value.as_ptr())
        } else {
            None
        }
    }

    /// Convert an account identifier to a pair of a tag and a pointer to the
    /// content. The length of the content is determined by the tag, which is
    /// either 0 for the address, 1 for the credential registration ID, and 2
    /// for the account index.
    ///
    /// # Safety
    /// The caller **must** ensure that the pointer is not used after the
    /// reference to the supplied `account_identifier` is no longer
    /// retained.
    pub(crate) fn account_identifier_to_ffi(
        account_identifier: &AccountIdentifierInput,
    ) -> Option<(u8, *const u8)> {
        use account_identifier_input::AccountIdentifierInput::*;
        match account_identifier.account_identifier_input.as_ref()? {
            Address(addr) if addr.value.len() == 32 => Some((0u8, addr.value.as_ptr())),
            CredId(cred_id) if cred_id.value.len() == 48 => Some((1u8, cred_id.value.as_ptr())),
            AccountIndex(ai) => Some((2u8, (&ai.value) as *const u64 as *const u8)),
            _ => None,
        }
    }

    /// Convert the [BlockHashInput] to a pair of a tag and pointer to the
    /// content. The tag is 0 for "Best" block, 1 for "LastFinal" block, and
    /// 2 for a specific block given by a hash. If the tag is 0 or 1 then
    /// there is no additional data, and the content pointer is `null`.
    ///
    /// # Safety
    /// The caller **must** ensure that the pointer is not used after the
    /// reference to the supplied `bhi` is no longer retained.
    pub(crate) fn block_hash_input_to_ffi(bhi: &BlockHashInput) -> Option<(u8, *const u8)> {
        use block_hash_input::BlockHashInput::*;
        match bhi.block_hash_input.as_ref()? {
            Best(_) => Some((0, std::ptr::null())),
            LastFinal(_) => Some((1, std::ptr::null())),
            Given(bh) if bh.value.len() == 32 => Some((2, bh.value.as_ptr())),
            _ => None,
        }
    }

    /// Convert [ModuleRef] to a pointer to the content. The length of the
    /// content is checked to be 32 bytes.
    ///
    /// # Safety
    /// The caller **must** ensure that the pointer is not used after the
    /// reference to the supplied `module_ref` is no longer retained.
    pub(crate) fn module_reference_to_ffi(module_ref: &ModuleRef) -> Option<*const u8> {
        if module_ref.value.len() == 32 {
            Some(module_ref.value.as_ptr())
        } else {
            None
        }
    }

    /// Convert [TransactionHash] to a pointer to the content. The length of the
    /// content is checked to be 32 bytes.
    ///
    /// # Safety
    /// The caller **must** ensure that the pointer is not used after the
    /// reference to the supplied `transaction_hash` is no longer retained.
    pub(crate) fn transaction_hash_to_ffi(transaction_hash: &TransactionHash) -> Option<*const u8> {
        if transaction_hash.value.len() == 32 {
            Some(transaction_hash.value.as_ptr())
        } else {
            None
        }
    }

    pub(crate) fn receive_name_to_ffi(receive_name: &ReceiveName) -> Option<(*const u8, u32)> {
        let string = &receive_name.value;
        let len = string.len();
        if string.is_ascii() && len <= 100 {
            Some((string.as_ptr(), len as u32))
        } else {
            None
        }
    }

    /// Convert [BakerId] to a u64.
    pub(crate) fn baker_id_to_ffi(baker_id: &BakerId) -> u64 { baker_id.value }

    /// Convert the [BlocksAtHeightRequest] to a triple of a block height,
    /// genesis_index and a boolean. If the genesis_index is 0, the height
    /// is treated as an absolute block height otherwise it is treated as
    /// relative. Setting the boolean to true will restrict to only return
    /// blocks within the specified genesis_index.
    pub(crate) fn blocks_at_height_request_to_ffi(
        height: &BlocksAtHeightRequest,
    ) -> Option<(u64, u32, u8)> {
        use blocks_at_height_request::BlocksAtHeight::*;
        match height.blocks_at_height.as_ref()? {
            Absolute(h) => {
                let height = h.height.as_ref()?.value;
                Some((height, 0, 0))
            }
            Relative(h) => {
                let height = h.height.as_ref()?.value;
                let genesis_index = h.genesis_index.as_ref()?.value;
                let restrict = if h.restrict {
                    1
                } else {
                    0
                };
                Some((height, genesis_index, restrict))
            }
        }
    }
}

/// The service generated from the configuration in the `build.rs` file.
pub mod service {
    include!(concat!(env!("OUT_DIR"), "/concordium.v2.Queries.rs"));
}

/// Service configuration, listing which endpoints are enabled.
/// If the endpoint is not listed in the configuration file it will be disabled.
/// This is what the `#[serde(default)]` annotations achieve.
#[derive(serde::Deserialize)]
struct ServiceConfig {
    #[serde(default)]
    get_finalized_blocks: bool,
    #[serde(default)]
    get_blocks:           bool,
    #[serde(default)]
    get_account_list:     bool,
    #[serde(default)]
    get_account_info:     bool,
}

impl ServiceConfig {
    pub const fn new_all_enabled() -> Self {
        Self {
            get_finalized_blocks: true,
            get_blocks:           true,
            get_account_list:     true,
            get_account_info:     true,
        }
    }

    pub fn from_file(source: &Path) -> anyhow::Result<ServiceConfig> {
        let config: ServiceConfig = toml::from_slice(
            &std::fs::read(source).context("Unable to read the endpoints configuration file.")?,
        )
        .context("Unable to parse the endpoints configuration file.")?;
        Ok(config)
    }
}

/// The "codec" used by [tonic] to encode proto messages.
/// Normally [tonic] works with [prost] to encode messages. However that
/// requires that we have all the data modelled in Rust. Our case is that the
/// data that is encoded most of the time lives on the consensus/Haskell side of
/// the FFI boundary. Thus it is natural to encode it there and only pass the
/// byte array through FFI.. This presents a challenge since the grpc server is
/// ultimately in Rust for various reasons. We solve the issue by using
/// [tonic]'s support for custom [codecs](https://docs.rs/tonic/latest/tonic/codec/index.html).
///
/// In particular we define this "RawCodec" which knows how to encode messages
/// that are already encoded, i.e., messages that are `AsRef<[u8]>`.
///
/// **NB: This codec does not know how to decode anything, and any attempt to do
/// so will lead to an RPC error.**
pub struct RawCodec<E, D>(PhantomData<E>, PhantomData<D>);
impl<E, D> Default for RawCodec<E, D> {
    fn default() -> Self { Self(Default::default(), Default::default()) }
}

impl<E: AsRef<[u8]> + Send + Sync + 'static, D: prost::Message + Default + 'static>
    tonic::codec::Codec for RawCodec<E, D>
{
    type Decode = D;
    type Decoder = RawDecoder<D>;
    type Encode = E;
    type Encoder = RawEncoder<E>;

    fn encoder(&mut self) -> Self::Encoder { RawEncoder::default() }

    fn decoder(&mut self) -> Self::Decoder { RawDecoder::default() }
}

pub struct RawEncoder<E>(PhantomData<E>);

impl<E> Default for RawEncoder<E> {
    fn default() -> Self { Self(Default::default()) }
}

impl<E: AsRef<[u8]>> tonic::codec::Encoder for RawEncoder<E> {
    type Error = tonic::Status;
    type Item = E;

    fn encode(
        &mut self,
        item: Self::Item,
        dst: &mut tonic::codec::EncodeBuf<'_>,
    ) -> Result<(), Self::Error> {
        dst.reserve(item.as_ref().len());
        dst.put_slice(item.as_ref());
        Ok(())
    }
}

pub struct RawDecoder<D>(PhantomData<D>);

impl<D> Default for RawDecoder<D> {
    fn default() -> Self { RawDecoder(Default::default()) }
}

impl<D: prost::Message + Default> tonic::codec::Decoder for RawDecoder<D> {
    type Error = tonic::Status;
    type Item = D;

    fn decode(
        &mut self,
        src: &mut tonic::codec::DecodeBuf<'_>,
    ) -> Result<Option<Self::Item>, Self::Error> {
        D::decode(src).map(Option::Some).map_err(|e| tonic::Status::internal(e.to_string()))
    }
}

/// The implementation of the GRPC2 server.
pub mod server {
    use crate::{
        configuration::GRPC2Config,
        consensus_ffi::{
            consensus::{ConsensusContainer, ConsensusType},
            ffi::NotificationHandlers,
            helpers::{ConsensusIsInBakingCommitteeResponse, ContractStateResponse},
        },
        p2p::P2PNode,
    };
    use anyhow::Context;
    use futures::{FutureExt, StreamExt};
    use std::sync::{Arc, Mutex};
    use tonic::{async_trait, transport::ServerTlsConfig};

    use super::*;        

    /// An updatable list of listeners for events generated by the node.
    /// These are specifically for events that are generated naturally during
    /// consensus operations. Currently that is "block arrived" and "block
    /// finalized".
    type Clients = Arc<Mutex<Vec<tokio::sync::mpsc::Sender<Result<Arc<[u8]>, tonic::Status>>>>>;

    /// The type that implements the service that responds to queries.
    struct RpcServerImpl {
        /// Configuration of enabled endpoints.
        service_config: ServiceConfig,
        /// Reference to the node to support network and node status related
        /// queries.
        node: Arc<P2PNode>,
        /// Reference to consensus to support consensus queries.
        consensus: ConsensusContainer,
        /// The list of active clients listening for new block arrivals.
        blocks_channels: Clients,
        /// The list of active clients listening for new finalized blocks.
        finalized_blocks_channels: Clients,
    }

    /// An administrative structure that collects objects needed to manage the
    /// the GRPC2 server.
    pub struct GRPC2Server {
        /// A handle to the actual server task. This is used to shut down the
        /// server upon node shutdown if it does not want to shut down
        /// itself.
        task:                   tokio::task::JoinHandle<Result<(), tonic::transport::Error>>,
        /// A one-shot channel used to send an interrupt to the server, asking
        /// it to stop.
        shutdown_sender:        tokio::sync::oneshot::Sender<()>,
        /// The handles to background tasks that relay messages from the queue
        /// which is written to by consensus, to the receivers for any
        /// existing clients. There is a task for relaying blocks, and one for
        /// relaying finalized blocks.
        blocks_relay:           tokio::task::JoinHandle<()>,
        finalized_blocks_relay: tokio::task::JoinHandle<()>,
    }

    impl GRPC2Server {
        /// Creates a new RPC server if the configuration demands it.
        /// Otherwise returns `Ok(None)`. If the server needs to, but cannot be
        /// created an error is returned.
        pub fn new(
            node: &Arc<P2PNode>,
            consensus: &ConsensusContainer,
            config: &GRPC2Config,
            notification_handlers: NotificationHandlers,
        ) -> anyhow::Result<Option<Self>> {
            if let Some(listen_addr) = config.listen_addr {
                // the error in the following line should never happen since the command-line
                // parser should already make sure that when the address is defined, so is the
                // port.
                let listen_port = config.listen_port.context("Missing GRPC port")?;

                let service_config = if let Some(ref source) = config.endpoint_config {
                    ServiceConfig::from_file(source)?
                } else {
                    ServiceConfig::new_all_enabled()
                };

                let identity = match (&config.x509_cert, &config.cert_private_key) {
                    (None, None) => None,
                    (None, Some(_)) => {
                        anyhow::bail!("Private key supplied, but not the certificate.")
                    }
                    (Some(_), None) => {
                        anyhow::bail!("Certificate supplied, but not the private key.")
                    }
                    (Some(cert_path), Some(key_path)) => {
                        let cert =
                            std::fs::read(cert_path).context("Unable to read certificate.")?;
                        let key = std::fs::read(key_path).context("Unable to read key.")?;
                        let identity = tonic::transport::Identity::from_pem(cert, key);
                        Some(identity)
                    }
                };
                let server = RpcServerImpl {
                    service_config,
                    node: Arc::clone(node),
                    consensus: consensus.clone(),
                    blocks_channels: Arc::new(Mutex::new(Vec::new())),
                    finalized_blocks_channels: Arc::new(Mutex::new(Vec::new())),
                };

                let NotificationHandlers {
                    mut blocks,
                    mut finalized_blocks,
                } = notification_handlers;

                let blocks_channel = server.blocks_channels.clone();
                let blocks_relay = tokio::spawn(async move {
                    while let Some(v) = blocks.next().await {
                        match blocks_channel.lock() {
                            Ok(mut senders) => senders.retain(|sender| {
                                if let Err(e) = sender.try_send(Ok(v.clone())) {
                                    match e {
                                        tokio::sync::mpsc::error::TrySendError::Full(_) => {
                                            // if the client is too slow they will just not get all
                                            // the blocks. If they miss some they can query.
                                            // Retaining old blocks would complicate the server and
                                            // go beyond the simple semantics that the current API
                                            // has.
                                            // We still retain the client for the next block though.
                                            true
                                        }
                                        tokio::sync::mpsc::error::TrySendError::Closed(_) => false,
                                    }
                                } else {
                                    true
                                }
                            }),
                            Err(e) => {
                                error!("Could not acquire lock to the list of receivers: {}.", e)
                            }
                        }
                    }
                });

                let finalized_blocks_channel = server.finalized_blocks_channels.clone();
                let finalized_blocks_relay = tokio::spawn(async move {
                    while let Some(v) = finalized_blocks.next().await {
                        match finalized_blocks_channel.lock() {
                            Ok(mut senders) => senders.retain(|sender| {
                                if let Err(e) = sender.try_send(Ok(v.clone())) {
                                    match e {
                                        tokio::sync::mpsc::error::TrySendError::Full(_) => {
                                            // if the client is too slow they will just not get all
                                            // the blocks. If they miss some they can query.
                                            // Retaining old blocks would complicate the server and
                                            // go beyond
                                            // the simple semantics that the current API has.
                                            // We still retain the client for the next block though.
                                            true
                                        }
                                        tokio::sync::mpsc::error::TrySendError::Closed(_) => false,
                                    }
                                } else {
                                    true
                                }
                            }),
                            Err(e) => {
                                error!("Could not acquire lock to the list of receivers: {}.", e)
                            }
                        }
                    }
                });
                let service = service::queries_server::QueriesServer::new(server);
                let log_layer = tower_http::trace::TraceLayer::new_for_grpc();
                let mut builder = tonic::transport::Server::builder().layer(log_layer);
                if let Some(identity) = identity {
                    builder = builder
                        .tls_config(ServerTlsConfig::new().identity(identity))
                        .context("Unable to configure TLS.")?;
                } else {
                    // if TLS is not enabled and we want grpc-web we need to explicitly
                    // enable http1 support.
                    // If TLS is enabled this is not necessary because TLS supports protocol
                    // negotiation.
                    if config.enable_grpc_web {
                        builder = builder.accept_http1(true);
                    }
                }

                let (shutdown_sender, shutdown_receiver) = tokio::sync::oneshot::channel::<()>();

                let router = if config.enable_grpc_web {
                    builder.add_service(tonic_web::enable(service))
                } else {
                    builder.add_service(service)
                };

                let task = tokio::spawn(async move {
                    router
                        .serve_with_shutdown(
                            std::net::SocketAddr::new(listen_addr, listen_port),
                            shutdown_receiver.map(|_| ()),
                        )
                        .await
                });
                Ok(Some(Self {
                    task,
                    shutdown_sender,
                    blocks_relay,
                    finalized_blocks_relay,
                }))
            } else {
                Ok(None)
            }
        }

        /// Stop the server and any associated tasks.
        /// If the server does not stop on its own, the server task will be
        /// terminated after at most 10s.
        pub async fn shutdown(self) {
            if self.shutdown_sender.send(()).is_err() {
                error!("Could not stop the GRPC2 server correctly. Forcing shutdown.");
                self.task.abort();
            }
            self.blocks_relay.abort();
            self.finalized_blocks_relay.abort();
            // Force the rpc server to shut down in at most 10 seconds.
            let timeout_duration = std::time::Duration::from_secs(10);
            match tokio::time::timeout(timeout_duration, self.task).await {
                Ok(res) => {
                    if let Err(err) = res {
                        if err.is_cancelled() {
                            info!("GRPC2 server was successfully stopped.");
                        } else if err.is_panic() {
                            error!("GRPC2 server panicked: {}", err);
                        }
                    }
                }
                Err(timed_out) => {
                    warn!("RPC server was forcefully shut down due to: {}", timed_out);
                }
            }
        }
    }

    #[async_trait]
    impl service::queries_server::Queries for RpcServerImpl {
        /// Return type for the 'GetAccountList' method.
        type GetAccountListStream =
            futures::channel::mpsc::Receiver<Result<Vec<u8>, tonic::Status>>;
        /// Return type for the 'GetAccountNonFinalizedTransactions' method.
        type GetAccountNonFinalizedTransactionsStream =
            futures::channel::mpsc::Receiver<Result<Vec<u8>, tonic::Status>>;
        /// Return type for the 'GetAncestors' method.
        type GetAncestorsStream = futures::channel::mpsc::Receiver<Result<Vec<u8>, tonic::Status>>;
        /// Return type for the 'GetAnonymityRevokers' method.
        type GetAnonymityRevokersStream =
            futures::channel::mpsc::Receiver<Result<Vec<u8>, tonic::Status>>;
        /// Return type for the 'GetBakerList' method.
        type GetBakerListStream = futures::channel::mpsc::Receiver<Result<Vec<u8>, tonic::Status>>;
        /// Return type for the 'Blocks' method.
        type GetBlocksStream =
            tokio_stream::wrappers::ReceiverStream<Result<Arc<[u8]>, tonic::Status>>;
        /// Return type for the 'FinalizedBlocks' method.
        type GetFinalizedBlocksStream =
            tokio_stream::wrappers::ReceiverStream<Result<Arc<[u8]>, tonic::Status>>;
        /// Return type for the 'GetIdentityProviders' method.
        type GetIdentityProvidersStream =
            futures::channel::mpsc::Receiver<Result<Vec<u8>, tonic::Status>>;
        /// Return type for the 'GetInstanceList' method.
        type GetInstanceListStream =
            futures::channel::mpsc::Receiver<Result<Vec<u8>, tonic::Status>>;
        /// Return type for the 'GetInstanceState' method.
        type GetInstanceStateStream = tokio_stream::wrappers::ReceiverStream<
            Result<types::InstanceStateKvPair, tonic::Status>,
        >;
        /// Return type for the 'GetModuleList' method.
        type GetModuleListStream = futures::channel::mpsc::Receiver<Result<Vec<u8>, tonic::Status>>;
        /// Return type for the 'GetPassiveDelegatorsRewardPeriod' method.
        type GetPassiveDelegatorsRewardPeriodStream =
            futures::channel::mpsc::Receiver<Result<Vec<u8>, tonic::Status>>;
        /// Return type for the 'GetPassiveDelegators' method.
        type GetPassiveDelegatorsStream =
            futures::channel::mpsc::Receiver<Result<Vec<u8>, tonic::Status>>;
        /// Return type for the 'GetPoolDelegatorsRewardPeriod' method.
        type GetPoolDelegatorsRewardPeriodStream =
            futures::channel::mpsc::Receiver<Result<Vec<u8>, tonic::Status>>;
        /// Return type for the 'GetPoolDelegators' method.
        type GetPoolDelegatorsStream =
            futures::channel::mpsc::Receiver<Result<Vec<u8>, tonic::Status>>;

        async fn get_blocks(
            &self,
            _request: tonic::Request<crate::grpc2::types::Empty>,
        ) -> Result<tonic::Response<Self::GetBlocksStream>, tonic::Status> {
            if !self.service_config.get_blocks {
                return Err(tonic::Status::unimplemented("`GetBlocks` is not enabled."));
            }
            let (sender, receiver) = tokio::sync::mpsc::channel(100);
            match self.blocks_channels.lock() {
                Ok(mut fbs) => {
                    fbs.push(sender);
                }
                Err(e) => {
                    error!("Could not acquire lock: {}", e);
                    return Err(tonic::Status::internal("Could not enqueue request."));
                }
            }
            Ok(tonic::Response::new(tokio_stream::wrappers::ReceiverStream::new(receiver)))
        }

        async fn get_finalized_blocks(
            &self,
            _request: tonic::Request<crate::grpc2::types::Empty>,
        ) -> Result<tonic::Response<Self::GetFinalizedBlocksStream>, tonic::Status> {
            if !self.service_config.get_finalized_blocks {
                return Err(tonic::Status::unimplemented("`GetFinalizedBlocks` is not enabled."));
            }
            let (sender, receiver) = tokio::sync::mpsc::channel(100);
            match self.finalized_blocks_channels.lock() {
                Ok(mut fbs) => {
                    fbs.push(sender);
                }
                Err(e) => {
                    error!("Could not acquire lock: {}", e);
                    return Err(tonic::Status::internal("Could not enqueue request."));
                }
            }
            Ok(tonic::Response::new(tokio_stream::wrappers::ReceiverStream::new(receiver)))
        }

        async fn get_account_info(
            &self,
            request: tonic::Request<crate::grpc2::types::AccountInfoRequest>,
        ) -> Result<tonic::Response<Vec<u8>>, tonic::Status> {
            if !self.service_config.get_account_info {
                return Err(tonic::Status::unimplemented("`GetAccountInfo` is not enabled."));
            }
            let request = request.get_ref();
            let block_hash = request.block_hash.as_ref().require()?;
            let account_identifier = request.account_identifier.as_ref().require()?;
            let (hash, response) =
                self.consensus.get_account_info_v2(block_hash, account_identifier)?;
            let mut response = tonic::Response::new(response);
            add_hash(&mut response, hash)?;
            Ok(response)
        }

        async fn get_account_list(
            &self,
            request: tonic::Request<crate::grpc2::types::BlockHashInput>,
        ) -> Result<tonic::Response<Self::GetAccountListStream>, tonic::Status> {
            if !self.service_config.get_account_list {
                return Err(tonic::Status::unimplemented("`GetAccountList` is not enabled."));
            }
            let (sender, receiver) = futures::channel::mpsc::channel(100);
            let hash = self.consensus.get_account_list_v2(request.get_ref(), sender)?;
            let mut response = tonic::Response::new(receiver);
            add_hash(&mut response, hash)?;
            Ok(response)
        }

        async fn get_module_list(
            &self,
            request: tonic::Request<crate::grpc2::types::BlockHashInput>,
        ) -> Result<tonic::Response<Self::GetModuleListStream>, tonic::Status> {
            let (sender, receiver) = futures::channel::mpsc::channel(100);
            let hash = self.consensus.get_module_list_v2(request.get_ref(), sender)?;
            let mut response = tonic::Response::new(receiver);
            add_hash(&mut response, hash)?;
            Ok(response)
        }

        async fn get_module_source(
            &self,
            request: tonic::Request<crate::grpc2::types::ModuleSourceRequest>,
        ) -> Result<tonic::Response<Vec<u8>>, tonic::Status> {
            let request = request.get_ref();
            let block_hash = request.block_hash.as_ref().require()?;
            let module_ref = request.module_ref.as_ref().require()?;
            let (hash, response) = self.consensus.get_module_source_v2(block_hash, module_ref)?;
            let mut response = tonic::Response::new(response);
            add_hash(&mut response, hash)?;
            Ok(response)
        }

        async fn get_instance_list(
            &self,
            request: tonic::Request<crate::grpc2::types::BlockHashInput>,
        ) -> Result<tonic::Response<Self::GetInstanceListStream>, tonic::Status> {
            let (sender, receiver) = futures::channel::mpsc::channel(100);
            let hash = self.consensus.get_instance_list_v2(request.get_ref(), sender)?;
            let mut response = tonic::Response::new(receiver);
            add_hash(&mut response, hash)?;
            Ok(response)
        }

        async fn get_instance_info(
            &self,
            request: tonic::Request<crate::grpc2::types::InstanceInfoRequest>,
        ) -> Result<tonic::Response<Vec<u8>>, tonic::Status> {
            let request = request.get_ref();
            let block_hash = request.block_hash.as_ref().require()?;
            let contract_address = request.address.as_ref().require()?;
            let (hash, response) =
                self.consensus.get_instance_info_v2(block_hash, contract_address)?;
            let mut response = tonic::Response::new(response);
            add_hash(&mut response, hash)?;
            Ok(response)
        }

        async fn get_instance_state(
            &self,
            request: tonic::Request<crate::grpc2::types::InstanceInfoRequest>,
        ) -> Result<tonic::Response<Self::GetInstanceStateStream>, tonic::Status> {
            let request = request.get_ref();
            let block_hash = request.block_hash.as_ref().require()?;
            let contract_address = request.address.as_ref().require()?;
            let (hash, response) =
                self.consensus.get_instance_state_v2(block_hash, contract_address)?;
            match response {
                ContractStateResponse::V0 {
                    state,
                } => {
                    // We need to return the same type in both branches, so we create a silly
                    // little channel to which we will only send one value.
                    let (sender, receiver) = tokio::sync::mpsc::channel(1);
                    let _sender = tokio::spawn(async move {
                        let msg = types::InstanceStateKvPair {
                            key:   Vec::new(),
                            value: state,
                        };
                        let _ = sender.send(Ok(msg)).await;
                        // The error only happens if the receiver has been
                        // dropped already (e.g., connection closed),
                        // so we do not have to handle it. We just stop sending.
                    });
                    let mut response =
                        tonic::Response::new(tokio_stream::wrappers::ReceiverStream::new(receiver));
                    add_hash(&mut response, hash)?;
                    Ok(response)
                }
                ContractStateResponse::V1 {
                    state,
                    mut loader,
                } => {
                    // Create a buffer of size 10 to send messages. It is not clear what the optimal
                    // size would be, or even what optimal means. I choose 10 here to have some
                    // buffering to account for variance in networking and
                    // scheduling of the sender task. 10 is also small enough so that not too many
                    // values linger in memory while waiting to be sent.
                    let (sender, receiver) = tokio::sync::mpsc::channel(10);
                    let _sender = tokio::spawn(async move {
                        let iter = state.into_iterator(&mut loader);
                        for (key, value) in iter {
                            let msg = types::InstanceStateKvPair {
                                key,
                                value,
                            };
                            if sender.send(Ok(msg)).await.is_err() {
                                // the receiver has been dropped, so we stop
                                break;
                            }
                        }
                    });
                    let mut response =
                        tonic::Response::new(tokio_stream::wrappers::ReceiverStream::new(receiver));
                    add_hash(&mut response, hash)?;
                    Ok(response)
                }
            }
        }

        async fn instance_state_lookup(
            &self,
            request: tonic::Request<types::InstanceStateLookupRequest>,
        ) -> Result<tonic::Response<types::InstanceStateValueAtKey>, tonic::Status> {
            let request = request.get_ref();
            let block_hash = request.block_hash.as_ref().require()?;
            let contract_address = request.address.as_ref().require()?;
            // this is cheap since we only lookup the tree root in the V1 case, and V0
            // lookup always involves the entire state anyhow.
            let (hash, response) =
                self.consensus.get_instance_state_v2(block_hash, contract_address)?;
            match response {
                ContractStateResponse::V0 {
                    state,
                } => {
                    let mut response = tonic::Response::new(types::InstanceStateValueAtKey {
                        value: state,
                    });
                    add_hash(&mut response, hash)?;
                    Ok(response)
                }
                ContractStateResponse::V1 {
                    state,
                    mut loader,
                } => {
                    let value = state.lookup(&mut loader, &request.key);
                    if let Some(value) = value {
                        let mut response = tonic::Response::new(types::InstanceStateValueAtKey {
                            value,
                        });
                        add_hash(&mut response, hash)?;
                        Ok(response)
                    } else {
                        Err(tonic::Status::not_found("Key not found."))
                    }
                }
            }
        }

        async fn get_next_account_sequence_number(
            &self,
            request: tonic::Request<crate::grpc2::types::AccountAddress>,
        ) -> Result<tonic::Response<Vec<u8>>, tonic::Status> {
            let response = self.consensus.get_next_account_sequence_number_v2(request.get_ref())?;
            Ok(tonic::Response::new(response))
        }

        async fn get_consensus_info(
            &self,
            _request: tonic::Request<crate::grpc2::types::Empty>,
        ) -> Result<tonic::Response<Vec<u8>>, tonic::Status> {
            let response = self.consensus.get_consensus_info_v2()?;
            Ok(tonic::Response::new(response))
        }

        async fn get_ancestors(
            &self,
            request: tonic::Request<crate::grpc2::types::AncestorsRequest>,
        ) -> Result<tonic::Response<Self::GetAncestorsStream>, tonic::Status> {
            let (sender, receiver) = futures::channel::mpsc::channel(100);
            let request = request.get_ref();
            let block_hash = request.block_hash.as_ref().require()?;
            let amount = request.amount;
            let hash = self.consensus.get_ancestors_v2(block_hash, amount, sender)?;
            let mut response = tonic::Response::new(receiver);
            add_hash(&mut response, hash)?;
            Ok(response)
        }

        async fn get_block_item_status(
            &self,
            request: tonic::Request<crate::grpc2::types::TransactionHash>,
        ) -> Result<tonic::Response<Vec<u8>>, tonic::Status> {
            let response = self.consensus.get_block_item_status_v2(request.get_ref())?;
            Ok(tonic::Response::new(response))
        }

        async fn invoke_instance(
            &self,
            request: tonic::Request<crate::grpc2::types::InvokeInstanceRequest>,
        ) -> Result<tonic::Response<Vec<u8>>, tonic::Status> {
            if request
                .get_ref()
                .energy
                .as_ref()
                .map_or(false, |x| x.value <= MAX_ALLOWED_INVOKE_ENERGY)
            {
                let (hash, response) = self.consensus.invoke_instance_v2(request.get_ref())?;
                let mut response = tonic::Response::new(response);
                add_hash(&mut response, hash)?;
                Ok(response)
            } else {
                Err(tonic::Status::internal(format!(
                    "`energy` must be supplied and be less than {}",
                    MAX_ALLOWED_INVOKE_ENERGY
                )))
            }
        }

        async fn get_cryptographic_parameters(
            &self,
            request: tonic::Request<crate::grpc2::types::BlockHashInput>,
        ) -> Result<tonic::Response<crate::grpc2::types::CryptographicParameters>, tonic::Status>
        {
            let (hash, response) =
                self.consensus.get_cryptographic_parameters_v2(request.get_ref())?;
            let mut response = tonic::Response::new(response);
            add_hash(&mut response, hash)?;
            Ok(response)
        }

        async fn get_block_info(
            &self,
            request: tonic::Request<crate::grpc2::types::BlockHashInput>,
        ) -> Result<tonic::Response<Vec<u8>>, tonic::Status> {
            let (hash, response) = self.consensus.get_block_info_v2(request.get_ref())?;
            let mut response = tonic::Response::new(response);
            add_hash(&mut response, hash)?;
            Ok(response)
        }

        async fn get_baker_list(
            &self,
            request: tonic::Request<crate::grpc2::types::BlockHashInput>,
        ) -> Result<tonic::Response<Self::GetBakerListStream>, tonic::Status> {
            let (sender, receiver) = futures::channel::mpsc::channel(100);
            let hash = self.consensus.get_baker_list_v2(request.get_ref(), sender)?;
            let mut response = tonic::Response::new(receiver);
            add_hash(&mut response, hash)?;
            Ok(response)
        }

        async fn get_pool_info(
            &self,
            request: tonic::Request<crate::grpc2::types::PoolInfoRequest>,
        ) -> Result<tonic::Response<Vec<u8>>, tonic::Status> {
            let (hash, response) = self.consensus.get_pool_info_v2(request.get_ref())?;
            let mut response = tonic::Response::new(response);
            add_hash(&mut response, hash)?;
            Ok(response)
        }

        async fn get_passive_delegation_info(
            &self,
            request: tonic::Request<crate::grpc2::types::BlockHashInput>,
        ) -> Result<tonic::Response<Vec<u8>>, tonic::Status> {
            let (hash, response) =
                self.consensus.get_passive_delegation_info_v2(request.get_ref())?;
            let mut response = tonic::Response::new(response);
            add_hash(&mut response, hash)?;
            Ok(response)
        }

        async fn get_blocks_at_height(
            &self,
            request: tonic::Request<crate::grpc2::types::BlocksAtHeightRequest>,
        ) -> Result<tonic::Response<Vec<u8>>, tonic::Status> {
            let data = self.consensus.get_blocks_at_height_v2(request.get_ref())?;
            let response = tonic::Response::new(data);
            Ok(response)
        }

        async fn get_tokenomics_info(
            &self,
            request: tonic::Request<crate::grpc2::types::BlockHashInput>,
        ) -> Result<tonic::Response<Vec<u8>>, tonic::Status> {
            let (hash, response) = self.consensus.get_tokenomics_info_v2(request.get_ref())?;
            let mut response = tonic::Response::new(response);
            add_hash(&mut response, hash)?;
            Ok(response)
        }

        async fn get_pool_delegators(
            &self,
            request: tonic::Request<crate::grpc2::types::GetPoolDelegatorsRequest>,
        ) -> Result<tonic::Response<Self::GetPoolDelegatorsStream>, tonic::Status> {
            let (sender, receiver) = futures::channel::mpsc::channel(100);
            let hash = self.consensus.get_pool_delegators_v2(request.get_ref(), sender)?;
            let mut response = tonic::Response::new(receiver);
            add_hash(&mut response, hash)?;
            Ok(response)
        }

        async fn get_pool_delegators_reward_period(
            &self,
            request: tonic::Request<crate::grpc2::types::GetPoolDelegatorsRequest>,
        ) -> Result<tonic::Response<Self::GetPoolDelegatorsRewardPeriodStream>, tonic::Status>
        {
            let (sender, receiver) = futures::channel::mpsc::channel(100);
            let hash =
                self.consensus.get_pool_delegators_reward_period_v2(request.get_ref(), sender)?;
            let mut response = tonic::Response::new(receiver);
            add_hash(&mut response, hash)?;
            Ok(response)
        }

        async fn get_passive_delegators(
            &self,
            request: tonic::Request<crate::grpc2::types::BlockHashInput>,
        ) -> Result<tonic::Response<Self::GetPassiveDelegatorsStream>, tonic::Status> {
            let (sender, receiver) = futures::channel::mpsc::channel(100);
            let hash = self.consensus.get_passive_delegators_v2(request.get_ref(), sender)?;
            let mut response = tonic::Response::new(receiver);
            add_hash(&mut response, hash)?;
            Ok(response)
        }

        async fn get_passive_delegators_reward_period(
            &self,
            request: tonic::Request<crate::grpc2::types::BlockHashInput>,
        ) -> Result<tonic::Response<Self::GetPassiveDelegatorsRewardPeriodStream>, tonic::Status>
        {
            let (sender, receiver) = futures::channel::mpsc::channel(100);
            let hash = self
                .consensus
                .get_passive_delegators_reward_period_v2(request.get_ref(), sender)?;
            let mut response = tonic::Response::new(receiver);
            add_hash(&mut response, hash)?;
            Ok(response)
        }

        async fn get_branches(
            &self,
            _request: tonic::Request<crate::grpc2::types::Empty>,
        ) -> Result<tonic::Response<Vec<u8>>, tonic::Status> {
            Ok(tonic::Response::new(self.consensus.get_branches_v2()?))
        }

        async fn get_election_info(
            &self,
            request: tonic::Request<crate::grpc2::types::BlockHashInput>,
        ) -> Result<tonic::Response<Vec<u8>>, tonic::Status> {
            let (hash, response) = self.consensus.get_election_info_v2(request.get_ref())?;
            let mut response = tonic::Response::new(response);
            add_hash(&mut response, hash)?;
            Ok(response)
        }

        async fn get_identity_providers(
            &self,
            request: tonic::Request<crate::grpc2::types::BlockHashInput>,
        ) -> Result<tonic::Response<Self::GetIdentityProvidersStream>, tonic::Status> {
            let (sender, receiver) = futures::channel::mpsc::channel(10);
            let hash = self.consensus.get_identity_providers_v2(request.get_ref(), sender)?;
            let mut response = tonic::Response::new(receiver);
            add_hash(&mut response, hash)?;
            Ok(response)
        }

        async fn get_anonymity_revokers(
            &self,
            request: tonic::Request<crate::grpc2::types::BlockHashInput>,
        ) -> Result<tonic::Response<Self::GetAnonymityRevokersStream>, tonic::Status> {
            let (sender, receiver) = futures::channel::mpsc::channel(10);
            let hash = self.consensus.get_anonymity_revokers_v2(request.get_ref(), sender)?;
            let mut response = tonic::Response::new(receiver);
            add_hash(&mut response, hash)?;
            Ok(response)
        }

        async fn get_account_non_finalized_transactions(
            &self,
            request: tonic::Request<crate::grpc2::types::AccountAddress>,
        ) -> Result<tonic::Response<Self::GetAccountNonFinalizedTransactionsStream>, tonic::Status>
        {
            let (sender, receiver) = futures::channel::mpsc::channel(10);
            self.consensus.get_account_non_finalized_transactions_v2(request.get_ref(), sender)?;
            let response = tonic::Response::new(receiver);
            Ok(response)
        }

<<<<<<< HEAD
        #[cfg(feature = "network_dump")]
        async fn dump_start(
            &self,
            request: tonic::Request<crate::grpc2::types::DumpRequest>,
        ) -> Result<tonic::Response<crate::grpc2::types::Empty>, tonic::Status> {
            let file_path = request.get_ref().file.to_owned();
            // todo: fail with invalid argument if file path was empty.
            let result = self
                .node
                .activate_dump(
                    if file_path.is_empty() {
                        "dump"
                    } else {
                        &file_path
                    },
                    request.get_ref().raw,
                )
                .is_ok();
            Ok(tonic::Response::new(crate::grpc2::types::Empty {}))
        }

        #[cfg(not(feature = "network_dump"))]
        async fn dump_start(
            &self,
            _request: tonic::Request<crate::grpc2::types::DumpRequest>,
        ) -> Result<tonic::Response<crate::grpc2::types::Empty>, tonic::Status> {
            Err(tonic::Status::failed_precondition("Feature \"network_dump\" is not active"))
        }

        #[cfg(feature = "network_dump")]
        async fn dump_stop(
            &self,
            _request: tonic::Request<crate::grpc2::types::Empty>,
        ) -> Result<tonic::Response<crate::grpc2::types::Empty>, tonic::Status> {
            self.node.stop_dump();
            Ok(tonic::Response::new(crate::grpc2::types::Empty {}))
        }

        #[cfg(not(feature = "network_dump"))]
        async fn dump_stop(
            &self,
            _request: tonic::Request<crate::grpc2::types::Empty>,
        ) -> Result<tonic::Response<crate::grpc2::types::Empty>, tonic::Status> {
            Err(tonic::Status::failed_precondition("Feature \"network_dump\" is not active"))
=======
        async fn get_peers_info(
            &self,
            _request: tonic::Request<crate::grpc2::types::Empty>,
        ) -> Result<tonic::Response<crate::grpc2::types::PeersInfo>, tonic::Status> 
        {
            // we do a clone so we can release the lock quickly.
            let peer_statuses = (*crate::read_or_die!(self.node.peers)).peer_states.clone();
            let peers = self
                .node
                .get_peer_stats(None)
                .into_iter()
                .map(|peer_stats| {
                    // Collect the network statistics
                    let network_stats = Some(crate::grpc2::types::peers_info::peer::NetworkStats {
                        packets_sent:     peer_stats.msgs_sent,
                        packets_received: peer_stats.msgs_received,
                        latency:          peer_stats.latency,
                    });
                    // Get the type of the peer.
                    let consensus_info = match peer_stats.peer_type {
                        // Regular nodes do have a catchup status.
                        crate::common::PeerType::Node => {
                            let catchup_status = match peer_statuses.get(&peer_stats.local_id) {
                                Some(crate::consensus_ffi::catch_up::PeerStatus::CatchingUp) => {
                                    crate::grpc2::types::peers_info::peer::CatchupStatus::Catchingup
                                }
                                Some(crate::consensus_ffi::catch_up::PeerStatus::UpToDate) => {
                                    crate::grpc2::types::peers_info::peer::CatchupStatus::Uptodate
                                }
                                _ => crate::grpc2::types::peers_info::peer::CatchupStatus::Pending,
                            };
                            crate::grpc2::types::peers_info::peer::ConsensusInfo::NodeCatchupStatus(
                                catchup_status.into(),
                            )
                        }
                        // Bootstrappers do not have a catchup status as they are not participating in 
                        // the consensus protocol.
                        crate::common::PeerType::Bootstrapper => {
                            crate::grpc2::types::peers_info::peer::ConsensusInfo::Bootstrapper(
                                crate::grpc2::types::Empty::default(),
                            )
                        }
                    };
                    // Get the catchup status of the peer.
                    let socket_address = crate::grpc2::types::IpSocketAddress {
                        ip:   Some(crate::grpc2::types::IpAddress {
                            value: peer_stats.external_address().ip().to_string(),
                        }),
                        port: Some(crate::grpc2::types::Port {
                            value: peer_stats.external_port as u32,
                        }),
                    };
                    // Wrap the peer id.
                    let peer_id = crate::grpc2::types::PeerId {
                        value: format!("{}", peer_stats.self_id),
                    };
                    crate::grpc2::types::peers_info::Peer {
                        peer_id: Some(peer_id),
                        socket_address: Some(socket_address),
                        consensus_info: Some(consensus_info),
                        network_stats,
                    }
                })
                .collect();
            Ok(tonic::Response::new(crate::grpc2::types::PeersInfo {peers}))
        }

        async fn get_node_info(
            &self,
            _request: tonic::Request<crate::grpc2::types::Empty>,
        ) -> Result<tonic::Response<types::NodeInfo>, tonic::Status> {
            let peer_version = self.node.get_version();
            let local_time = Some(types::Timestamp {
                value: std::time::SystemTime::now()
                    .duration_since(std::time::UNIX_EPOCH)
                    .expect("Time went backwards")
                    .as_millis() as u64,
            });
            let peer_uptime = Some(types::Duration {
                value: self.node.get_uptime() as u64,
            }); // should this be handled differently?

            let network_info = {
                let node_id = self.node.id().to_string();
                let peer_total_sent = self
                    .node
                    .connection_handler
                    .total_sent
                    .load(std::sync::atomic::Ordering::Relaxed);
                let peer_total_received = self
                    .node
                    .connection_handler
                    .total_received
                    .load(std::sync::atomic::Ordering::Relaxed);
                let avg_bps_in = self.node.stats.get_avg_bps_in();
                let avg_bps_out = self.node.stats.get_avg_bps_out();

                types::node_info::NetworkInfo {
                    node_id: Some(types::node_info::PeerId {
                        value: node_id,
                    }),
                    peer_total_sent,
                    peer_total_received,
                    avg_bps_in,
                    avg_bps_out,
                }
            };

            let details = match self.node.peer_type() {
                // The node is a bootstrapper
                crate::common::PeerType::Bootstrapper => {
                    types::node_info::Details::Bootstrapper(types::Empty {})
                }
                // The node is a regular node
                crate::common::PeerType::Node => {
                    let consensus_status = if !self.consensus.is_consensus_running() {
                        // The consensus is not running for the node.
                        // The node does not support the current
                        // protocol on the chain.
                        types::node_info::node::ConsensusStatus::NotRunning(types::Empty {})
                    } else {
                        if matches!(self.consensus.consensus_type, ConsensusType::Active) {
                            let (in_baking_committee, _, baker_id) =
                                self.consensus.in_baking_committee();

                            let baker_status = match in_baking_committee {
                                ConsensusIsInBakingCommitteeResponse::ActiveInCommittee => {
                                    if self.consensus.in_finalization_committee() {
                                        // The node is configured with baker keys and is an active member of
                                        // the finalization committee.
                                        types::node_info::baker_consensus_info::Status::ActiveFinalizerCommitteeInfo(
                                            types::node_info::baker_consensus_info::ActiveFinalizerCommitteeInfo{baker_id: Some(types::BakerId {
                                                value: baker_id,
                                            })}
                                        )
                                    } else {
                                        // The node is configured with baker keys and is an active member of
                                        // the baking committee.
                                        types::node_info::baker_consensus_info::Status::ActiveBakerCommitteeInfo(
                                            types::node_info::baker_consensus_info::ActiveBakerCommitteeInfo{baker_id: Some(types::BakerId {
                                                value: baker_id,
                                            })}
                                        )
                                    }
                                }
                                ConsensusIsInBakingCommitteeResponse::NotInCommittee => {
                                    // The node is configured with baker keys but is not in the baking
                                    // committee.
                                    types::node_info::baker_consensus_info::Status::PassiveCommitteeInfo(
                                        types::node_info::baker_consensus_info::PassiveCommitteeInfo::NotInCommittee.into()
                                    )                                    
                                }
                                ConsensusIsInBakingCommitteeResponse::AddedButNotActiveInCommittee => {
                                    // The node is configured with baker keys and it is a baker, but not for
                                    // the current epoch.
                                    types::node_info::baker_consensus_info::Status::PassiveCommitteeInfo(
                                        types::node_info::baker_consensus_info::PassiveCommitteeInfo::AddedButNotActiveInCommittee.into()
                                    )    
                                }
                                ConsensusIsInBakingCommitteeResponse::AddedButWrongKeys => {
                                    // The node is configured with baker keys however they do not match
                                    // expected baker keys for the associated account.
                                    types::node_info::baker_consensus_info::Status::PassiveCommitteeInfo(
                                        types::node_info::baker_consensus_info::PassiveCommitteeInfo::AddedButWrongKeys.into()
                                    )                                  
                                }
                            };
                            // construct the baker status
                            types::node_info::node::ConsensusStatus::Active(types::node_info::BakerConsensusInfo{status: Some(baker_status)})
                        } else {
                            // The node is not configured with baker keys and is participating in
                            // the consensus passively.
                            types::node_info::node::ConsensusStatus::Passive(types::Empty {})
                        }
                    };
                    // Construct the details of the node.
                    types::node_info::Details::Node(types::node_info::Node {
                        consensus_status: Some(consensus_status),
                    })
                }
            };

            Ok(tonic::Response::new(types::NodeInfo {
                peer_version,
                local_time,
                peer_uptime,
                network_info: Some(network_info),
                details: Some(details),
            }))
>>>>>>> 8ee3a627
        }
    }
}

/// Add a block hash to the metadata of a response. Used for returning the block
/// hash.
fn add_hash<T>(response: &mut tonic::Response<T>, hash: [u8; 32]) -> Result<(), tonic::Status> {
    let value = tonic::metadata::MetadataValue::try_from(hex::encode(&hash))
        .map_err(|_| tonic::Status::internal("Cannot add metadata hash."))?;
    response.metadata_mut().insert("blockhash", value);
    Ok(())
}

/// A helper trait to make it simpler to require specific fields when parsing a
/// protobuf message by allowing us to use method calling syntax and
/// constructing responses that match the calling context, allowing us to use
/// the `?` syntax.
///
/// The main reason for needing this is that in proto3 all non-primitive fields
/// are optional, so it is up to the application to validate inputs if they are
/// required.
pub(crate) trait Require<E> {
    type A;
    fn require(self) -> Result<Self::A, E>;
}

impl<A> Require<tonic::Status> for Option<A> {
    type A = A;

    fn require(self) -> Result<Self::A, tonic::Status> {
        match self {
            Some(v) => Ok(v),
            None => Err(tonic::Status::invalid_argument("missing field")),
        }
    }
}<|MERGE_RESOLUTION|>--- conflicted
+++ resolved
@@ -986,7 +986,6 @@
             Ok(response)
         }
 
-<<<<<<< HEAD
         #[cfg(feature = "network_dump")]
         async fn dump_start(
             &self,
@@ -1031,7 +1030,9 @@
             _request: tonic::Request<crate::grpc2::types::Empty>,
         ) -> Result<tonic::Response<crate::grpc2::types::Empty>, tonic::Status> {
             Err(tonic::Status::failed_precondition("Feature \"network_dump\" is not active"))
-=======
+
+        }
+        
         async fn get_peers_info(
             &self,
             _request: tonic::Request<crate::grpc2::types::Empty>,
@@ -1221,7 +1222,6 @@
                 network_info: Some(network_info),
                 details: Some(details),
             }))
->>>>>>> 8ee3a627
         }
     }
 }
