--- conflicted
+++ resolved
@@ -55,11 +55,7 @@
     create_dir_all(output_path)?;
 
     #[cfg(feature = "profiling")]
-<<<<<<< HEAD
-    start_haskell("none", false, false);
-=======
-    start_haskell("none", false, None);
->>>>>>> 2968641e
+    start_haskell("none", false, false, None);
     #[cfg(not(feature = "profiling"))]
     start_haskell();
 
