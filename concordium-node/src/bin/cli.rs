#![recursion_limit = "1024"]
#[macro_use]
extern crate log;

// Force the system allocator on every platform
use futures::{stream::StreamExt, AsyncBufReadExt, FutureExt, TryStreamExt};
use std::{alloc::System, io::Write, sync::atomic};
use tempfile::TempPath;
#[global_allocator]
static A: System = System;

use anyhow::Context;
use concordium_node::{
    common::PeerType,
    configuration as config,
    consensus_ffi::{
        consensus::{
            ConsensusContainer, ConsensusLogLevel, Regenesis, CALLBACK_QUEUE,
            CONSENSUS_QUEUE_DEPTH_IN_HI, CONSENSUS_QUEUE_DEPTH_OUT_HI,
        },
        ffi,
        helpers::QueueMsg,
        messaging::ConsensusMessage,
    },
    p2p::{
        connectivity::connect,
        maintenance::{attempt_bootstrap, spawn},
        *,
    },
    plugins::{self, consensus::*},
    read_or_die,
    rpc::RpcServerImpl,
    spawn_or_die,
    stats_export_service::{instantiate_stats_export_engine, StatsExportService},
    utils::get_config_and_logging_setup,
};
use mio::{net::TcpListener, Poll};
use parking_lot::Mutex as ParkingMutex;
use rand::Rng;
use reqwest::Client;
use std::{path::Path, sync::Arc, thread::JoinHandle};
#[cfg(unix)]
use tokio::signal::unix as unix_signal;
#[cfg(windows)]
use tokio::signal::windows as windows_signal;
use tokio::sync::{broadcast, oneshot};

use concordium_node::stats_export_service::start_push_gateway;
use std::net::{IpAddr, SocketAddr};

#[tokio::main]
async fn main() -> anyhow::Result<()> {
    let (conf, mut app_prefs) = get_config_and_logging_setup()?;

    let stats_export_service = instantiate_stats_export_engine(&conf)?;
    let regenesis_arc: Arc<Regenesis> = Arc::new(Default::default());

    // The P2PNode thread
    let (node, server, poll) =
        instantiate_node(&conf, &mut app_prefs, stats_export_service, regenesis_arc.clone())
            .context("Failed to create the node.")?;

<<<<<<< HEAD
    // Setup task with signal handling before doing any irreversible operations
    // to avoid being interrupted in the middle of sensitive operations, e.g.,
    // creating the database.
    let (shutdown_sender, mut shutdown_receiver) = setup_shutdown_signal_handling();

    #[cfg(feature = "instrumentation")]
    {
        let shutdown_sender = shutdown_sender.clone();
        let stats = node.stats.clone();
        let pla = conf
            .prometheus
            .prometheus_listen_addr
            .parse::<IpAddr>()
            .context("Invalid Prometheus address")?;
        let plp = conf.prometheus.prometheus_listen_port;
        tokio::spawn(async move {
            stats.start_server(SocketAddr::new(pla, plp), shutdown_sender).await
        });
=======
    let (gen_data, priv_data) = get_baker_data(&app_prefs, &conf.cli.baker)
        .context("Can't get genesis data or private data. Aborting")?;

    // Start the prometheus server if the user requested it.
    {
        if let Some(plp) = conf.prometheus.prometheus_listen_port {
            let stats = node.stats.clone();
            let pla = conf
                .prometheus
                .prometheus_listen_addr
                .parse::<IpAddr>()
                .context("Invalid Prometheus address")?;
            tokio::spawn(async move { stats.start_server(SocketAddr::new(pla, plp)).await });
        }
>>>>>>> 39186541
    }

    // The push gateway to Prometheus thread if the user requested it.
    start_push_gateway(&conf.prometheus, &node.stats, node.id());

<<<<<<< HEAD
    let (gen_data, priv_data) = get_baker_data(&app_prefs, &conf.cli.baker)
        .context("Can't get genesis data or private data. Aborting")?;
=======
    // Setup task with signal handling before doing any irreversible operations
    // to avoid being interrupted in the middle of sensitive operations, e.g.,
    // creating the database.
    let (mut shutdown_signal_1, mut shutdown_signal_2) = setup_shutdown_signal_handling();
>>>>>>> 39186541

    let data_dir_path = app_prefs.get_data_dir();
    let mut database_directory = data_dir_path.to_path_buf();
    database_directory.push(concordium_node::configuration::DATABASE_SUB_DIRECTORY_NAME);
    if !database_directory.exists() {
        std::fs::create_dir_all(&database_directory)?;
    }

    let (notification_context, notification_handlers) = if conf.cli.grpc2.is_enabled() {
        let (sender, receiver) = futures::channel::mpsc::unbounded();
        let (sender_finalized, receiver_finalized) = futures::channel::mpsc::unbounded();
        let notify_context = ffi::NotificationContext {
            blocks:           sender,
            finalized_blocks: sender_finalized,
        };
        let notification_handlers = ffi::NotificationHandlers {
            blocks:           receiver,
            finalized_blocks: receiver_finalized,
        };
        (Some(notify_context), Some(notification_handlers))
    } else {
        (None, None)
    };

    info!("Starting consensus layer");
    let consensus = plugins::consensus::start_consensus_layer(
        &conf.cli.baker,
        gen_data,
        priv_data,
        if conf.common.no_consensus_logs {
            ConsensusLogLevel::Error
        } else if conf.common.trace {
            ConsensusLogLevel::Trace
        } else if conf.common.debug {
            ConsensusLogLevel::Debug
        } else {
            ConsensusLogLevel::Info
        },
        &database_directory,
        regenesis_arc.clone(),
        notification_context,
    )?;
    info!("Consensus layer started");

    // A flag to record that the import was stopped by a signal handler.
    let import_stopped = Arc::new(atomic::AtomicBool::new(false));
    {
        let mut shutdown_receiver = shutdown_sender.subscribe();
        // set up the handler for terminating block state import.
        let consensus = consensus.clone();
        let import_stopped = Arc::clone(&import_stopped);
        tokio::spawn(async move {
            if shutdown_receiver.recv().await.is_err() {
                error!("Signal handler dropped. This should not happen.");
            }
            import_stopped.store(true, atomic::Ordering::Release);
            consensus.stop_importing_blocks();
        });
    }

    // Start the RPC server with a channel for shutting it down.
    let (shutdown_rpc_sender, shutdown_rpc_signal) = oneshot::channel();
    let rpc_server_task = if !conf.cli.rpc.no_rpc_server {
        let shutdown_sender = shutdown_sender.clone();
        info!("Starting RPC server");
        let mut serv = RpcServerImpl::new(node.clone(), Some(consensus.clone()), &conf.cli.rpc)
            .context("Cannot create RPC server.")?;

        let task = tokio::spawn(async move {
            serv.start_server(shutdown_rpc_signal.map(|_| ()), shutdown_sender)
                .await
                .expect("Can't start the RPC server");
        });
        Some(task)
    } else {
        None
    };

    // Start the grpc2 server, if so configured.
    let rpc2 = if let Some(handlers) = notification_handlers {
        let shutdown_sender = shutdown_sender.clone();
        concordium_node::grpc2::server::GRPC2Server::new(
            &node,
            &consensus,
            &conf.cli.grpc2,
            handlers,
            shutdown_sender,
        )
        .context("Unable to start GRPC2 server.")?
    } else {
        None
    };

    maybe_do_out_of_band_catchup(
        &consensus,
        regenesis_arc,
        import_stopped,
        conf.cli.baker.import_blocks_from.as_deref(),
        conf.cli.baker.download_blocks_from.as_ref(),
        data_dir_path,
    )
    .await;

    // Consensus queue threads
    let consensus_queue_threads = start_consensus_message_threads(&node, consensus.clone());

    // The P2P node event loop thread
    spawn(&node, server, poll, Some(consensus.clone()));

    // Connect to nodes (args and bootstrap)
    if !conf.cli.no_network {
        establish_connections(&conf, &node)?;
    }

    // Start baking
    consensus.start_baker();

    // Everything is running, so we wait for a signal to shutdown or for an error to
    // occur.
    if shutdown_receiver.recv().await.is_err() {
        error!("Shutdown signal handler was dropped unexpectedly. Shutting down.");
    }

    info!("Initiating shutdown.");

    // Message rpc to shutdown first
    if let Some(task) = rpc_server_task {
        if !task.is_finished() {
            if shutdown_rpc_sender.send(()).is_err() {
                error!("Could not stop the RPC server correctly. Forcing shutdown.");
                task.abort();
            }
            // Force the rpc server to shut down in at most 10 seconds.
            let timeout_duration = std::time::Duration::from_secs(10);
            match tokio::time::timeout(timeout_duration, task).await {
                Ok(res) => {
                    if let Err(err) = res {
                        if err.is_cancelled() {
                            info!("RPC server was successfully shutdown by force.");
                        } else if err.is_panic() {
                            error!("RPC server panicked: {}", err);
                        }
                    }
                }
                Err(timed_out) => {
                    warn!("RPC server was forcefully shut down due to: {}", timed_out);
                }
            }
        }
    }

    // Message grpc2 to shutdown if it exists.
    if let Some(rpc2) = rpc2 {
        if !rpc2.is_finished() {
            rpc2.shutdown().await
        }
    }

    // Shutdown node
    if let Err(e) = node.close() {
        error!("Can't shutdown node properly due to: {}", e);
        std::process::exit(1);
    }

    // Wait for the P2PNode to close
    node.join().context("The node thread panicked!")?;

    // Wait for the consensus queue threads to stop
    for consensus_queue_thread in consensus_queue_threads {
        consensus_queue_thread.join().expect("A consensus queue thread panicked");
    }

    // Shut down the consensus layer
    consensus.stop();
    // And finally stop the haskell runtime. It is important that this is the last
    // action after the consensus queues have been stopped and __no__ calls will
    // be made to any Haskell functions. Otherwise this will likely lead to
    // undefined behaviour and/or panics.
    // This will stop any outstanding Haskell threads.
    // It will wait for all blocking FFI calls to terminate, but any interruptible
    // Haskell code, including interruptible FFI calls, will be forcibly stopped.
    ffi::stop_haskell();

    info!("P2PNode gracefully closed.");

    Ok(())
}

/// Set up channel for shutting down the node.
/// Used for initiating a shutdown of the node in case a signal was triggered or
/// if an error occurred somewhere in the node. Sending a message on the channel
/// stops the out-of-band-catchup if it is running and initiates a shutdown of
/// the node. See documentation of [get_shutdown_signal] for details on which
/// signals are handled.
fn setup_shutdown_signal_handling() -> (broadcast::Sender<()>, broadcast::Receiver<()>) {
    let (sender1, receiver) = broadcast::channel(4);
    let sender2 = sender1.clone();
    tokio::spawn(async move {
        get_shutdown_signal().await.unwrap();
        info!("Signal received attempting to shutdown node cleanly");
        sender1.send(()).unwrap();
        loop {
            get_shutdown_signal().await.unwrap();
            info!(
                "Signal received to shutdown node cleanly, but an attempt to do so is already in \
                 progress."
            );
        }
    });
    (sender2, receiver)
}

/// Construct a future for shutdown signals (for unix: SIGINT and SIGTERM) (for
/// windows: ctrl c and ctrl break). The signal handler is set when the future
/// is polled and until then the default signal handler.
async fn get_shutdown_signal() -> anyhow::Result<()> {
    #[cfg(unix)]
    {
        let mut terminate_stream = unix_signal::signal(unix_signal::SignalKind::terminate())?;
        let mut interrupt_stream = unix_signal::signal(unix_signal::SignalKind::interrupt())?;
        let terminate = Box::pin(terminate_stream.recv());
        let interrupt = Box::pin(interrupt_stream.recv());
        futures::future::select(terminate, interrupt).await;
    }
    #[cfg(windows)]
    {
        let mut ctrl_break_stream = windows_signal::ctrl_break()?;
        let mut ctrl_c_stream = windows_signal::ctrl_c()?;
        let ctrl_break = Box::pin(ctrl_break_stream.recv());
        let ctrl_c = Box::pin(ctrl_c_stream.recv());
        futures::future::select(ctrl_break, ctrl_c).await;
    }
    Ok(())
}

fn instantiate_node(
    conf: &config::Config,
    app_prefs: &mut config::AppPreferences,
    stats_export_service: Arc<StatsExportService>,
    regenesis_arc: Arc<Regenesis>,
) -> anyhow::Result<(Arc<P2PNode>, TcpListener, Poll)> {
    // If the node id is supplied on the command line (in the conf argument) use it.
    // Otherwise try to look it up from the persistent config.
    let node_id = match conf.common.id {
        None => {
            let maybe_id =
                app_prefs.get_config(config::APP_PREFERENCES_PERSISTED_NODE_ID).context(
                    "Could not read ID from persistent config.\nFix or delete the \
                     `main.config.json` file in the configuration directory.",
                )?;
            // we generate a fresh id here if it is not already present so that it can be
            // stored in the persistent config, even though this is duplicating
            // the logic from the node.
            maybe_id.unwrap_or_else(|| rand::thread_rng().gen())
        }
        Some(id) => id,
    };

    // Failing to persist the node id does not stop the node starting.
    // This failure is unlikely.
    if !app_prefs.set_config(config::APP_PREFERENCES_PERSISTED_NODE_ID, Some(node_id)) {
        error!("Failed to persist own node id.");
    };

    P2PNode::new(Some(node_id), conf, PeerType::Node, stats_export_service, regenesis_arc)
}

fn establish_connections(conf: &config::Config, node: &Arc<P2PNode>) -> anyhow::Result<()> {
    info!("Starting the P2P layer");
    connect_to_config_nodes(node);
    if !conf.connection.no_bootstrap_dns {
        attempt_bootstrap(node);
    }
    Ok(())
}

fn connect_to_config_nodes(node: &Arc<P2PNode>) {
    // clone the addresses to release the lock before the relatively expensive
    // connect calls.
    let conns = read_or_die!(node.config.given_addresses).clone();
    // We try to connect to all the given addresses, only warning if we fail.
    // This logic is consistent with subsequent retries in connection
    // housekeeping and means that it is a bit easier to set up a fully
    // connected network of given addresses. Warnings should suffice to detect
    // configuration mistakes.
    for &given_addr in conns.iter() {
        if let Err(e) = connect(node, PeerType::Node, given_addr, None, false) {
            warn!("Could not connect to a given address {}: {}", given_addr, e);
        }
    }
}

fn start_consensus_message_threads(
    node: &Arc<P2PNode>,
    consensus: ConsensusContainer,
) -> Vec<JoinHandle<()>> {
    let mut threads: Vec<JoinHandle<()>> = Default::default();

    let node_ref = Arc::clone(node);
    threads.push(spawn_or_die!("inbound consensus requests", {
        let consensus_receiver_high_priority =
            CALLBACK_QUEUE.inbound.receiver_high_priority.lock().unwrap();
        let consensus_receiver_low_priority =
            CALLBACK_QUEUE.inbound.receiver_low_priority.lock().unwrap();
        let cvar = &CALLBACK_QUEUE.inbound.signaler;
        let lock = ParkingMutex::new(false);
        let mut lock_guard = lock.lock();
        let mut exhausted: bool;

        'outer_loop: loop {
            exhausted = false;
            // Update size of queues
            node_ref.stats.set_inbound_low_priority_consensus_size(
                consensus_receiver_low_priority.len() as i64,
            );
            node_ref.stats.set_inbound_high_priority_consensus_size(
                consensus_receiver_high_priority.len() as i64,
            );
            // instead of using `try_iter()` we specifically only loop over the max numbers
            // possible to ever be in the queue
            for _ in 0..CONSENSUS_QUEUE_DEPTH_IN_HI {
                if let Ok(message) = consensus_receiver_high_priority.try_recv() {
                    let stop_loop = !handle_queue_stop(message, "inbound", |msg| {
                        handle_consensus_inbound_msg(&node_ref, &consensus, msg)
                    });
                    if stop_loop {
                        break 'outer_loop;
                    }
                } else {
                    exhausted = true;
                    break;
                }
            }

            if let Ok(message) = consensus_receiver_low_priority.try_recv() {
                exhausted = false;
                let stop_loop = !handle_queue_stop(message, "inbound", |msg| {
                    handle_consensus_inbound_msg(&node_ref, &consensus, msg)
                });
                if stop_loop {
                    break 'outer_loop;
                }
            }

            if exhausted {
                cvar.wait(&mut lock_guard);
            }
        }
    }));

    let node_ref = Arc::clone(node);
    threads.push(spawn_or_die!("outbound consensus requests", {
        let consensus_receiver_high_priority =
            CALLBACK_QUEUE.outbound.receiver_high_priority.lock().unwrap();
        let consensus_receiver_low_priority =
            CALLBACK_QUEUE.outbound.receiver_low_priority.lock().unwrap();
        let cvar = &CALLBACK_QUEUE.outbound.signaler;
        let lock = ParkingMutex::new(false);
        let mut lock_guard = lock.lock();
        let mut exhausted: bool;

        'outer_loop: loop {
            exhausted = false;
            // Update size of queues
            node_ref.stats.set_outbound_low_priority_consensus_size(
                consensus_receiver_low_priority.len() as i64,
            );
            node_ref.stats.set_outbound_high_priority_consensus_size(
                consensus_receiver_high_priority.len() as i64,
            );
            // instead of using `try_iter()` we specifically only loop over the max numbers
            // possible to ever be in the queue
            for _ in 0..CONSENSUS_QUEUE_DEPTH_OUT_HI {
                if let Ok(message) = consensus_receiver_high_priority.try_recv() {
                    let stop_loop = !handle_queue_stop(message, "outbound", |msg| {
                        handle_consensus_outbound_msg(&node_ref, msg)
                    });
                    if stop_loop {
                        break 'outer_loop;
                    }
                } else {
                    exhausted = true;
                    break;
                }
            }

            if let Ok(message) = consensus_receiver_low_priority.try_recv() {
                exhausted = false;
                let stop_loop = !handle_queue_stop(message, "outbound", |msg| {
                    handle_consensus_outbound_msg(&node_ref, msg)
                });
                if stop_loop {
                    break 'outer_loop;
                }
            }

            if exhausted {
                cvar.wait(&mut lock_guard);
            }
        }
    }));

    threads
}

fn handle_queue_stop<F>(msg: QueueMsg<ConsensusMessage>, dir: &'static str, f: F) -> bool
where
    F: FnOnce(ConsensusMessage) -> anyhow::Result<()>, {
    match msg {
        QueueMsg::Relay(msg) => {
            if let Err(e) = f(msg) {
                error!("There's an issue with an {} consensus request: {}", dir, e);
            }
        }
        QueueMsg::Stop => {
            debug!("Closing the {} consensus channel", dir);
            return false;
        }
    }
    true
}

/// If either the local import path, or the URL are specified do out of band
/// catchup with them.
/// If the local path is specified that is used, otherwise we try the URL if it
/// is specified.
async fn maybe_do_out_of_band_catchup(
    consensus: &ConsensusContainer,
    regenesis_arc: Arc<Regenesis>,
    import_stopped: Arc<atomic::AtomicBool>,
    import_blocks_from: Option<&Path>,
    download_blocks_from: Option<&reqwest::Url>,
    data_dir_path: &Path,
) {
    // Out-of-band catch-up
    if let Some(import_blocks_from) = import_blocks_from {
        info!("Starting out of band catch-up");
        if let Err(e) = consensus.import_blocks(import_blocks_from) {
            if import_stopped.load(atomic::Ordering::Acquire) {
                info!("Out of band catchup stopped.");
            } else {
                error!(
                    "Could not complete out of band catch-up from {} due to: {:#}",
                    import_blocks_from.display(),
                    e
                );
            }
        } else {
            info!("Completed out of band catch-up from {}.", import_blocks_from.display());
        }
    } else if let Some(download_url) = download_blocks_from.as_ref().cloned() {
        info!("Starting out of band catch-up");
        let genesis_block_hashes = regenesis_arc.blocks.read().unwrap().clone();
        if let Err(e) = import_missing_blocks(
            consensus,
            import_stopped.clone(),
            &genesis_block_hashes,
            download_url,
            data_dir_path,
        )
        .await
        {
            if import_stopped.load(atomic::Ordering::Acquire) {
                info!("Out of band catchup stopped.");
            } else {
                error!("Could not complete out of band catch-up due to: {:#}", e);
            }
        } else {
            info!("Completed out of band catch-up from {}.", download_url)
        }
    }
}

// An index entry for a chunk of blocks. Its format must correspond to one
// produced by `database-exporter`.
#[derive(serde::Deserialize)]
struct BlockChunkData {
    // exported chunk of blocks' filename
    filename:           String,
    // genesis block index from which relative heights of blocks in the chunk are counted
    genesis_index:      usize,
    // relative height of the oldest block stored in the chunk
    #[allow(dead_code)]
    first_block_height: u64,
    // relative height of the newest block stored in the chunk
    last_block_height:  u64,
}

async fn import_missing_blocks(
    consensus: &ConsensusContainer,
    import_stopped: Arc<atomic::AtomicBool>,
    genesis_block_hashes: &[concordium_base::hashes::BlockHash],
    index_url: &url::Url,
    data_dir_path: &Path,
) -> anyhow::Result<()> {
    let current_genesis_index = genesis_block_hashes.len() - 1;
    let last_finalized_block_height = consensus.get_last_finalized_block_height();

    trace!("Current genesis index: {}", current_genesis_index);
    trace!("Local last finalized block height: {}", last_finalized_block_height);

    let http_client = Client::builder().build()?;
    let index_response = http_client.get(index_url.clone()).send().await?;
    anyhow::ensure!(
        index_response.status().is_success(),
        "Unable to download the catchup index file from {}: {} {}",
        index_url,
        index_response.status().as_str(),
        index_response.status().canonical_reason().unwrap()
    );

    let mut index_reader = index_response
        .bytes_stream()
        .map_err(|e| std::io::Error::new(std::io::ErrorKind::Other, e))
        .into_async_read();
    let mut first_line: String = String::new();
    index_reader.read_line(&mut first_line).await?;

    let index_genesis_block_hash = first_line
        .strip_prefix("# genesis hash ")
        .context(
            "The catchup index file does not begin with a line containing the genesis block hash. \
             Please verify that you specified a correct catchup service URL. If the specified URL \
             is correct, contact the catchup service administrator.",
        )?
        .trim();
    let genesis_hash = genesis_block_hashes[0].to_string();
    anyhow::ensure!(
        index_genesis_block_hash == genesis_hash,
        "The genesis block hash in the catchup index file {} does not match the genesis block \
         hash {} in the local tree state. Please verify that you chose the catchup service for \
         the correct chain.",
        index_genesis_block_hash,
        genesis_hash
    );

    // We skip chunks until the first chunk that is at least at the current genesis
    // index and finalized height relative to genesis. Once we have found one
    // such chunk, we do not skip any further chunks.
    let mut mayskip = true;
    let mut chunk_records = csv_async::AsyncReaderBuilder::new()
        .comment(Some(b'#'))
        .has_headers(false)
        .create_deserializer(index_reader)
        .into_deserialize();
    while let Some(result) = chunk_records.next().await {
        anyhow::ensure!(
            !import_stopped.load(atomic::Ordering::Acquire),
            "Import stopped by the user."
        );

        let block_chunk_data: BlockChunkData = result?;
        // no need to reimport blocks that are present in the database
        if mayskip
            && (block_chunk_data.genesis_index < current_genesis_index
                || block_chunk_data.last_block_height <= last_finalized_block_height)
        {
            trace!(
                "Skipping chunk {}: no blocks above last finalized block height",
                block_chunk_data.filename
            );
            continue;
        }
        mayskip = false;
        let block_chunk_url = index_url.join(&block_chunk_data.filename)?;
        let path = download_chunk(http_client.clone(), block_chunk_url, data_dir_path).await?;
        let import_result = consensus.import_blocks(&path);
        // attempt to properly clean up the downloaded file.
        if let Err(e) = path.close() {
            error!("Could not delete the downloaded file: {}", e);
        }
        import_result?
    }
    Ok(())
}

async fn download_chunk(
    http_client: Client,
    download_url: url::Url,
    data_dir_path: &Path,
) -> anyhow::Result<TempPath> {
    // Create a temporary file inside the data directory.
    // The data directory is the most reliable place where the node should have
    // write access, that is why it is used.
    let mut temp_file =
        tempfile::NamedTempFile::new_in(data_dir_path).context("Cannot create output file.")?;
    info!("Downloading the catch-up file from {} to {}", download_url, temp_file.path().display());
    {
        let chunk_response = http_client.get(download_url.clone()).send().await?;
        anyhow::ensure!(
            chunk_response.status().is_success(),
            "Unable to download the block chunk file from {}: {} {}",
            download_url,
            chunk_response.status().as_str(),
            chunk_response.status().canonical_reason().unwrap()
        );

        let file = temp_file.as_file_mut();
        let mut buffer = std::io::BufWriter::new(file);
        let mut stream = chunk_response.bytes_stream();
        while let Some(Ok(bytes)) = stream.next().await {
            buffer.write_all(&bytes)?;
        }
        buffer.flush()?;
    }
    Ok(temp_file.into_temp_path())
}<|MERGE_RESOLUTION|>--- conflicted
+++ resolved
@@ -60,31 +60,13 @@
         instantiate_node(&conf, &mut app_prefs, stats_export_service, regenesis_arc.clone())
             .context("Failed to create the node.")?;
 
-<<<<<<< HEAD
     // Setup task with signal handling before doing any irreversible operations
     // to avoid being interrupted in the middle of sensitive operations, e.g.,
     // creating the database.
     let (shutdown_sender, mut shutdown_receiver) = setup_shutdown_signal_handling();
 
-    #[cfg(feature = "instrumentation")]
     {
         let shutdown_sender = shutdown_sender.clone();
-        let stats = node.stats.clone();
-        let pla = conf
-            .prometheus
-            .prometheus_listen_addr
-            .parse::<IpAddr>()
-            .context("Invalid Prometheus address")?;
-        let plp = conf.prometheus.prometheus_listen_port;
-        tokio::spawn(async move {
-            stats.start_server(SocketAddr::new(pla, plp), shutdown_sender).await
-        });
-=======
-    let (gen_data, priv_data) = get_baker_data(&app_prefs, &conf.cli.baker)
-        .context("Can't get genesis data or private data. Aborting")?;
-
-    // Start the prometheus server if the user requested it.
-    {
         if let Some(plp) = conf.prometheus.prometheus_listen_port {
             let stats = node.stats.clone();
             let pla = conf
@@ -92,23 +74,17 @@
                 .prometheus_listen_addr
                 .parse::<IpAddr>()
                 .context("Invalid Prometheus address")?;
-            tokio::spawn(async move { stats.start_server(SocketAddr::new(pla, plp)).await });
-        }
->>>>>>> 39186541
-    }
-
-    // The push gateway to Prometheus thread if the user requested it.
+            tokio::spawn(async move {
+                stats.start_server(SocketAddr::new(pla, plp), shutdown_sender).await
+            });
+        }
+    }
+
+    // The push gateway to Prometheus thread
     start_push_gateway(&conf.prometheus, &node.stats, node.id());
 
-<<<<<<< HEAD
     let (gen_data, priv_data) = get_baker_data(&app_prefs, &conf.cli.baker)
         .context("Can't get genesis data or private data. Aborting")?;
-=======
-    // Setup task with signal handling before doing any irreversible operations
-    // to avoid being interrupted in the middle of sensitive operations, e.g.,
-    // creating the database.
-    let (mut shutdown_signal_1, mut shutdown_signal_2) = setup_shutdown_signal_handling();
->>>>>>> 39186541
 
     let data_dir_path = app_prefs.get_data_dir();
     let mut database_directory = data_dir_path.to_path_buf();
