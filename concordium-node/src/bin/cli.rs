#![recursion_limit = "1024"]
#[cfg(not(target_os = "windows"))]
extern crate grpciounix as grpcio;
#[cfg(target_os = "windows")]
extern crate grpciowin as grpcio;
#[macro_use]
extern crate log;
#[macro_use]
extern crate failure;

// Explicitly defining allocator to avoid future reintroduction of jemalloc
use std::alloc::System;
#[global_allocator]
static A: System = System;

use byteorder::{BigEndian, ReadBytesExt, WriteBytesExt};
use consensus_sys::consensus;
use env_logger::{Builder, Env};
use failure::Fallible;
use p2p_client::{
    common::{ConnectionType, P2PNodeId, UCursor},
    configuration,
    connection::{P2PEvent, P2PNodeMode},
    db::P2PDB,
    network::{NetworkMessage, NetworkPacketType, NetworkRequest, NetworkResponse},
    p2p::*,
    prometheus_exporter::{PrometheusMode, PrometheusServer},
    rpc::RpcServerImpl,
    safe_read,
    stats_engine::StatsEngine,
    utils,
};
use std::{
    collections::{HashMap, HashSet},
    fs::OpenOptions,
    io::{Read, Write},
    net::IpAddr,
    rc::Rc,
    str,
    sync::{mpsc, Arc, RwLock},
    thread,
};

fn main() -> Fallible<()> {
    // Get config and app preferences
    let conf = configuration::parse_config();
    let mut app_prefs = configuration::AppPreferences::new(
        conf.common.config_dir.to_owned(),
        conf.common.data_dir.to_owned(),
    );

    // Prepare the logger
    let env = if conf.common.trace {
        Env::default().filter_or("MY_LOG_LEVEL", "trace")
    } else if conf.common.debug {
        Env::default().filter_or("MY_LOG_LEVEL", "debug")
    } else {
        Env::default().filter_or("MY_LOG_LEVEL", "info")
    };

    let mut log_builder = Builder::from_env(env);
    if conf.common.no_log_timestamp {
        log_builder.default_format_timestamp(false);
    }
    log_builder.init();

    p2p_client::setup_panics();

    info!(
        "Starting up {} version {}!",
        p2p_client::APPNAME,
        p2p_client::VERSION
    );
    info!(
        "Application data directory: {:?}",
        app_prefs.get_user_app_dir()
    );
    info!(
        "Application config directory: {:?}",
        app_prefs.get_user_config_dir()
    );

    // Retrieving bootstrap nodes
    let dns_resolvers =
        utils::get_resolvers(&conf.connection.resolv_conf, &conf.connection.dns_resolver);
    for resolver in &dns_resolvers {
        debug!("Using resolver: {}", resolver);
    }
    let bootstrap_nodes = utils::get_bootstrap_nodes(
        conf.connection.bootstrap_server.clone(),
        &dns_resolvers,
        conf.connection.no_dnssec,
        &conf.connection.bootstrap_node,
    );

    // Create the database
    let mut db_path = app_prefs.get_user_app_dir();
    db_path.push("p2p.db");
    let db = P2PDB::new(db_path.as_path());

    // Instantiate prometheus
    let prometheus = if conf.prometheus.prometheus_server {
        info!("Enabling prometheus server");
        let mut srv = PrometheusServer::new(PrometheusMode::NodeMode);
        srv.start_server(
            &conf.prometheus.prometheus_listen_addr,
            conf.prometheus.prometheus_listen_port,
        )
        .map_err(|e| error!("{}", e))
        .ok();
        Some(Arc::new(RwLock::new(srv)))
    } else if conf.prometheus.prometheus_push_gateway.is_some() {
        info!(
            "Enabling prometheus push gateway at {}",
            &conf.prometheus.prometheus_push_gateway.to_owned().unwrap()
        );
        let srv = PrometheusServer::new(PrometheusMode::NodeMode);
        Some(Arc::new(RwLock::new(srv)))
    } else {
        None
    };

    info!("Debugging enabled {}", conf.common.debug);

    // Instantiate the p2p node
    let (pkt_in, pkt_out) = mpsc::channel::<Arc<NetworkMessage>>();
    let node_id = conf.common.id.clone().map_or(
        app_prefs.get_config(configuration::APP_PREFERENCES_PERSISTED_NODE_ID),
        |id| {
            if !app_prefs.set_config(
                configuration::APP_PREFERENCES_PERSISTED_NODE_ID,
                Some(id.clone()),
            ) {
                error!("Failed to persist own node id");
            };
            Some(id)
        },
    );
    let arc_prometheus = if let Some(ref p) = prometheus {
        Some(Arc::clone(p))
    } else {
        None
    };

<<<<<<< HEAD
    let node_id = if conf.id.is_some() {
        conf.id.clone()
    } else {
        app_prefs.get_config(configuration::APP_PREFERENCES_PERSISTED_NODE_ID)
    };

    let network_ids: HashSet<u16> = conf.network_ids.iter().cloned().collect();
    let mut node = if conf.debug {
=======
    // Thread #1: Read P2PEvents from P2PNode
    let mut node = if conf.common.debug {
>>>>>>> 55788820
        let (sender, receiver) = mpsc::channel();
        let _guard = thread::spawn(move || loop {
            if let Ok(msg) = receiver.recv() {
                match msg {
                    P2PEvent::ConnectEvent(ip, port) => {
                        info!("Received connection from {}:{}", ip, port)
                    }
                    P2PEvent::DisconnectEvent(msg) => info!("Received disconnect for {}", msg),
                    P2PEvent::ReceivedMessageEvent(node_id) => {
                        info!("Received message from {:?}", node_id)
                    }
                    P2PEvent::SentMessageEvent(node_id) => info!("Sent message to {:?}", node_id),
                    P2PEvent::InitiatingConnection(ip, port) => {
                        info!("Initiating connection to {}:{}", ip, port)
                    }
                    P2PEvent::JoinedNetwork(peer, network_id) => {
                        info!(
                            "Peer {} joined network {}",
                            peer.id().to_string(),
                            network_id
                        );
                    }
                    P2PEvent::LeftNetwork(peer, network_id) => {
                        info!("Peer {} left network {}", peer.id().to_string(), network_id);
                    }
                }
            }
        });
        P2PNode::new(
            node_id,
            &conf,
            pkt_in,
            Some(sender),
<<<<<<< HEAD
            mode_type,
            prometheus.clone(),
            network_ids,
            conf.min_peers_bucket,
            !conf.no_trust_broadcasts,
=======
            P2PNodeMode::NormalMode,
            arc_prometheus,
>>>>>>> 55788820
        )
    } else {
        P2PNode::new(
            node_id,
            &conf,
            pkt_in,
            None,
<<<<<<< HEAD
            mode_type,
            prometheus.clone(),
            network_ids,
            conf.min_peers_bucket,
            !conf.no_trust_broadcasts,
=======
            P2PNodeMode::NormalMode,
            arc_prometheus,
>>>>>>> 55788820
        )
    };

    // Banning nodes in database
    match db.get_banlist() {
        Some(nodes) => {
            info!("Found existing banlist, loading up!");
            for n in nodes {
                node.ban_node(n.to_peer())?;
            }
        }
        None => {
            info!("Couldn't find existing banlist. Creating new!");
            db.create_banlist();
        }
    };

    // Starting baker
    let mut baker = start_baker(&conf.cli.baker, &app_prefs);

    // Starting rpc server
    let mut rpc_serv = if !conf.cli.rpc.no_rpc_server {
        let mut serv = RpcServerImpl::new(node.clone(), db.clone(), baker.clone(), &conf.cli.rpc);
        serv.start_server()?;
        Some(serv)
    } else {
        None
    };

    // Connect outgoing messages to be forwarded into the baker
    // or editing the db, or triggering new connections
    //
    // Thread #2: Read P2PNode output
    {
        let mut _node_self_clone = node.clone();

        let _no_trust_bans = conf.common.no_trust_bans;
        let _no_trust_broadcasts = conf.connection.no_trust_broadcasts;
        let mut _rpc_clone = rpc_serv.clone();
        let _desired_nodes_clone = conf.connection.desired_nodes;
        let _test_runner_url = conf.cli.test_runner_url.clone();
        let mut _baker_pkt_clone = baker.clone();
        let _tps_test_enabled = conf.cli.tps.enable_tps_test;
        let mut _stats_engine = StatsEngine::new(conf.cli.tps.tps_stats_save_amount);
        let mut _msg_count = 0;
        let _tps_message_count = conf.cli.tps.tps_message_count;
        let _guard_pkt = thread::spawn(move || {
            fn send_msg_to_baker(
                baker_ins: &mut Option<consensus::ConsensusContainer>,
                mut msg: UCursor,
            ) -> Fallible<()> {
                if let Some(ref mut baker) = baker_ins {
                    ensure!(
                        msg.len() >= msg.position() + 2,
                        "Message needs at least 2 bytes"
                    );

                    let consensus_type = msg.read_u16::<BigEndian>()?;
                    let view = msg.read_all_into_view()?;
                    let content = view.as_slice();

                    match consensus_type {
                        0 => match consensus::Block::deserialize(content) {
                            Some(block) => {
                                baker.send_block(&block);
                                info!("Sent block from network to baker");
                            }
                            _ => error!(
                                "Couldn't deserialize block, can't move forward with the message"
                            ),
                        },
                        1 => {
                            baker.send_transaction(content);
                            info!("Sent transaction to baker");
                        }
                        2 => {
                            baker.send_finalization(content);
                            info!("Sent finalization package to consensus layer");
                        }
                        3 => {
                            baker.send_finalization_record(content);
                            info!("Sent finalization record to consensus layer");
                        }
                        _ => {
                            error!("Couldn't read bytes properly for type");
                        }
                    }
                }
                Ok(())
            }

            loop {
                if let Ok(full_msg) = pkt_out.recv() {
                    match *full_msg {
                        NetworkMessage::NetworkPacket(ref pac, ..) => {
                            match pac.packet_type {
                                NetworkPacketType::DirectMessage(..) => {
                                    if _tps_test_enabled {
                                        _stats_engine.add_stat(pac.message.len() as u64);
                                        _msg_count += 1;

                                        if _msg_count == _tps_message_count {
                                            info!(
                                                "TPS over {} messages is {}",
                                                _tps_message_count,
                                                _stats_engine.calculate_total_tps_average()
                                            );
                                            _msg_count = 0;
                                            _stats_engine.clear();
                                        }
                                    }
                                    if let Some(ref mut rpc) = _rpc_clone {
                                        rpc.queue_message(&full_msg)
                                            .map_err(|e| error!("Couldn't queue message {}", e))
                                            .ok();
                                    }
                                    info!(
                                        "DirectMessage/{}/{} with size {} received",
                                        pac.network_id,
                                        pac.message_id,
                                        pac.message.len()
                                    );
                                }
                                NetworkPacketType::BroadcastedMessage => {
                                    if let Some(ref mut rpc) = _rpc_clone {
                                        rpc.queue_message(&full_msg)
                                            .map_err(|e| error!("Couldn't queue message {}", e))
                                            .ok();
                                    }
                                    if let Some(ref testrunner_url) = _test_runner_url {
                                        info!("Sending information to test runner");
                                        match reqwest::get(&format!(
                                            "{}/register/{}/{}",
                                            testrunner_url,
                                            _node_self_clone.get_own_id(),
                                            pac.message_id
                                        )) {
                                            Ok(ref mut res) if res.status().is_success() => {
                                                info!("Registered packet received with test runner")
                                            }
                                            _ => error!(
                                                "Couldn't register packet received with test \
                                                 runner"
                                            ),
                                        }
                                    };
                                }
                            };
                            if let Err(e) =
                                send_msg_to_baker(&mut _baker_pkt_clone, pac.message.clone())
                            {
                                error!("Send network message to baker has failed: {:?}", e);
                            }
                        }

                        NetworkMessage::NetworkRequest(
                            NetworkRequest::BanNode(ref peer, ref x),
                            ..
                        ) => {
                            info!("Ban node request for {:?}", x);
                            let ban = _node_self_clone
                                .ban_node(x.clone())
                                .map_err(|e| error!("{}", e));
                            if ban.is_ok() {
                                db.insert_ban(
                                    &peer.id().to_string(),
                                    &peer.ip().to_string(),
                                    peer.port(),
                                );
                                if !_no_trust_bans {
                                    _node_self_clone
                                        .send_ban(x.clone())
                                        .map_err(|e| error!("{}", e))
                                        .ok();
                                }
                            }
                        }
                        NetworkMessage::NetworkRequest(
                            NetworkRequest::UnbanNode(ref peer, ref x),
                            ..
                        ) => {
                            info!("Unban node requets for {:?}", x);
                            let req = _node_self_clone
                                .unban_node(x.to_owned())
                                .map_err(|e| error!("{}", e));
                            if req.is_ok() {
                                db.delete_ban(
                                    peer.id().to_string(),
                                    peer.ip().to_string(),
                                    peer.port(),
                                );
                                if !_no_trust_bans {
                                    _node_self_clone
                                        .send_unban(x.to_owned())
                                        .map_err(|e| error!("{}", e))
                                        .ok();
                                }
                            }
                        }
                        NetworkMessage::NetworkResponse(
                            NetworkResponse::PeerList(ref peer, ref peers),
                            ..
                        ) => {
                            info!(
                                "Received PeerList response, attempting to satisfy desired peers"
                            );
                            let mut new_peers = 0;
                            match _node_self_clone.get_peer_stats(&[]) {
                                Ok(x) => {
                                    for peer_node in peers {
                                        debug!(
                                            "Peer {}/{}/{} sent us peer info for {}/{}/{}",
                                            peer.id().to_string(),
                                            peer.ip(),
                                            peer.port(),
                                            peer_node.id().to_string(),
                                            peer_node.ip(),
                                            peer_node.port()
                                        );
                                        if _node_self_clone
                                            .connect(
                                                ConnectionType::Node,
                                                peer_node.ip(),
                                                peer_node.port(),
                                                Some(peer_node.id()),
                                            )
                                            .map_err(|e| info!("{}", e))
                                            .is_ok()
                                        {
                                            new_peers += 1;
                                        }
                                        if new_peers + x.len() as u8 >= _desired_nodes_clone {
                                            break;
                                        }
                                    }
                                }
                                _ => {
                                    error!(
                                        "Can't get nodes - so not trying to connect to new peers!"
                                    );
                                }
                            }
                        }
                        _ => {}
                    }
                }
            }
        });

        info!(
            "Concordium P2P layer. Network disabled: {}",
            conf.cli.no_network
        );
    }

    // Start push gateway to prometheus
    {
        let id = node.get_own_id();
        start_push_gateway(&conf.prometheus, &prometheus, &id)?;
    }

    // Start the P2PNode
    //
    // Thread #3: P2P event loop
    node.spawn();
    let _node_th = Rc::try_unwrap(node.process_th_sc().unwrap())
        .ok()
        .unwrap()
        .into_inner();

    // Connect to nodes (args and bootstrap)
    if !conf.cli.no_network {
        info!("Concordium P2P layer, Network disabled");
        create_connections_from_config(&conf.connection, &dns_resolvers, &mut node);
        if !conf.connection.no_bootstrap_dns {
            info!("Attempting to bootstrap");
            bootstrap(&bootstrap_nodes, &mut node);
        }
    }

<<<<<<< HEAD
    if !conf.no_network && !conf.no_boostrap_dns {
        info!("Attempting to bootstrap");
        match bootstrap_nodes {
            Ok(nodes) => {
                for (ip, port) in nodes {
                    info!("Found bootstrap node IP: {} and port: {}", ip, port);
                    node.connect(ConnectionType::Bootstrapper, ip, port, None)
                        .map_err(|e| error!("{}", e))
                        .ok();
                }
            }
            Err(e) => error!("Couldn't retrieve bootstrap node list! {:?}", e),
        };
    }

    let _desired_nodes_count = conf.desired_nodes;
    let _no_net_clone = conf.no_network;
    let _bootstrappers_conf = conf.bootstrap_server;
    let _dnssec = conf.no_dnssec;
    let _dns_resolvers = dns_resolvers;
    let _bootstrap_node = conf.bootstrap_node;
    let _nids: HashSet<u16> = conf.network_ids.iter().cloned().collect();
    let _no_boostrap_dns = conf.no_boostrap_dns;
    let mut _node_ref_guard_timer = node.clone();
    let _guard_timer = thread::spawn(move || loop {
        match _node_ref_guard_timer.get_peer_stats(&vec![]) {
            Ok(ref x) => {
                info!(
                    "I currently have {}/{} nodes!",
                    x.len(),
                    _desired_nodes_count
                );
                let mut count = 0;
                for i in x {
                    info!(
                        "Peer {}: {}/{}:{}",
                        count,
                        i.id().to_string(),
                        i.ip().to_string(),
                        i.port()
                    );
                    count += 1;
                }
                if !_no_net_clone && _desired_nodes_count > x.len() as u8 {
                    if x.len() == 0 {
                        if !_no_boostrap_dns {
                            info!("No nodes at all - retrying bootstrapping");
                            match utils::get_bootstrap_nodes(
                                _bootstrappers_conf.clone(),
                                &_dns_resolvers,
                                _dnssec,
                                &_bootstrap_node,
                            ) {
                                Ok(nodes) => {
                                    for (ip, port) in nodes {
                                        info!("Found bootstrap node IP: {} and port: {}", ip, port);
                                        _node_ref_guard_timer
                                            .connect(ConnectionType::Bootstrapper, ip, port, None)
                                            .map_err(|e| info!("{}", e))
                                            .ok();
                                    }
                                }
                                _ => error!("Can't find any bootstrap nodes - check DNS!"),
                            }
                        } else {
                            info!(
                                "No nodes at all - Not retrying bootstrapping using DNS since \
                                 --no-bootstrap is specified"
                            );
                        }
                    } else {
                        info!("Not enough nodes, sending GetPeers requests");
                        _node_ref_guard_timer
                            .send_get_peers(_nids.clone())
                            .map_err(|e| error!("{}", e))
                            .ok();
                    }
                }
            }
            Err(e) => error!("Couldn't get node list, {:?}", e),
        };
        thread::sleep(time::Duration::from_secs(30));
    });

=======
    // Create listeners on baker output to forward to P2PNode
    //
    // Threads #4, #5, #6
>>>>>>> 55788820
    if let Some(ref mut baker) = baker {
        let mut _baker_clone = baker.to_owned();
        let mut _node_ref = node.clone();
        let _network_id = conf.common.network_ids.first().unwrap().to_owned(); // defaulted so there's always first()
        thread::spawn(move || loop {
            match _baker_clone.out_queue().recv_block() {
                Ok(x) => match x.serialize() {
                    Ok(bytes) => {
                        let mut out_bytes = vec![];
                        match out_bytes.write_u16::<BigEndian>(0 as u16) {
                            Ok(_) => {
                                out_bytes.extend(bytes);
                                match &_node_ref.send_message(
                                    None,
                                    _network_id,
                                    None,
                                    out_bytes,
                                    true,
                                ) {
                                    Ok(_) => {
                                        info!("Broadcasted block {}/{}", x.slot_id(), x.baker_id())
                                    }
                                    Err(_) => error!("Couldn't broadcast block!"),
                                }
                            }
                            Err(_) => error!("Can't write type to packet"),
                        }
                    }
                    Err(_) => error!("Couldn't serialize block {:?}", x),
                },
                _ => error!("Error receiving block from baker"),
            }
        });
        let _baker_clone_2 = baker.to_owned();
        let mut _node_ref_2 = node.clone();
        thread::spawn(move || loop {
            match _baker_clone_2.out_queue().recv_finalization() {
                Ok(x) => {
                    let mut out_bytes = vec![];
                    match out_bytes.write_u16::<BigEndian>(2 as u16) {
                        Ok(_) => {
                            out_bytes.extend(x);
                            match &_node_ref_2.send_message(
                                None,
                                _network_id,
                                None,
                                out_bytes,
                                true,
                            ) {
                                Ok(_) => info!("Broadcasted finalization packet"),
                                Err(_) => error!("Couldn't broadcast finalization packet!"),
                            }
                        }
                        Err(_) => error!("Can't write type to packet"),
                    }
                }
                _ => error!("Error receiving finalization packet from baker"),
            }
        });
        let _baker_clone_3 = baker.to_owned();
        let mut _node_ref_3 = node.clone();
        thread::spawn(move || loop {
            match _baker_clone_3.out_queue().recv_finalization_record() {
                Ok(x) => {
                    let mut out_bytes = vec![];
                    match out_bytes.write_u16::<BigEndian>(3 as u16) {
                        Ok(_) => {
                            out_bytes.extend(x);
                            match &_node_ref_3.send_message(
                                None,
                                _network_id,
                                None,
                                out_bytes,
                                true,
                            ) {
                                Ok(_) => info!("Broadcasted finalization record"),
                                Err(_) => error!("Couldn't broadcast finalization record!"),
                            }
                        }
                        Err(_) => error!("Can't write type to packet"),
                    }
                }
                _ => error!("Error receiving finalization record from baker"),
            }
        });
    }

    // TPS test

    if let Some(ref tps_test_recv_id) = conf.cli.tps.tps_test_recv_id {
        let mut _id_clone = tps_test_recv_id.to_owned();
        let mut _dir_clone = conf.cli.tps.tps_test_data_dir.to_owned();
        let mut _node_ref = node.clone();
        let _network_id = conf.common.network_ids.first().unwrap().to_owned();
        thread::spawn(move || {
            let mut done = false;
            while !done {
                // Test if we have any peers yet. Otherwise keep trying until we do
                if let Ok(node_list) = _node_ref.get_peer_stats(&vec![_network_id]) {
                    if node_list.len() > 0 {
                        let test_messages = utils::get_tps_test_messages(_dir_clone.clone());
                        for message in test_messages {
                            let mut out_bytes = vec![];
                            out_bytes.extend(message);
                            let out_bytes_len = out_bytes.len();
                            let to_send = P2PNodeId::from_b64_repr(&_id_clone).ok();
                            match _node_ref.send_message(
                                to_send,
                                _network_id,
                                None,
                                out_bytes,
                                false,
                            ) {
                                Ok(_) => {
                                    info!("Sent TPS test bytes of len {}", out_bytes_len);
                                }
                                Err(_) => error!("Couldn't send TPS test message!"),
                            }
                        }

                        done = true;
                    }
                }
            }
        });
    }

    // Wait for node closing
    _node_th.join().expect("Node thread panicked!");

    // Close rpc server if present
    if let Some(ref mut serv) = rpc_serv {
        serv.stop_server()?;
    }

    // Close baker if present
    if let Some(ref mut baker_ref) = baker {
        baker_ref.stop_baker(conf.cli.baker.baker_id.unwrap()); // only reached if not None, so it's safe
        consensus::ConsensusContainer::stop_haskell();
    }

    Ok(())
}

fn start_baker(
    conf: &configuration::BakerConfig,
    app_prefs: &configuration::AppPreferences,
) -> Option<consensus::ConsensusContainer> {
    conf.baker_id.and_then(|_| {
        info!("Starting up baker thread");
        consensus::ConsensusContainer::start_haskell();
        match get_baker_data(app_prefs, conf) {
            Ok((genesis, private_data)) => {
                let mut consensus_runner = consensus::ConsensusContainer::new(genesis);
                &consensus_runner.start_baker(conf.baker_id.unwrap(), private_data);
                Some(consensus_runner)
            }
            Err(_) => {
                error!("Can't read needed data...");
                None
            }
        }
    })
}

fn bootstrap(bootstrap_nodes: &Result<Vec<(IpAddr, u16)>, &'static str>, node: &mut P2PNode) {
    match bootstrap_nodes {
        Ok(nodes) => {
            for (ip, port) in nodes {
                info!("Found bootstrap node IP: {} and port: {}", ip, port);
                node.connect(ConnectionType::Bootstrapper, *ip, *port, None)
                    .map_err(|e| error!("{}", e))
                    .ok();
            }
        }
        Err(e) => error!("Couldn't retrieve bootstrap node list! {:?}", e),
    };
}

fn create_connections_from_config(
    conf: &configuration::ConnectionConfig,
    dns_resolvers: &[String],
    node: &mut P2PNode,
) {
    for connect_to in &conf.connect_to {
        match utils::parse_host_port(&connect_to, &dns_resolvers, conf.no_dnssec) {
            Some((ip, port)) => {
                info!("Connecting to peer {}", &connect_to);
                node.connect(ConnectionType::Node, ip, port, None)
                    .map_err(|e| error!("{}", e))
                    .ok();
            }
            None => error!("Can't parse IP to connect to '{}'", &connect_to),
        }
    }
}

fn start_push_gateway(
    conf: &configuration::PrometheusConfig,
    prometheus: &Option<Arc<RwLock<PrometheusServer>>>,
    id: &P2PNodeId,
) -> Fallible<()> {
    if let Some(ref prom) = prometheus {
        if let Some(ref prom_push_addy) = conf.prometheus_push_gateway {
            let instance_name = if let Some(ref instance_id) = conf.prometheus_instance_name {
                instance_id.clone()
            } else {
                id.to_string()
            };
            safe_read!(prom)?.start_push_to_gateway(
                prom_push_addy.clone(),
                conf.prometheus_push_interval,
                conf.prometheus_job_name.clone(),
                instance_name,
                conf.prometheus_push_username.clone(),
                conf.prometheus_push_password.clone(),
            )?
        }
    }
    Ok(())
}

fn get_baker_data(
    app_prefs: &configuration::AppPreferences,
    conf: &configuration::BakerConfig,
) -> Result<(Vec<u8>, Vec<u8>), &'static str> {
    let mut genesis_loc = app_prefs.get_user_app_dir();
    genesis_loc.push("genesis.dat");
    let mut private_loc = app_prefs.get_user_app_dir();
    private_loc.push(format!("baker_private_{}.dat", conf.baker_id.unwrap())); // only reached if not None
    let (generated_genesis, generated_private_data) = if !genesis_loc.exists()
        || !private_loc.exists()
    {
        match consensus::ConsensusContainer::generate_data(
            conf.baker_genesis,
            conf.baker_num_bakers,
        ) {
            Ok((genesis, private_data)) => (genesis, private_data),
            Err(_) => return Err("Error generating genesis and/or private baker data via haskell!"),
        }
    } else {
        (vec![], HashMap::new())
    };
    let given_genesis = if !genesis_loc.exists() {
        match OpenOptions::new()
            .read(true)
            .write(true)
            .create(true)
            .open(&genesis_loc)
        {
            Ok(mut file) => match file.write_all(&generated_genesis) {
                Ok(_) => generated_genesis,
                Err(_) => return Err("Couldn't write out genesis data"),
            },
            Err(_) => return Err("Couldn't open up genesis file for writing"),
        }
    } else {
        match OpenOptions::new().read(true).open(&genesis_loc) {
            Ok(mut file) => {
                let mut read_data = vec![];
                match file.read_to_end(&mut read_data) {
                    Ok(_) => read_data.clone(),
                    Err(_) => return Err("Couldn't read genesis file properly"),
                }
            }
            _ => return Err("Unexpected"),
        }
    };
    let given_private_data = if !private_loc.exists() {
        match OpenOptions::new()
            .read(true)
            .write(true)
            .create(true)
            .open(&private_loc)
        {
            Ok(mut file) => {
                match file.write_all(generated_private_data.get(&(conf.baker_id.unwrap() as i64))
                                                           .unwrap()) // safe to assume it is set
                {
                    Ok(_) => {
                        generated_private_data.get(&(conf.baker_id.unwrap() as i64))
                                              .unwrap()
                                              .to_owned()
                    }
                    Err(_) => return Err("Couldn't write out private baker data"),
                }
            }
            Err(_) => return Err("Couldn't open up private baker file for writing"),
        }
    } else {
        match OpenOptions::new().read(true).open(&private_loc) {
            Ok(mut file) => {
                let mut read_data = vec![];
                match file.read_to_end(&mut read_data) {
                    Ok(_) => read_data,
                    Err(_) => return Err("Couldn't open up private baker file for reading"),
                }
            }
            _ => return Err("Unexpected"),
        }
    };
    Ok((given_genesis, given_private_data))
}<|MERGE_RESOLUTION|>--- conflicted
+++ resolved
@@ -31,7 +31,7 @@
     utils,
 };
 use std::{
-    collections::{HashMap, HashSet},
+    collections::HashMap,
     fs::OpenOptions,
     io::{Read, Write},
     net::IpAddr,
@@ -142,19 +142,8 @@
         None
     };
 
-<<<<<<< HEAD
-    let node_id = if conf.id.is_some() {
-        conf.id.clone()
-    } else {
-        app_prefs.get_config(configuration::APP_PREFERENCES_PERSISTED_NODE_ID)
-    };
-
-    let network_ids: HashSet<u16> = conf.network_ids.iter().cloned().collect();
-    let mut node = if conf.debug {
-=======
     // Thread #1: Read P2PEvents from P2PNode
     let mut node = if conf.common.debug {
->>>>>>> 55788820
         let (sender, receiver) = mpsc::channel();
         let _guard = thread::spawn(move || loop {
             if let Ok(msg) = receiver.recv() {
@@ -188,16 +177,8 @@
             &conf,
             pkt_in,
             Some(sender),
-<<<<<<< HEAD
-            mode_type,
-            prometheus.clone(),
-            network_ids,
-            conf.min_peers_bucket,
-            !conf.no_trust_broadcasts,
-=======
             P2PNodeMode::NormalMode,
             arc_prometheus,
->>>>>>> 55788820
         )
     } else {
         P2PNode::new(
@@ -205,16 +186,8 @@
             &conf,
             pkt_in,
             None,
-<<<<<<< HEAD
-            mode_type,
-            prometheus.clone(),
-            network_ids,
-            conf.min_peers_bucket,
-            !conf.no_trust_broadcasts,
-=======
             P2PNodeMode::NormalMode,
             arc_prometheus,
->>>>>>> 55788820
         )
     };
 
@@ -495,96 +468,9 @@
         }
     }
 
-<<<<<<< HEAD
-    if !conf.no_network && !conf.no_boostrap_dns {
-        info!("Attempting to bootstrap");
-        match bootstrap_nodes {
-            Ok(nodes) => {
-                for (ip, port) in nodes {
-                    info!("Found bootstrap node IP: {} and port: {}", ip, port);
-                    node.connect(ConnectionType::Bootstrapper, ip, port, None)
-                        .map_err(|e| error!("{}", e))
-                        .ok();
-                }
-            }
-            Err(e) => error!("Couldn't retrieve bootstrap node list! {:?}", e),
-        };
-    }
-
-    let _desired_nodes_count = conf.desired_nodes;
-    let _no_net_clone = conf.no_network;
-    let _bootstrappers_conf = conf.bootstrap_server;
-    let _dnssec = conf.no_dnssec;
-    let _dns_resolvers = dns_resolvers;
-    let _bootstrap_node = conf.bootstrap_node;
-    let _nids: HashSet<u16> = conf.network_ids.iter().cloned().collect();
-    let _no_boostrap_dns = conf.no_boostrap_dns;
-    let mut _node_ref_guard_timer = node.clone();
-    let _guard_timer = thread::spawn(move || loop {
-        match _node_ref_guard_timer.get_peer_stats(&vec![]) {
-            Ok(ref x) => {
-                info!(
-                    "I currently have {}/{} nodes!",
-                    x.len(),
-                    _desired_nodes_count
-                );
-                let mut count = 0;
-                for i in x {
-                    info!(
-                        "Peer {}: {}/{}:{}",
-                        count,
-                        i.id().to_string(),
-                        i.ip().to_string(),
-                        i.port()
-                    );
-                    count += 1;
-                }
-                if !_no_net_clone && _desired_nodes_count > x.len() as u8 {
-                    if x.len() == 0 {
-                        if !_no_boostrap_dns {
-                            info!("No nodes at all - retrying bootstrapping");
-                            match utils::get_bootstrap_nodes(
-                                _bootstrappers_conf.clone(),
-                                &_dns_resolvers,
-                                _dnssec,
-                                &_bootstrap_node,
-                            ) {
-                                Ok(nodes) => {
-                                    for (ip, port) in nodes {
-                                        info!("Found bootstrap node IP: {} and port: {}", ip, port);
-                                        _node_ref_guard_timer
-                                            .connect(ConnectionType::Bootstrapper, ip, port, None)
-                                            .map_err(|e| info!("{}", e))
-                                            .ok();
-                                    }
-                                }
-                                _ => error!("Can't find any bootstrap nodes - check DNS!"),
-                            }
-                        } else {
-                            info!(
-                                "No nodes at all - Not retrying bootstrapping using DNS since \
-                                 --no-bootstrap is specified"
-                            );
-                        }
-                    } else {
-                        info!("Not enough nodes, sending GetPeers requests");
-                        _node_ref_guard_timer
-                            .send_get_peers(_nids.clone())
-                            .map_err(|e| error!("{}", e))
-                            .ok();
-                    }
-                }
-            }
-            Err(e) => error!("Couldn't get node list, {:?}", e),
-        };
-        thread::sleep(time::Duration::from_secs(30));
-    });
-
-=======
     // Create listeners on baker output to forward to P2PNode
     //
     // Threads #4, #5, #6
->>>>>>> 55788820
     if let Some(ref mut baker) = baker {
         let mut _baker_clone = baker.to_owned();
         let mut _node_ref = node.clone();
