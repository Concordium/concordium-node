#![recursion_limit = "1024"]

// Force the system allocator on every platform
<<<<<<< HEAD
use failure::ResultExt;
use std::{alloc::System, sync::Arc};
=======
use std::{
    alloc::System,
    sync::{Arc, RwLock},
};
>>>>>>> eae547f4
#[global_allocator]
static A: System = System;

use anyhow::{ensure, Context};
use concordium_node::{
    common::PeerType,
    consensus_ffi::{blockchain_types::BlockHash, consensus::Regenesis},
    p2p::maintenance::{attempt_bootstrap, spawn, P2PNode},
    stats_export_service::instantiate_stats_export_engine,
    utils::get_config_and_logging_setup,
};

use std::{env, process::Command, thread, time::Duration};

fn main() -> anyhow::Result<()> {
    let (mut conf, app_prefs) = get_config_and_logging_setup()?;
    let data_dir_path = app_prefs.get_user_app_dir();

    conf.connection.max_allowed_nodes = Some(0);
    conf.connection.thread_pool_size = 1;
    conf.connection.dnssec_disabled = true;
    let pager_duty_token = env::var("PD_TOKEN")?;
    let pager_duty_email = env::var("PD_EMAIL")?;
    let pager_duty_svcid = env::var("PD_SVCID")?;

    let stats_export_service = instantiate_stats_export_engine(&conf)?;
    let fname = conf
        .bootstrapper
        .regenesis_block_hashes
        .clone()
        .unwrap_or_else(|| data_dir_path.join(std::path::Path::new("genesis_hash")));
    let regenesis_blocks: Vec<BlockHash> = serde_json::from_slice(&std::fs::read(fname)?)?;
    let regenesis_arc: Arc<Regenesis> = Arc::new(Regenesis::from_blocks(regenesis_blocks));

    ensure!(
        regenesis_arc.blocks.read().unwrap().len() > 0,
        "Bootstrapper can't run without specifying genesis hashes."
    );

    let (node, poll) =
        P2PNode::new(conf.common.id, &conf, PeerType::Node, stats_export_service, regenesis_arc)
            .context("Failed to create the node.")?;

    spawn(&node, poll, None);

    if !conf.connection.no_bootstrap_dns {
        attempt_bootstrap(&node);
    }

    loop {
        thread::sleep(Duration::from_millis(500));
        if !(node.connections().read().unwrap()).is_empty() {
            println!("Success - I was able to bootstrap");
            return node.close_and_join();
        }
        if node.get_uptime() > 10_000 {
            Command::new("curl")
                .arg("-i")
                .arg("-X")
                .arg("POST")
                .arg("--header")
                .arg("Content-Type: application/json")
                .arg("--header")
                .arg("Accept: application/vnd.pagerduty+json;version=2")
                .arg("--header")
                .arg(&format!("From: {}", pager_duty_email))
                .arg("--header")
                .arg(&format!("Authorization: Token token={}", pager_duty_token))
                .arg("-d")
                .arg(&format!(
                    "
                    {{
                      \"incident\": {{
                        \"type\": \"incident\",
                        \"title\": \"Bootstrapping failed!\",
                        \"service\": {{
                          \"id\": \"{}\",
                          \"type\": \"service_reference\"
                        }}
                      }}
                    }}
                ",
                    pager_duty_svcid
                ))
                .arg("https://api.pagerduty.com/incidents")
                .output()
                .expect("Couldn't send a bootstrap error notification");
            println!("Error - I was not able to bootstrap");
            return node.close_and_join();
        }
    }
}<|MERGE_RESOLUTION|>--- conflicted
+++ resolved
@@ -1,15 +1,7 @@
 #![recursion_limit = "1024"]
 
 // Force the system allocator on every platform
-<<<<<<< HEAD
-use failure::ResultExt;
 use std::{alloc::System, sync::Arc};
-=======
-use std::{
-    alloc::System,
-    sync::{Arc, RwLock},
-};
->>>>>>> eae547f4
 #[global_allocator]
 static A: System = System;
 
