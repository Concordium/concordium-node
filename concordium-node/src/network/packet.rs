use crate::{
<<<<<<< HEAD
    common::{
        serialization::{Deserializable, ReadArchive, Serializable, WriteArchive},
        P2PNodeId, P2PPeer, UCursor,
=======
    common::{P2PNodeId, P2PPeer},
    network::{
        NetworkId, ProtocolMessageType, PROTOCOL_MESSAGE_ID_LENGTH, PROTOCOL_MESSAGE_TYPE_LENGTH,
        PROTOCOL_NAME, PROTOCOL_NETWORK_CONTENT_SIZE_LENGTH, PROTOCOL_NETWORK_ID_LENGTH,
        PROTOCOL_NODE_ID_LENGTH, PROTOCOL_SENT_TIMESTAMP_LENGTH, PROTOCOL_VERSION,
>>>>>>> 1efaabb7
    },
    network::{AsProtocolMessageType, NetworkId, ProtocolMessageType},
};
use concordium_common::UCursor;

use crate::{
    failure::{err_msg, Fallible},
    utils,
};
use rand::{rngs::OsRng, RngCore};
use std::sync::RwLock;

lazy_static! {
    static ref RNG: RwLock<OsRng> = { RwLock::new(OsRng::new().unwrap()) };
}

#[derive(Debug, Clone, PartialEq)]
#[cfg_attr(feature = "s11n_serde", derive(Serialize, Deserialize))]
pub enum NetworkPacketType {
    DirectMessage(P2PNodeId),
    BroadcastedMessage,
}

impl Serializable for NetworkPacketType {
    fn serialize<A>(&self, archive: &mut A) -> Fallible<()>
    where
        A: WriteArchive, {
        match self {
            NetworkPacketType::DirectMessage(ref receiver) => {
                archive.write_u8(0)?;
                receiver.serialize(archive)
            }
            NetworkPacketType::BroadcastedMessage => archive.write_u8(1),
        }
    }
}

impl Deserializable for NetworkPacketType {
    fn deserialize<A>(archive: &mut A) -> Fallible<NetworkPacketType>
    where
        A: ReadArchive, {
        let ptype = match archive.read_u8()? {
            0 => NetworkPacketType::DirectMessage(P2PNodeId::deserialize(archive)?),
            1 => NetworkPacketType::BroadcastedMessage,
            _ => bail!("Unsupported Network Packet type"),
        };
        Ok(ptype)
    }
}

/// # BUG
/// It is not *thread-safe* but I've forced it temporary
#[derive(Clone, Builder, Debug, PartialEq)]
#[cfg_attr(feature = "s11n_serde", derive(Serialize, Deserialize))]
#[builder(build_fn(skip))]
pub struct NetworkPacket {
    #[builder(setter(skip))]
    pub packet_type: NetworkPacketType,
    pub peer: P2PPeer,
    pub message_id: String,
    pub network_id: NetworkId,

    pub message: UCursor,
}

impl NetworkPacketBuilder {
    #[inline]
    pub fn build_broadcast(&mut self) -> Fallible<NetworkPacket> {
        self.build(NetworkPacketType::BroadcastedMessage)
    }

    #[inline]
    pub fn build_direct(&mut self, receiver: P2PNodeId) -> Fallible<NetworkPacket> {
        self.build(NetworkPacketType::DirectMessage(receiver))
    }

    pub fn build(&mut self, packet_type: NetworkPacketType) -> Fallible<NetworkPacket> {
        Ok(NetworkPacket {
            packet_type,
            peer: self
                .peer
                .take()
                .ok_or_else(|| err_msg("Peer is a mandatory field"))?,
            message_id: self
                .message_id
                .take()
                .ok_or_else(|| err_msg("Message Id is a mandatory field"))?,
            network_id: self
                .network_id
                .ok_or_else(|| err_msg("Network Id is a mandatory field"))?,
            message: self
                .message
                .take()
                .ok_or_else(|| err_msg("Message payload is a mandatory field"))?,
        })
    }
}

impl NetworkPacket {
    pub fn generate_message_id() -> String {
        let mut secure_bytes = vec![0u8; 256];
        match safe_write!(RNG) {
            Ok(mut l) => l.fill_bytes(&mut secure_bytes),
            Err(_) => return String::new(),
        }
        utils::to_hex_string(&utils::sha256_bytes(&secure_bytes))
    }
}

impl AsProtocolMessageType for NetworkPacket {
    fn protocol_type(&self) -> ProtocolMessageType {
        match self.packet_type {
            NetworkPacketType::DirectMessage(..) => ProtocolMessageType::DirectMessage,
            NetworkPacketType::BroadcastedMessage => ProtocolMessageType::BroadcastedMessage,
        }
    }
}

<<<<<<< HEAD
impl Serializable for NetworkPacket {
    fn serialize<A>(&self, archive: &mut A) -> Fallible<()>
    where
        A: WriteArchive, {
        self.packet_type.serialize(archive)?;
        self.message_id.serialize(archive)?;
        self.network_id.serialize(archive)?;
        self.message.serialize(archive)
=======
    pub fn reader(&self) -> Chain<Cursor<Vec<u8>>, UCursor> {
        let header_reader = Cursor::new(self.header_as_vec());
        header_reader.chain(self.message.clone())
    }

    pub fn serialize(&self) -> Vec<u8> {
        let buf_exp_size = self.expected_serialize_message_len();
        let mut buf = Vec::with_capacity(buf_exp_size);
        let _bytes_read = self.reader().read_to_end(&mut buf).unwrap_or(0 as usize);

        // debug_assert_eq!( buf_exp_size, bytes_read);
        buf
>>>>>>> 1efaabb7
    }
}

impl Deserializable for NetworkPacket {
    fn deserialize<A>(archive: &mut A) -> Fallible<NetworkPacket>
    where
        A: ReadArchive, {
        let packet = NetworkPacket {
            packet_type: NetworkPacketType::deserialize(archive)?,
            peer:        archive.post_handshake_peer()?,
            message_id:  archive.read_string()?,
            network_id:  NetworkId::deserialize(archive)?,
            message:     Box::<UCursor>::deserialize(archive)?,
        };
        Ok(packet)
    }
}<|MERGE_RESOLUTION|>--- conflicted
+++ resolved
@@ -1,15 +1,7 @@
 use crate::{
-<<<<<<< HEAD
     common::{
         serialization::{Deserializable, ReadArchive, Serializable, WriteArchive},
-        P2PNodeId, P2PPeer, UCursor,
-=======
-    common::{P2PNodeId, P2PPeer},
-    network::{
-        NetworkId, ProtocolMessageType, PROTOCOL_MESSAGE_ID_LENGTH, PROTOCOL_MESSAGE_TYPE_LENGTH,
-        PROTOCOL_NAME, PROTOCOL_NETWORK_CONTENT_SIZE_LENGTH, PROTOCOL_NETWORK_ID_LENGTH,
-        PROTOCOL_NODE_ID_LENGTH, PROTOCOL_SENT_TIMESTAMP_LENGTH, PROTOCOL_VERSION,
->>>>>>> 1efaabb7
+        P2PNodeId, P2PPeer,
     },
     network::{AsProtocolMessageType, NetworkId, ProtocolMessageType},
 };
@@ -128,7 +120,6 @@
     }
 }
 
-<<<<<<< HEAD
 impl Serializable for NetworkPacket {
     fn serialize<A>(&self, archive: &mut A) -> Fallible<()>
     where
@@ -137,20 +128,6 @@
         self.message_id.serialize(archive)?;
         self.network_id.serialize(archive)?;
         self.message.serialize(archive)
-=======
-    pub fn reader(&self) -> Chain<Cursor<Vec<u8>>, UCursor> {
-        let header_reader = Cursor::new(self.header_as_vec());
-        header_reader.chain(self.message.clone())
-    }
-
-    pub fn serialize(&self) -> Vec<u8> {
-        let buf_exp_size = self.expected_serialize_message_len();
-        let mut buf = Vec::with_capacity(buf_exp_size);
-        let _bytes_read = self.reader().read_to_end(&mut buf).unwrap_or(0 as usize);
-
-        // debug_assert_eq!( buf_exp_size, bytes_read);
-        buf
->>>>>>> 1efaabb7
     }
 }
 
@@ -163,7 +140,7 @@
             peer:        archive.post_handshake_peer()?,
             message_id:  archive.read_string()?,
             network_id:  NetworkId::deserialize(archive)?,
-            message:     Box::<UCursor>::deserialize(archive)?,
+            message:     UCursor::deserialize(archive)?,
         };
         Ok(packet)
     }
