--- conflicted
+++ resolved
@@ -10,11 +10,7 @@
     },
     p2p::banned_nodes::BannedNode,
 };
-<<<<<<< HEAD
-use std::convert::TryFrom;
-=======
 use std::{convert::TryFrom, str::FromStr};
->>>>>>> 9092632e
 
 #[cfg(feature = "s11n_nom")]
 use crate::network::serialization::nom::s11n_network_message;
@@ -466,28 +462,16 @@
         let message_type_id = ProtocolMessageType::try_from(message_type_id_str)?;
         match message_type_id {
             ProtocolMessageType::RequestPing => Ok(NetworkMessage::NetworkRequest(
-<<<<<<< HEAD
-                NetworkRequest::Ping(
-                    peer.ok_or_else(|| err_msg("Ping message requires a valid peer"))?,
-                ),
-=======
                 NetworkRequest::Ping(peer.post_handshake_peer_or_else(|| {
                     err_msg("Ping message requires handshake to be completed first")
                 })?),
->>>>>>> 9092632e
                 Some(timestamp),
                 Some(get_current_stamp()),
             )),
             ProtocolMessageType::ResponsePong => Ok(NetworkMessage::NetworkResponse(
-<<<<<<< HEAD
-                NetworkResponse::Pong(
-                    peer.ok_or_else(|| err_msg("Pong message requires a valid peer"))?,
-                ),
-=======
                 NetworkResponse::Pong(peer.post_handshake_peer_or_else(|| {
                     err_msg("Pong message requires handshake to be completed first")
                 })?),
->>>>>>> 9092632e
                 Some(timestamp),
                 Some(get_current_stamp()),
             )),
@@ -495,13 +479,8 @@
                 deserialize_response_handshake(ip, timestamp, &mut pkt)
             }
             ProtocolMessageType::RequestGetPeers => deserialize_request_get_peers(
-<<<<<<< HEAD
-                peer.ok_or_else(|| {
-                    err_msg("Get Peers Request requires a valid peer")
-=======
                 peer.post_handshake_peer_or_else(|| {
                     err_msg("GetPeers Request requires handshake to be completed first")
->>>>>>> 9092632e
                 })?,
                 timestamp,
                 &mut pkt,
@@ -510,13 +489,8 @@
                 deserialize_request_handshake(ip, timestamp, &mut pkt)
             }
             ProtocolMessageType::RequestFindNode => deserialize_request_find_node(
-<<<<<<< HEAD
-                peer.ok_or_else(|| {
-                    err_msg("FindNode Request requires a valid peer")
-=======
                 peer.post_handshake_peer_or_else(|| {
                     err_msg("FindNode Request requires a handshake to be completed first")
->>>>>>> 9092632e
                 })?,
                 timestamp,
                 &mut pkt,
@@ -542,68 +516,44 @@
                 Some(get_current_stamp()),
             )),
             ProtocolMessageType::RequestJoinNetwork => deserialize_request_join_network(
-<<<<<<< HEAD
-                peer.ok_or_else(|| err_msg("Join Network Request requires a valid peer"))?,
-=======
                 peer.post_handshake_peer_or_else(|| {
                     err_msg("Join Network Request requires a handshake to be completed first")
                 })?,
->>>>>>> 9092632e
                 timestamp,
                 &mut pkt,
             ),
             ProtocolMessageType::RequestLeaveNetwork => deserialize_request_leave_network(
-<<<<<<< HEAD
-                peer.ok_or_else(|| err_msg("Leave Network Request requires a valid peer"))?,
-=======
                 peer.post_handshake_peer_or_else(|| {
                     err_msg("Leave Network Request requires a handshake to be completed first")
                 })?,
->>>>>>> 9092632e
                 timestamp,
                 &mut pkt,
             ),
             ProtocolMessageType::ResponseFindNode => deserialize_response_find_node(
-<<<<<<< HEAD
-                peer.ok_or_else(|| err_msg("Find Node Response requires a valid peer"))?,
-=======
                 peer.post_handshake_peer_or_else(|| {
                     err_msg("Find Node Response requires a handshake to be completed first")
                 })?,
->>>>>>> 9092632e
                 timestamp,
                 &mut pkt,
             ),
             ProtocolMessageType::ResponsePeersList => deserialize_response_peer_list(
-<<<<<<< HEAD
-                peer.ok_or_else(|| err_msg("Peer List Response requires a valid peer"))?,
-=======
                 peer.post_handshake_peer_or_else(|| {
                     err_msg("Peer List Response requires a handshake to be completed first")
                 })?,
->>>>>>> 9092632e
                 timestamp,
                 &mut pkt,
             ),
             ProtocolMessageType::DirectMessage => deserialize_direct_message(
-<<<<<<< HEAD
-                peer.ok_or_else(|| err_msg("Direct Message requires a valid peer"))?,
-=======
                 peer.post_handshake_peer_or_else(|| {
                     err_msg("Direct Message requires a handshake to be completed first")
                 })?,
->>>>>>> 9092632e
                 timestamp,
                 &mut pkt,
             ),
             ProtocolMessageType::BroadcastedMessage => deserialize_broadcast_message(
-<<<<<<< HEAD
-                peer.ok_or_else(|| err_msg("Broadcast Message requires a valid peer"))?,
-=======
                 peer.post_handshake_peer_or_else(|| {
                     err_msg("Broadcast Message requires a handshake to be completed first")
                 })?,
->>>>>>> 9092632e
                 timestamp,
                 &mut pkt,
             ),
