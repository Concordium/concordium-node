<<<<<<< HEAD
use capnp;
=======
>>>>>>> bcd5e3b5
use failure::Fallible;

use crate::{
    common::{get_current_stamp, P2PNodeId},
<<<<<<< HEAD
    network::{
        NetworkId, NetworkMessage, NetworkMessagePayload, NetworkPacket, NetworkPacketType,
        NetworkRequest, NetworkResponse,
    },
    p2p_capnp,
};

use std::{
    convert::TryFrom,
    io::{BufRead, BufReader, Seek, Write},
};

impl NetworkMessage {
    pub fn deserialize(buffer: &[u8]) -> Fallible<Self> {
        _deserialize(&mut BufReader::new(buffer), false).map_err(|e| e.into())
    }

    pub fn serialize<T: Write + Seek>(&mut self, target: &mut T) -> Fallible<()> {
        let mut message = capnp::message::Builder::new_default();

        let mut builder = message.init_root::<p2p_capnp::network_message::Builder>();
        write_network_message(&mut builder, self)?;

        capnp::serialize::write_message(target, &message).map_err(|e| e.into())
=======
    network::*,
    p2p_capnp,
};

use std::io::{BufRead, BufReader, Write};

impl NetworkMessage {
    pub fn deserialize(buffer: &[u8]) -> Fallible<Self> {
        _deserialize(&mut BufReader::new(buffer), false).map_err(std::convert::Into::into)
    }

    pub fn serialize<T: Write>(&self, target: &mut T) -> Fallible<()> {
        let mut message = capnp::message::Builder::new_default();

        let mut builder = message.init_root::<p2p_capnp::network_message::Builder>();
        write_network_message(&mut builder, self)?;

        capnp::serialize::write_message(target, &message).map_err(std::convert::Into::into)
>>>>>>> bcd5e3b5
    }
}

#[inline(always)]
fn load_p2p_node_id(p2p_node_id: &p2p_capnp::p2_p_node_id::Reader) -> capnp::Result<P2PNodeId> {
    Ok(P2PNodeId(p2p_node_id.get_id()))
}

#[inline(always)]
<<<<<<< HEAD
fn load_packet_type(
    packet_type: &p2p_capnp::packet_type::Reader,
) -> capnp::Result<NetworkPacketType> {
    match packet_type.which()? {
        p2p_capnp::packet_type::Which::Direct(target_id) => {
            let target_id = load_p2p_node_id(&target_id?)?;
            Ok(NetworkPacketType::DirectMessage(target_id))
        }
        p2p_capnp::packet_type::Which::Broadcast(ids_to_exclude) => {
            let ids_to_exclude = ids_to_exclude?;
            let mut ids = Vec::with_capacity(ids_to_exclude.len() as usize);
            for id in ids_to_exclude.iter() {
                ids.push(load_p2p_node_id(&id)?);
            }
            Ok(NetworkPacketType::BroadcastedMessage(ids))
=======
fn load_packet_destination(
    packet_type: &p2p_capnp::packet_destination::Reader,
) -> capnp::Result<PacketDestination> {
    match packet_type.which()? {
        p2p_capnp::packet_destination::Which::Direct(target_id) => {
            let target_id = load_p2p_node_id(&target_id?)?;
            Ok(PacketDestination::Direct(target_id))
        }
        p2p_capnp::packet_destination::Which::Broadcast(()) => {
            Ok(PacketDestination::Broadcast(Vec::with_capacity(1)))
>>>>>>> bcd5e3b5
        }
    }
}

#[inline(always)]
fn load_network_packet(packet: &p2p_capnp::network_packet::Reader) -> capnp::Result<NetworkPacket> {
<<<<<<< HEAD
    let packet_type = load_packet_type(&packet.get_packet_type()?)?;
    let network_id = NetworkId::from(packet.get_network_id());
    let message = Arc::from(packet.get_message()?);

    Ok(NetworkPacket {
        packet_type,
        network_id,
        message,
=======
    let destination = load_packet_destination(&packet.get_packet_destination()?)?;
    let network_id = NetworkId::from(packet.get_network_id());
    let message = packet.get_message()?.to_vec();

    Ok(NetworkPacket {
        network_id,
        message,
        destination,
>>>>>>> bcd5e3b5
    })
}

#[inline(always)]
fn load_network_request(
    request: &p2p_capnp::network_request::Reader,
) -> capnp::Result<NetworkRequest> {
    match request.which()? {
        p2p_capnp::network_request::Which::Ping(_) => Ok(NetworkRequest::Ping),
        _ => Err(capnp::Error::unimplemented("Network request type not implemented".to_owned())),
    }
}

#[inline(always)]
fn load_network_response(
    response: &p2p_capnp::network_response::Reader,
) -> capnp::Result<NetworkResponse> {
    match response.which()? {
        p2p_capnp::network_response::Which::Pong(_) => Ok(NetworkResponse::Pong),
        _ => Err(capnp::Error::unimplemented("Network response type not implemented".to_owned())),
    }
}

fn _deserialize<T: BufRead>(input: &mut T, packed: bool) -> capnp::Result<NetworkMessage> {
    let reader = if packed {
        capnp::serialize_packed::read_message(input, capnp::message::ReaderOptions::default())?
    } else {
        capnp::serialize::read_message(input, capnp::message::ReaderOptions::default())?
    };

    let nm = reader.get_root::<p2p_capnp::network_message::Reader>()?;
<<<<<<< HEAD
    let timestamp = nm.get_timestamp();
=======
    let created = nm.get_created();
>>>>>>> bcd5e3b5

    match nm.which()? {
        p2p_capnp::network_message::Which::Packet(packet) => {
            if let Ok(packet) = load_network_packet(&packet?) {
                Ok(NetworkMessage {
<<<<<<< HEAD
                    created:  timestamp,
                    received: Some(get_current_stamp()),
                    payload:  NetworkMessagePayload::NetworkPacket(packet),
=======
                    created,
                    received: Some(get_current_stamp()),
                    payload: NetworkPayload::NetworkPacket(packet),
>>>>>>> bcd5e3b5
                })
            } else {
                Err(capnp::Error::failed("invalid network packet".to_owned()))
            }
        }
        p2p_capnp::network_message::Which::Request(request_reader) => {
            if let Ok(request) = load_network_request(&request_reader?) {
                Ok(NetworkMessage {
<<<<<<< HEAD
                    created:  timestamp,
                    received: Some(get_current_stamp()),
                    payload:  NetworkMessagePayload::NetworkRequest(request),
=======
                    created,
                    received: Some(get_current_stamp()),
                    payload: NetworkPayload::NetworkRequest(request),
>>>>>>> bcd5e3b5
                })
            } else {
                Err(capnp::Error::failed("invalid network request".to_owned()))
            }
        }
        p2p_capnp::network_message::Which::Response(response_reader) => {
            if let Ok(response) = load_network_response(&response_reader?) {
                Ok(NetworkMessage {
<<<<<<< HEAD
                    created:  timestamp,
                    received: Some(get_current_stamp()),
                    payload:  NetworkMessagePayload::NetworkResponse(response),
=======
                    created,
                    received: Some(get_current_stamp()),
                    payload: NetworkPayload::NetworkResponse(response),
>>>>>>> bcd5e3b5
                })
            } else {
                Err(capnp::Error::failed("invalid network response".to_owned()))
            }
        }
    }
}

#[inline(always)]
<<<<<<< HEAD
fn write_packet_type(
    builder: &mut p2p_capnp::packet_type::Builder,
    packet_type: &NetworkPacketType,
) {
    match packet_type {
        NetworkPacketType::DirectMessage(target_id) => {
            let mut builder = builder.reborrow().init_direct();
            builder.set_id(target_id.as_raw());
        }
        NetworkPacketType::BroadcastedMessage(ids_to_exclude) => {
            let mut builder = builder.reborrow().init_broadcast(ids_to_exclude.len() as u32);
            for (i, id) in ids_to_exclude.iter().enumerate() {
                builder.reborrow().get(i as u32).set_id(id.as_raw());
            }
        }
=======
fn write_packet_destination(
    builder: &mut p2p_capnp::packet_destination::Builder,
    packet_destination: &PacketDestination,
) {
    match packet_destination {
        PacketDestination::Direct(target_id) => {
            let mut builder = builder.reborrow().init_direct();
            builder.set_id(target_id.as_raw());
        }
        PacketDestination::Broadcast(..) => {
            unimplemented!();
        }
>>>>>>> bcd5e3b5
    }
}

#[inline(always)]
fn write_network_packet(
    builder: &mut p2p_capnp::network_packet::Builder,
<<<<<<< HEAD
    packet: &mut NetworkPacket,
) -> Fallible<()> {
    let message = packet.message.remaining_bytes()?;

    write_packet_type(&mut builder.reborrow().init_packet_type(), &packet.packet_type);
    builder.set_network_id(packet.network_id.id);
    builder.set_message(&message);

    if cfg!(test) {
        packet.message.rewind()?;
    }
=======
    packet: &NetworkPacket,
) -> Fallible<()> {
    write_packet_destination(
        &mut builder.reborrow().init_packet_destination(),
        &packet.destination,
    );
    builder.set_network_id(packet.network_id.id);
    builder.set_message(&packet.message);
>>>>>>> bcd5e3b5

    Ok(())
}

#[inline(always)]
fn write_network_request(
    builder: &mut p2p_capnp::network_request::Builder,
    request: &NetworkRequest,
) {
    match request {
        NetworkRequest::Ping => builder.set_ping(()),
        _ => panic!("Network request is not yet supported"),
    };
}

#[inline(always)]
fn write_network_response(
    builder: &mut p2p_capnp::network_response::Builder,
    response: &NetworkResponse,
) {
    match response {
        NetworkResponse::Pong => builder.set_pong(()),
        _ => panic!("Network response is not yet supported"),
    };
}

#[inline(always)]
fn write_network_message(
    builder: &mut p2p_capnp::network_message::Builder,
<<<<<<< HEAD
    message: &mut NetworkMessage,
) -> Fallible<()> {
    builder.set_timestamp(message.timestamp1.unwrap_or(0));

    match message.payload {
        NetworkMessagePayload::NetworkPacket(ref mut packet) => {
            let mut packet_builder = builder.reborrow().init_packet();
            write_network_packet(&mut packet_builder, packet)?;
        }
        NetworkMessagePayload::NetworkRequest(ref request) => {
            let mut request_builder = builder.reborrow().init_request();
            write_network_request(&mut request_builder, request);
        }
        NetworkMessagePayload::NetworkResponse(ref response) => {
=======
    message: &NetworkMessage,
) -> Fallible<()> {
    builder.set_created(message.created);

    match message.payload {
        NetworkPayload::NetworkPacket(ref packet) => {
            let mut packet_builder = builder.reborrow().init_packet();
            write_network_packet(&mut packet_builder, packet)?;
        }
        NetworkPayload::NetworkRequest(ref request) => {
            let mut request_builder = builder.reborrow().init_request();
            write_network_request(&mut request_builder, request);
        }
        NetworkPayload::NetworkResponse(ref response) => {
>>>>>>> bcd5e3b5
            let mut response_builder = builder.reborrow().init_response();
            write_network_response(&mut response_builder, response);
        }
    }
    Ok(())
}

#[cfg(test)]
mod unit_test {
    use super::*;
    use std::{
<<<<<<< HEAD
        convert::TryFrom,
        io::{Cursor, SeekFrom},
=======
        io::{Cursor, Seek, SeekFrom},
>>>>>>> bcd5e3b5
        str::FromStr,
    };

    use crate::{
        common::P2PNodeId,
<<<<<<< HEAD
        network::{
            NetworkId, NetworkMessage, NetworkPacket, NetworkPacketType, NetworkRequest,
            NetworkResponse,
        },
=======
        network::{NetworkId, NetworkMessage, NetworkPacket, NetworkRequest, NetworkResponse},
>>>>>>> bcd5e3b5
    };

    fn ut_s11n_001_data() -> Vec<(Cursor<Vec<u8>>, NetworkMessage)> {
        let messages = vec![
            NetworkMessage {
<<<<<<< HEAD
                timestamp1: Some(0 as u64),
                timestamp2: None,
                payload:    NetworkMessagePayload::NetworkRequest(NetworkRequest::Ping),
            },
            NetworkMessage {
                timestamp1: Some(11529215046068469760),
                timestamp2: None,
                payload:    NetworkMessagePayload::NetworkRequest(NetworkRequest::Ping),
            },
            NetworkMessage {
                timestamp1: Some(u64::max_value()),
                timestamp2: None,
                payload:    NetworkMessagePayload::NetworkResponse(NetworkResponse::Pong),
            },
            NetworkMessage {
                timestamp1: Some(10),
                timestamp2: None,
                payload:    NetworkMessagePayload::NetworkPacket(NetworkPacket {
                    packet_type: NetworkPacketType::DirectMessage(
                        P2PNodeId::from_str(&"2A").unwrap(),
                    ),
                    network_id:  NetworkId::from(111u16),
                    message:     Arc::from(b"Hello world!".to_vec()),
=======
                created:  0 as u64,
                received: None,
                payload:  NetworkPayload::NetworkRequest(NetworkRequest::Ping),
            },
            NetworkMessage {
                created:  11529215046068469760,
                received: None,
                payload:  NetworkPayload::NetworkRequest(NetworkRequest::Ping),
            },
            NetworkMessage {
                created:  u64::max_value(),
                received: None,
                payload:  NetworkPayload::NetworkResponse(NetworkResponse::Pong),
            },
            NetworkMessage {
                created:  10,
                received: None,
                payload:  NetworkPayload::NetworkPacket(NetworkPacket {
                    destination: PacketDestination::Direct(P2PNodeId::from_str(&"2A").unwrap()),
                    network_id:  NetworkId::from(111u16),
                    message:     b"Hello world!".to_vec(),
>>>>>>> bcd5e3b5
                }),
            },
        ];

        let mut messages_data: Vec<(Cursor<Vec<u8>>, NetworkMessage)> =
            Vec::with_capacity(messages.len());
<<<<<<< HEAD
        for mut message in messages.into_iter() {
=======
        for message in messages.into_iter() {
>>>>>>> bcd5e3b5
            let mut data = Cursor::new(Vec::new());
            message.serialize(&mut data).unwrap();
            data.seek(SeekFrom::Start(0)).unwrap();
            messages_data.push((data, message));
        }

        messages_data
    }

    #[test]
    fn ut_s11n_capnp_001() {
        let test_params = ut_s11n_001_data();
        for (data, expected) in test_params {
            let output = NetworkMessage::deserialize(&data.get_ref()).unwrap();
            assert_eq!(output.payload, expected.payload);
        }
    }

    #[test]
    fn s11n_size_capnp() {
        use crate::test_utils::create_random_packet;

        let payload_size = 1000;
<<<<<<< HEAD
        let mut msg = create_random_packet(payload_size);
=======
        let msg = create_random_packet(payload_size);
>>>>>>> bcd5e3b5
        let mut buffer = std::io::Cursor::new(Vec::with_capacity(payload_size));

        msg.serialize(&mut buffer).unwrap();
        println!(
            "capnp (unpacked) s11n ratio: {}",
            buffer.get_ref().len() as f64 / payload_size as f64
        );
    }
}<|MERGE_RESOLUTION|>--- conflicted
+++ resolved
@@ -1,37 +1,7 @@
-<<<<<<< HEAD
-use capnp;
-=======
->>>>>>> bcd5e3b5
 use failure::Fallible;
 
 use crate::{
     common::{get_current_stamp, P2PNodeId},
-<<<<<<< HEAD
-    network::{
-        NetworkId, NetworkMessage, NetworkMessagePayload, NetworkPacket, NetworkPacketType,
-        NetworkRequest, NetworkResponse,
-    },
-    p2p_capnp,
-};
-
-use std::{
-    convert::TryFrom,
-    io::{BufRead, BufReader, Seek, Write},
-};
-
-impl NetworkMessage {
-    pub fn deserialize(buffer: &[u8]) -> Fallible<Self> {
-        _deserialize(&mut BufReader::new(buffer), false).map_err(|e| e.into())
-    }
-
-    pub fn serialize<T: Write + Seek>(&mut self, target: &mut T) -> Fallible<()> {
-        let mut message = capnp::message::Builder::new_default();
-
-        let mut builder = message.init_root::<p2p_capnp::network_message::Builder>();
-        write_network_message(&mut builder, self)?;
-
-        capnp::serialize::write_message(target, &message).map_err(|e| e.into())
-=======
     network::*,
     p2p_capnp,
 };
@@ -50,7 +20,6 @@
         write_network_message(&mut builder, self)?;
 
         capnp::serialize::write_message(target, &message).map_err(std::convert::Into::into)
->>>>>>> bcd5e3b5
     }
 }
 
@@ -60,23 +29,6 @@
 }
 
 #[inline(always)]
-<<<<<<< HEAD
-fn load_packet_type(
-    packet_type: &p2p_capnp::packet_type::Reader,
-) -> capnp::Result<NetworkPacketType> {
-    match packet_type.which()? {
-        p2p_capnp::packet_type::Which::Direct(target_id) => {
-            let target_id = load_p2p_node_id(&target_id?)?;
-            Ok(NetworkPacketType::DirectMessage(target_id))
-        }
-        p2p_capnp::packet_type::Which::Broadcast(ids_to_exclude) => {
-            let ids_to_exclude = ids_to_exclude?;
-            let mut ids = Vec::with_capacity(ids_to_exclude.len() as usize);
-            for id in ids_to_exclude.iter() {
-                ids.push(load_p2p_node_id(&id)?);
-            }
-            Ok(NetworkPacketType::BroadcastedMessage(ids))
-=======
 fn load_packet_destination(
     packet_type: &p2p_capnp::packet_destination::Reader,
 ) -> capnp::Result<PacketDestination> {
@@ -87,23 +39,12 @@
         }
         p2p_capnp::packet_destination::Which::Broadcast(()) => {
             Ok(PacketDestination::Broadcast(Vec::with_capacity(1)))
->>>>>>> bcd5e3b5
         }
     }
 }
 
 #[inline(always)]
 fn load_network_packet(packet: &p2p_capnp::network_packet::Reader) -> capnp::Result<NetworkPacket> {
-<<<<<<< HEAD
-    let packet_type = load_packet_type(&packet.get_packet_type()?)?;
-    let network_id = NetworkId::from(packet.get_network_id());
-    let message = Arc::from(packet.get_message()?);
-
-    Ok(NetworkPacket {
-        packet_type,
-        network_id,
-        message,
-=======
     let destination = load_packet_destination(&packet.get_packet_destination()?)?;
     let network_id = NetworkId::from(packet.get_network_id());
     let message = packet.get_message()?.to_vec();
@@ -112,7 +53,6 @@
         network_id,
         message,
         destination,
->>>>>>> bcd5e3b5
     })
 }
 
@@ -144,25 +84,15 @@
     };
 
     let nm = reader.get_root::<p2p_capnp::network_message::Reader>()?;
-<<<<<<< HEAD
-    let timestamp = nm.get_timestamp();
-=======
     let created = nm.get_created();
->>>>>>> bcd5e3b5
 
     match nm.which()? {
         p2p_capnp::network_message::Which::Packet(packet) => {
             if let Ok(packet) = load_network_packet(&packet?) {
                 Ok(NetworkMessage {
-<<<<<<< HEAD
-                    created:  timestamp,
-                    received: Some(get_current_stamp()),
-                    payload:  NetworkMessagePayload::NetworkPacket(packet),
-=======
                     created,
                     received: Some(get_current_stamp()),
                     payload: NetworkPayload::NetworkPacket(packet),
->>>>>>> bcd5e3b5
                 })
             } else {
                 Err(capnp::Error::failed("invalid network packet".to_owned()))
@@ -171,15 +101,9 @@
         p2p_capnp::network_message::Which::Request(request_reader) => {
             if let Ok(request) = load_network_request(&request_reader?) {
                 Ok(NetworkMessage {
-<<<<<<< HEAD
-                    created:  timestamp,
-                    received: Some(get_current_stamp()),
-                    payload:  NetworkMessagePayload::NetworkRequest(request),
-=======
                     created,
                     received: Some(get_current_stamp()),
                     payload: NetworkPayload::NetworkRequest(request),
->>>>>>> bcd5e3b5
                 })
             } else {
                 Err(capnp::Error::failed("invalid network request".to_owned()))
@@ -188,15 +112,9 @@
         p2p_capnp::network_message::Which::Response(response_reader) => {
             if let Ok(response) = load_network_response(&response_reader?) {
                 Ok(NetworkMessage {
-<<<<<<< HEAD
-                    created:  timestamp,
-                    received: Some(get_current_stamp()),
-                    payload:  NetworkMessagePayload::NetworkResponse(response),
-=======
                     created,
                     received: Some(get_current_stamp()),
                     payload: NetworkPayload::NetworkResponse(response),
->>>>>>> bcd5e3b5
                 })
             } else {
                 Err(capnp::Error::failed("invalid network response".to_owned()))
@@ -206,23 +124,6 @@
 }
 
 #[inline(always)]
-<<<<<<< HEAD
-fn write_packet_type(
-    builder: &mut p2p_capnp::packet_type::Builder,
-    packet_type: &NetworkPacketType,
-) {
-    match packet_type {
-        NetworkPacketType::DirectMessage(target_id) => {
-            let mut builder = builder.reborrow().init_direct();
-            builder.set_id(target_id.as_raw());
-        }
-        NetworkPacketType::BroadcastedMessage(ids_to_exclude) => {
-            let mut builder = builder.reborrow().init_broadcast(ids_to_exclude.len() as u32);
-            for (i, id) in ids_to_exclude.iter().enumerate() {
-                builder.reborrow().get(i as u32).set_id(id.as_raw());
-            }
-        }
-=======
 fn write_packet_destination(
     builder: &mut p2p_capnp::packet_destination::Builder,
     packet_destination: &PacketDestination,
@@ -235,26 +136,12 @@
         PacketDestination::Broadcast(..) => {
             unimplemented!();
         }
->>>>>>> bcd5e3b5
     }
 }
 
 #[inline(always)]
 fn write_network_packet(
     builder: &mut p2p_capnp::network_packet::Builder,
-<<<<<<< HEAD
-    packet: &mut NetworkPacket,
-) -> Fallible<()> {
-    let message = packet.message.remaining_bytes()?;
-
-    write_packet_type(&mut builder.reborrow().init_packet_type(), &packet.packet_type);
-    builder.set_network_id(packet.network_id.id);
-    builder.set_message(&message);
-
-    if cfg!(test) {
-        packet.message.rewind()?;
-    }
-=======
     packet: &NetworkPacket,
 ) -> Fallible<()> {
     write_packet_destination(
@@ -263,7 +150,6 @@
     );
     builder.set_network_id(packet.network_id.id);
     builder.set_message(&packet.message);
->>>>>>> bcd5e3b5
 
     Ok(())
 }
@@ -293,22 +179,6 @@
 #[inline(always)]
 fn write_network_message(
     builder: &mut p2p_capnp::network_message::Builder,
-<<<<<<< HEAD
-    message: &mut NetworkMessage,
-) -> Fallible<()> {
-    builder.set_timestamp(message.timestamp1.unwrap_or(0));
-
-    match message.payload {
-        NetworkMessagePayload::NetworkPacket(ref mut packet) => {
-            let mut packet_builder = builder.reborrow().init_packet();
-            write_network_packet(&mut packet_builder, packet)?;
-        }
-        NetworkMessagePayload::NetworkRequest(ref request) => {
-            let mut request_builder = builder.reborrow().init_request();
-            write_network_request(&mut request_builder, request);
-        }
-        NetworkMessagePayload::NetworkResponse(ref response) => {
-=======
     message: &NetworkMessage,
 ) -> Fallible<()> {
     builder.set_created(message.created);
@@ -323,7 +193,6 @@
             write_network_request(&mut request_builder, request);
         }
         NetworkPayload::NetworkResponse(ref response) => {
->>>>>>> bcd5e3b5
             let mut response_builder = builder.reborrow().init_response();
             write_network_response(&mut response_builder, response);
         }
@@ -335,55 +204,18 @@
 mod unit_test {
     use super::*;
     use std::{
-<<<<<<< HEAD
-        convert::TryFrom,
-        io::{Cursor, SeekFrom},
-=======
         io::{Cursor, Seek, SeekFrom},
->>>>>>> bcd5e3b5
         str::FromStr,
     };
 
     use crate::{
         common::P2PNodeId,
-<<<<<<< HEAD
-        network::{
-            NetworkId, NetworkMessage, NetworkPacket, NetworkPacketType, NetworkRequest,
-            NetworkResponse,
-        },
-=======
         network::{NetworkId, NetworkMessage, NetworkPacket, NetworkRequest, NetworkResponse},
->>>>>>> bcd5e3b5
     };
 
     fn ut_s11n_001_data() -> Vec<(Cursor<Vec<u8>>, NetworkMessage)> {
         let messages = vec![
             NetworkMessage {
-<<<<<<< HEAD
-                timestamp1: Some(0 as u64),
-                timestamp2: None,
-                payload:    NetworkMessagePayload::NetworkRequest(NetworkRequest::Ping),
-            },
-            NetworkMessage {
-                timestamp1: Some(11529215046068469760),
-                timestamp2: None,
-                payload:    NetworkMessagePayload::NetworkRequest(NetworkRequest::Ping),
-            },
-            NetworkMessage {
-                timestamp1: Some(u64::max_value()),
-                timestamp2: None,
-                payload:    NetworkMessagePayload::NetworkResponse(NetworkResponse::Pong),
-            },
-            NetworkMessage {
-                timestamp1: Some(10),
-                timestamp2: None,
-                payload:    NetworkMessagePayload::NetworkPacket(NetworkPacket {
-                    packet_type: NetworkPacketType::DirectMessage(
-                        P2PNodeId::from_str(&"2A").unwrap(),
-                    ),
-                    network_id:  NetworkId::from(111u16),
-                    message:     Arc::from(b"Hello world!".to_vec()),
-=======
                 created:  0 as u64,
                 received: None,
                 payload:  NetworkPayload::NetworkRequest(NetworkRequest::Ping),
@@ -405,18 +237,13 @@
                     destination: PacketDestination::Direct(P2PNodeId::from_str(&"2A").unwrap()),
                     network_id:  NetworkId::from(111u16),
                     message:     b"Hello world!".to_vec(),
->>>>>>> bcd5e3b5
                 }),
             },
         ];
 
         let mut messages_data: Vec<(Cursor<Vec<u8>>, NetworkMessage)> =
             Vec::with_capacity(messages.len());
-<<<<<<< HEAD
-        for mut message in messages.into_iter() {
-=======
         for message in messages.into_iter() {
->>>>>>> bcd5e3b5
             let mut data = Cursor::new(Vec::new());
             message.serialize(&mut data).unwrap();
             data.seek(SeekFrom::Start(0)).unwrap();
@@ -440,11 +267,7 @@
         use crate::test_utils::create_random_packet;
 
         let payload_size = 1000;
-<<<<<<< HEAD
-        let mut msg = create_random_packet(payload_size);
-=======
         let msg = create_random_packet(payload_size);
->>>>>>> bcd5e3b5
         let mut buffer = std::io::Cursor::new(Vec::with_capacity(payload_size));
 
         msg.serialize(&mut buffer).unwrap();
