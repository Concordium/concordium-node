--- conflicted
+++ resolved
@@ -1,11 +1,7 @@
 use crate::{
     common::{P2PNodeId, P2PPeer},
-<<<<<<< HEAD
-    network::{make_header, NetworkId, ProtocolMessageType},
-=======
     network::{NetworkId, ProtocolMessageType},
     p2p::banned_nodes::BannedNode,
->>>>>>> 9092632e
 };
 use std::{collections::HashSet, string::ToString};
 
@@ -25,54 +21,6 @@
 impl NetworkRequest {
     pub fn serialize(&self) -> Vec<u8> {
         match self {
-<<<<<<< HEAD
-            NetworkRequest::Ping(_) => {
-                format!("{}{}", make_header(), ProtocolMessageType::RequestPing).into_bytes()
-            }
-            NetworkRequest::JoinNetwork(_, network) => format!(
-                "{}{}{}",
-                make_header(),
-                ProtocolMessageType::RequestJoinNetwork,
-                network
-            )
-            .into_bytes(),
-            NetworkRequest::LeaveNetwork(_, network) => format!(
-                "{}{}{}",
-                make_header(),
-                ProtocolMessageType::RequestLeaveNetwork,
-                network
-            )
-            .into_bytes(),
-            NetworkRequest::FindNode(_, id) => format!(
-                "{}{}{}",
-                make_header(),
-                ProtocolMessageType::RequestFindNode,
-                id
-            )
-            .into_bytes(),
-            NetworkRequest::BanNode(_, node_data) => format!(
-                "{}{}{}",
-                make_header(),
-                ProtocolMessageType::RequestBanNode,
-                node_data.serialize()
-            )
-            .into_bytes(),
-            NetworkRequest::UnbanNode(_, node_data) => format!(
-                "{}{}{}",
-                make_header(),
-                ProtocolMessageType::RequestUnbanNode,
-                node_data.serialize()
-            )
-            .into_bytes(),
-            NetworkRequest::Handshake(me, networks, zk) => {
-                let id = me.id();
-                let mut pkt = format!(
-                    "{}{}{}{:05}{:05}{}{:010}",
-                    make_header(),
-                    ProtocolMessageType::RequestHandshake,
-                    id,
-                    me.port(),
-=======
             NetworkRequest::Ping(_) => serialize_message!(ProtocolMessageType::RequestPing, ""),
             NetworkRequest::JoinNetwork(_, network) => {
                 serialize_message!(ProtocolMessageType::RequestJoinNetwork, network)
@@ -93,7 +41,6 @@
                 ProtocolMessageType::RequestGetPeers,
                 format!(
                     "{:05}{}",
->>>>>>> 9092632e
                     networks.len(),
                     networks.iter().map(ToString::to_string).collect::<String>()
                 )
@@ -113,20 +60,6 @@
                 pkt.extend_from_slice(zk.as_slice());
                 pkt
             }
-<<<<<<< HEAD
-            NetworkRequest::GetPeers(_, networks) => format!(
-                "{}{}{:05}{}",
-                make_header(),
-                ProtocolMessageType::RequestGetPeers,
-                networks.len(),
-                networks
-                    .iter()
-                    .map(|net| net.to_string())
-                    .collect::<String>()
-            )
-            .into_bytes(),
-=======
->>>>>>> 9092632e
         }
     }
 }