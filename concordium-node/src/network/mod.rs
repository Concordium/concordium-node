use std::fmt;

macro_rules! serialize_message {
    ($msg_type:expr, $content:expr) => {
        format!(
            "{}{}{}{}{}",
            crate::network::PROTOCOL_NAME,
            crate::network::PROTOCOL_VERSION,
            crate::common::get_current_stamp_b64(),
            $msg_type,
            $content
        )
        .into_bytes()
    };
}

pub mod buckets;
pub mod message;
pub mod packet;
pub mod protocol_message_type;
pub mod request;
pub mod response;
pub mod serialization;

#[derive(Debug, Clone, Copy, PartialEq, Eq, Hash)]
pub struct NetworkId {
    pub id: u16,
}

impl From<u16> for NetworkId {
    fn from(id: u16) -> Self { NetworkId { id } }
}

impl fmt::Display for NetworkId {
    fn fmt(&self, f: &mut fmt::Formatter) -> fmt::Result { write!(f, "{:05}", self.id) }
}

pub use self::{
    buckets::Buckets,
    message::NetworkMessage,
    packet::{NetworkPacket, NetworkPacketBuilder, NetworkPacketType},
    protocol_message_type::{ProtocolMessageType, PROTOCOL_MESSAGE_TYPE_LENGTH},
    request::NetworkRequest,
    response::NetworkResponse,
};

pub const PROTOCOL_NAME: &str = "CONCORDIUMP2P";
pub const PROTOCOL_VERSION: &str = "001";
pub const PROTOCOL_SENT_TIMESTAMP_LENGTH: usize = 12;
pub const PROTOCOL_HEADER_LENGTH: usize = 13 + 3 + PROTOCOL_SENT_TIMESTAMP_LENGTH;
pub const PROTOCOL_NODE_ID_LENGTH: usize = 16;
pub const PROTOCOL_PORT_LENGTH: usize = 5;
pub const PROTOCOL_MESSAGE_ID_LENGTH: usize = 64;
pub const PROTOCOL_NETWORK_ID_LENGTH: usize = 5;
pub const PROTOCOL_NETWORK_CONTENT_SIZE_LENGTH: usize = 10;
<<<<<<< HEAD
pub const PROTOCOL_SENT_TIMESTAMP_LENGTH: usize = 12;
=======
>>>>>>> 9092632e
pub const PROTOCOL_MESSAGE_LENGTH: usize = PROTOCOL_HEADER_LENGTH
    + PROTOCOL_NODE_ID_LENGTH
    + PROTOCOL_PORT_LENGTH
    + PROTOCOL_MESSAGE_ID_LENGTH
    + PROTOCOL_NETWORK_ID_LENGTH
    + PROTOCOL_NETWORK_CONTENT_SIZE_LENGTH
    + PROTOCOL_MESSAGE_TYPE_LENGTH;

<<<<<<< HEAD
pub fn make_header() -> String {
    format!(
        "{}{}{}",
        PROTOCOL_NAME,
        PROTOCOL_VERSION,
        get_current_stamp_b64()
    )
}
=======
#[cfg(test)]
// panics with "attempt to subtract with overflow" when the assertion is broken
const_assert!(protocol_message_length; PROTOCOL_MESSAGE_LENGTH == 130);
>>>>>>> 9092632e
<|MERGE_RESOLUTION|>--- conflicted
+++ resolved
@@ -53,10 +53,6 @@
 pub const PROTOCOL_MESSAGE_ID_LENGTH: usize = 64;
 pub const PROTOCOL_NETWORK_ID_LENGTH: usize = 5;
 pub const PROTOCOL_NETWORK_CONTENT_SIZE_LENGTH: usize = 10;
-<<<<<<< HEAD
-pub const PROTOCOL_SENT_TIMESTAMP_LENGTH: usize = 12;
-=======
->>>>>>> 9092632e
 pub const PROTOCOL_MESSAGE_LENGTH: usize = PROTOCOL_HEADER_LENGTH
     + PROTOCOL_NODE_ID_LENGTH
     + PROTOCOL_PORT_LENGTH
@@ -65,17 +61,6 @@
     + PROTOCOL_NETWORK_CONTENT_SIZE_LENGTH
     + PROTOCOL_MESSAGE_TYPE_LENGTH;
 
-<<<<<<< HEAD
-pub fn make_header() -> String {
-    format!(
-        "{}{}{}",
-        PROTOCOL_NAME,
-        PROTOCOL_VERSION,
-        get_current_stamp_b64()
-    )
-}
-=======
 #[cfg(test)]
 // panics with "attempt to subtract with overflow" when the assertion is broken
-const_assert!(protocol_message_length; PROTOCOL_MESSAGE_LENGTH == 130);
->>>>>>> 9092632e
+const_assert!(protocol_message_length; PROTOCOL_MESSAGE_LENGTH == 130);