use num_bigint::{BigUint };
use num_traits::{
    cast::ToPrimitive,
};
use rand::{rngs::OsRng, seq::SliceRandom};
use std::{
    collections::{HashMap, HashSet},
    cmp::Ordering,
    ops::Range,
    sync::RwLock,
};

use crate::common::{ConnectionType, P2PNodeId, P2PPeer};

const KEY_SIZE: usize = 256;
const BUCKET_SIZE: u8 = 20;

pub struct Bucket {
    pub peer:     P2PPeer,
    pub networks: HashSet<u16>,
}

pub struct Buckets {
    buckets: HashMap<u16, Vec<Bucket>>,
}

fn make_distance_table() -> Vec<Range<u64>> {
    let mut dist_table = Vec::with_capacity( KEY_SIZE as usize);
    for i in 0..(KEY_SIZE as usize) {
       dist_table.push( Range {
            start: 2u64.pow(i as u32),
            end:   2u64.pow(i as u32 + 1)
        });
    }

    dist_table
}

lazy_static! {
    static ref RNG: RwLock<OsRng> = { RwLock::new(OsRng::new().unwrap()) };
    static ref DISTANCE_TABLE : Vec<Range<u64>> = make_distance_table();
}

impl Buckets {
    pub fn new() -> Buckets {
        let mut buckets = HashMap::with_capacity(KEY_SIZE);
        for i in 0..KEY_SIZE {
            buckets.insert(i as u16, Vec::new());
        }

        Buckets { buckets }
    }

    pub fn distance(&self, from: &P2PNodeId, to: &P2PNodeId) -> BigUint {
<<<<<<< HEAD
        from.get_id() ^ to.get_id()
    }

    pub fn insert_into_bucket(&mut self, node: &P2PPeer, own_id: P2PNodeId, nids: HashSet<u16>) {
        let index_opt = self.find_bucket_id( own_id, node.id());
        for i in 0..KEY_SIZE as u16 {
            if let Some(bucket_list) = self.buckets.get_mut(&i) {
                bucket_list.retain(|ref ele| ele.peer != *node);

                if let Some(index) = index_opt {
                    if bucket_list.len() >= BUCKET_SIZE as usize {
                        bucket_list.remove(0);
=======
        from.get_id().to_owned() ^ to.get_id().to_owned()
    }

    pub fn insert_into_bucket(&mut self, node: &P2PPeer, own_id: &P2PNodeId, nids: Vec<u16>) {
        let dist = self.distance(&own_id, &node.id());
        for i in 0..KEY_SIZE {
            if let Some(x) = self.buckets.get_mut(&i) {
                x.retain(|ref ele| ele.0 != *node);
            }
            if dist >= pow(2_i8.to_biguint().unwrap(), i as usize)
                && dist < pow(2_i8.to_biguint().unwrap(), (i as usize) + 1)
            {
                match self.buckets.get_mut(&i) {
                    Some(x) => {
                        if x.len() >= BUCKET_SIZE as usize {
                            x.remove(0);
                        }
                        x.push((node.to_owned(), nids.clone()));
                        break;
                    }
                    None => {
                        error!("Couldn't get bucket as mutable");
>>>>>>> 4ef545a6
                    }
                    bucket_list.push(Bucket {
                        peer:     node.clone(),
                        networks: nids,
                    });
                    break;
                }
            }
        }
    }

    pub fn update_network_ids(&mut self, node: &P2PPeer, network_ids: &HashSet<u16>) {
        for i in 0..KEY_SIZE as u16 {
            match self.buckets.get_mut(&i) {
                Some(x) => {
<<<<<<< HEAD
                    x.retain(|ref ele| ele.peer != *node);
                    x.push( Bucket{ peer: node.clone(), networks: network_ids.clone()});
=======
                    x.retain(|ref ele| ele.0 != *node);
                    x.push((node.to_owned(), nids.clone()));
>>>>>>> 4ef545a6
                    break;
                }
                None => {
                    error!("Couldn't get buck as mutable");
                }
            }
        }
    }

    fn find_bucket_id(&self, own_id: P2PNodeId, id: P2PNodeId) -> Option<usize> {
        // TODO
        let dist = self.distance(&own_id, &id).to_u64().unwrap_or( 0u64);

        DISTANCE_TABLE.binary_search_by(
            |ref range|{
                if range.contains( &dist) {
                    Ordering::Equal
                } else if range.end < dist {
                    Ordering::Less
                } else {
                    Ordering::Greater
                }
        }).ok()
    }

    pub fn closest_nodes(&self, _id: &P2PNodeId) -> Vec<P2PPeer> {
        let mut ret: Vec<P2PPeer> = Vec::with_capacity(KEY_SIZE as usize);
        let mut count = 0;
        for (_, bucket_list) in &self.buckets {
            // Fix later to do correctly
            if count < KEY_SIZE {
                for bucket in bucket_list {
                    if count < KEY_SIZE {
<<<<<<< HEAD
                        ret.push(bucket.peer.clone());
=======
                        ret.push(peer.0.to_owned());
>>>>>>> 4ef545a6
                        count += 1;
                    } else {
                        break;
                    }
                }
            } else {
                break;
            }
        }
        ret
    }

    pub fn clean_peers(&mut self, retain_minimum: usize) {
        let self_len = self.len();
        for i in 0..KEY_SIZE as u16 {
            match self.buckets.get_mut(&i) {
                Some(bucket_list) => {
                    if retain_minimum < bucket_list.len() {
                        debug!("Cleaning buckets currently at {}", self_len);
                        bucket_list.sort_by(|a, b| {
                            use std::cmp::Ordering;
                            if a.peer > b.peer {
                                return Ordering::Less;
                            } else if a.peer < b.peer {
                                return Ordering::Greater;
                            } else {
                                return Ordering::Equal;
                            }
                        });
                        bucket_list.drain(retain_minimum..);
                    }
                }
                None => {
                    error!("Couldn't get bucket as mutable");
                }
            }
        }
    }

    pub fn get_all_nodes(&self, sender: Option<&P2PPeer>, networks: &[u16]) -> Vec<P2PPeer> {
        let mut ret: Vec<P2PPeer> = Vec::new();

        match sender {
            Some(sender_peer) => {
                for (_, bucket_list) in &self.buckets {
                    for bucket in bucket_list {
                        if sender_peer != &bucket.peer
                            && bucket.peer.connection_type() == ConnectionType::Node
                            && (networks.is_empty() || networks.iter().any( |net_id| bucket.networks.contains(net_id)))
                        {
<<<<<<< HEAD
                            ret.push(bucket.peer.clone());
=======
                            ret.push(peer.0.to_owned());
>>>>>>> 4ef545a6
                        }
                    }
                }
            }
            None => {
                for (_, bucket_list) in &self.buckets {
                    for bucket in bucket_list {
                        if bucket.peer.connection_type() == ConnectionType::Node
                            && (networks.is_empty() || networks.iter().any( |net_id| bucket.networks.contains(net_id)))
                        {
<<<<<<< HEAD
                            ret.push(bucket.peer.clone());
=======
                            ret.push(peer.0.to_owned());
>>>>>>> 4ef545a6
                        }
                    }
                }
            }
        }

        ret
    }

    pub fn len(&self) -> usize { self.buckets.iter().map(|(_, y)| y.len()).sum() }

    pub fn get_random_nodes(&self, sender: &P2PPeer, amount: usize, nids: &[u16]) -> Vec<P2PPeer> {
        match safe_write!(RNG) {
            Ok(ref mut rng) => self
                .get_all_nodes(Some(sender), nids)
                .choose_multiple(&mut **rng, amount)
                .cloned()
                .collect(),
            _ => vec![],
        }
    }
}<|MERGE_RESOLUTION|>--- conflicted
+++ resolved
@@ -52,7 +52,6 @@
     }
 
     pub fn distance(&self, from: &P2PNodeId, to: &P2PNodeId) -> BigUint {
-<<<<<<< HEAD
         from.get_id() ^ to.get_id()
     }
 
@@ -65,33 +64,9 @@
                 if let Some(index) = index_opt {
                     if bucket_list.len() >= BUCKET_SIZE as usize {
                         bucket_list.remove(0);
-=======
-        from.get_id().to_owned() ^ to.get_id().to_owned()
-    }
-
-    pub fn insert_into_bucket(&mut self, node: &P2PPeer, own_id: &P2PNodeId, nids: Vec<u16>) {
-        let dist = self.distance(&own_id, &node.id());
-        for i in 0..KEY_SIZE {
-            if let Some(x) = self.buckets.get_mut(&i) {
-                x.retain(|ref ele| ele.0 != *node);
-            }
-            if dist >= pow(2_i8.to_biguint().unwrap(), i as usize)
-                && dist < pow(2_i8.to_biguint().unwrap(), (i as usize) + 1)
-            {
-                match self.buckets.get_mut(&i) {
-                    Some(x) => {
-                        if x.len() >= BUCKET_SIZE as usize {
-                            x.remove(0);
-                        }
-                        x.push((node.to_owned(), nids.clone()));
-                        break;
-                    }
-                    None => {
-                        error!("Couldn't get bucket as mutable");
->>>>>>> 4ef545a6
                     }
                     bucket_list.push(Bucket {
-                        peer:     node.clone(),
+                        peer:     node.to_owned(),
                         networks: nids,
                     });
                     break;
@@ -104,13 +79,8 @@
         for i in 0..KEY_SIZE as u16 {
             match self.buckets.get_mut(&i) {
                 Some(x) => {
-<<<<<<< HEAD
                     x.retain(|ref ele| ele.peer != *node);
-                    x.push( Bucket{ peer: node.clone(), networks: network_ids.clone()});
-=======
-                    x.retain(|ref ele| ele.0 != *node);
-                    x.push((node.to_owned(), nids.clone()));
->>>>>>> 4ef545a6
+                    x.push( Bucket{ peer: node.to_owned(), networks: network_ids.to_owned()});
                     break;
                 }
                 None => {
@@ -144,11 +114,7 @@
             if count < KEY_SIZE {
                 for bucket in bucket_list {
                     if count < KEY_SIZE {
-<<<<<<< HEAD
-                        ret.push(bucket.peer.clone());
-=======
-                        ret.push(peer.0.to_owned());
->>>>>>> 4ef545a6
+                        ret.push(bucket.peer.to_owned());
                         count += 1;
                     } else {
                         break;
@@ -199,11 +165,7 @@
                             && bucket.peer.connection_type() == ConnectionType::Node
                             && (networks.is_empty() || networks.iter().any( |net_id| bucket.networks.contains(net_id)))
                         {
-<<<<<<< HEAD
-                            ret.push(bucket.peer.clone());
-=======
-                            ret.push(peer.0.to_owned());
->>>>>>> 4ef545a6
+                            ret.push(bucket.peer.to_owned());
                         }
                     }
                 }
@@ -214,11 +176,7 @@
                         if bucket.peer.connection_type() == ConnectionType::Node
                             && (networks.is_empty() || networks.iter().any( |net_id| bucket.networks.contains(net_id)))
                         {
-<<<<<<< HEAD
-                            ret.push(bucket.peer.clone());
-=======
-                            ret.push(peer.0.to_owned());
->>>>>>> 4ef545a6
+                            ret.push(bucket.peer.to_owned());
                         }
                     }
                 }
