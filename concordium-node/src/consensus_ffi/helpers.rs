--- conflicted
+++ resolved
@@ -394,11 +394,8 @@
     InternalError,
     Ok,
     NotFound,
-<<<<<<< HEAD
+    Unavailable,
     FutureEpoch,
-=======
-    Unavailable,
->>>>>>> 76bb2491
 }
 
 impl ConsensusQueryResponse {
@@ -410,11 +407,8 @@
             Self::InternalError => Err(tonic::Status::internal(format!("Internal error: {}. Please report this bug at https://github.com/Concordium/concordium-node/issues.", msg))),
             Self::Ok => Ok(()),
             Self::NotFound => Err(tonic::Status::not_found(format!("{} not found.", msg))),
-<<<<<<< HEAD
+            Self::Unavailable => Err(tonic::Status::unavailable("The service is not available at the current protocol version."))
             Self::FutureEpoch => Err(tonic::Status::unavailable("Future epoch."))
-=======
-            Self::Unavailable => Err(tonic::Status::unavailable("The service is not available at the current protocol version."))
->>>>>>> 76bb2491
         }
     }
 }
@@ -440,11 +434,8 @@
             -1 => Ok(Self::InternalError),
             0 => Ok(Self::Ok),
             1 => Ok(Self::NotFound),
-<<<<<<< HEAD
-            2 => Ok(Self::FutureEpoch),
-=======
             2 => Ok(Self::Unavailable),
->>>>>>> 76bb2491
+            3 => Ok(Self::FutureEpoch),
             unknown_code => Err(ConsensusQueryUnknownCode {
                 unknown_code,
             }),
