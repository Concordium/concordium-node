use anyhow::{anyhow, Context};
use byteorder::{NetworkEndian, ReadBytesExt};
use serde::{Deserialize, Serialize};
use std::{
    convert::{TryFrom, TryInto},
    fmt,
    ops::Deref,
    str::FromStr,
};
use thiserror::Error;

/// # Serialization packets
/// Benchmark of each serialization requires to enable it on features
pub const VERSION: &str = env!("CARGO_PKG_VERSION");
pub const APPNAME: &str = env!("CARGO_PKG_NAME");

/// Represents a Message to be sent through a channel or a Stop signal
///
/// This type is intended for using when a loop is consuming the receiver
/// output and we want to gracefully stop such loop.
pub enum QueueMsg<T> {
    Relay(T),
    Stop,
}

/// Represents a `Sender<T>` that is promoted to use `QueueMsg`s
pub type QueueSyncSender<T> = crossbeam_channel::Sender<QueueMsg<T>>;

/// Represents a `Receiver<T>` that is promoted to use `QueueMsg`s
pub type QueueReceiver<T> = crossbeam_channel::Receiver<QueueMsg<T>>;

/// Helper trait to ease readability through the code when dealing with
/// `RelayOrStop` channels
pub trait RelayOrStopSenderHelper<T> {
    /// Sends a `QueueMsg::Stop` message through the channel
    fn send_stop(&self) -> Result<(), crossbeam_channel::SendError<QueueMsg<T>>>;
    /// Sends the provided `msg` wrapped inside a `QueueMsg::Relay`
    fn send_msg(&self, msg: T) -> Result<(), crossbeam_channel::TrySendError<QueueMsg<T>>>;
    /// Sends the provided `msg` wrapped inside a `QueueMsg::Relay` in a
    /// blocking fashion
    fn send_blocking_msg(&self, msg: T) -> Result<(), crossbeam_channel::SendError<QueueMsg<T>>>;
}

impl<T> RelayOrStopSenderHelper<T> for QueueSyncSender<T> {
    #[inline]
    fn send_stop(&self) -> Result<(), crossbeam_channel::SendError<QueueMsg<T>>> {
        self.send(QueueMsg::Stop)
    }

    #[inline]
    fn send_msg(&self, msg: T) -> Result<(), crossbeam_channel::TrySendError<QueueMsg<T>>> {
        self.try_send(QueueMsg::Relay(msg))
    }

    #[inline]
    fn send_blocking_msg(&self, msg: T) -> Result<(), crossbeam_channel::SendError<QueueMsg<T>>> {
        self.send(QueueMsg::Relay(msg))
    }
}

pub const SHA256: u8 = 32;

#[derive(Clone, PartialEq, Eq, Hash, Serialize, Deserialize)]
#[serde(try_from = "String", into = "String")]
pub struct HashBytes([u8; SHA256 as usize]);

impl HashBytes {
    /// Construct HashBytes from a slice.
    /// This will succeed if and only if the length of the slice is 32.
    pub fn new(bytes: &[u8]) -> anyhow::Result<Self> {
        let buf = bytes.try_into()?;
        Ok(HashBytes(buf))
    }
}

impl From<[u8; 32]> for HashBytes {
    fn from(array: [u8; 32]) -> Self { HashBytes(array) }
}

impl Deref for HashBytes {
    type Target = [u8];

    fn deref(&self) -> &Self::Target { &self.0 }
}

impl AsRef<[u8]> for HashBytes {
    fn as_ref(&self) -> &[u8] { &self }
}

impl FromStr for HashBytes {
    type Err = anyhow::Error;

    fn from_str(s: &str) -> Result<Self, Self::Err> {
        let hex_decoded = hex::decode(s)?;
        HashBytes::new(&hex_decoded)
    }
}

impl TryFrom<String> for HashBytes {
    type Error = anyhow::Error;

    fn try_from(value: String) -> Result<Self, Self::Error> { Self::from_str(value.as_str()) }
}

impl From<HashBytes> for String {
    fn from(x: HashBytes) -> Self { x.to_string() }
}

// a short, 8-character beginning of the SHA
impl fmt::Debug for HashBytes {
    fn fmt(&self, f: &mut fmt::Formatter) -> fmt::Result {
        write!(f, "{:08x}", (&self.0[..]).read_u32::<NetworkEndian>().unwrap(),)
    }
}

// the full SHA256 in hex
impl fmt::Display for HashBytes {
    fn fmt(&self, f: &mut fmt::Formatter) -> fmt::Result {
        for byte in self.iter() {
            write!(f, "{:02x}", byte)?;
        }
        Ok(())
    }
}

#[derive(Debug, PartialEq, Eq, Clone, Copy, Hash)]
pub enum PacketType {
    Block = 0,
    Transaction,
    FinalizationRecord,
    FinalizationMessage,
    CatchUpStatus,
}

static PACKET_TYPE_FROM_INT: &[PacketType] = &[
    PacketType::Block,
    PacketType::Transaction,
    PacketType::FinalizationRecord,
    PacketType::FinalizationMessage,
    PacketType::CatchUpStatus,
];

impl TryFrom<u8> for PacketType {
    type Error = anyhow::Error;

    #[inline]
    fn try_from(value: u8) -> anyhow::Result<PacketType> {
        PACKET_TYPE_FROM_INT
            .get(value as usize)
            .copied()
            .context(format! {"Unsupported packet type ({})", value})
    }
}

impl fmt::Display for PacketType {
    fn fmt(&self, f: &mut fmt::Formatter) -> fmt::Result {
        let name = match self {
            PacketType::Block => "block",
            PacketType::Transaction => "transaction",
            PacketType::FinalizationRecord => "finalization record",
            PacketType::FinalizationMessage => "finalization message",
            PacketType::CatchUpStatus => "catch-up status message",
        };

        write!(f, "{}", name)
    }
}

impl PacketType {
    /// Determine whether a packet type can be relayed.
    /// Those that are must be subject to appropriate de-duplication
    /// checks to ensure they are not relayed endlessly.
    pub fn is_rebroadcastable(&self) -> bool {
        match self {
            PacketType::Block => true,
            PacketType::Transaction => true,
            PacketType::FinalizationRecord => true,
            PacketType::FinalizationMessage => true,
            PacketType::CatchUpStatus => false,
        }
    }
}

#[derive(Debug, PartialEq, Eq, Clone, Copy, Error)]
pub enum ConsensusFfiResponse {
    #[error("Baker not found")]
    BakerNotFound = -1,
    #[error("Success")]
    Success,
    #[error("Deserialization error")]
    DeserializationError,
    #[error("Invalid result")]
    InvalidResult,
    #[error("Pending block")]
    PendingBlock,
    #[error("Pending finalization")]
    PendingFinalization,
    #[error("Asynchronous")]
    Asynchronous,
    #[error("Duplicate entry")]
    DuplicateEntry,
    #[error("Stale")]
    Stale,
    #[error("Incorrect finalization session")]
    IncorrectFinalizationSession,
    #[error("Unverifiable")]
    Unverifiable,
    #[error("Continue catchup")]
    ContinueCatchUp,
    #[error("Block too early")]
    BlockTooEarly,
    #[error("Missing import file")]
    MissingImportFile,
    #[error("Consensus shutdown")]
    ConsensusShutDown,
    #[error("Expiry too late")]
    ExpiryTooLate,
    #[error("Verification failed")]
    VerificationFailed,
    #[error("Nonexisting sender account")]
    NonexistingSenderAccount,
    #[error("Duplicate nonce")]
    DuplicateNonce,
    #[error("Nonce too large")]
    NonceTooLarge,
    #[error("Too low energy")]
    TooLowEnergy,
    #[error("Invalid genesis index")]
    InvalidGenesisIndex,
    #[error("An account already exists with the given registration id")]
    DuplicateAccountRegistrationID,
    #[error("The credential deployment contained invalid signatures")]
    CredentialDeploymentInvalidSignatures,
    #[error("The credential deployment contained an invalid identity provider")]
    CredentialDeploymentInvalidIP,
    #[error("The credential deployment contained invalid anonymity revokers")]
    CredentialDeploymentInvalidAR,
    #[error("The credential deployment was expired")]
    CredentialDeploymentExpired,
    ChainUpdateInvalidSignatures,
}

impl ConsensusFfiResponse {
    pub fn is_successful(self) -> bool {
        use ConsensusFfiResponse::*;

        matches!(self, Success | PendingBlock | PendingFinalization | Asynchronous)
    }

    pub fn is_pending(self) -> bool {
        use ConsensusFfiResponse::*;

        matches!(self, PendingBlock | PendingFinalization | InvalidGenesisIndex)
    }

    pub fn is_acceptable(self) -> bool {
        use ConsensusFfiResponse::*;

        !matches!(
            self,
            BakerNotFound
                | DeserializationError
                | InvalidResult
                | Unverifiable
                | BlockTooEarly
                | ExpiryTooLate
                | VerificationFailed
                | NonexistingSenderAccount
                | DuplicateNonce
                | NonceTooLarge
                | TooLowEnergy
                | ConsensusShutDown
                | InvalidGenesisIndex
        )
    }

    pub fn is_rebroadcastable(self) -> bool {
        use ConsensusFfiResponse::*;

        !matches!(
            self,
            DeserializationError
                | InvalidResult
                | Unverifiable
                | DuplicateEntry
                | Stale
                | IncorrectFinalizationSession
                | BlockTooEarly
                | ExpiryTooLate
                | VerificationFailed
                | NonexistingSenderAccount
                | DuplicateNonce
                | NonceTooLarge
                | TooLowEnergy
                | ConsensusShutDown
                | InvalidGenesisIndex
                | CredentialDeploymentExpired
                | DuplicateAccountRegistrationID
                | CredentialDeploymentInvalidSignatures
                | CredentialDeploymentInvalidIP
                | CredentialDeploymentInvalidAR
        )
    }
}

impl TryFrom<i64> for ConsensusFfiResponse {
    type Error = anyhow::Error;

    #[inline]
    fn try_from(value: i64) -> anyhow::Result<ConsensusFfiResponse> {
        use ConsensusFfiResponse::*;

        match value {
            -1 => Ok(BakerNotFound),
            0 => Ok(Success),
            1 => Ok(DeserializationError),
            2 => Ok(InvalidResult),
            3 => Ok(PendingBlock),
            4 => Ok(PendingFinalization),
            5 => Ok(Asynchronous),
            6 => Ok(DuplicateEntry),
            7 => Ok(Stale),
            8 => Ok(IncorrectFinalizationSession),
            9 => Ok(Unverifiable),
            10 => Ok(ContinueCatchUp),
            11 => Ok(BlockTooEarly),
            12 => Ok(MissingImportFile),
            13 => Ok(ConsensusShutDown),
            14 => Ok(ExpiryTooLate),
            15 => Ok(VerificationFailed),
            16 => Ok(NonexistingSenderAccount),
            17 => Ok(DuplicateNonce),
            18 => Ok(NonceTooLarge),
            19 => Ok(TooLowEnergy),
            20 => Ok(InvalidGenesisIndex),
            21 => Ok(DuplicateAccountRegistrationID),
<<<<<<< HEAD
            22 => Ok(CredentialDeploymentInvalidKeys),
            23 => Ok(CredentialDeploymentInvalidSignatures),
            24 => Ok(CredentialDeploymentInvalidIP),
            25 => Ok(CredentialDeploymentInvalidAR),
            26 => Ok(CredentialDeploymentExpired),
            27 => Ok(ChainUpdateInvalidSignatures),
=======
            22 => Ok(CredentialDeploymentInvalidSignatures),
            23 => Ok(CredentialDeploymentInvalidIP),
            24 => Ok(CredentialDeploymentInvalidAR),
            25 => Ok(CredentialDeploymentExpired),
>>>>>>> e4502713
            _ => Err(anyhow!("Unsupported FFI return code ({})", value)),
        }
    }
}

#[derive(Debug, PartialEq, Eq, Clone, Copy)]
pub enum ConsensusIsInBakingCommitteeResponse {
    NotInCommittee,
    AddedButNotActiveInCommittee,
    AddedButWrongKeys,
    ActiveInCommittee(u64),
}

impl TryFrom<i64> for ConsensusIsInBakingCommitteeResponse {
    type Error = anyhow::Error;

    #[inline]
    fn try_from(value: i64) -> anyhow::Result<ConsensusIsInBakingCommitteeResponse> {
        use ConsensusIsInBakingCommitteeResponse::*;

        match value {
            -1 => Ok(NotInCommittee),
            -2 => Ok(AddedButNotActiveInCommittee),
            -3 => Ok(AddedButWrongKeys),
            baker_id if baker_id >= 0 => Ok(ActiveInCommittee(baker_id as u64)),
            _ => Err(anyhow!("Unsupported FFI return code for committee status ({})", value)),
        }
    }
}

#[derive(Debug, PartialEq, Eq, Clone, Copy)]
pub enum ConsensusIsInFinalizationCommitteeResponse {
    NotInCommittee = 0,
    AddedButNotActiveInCommittee,
    ActiveInCommittee,
}

impl TryFrom<u8> for ConsensusIsInFinalizationCommitteeResponse {
    type Error = anyhow::Error;

    #[inline]
    fn try_from(value: u8) -> anyhow::Result<ConsensusIsInFinalizationCommitteeResponse> {
        use ConsensusIsInFinalizationCommitteeResponse::*;

        match value {
            0 => Ok(NotInCommittee),
            1 => Ok(AddedButNotActiveInCommittee),
            2 => Ok(ActiveInCommittee),
            _ => Err(anyhow!("Unsupported FFI return code for committee status ({})", value)),
        }
    }
}<|MERGE_RESOLUTION|>--- conflicted
+++ resolved
@@ -237,6 +237,9 @@
     CredentialDeploymentInvalidAR,
     #[error("The credential deployment was expired")]
     CredentialDeploymentExpired,
+    #[error("The chain update had an invalid effective time")]
+    ChainUpdateInvalidEffectiveTime,
+    #[error("The chain update contained invalid signatures")]
     ChainUpdateInvalidSignatures,
 }
 
@@ -334,19 +337,12 @@
             19 => Ok(TooLowEnergy),
             20 => Ok(InvalidGenesisIndex),
             21 => Ok(DuplicateAccountRegistrationID),
-<<<<<<< HEAD
-            22 => Ok(CredentialDeploymentInvalidKeys),
-            23 => Ok(CredentialDeploymentInvalidSignatures),
-            24 => Ok(CredentialDeploymentInvalidIP),
-            25 => Ok(CredentialDeploymentInvalidAR),
-            26 => Ok(CredentialDeploymentExpired),
-            27 => Ok(ChainUpdateInvalidSignatures),
-=======
             22 => Ok(CredentialDeploymentInvalidSignatures),
             23 => Ok(CredentialDeploymentInvalidIP),
             24 => Ok(CredentialDeploymentInvalidAR),
             25 => Ok(CredentialDeploymentExpired),
->>>>>>> e4502713
+            26 => Ok(ChainUpdateInvalidEffectiveTime),
+            27 => Ok(ChainUpdateInvalidSignatures),
             _ => Err(anyhow!("Unsupported FFI return code ({})", value)),
         }
     }
