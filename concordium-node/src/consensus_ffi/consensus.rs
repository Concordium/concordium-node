--- conflicted
+++ resolved
@@ -223,7 +223,6 @@
     /// Time in seconds that a transaction is kept before being a candidate for
     /// purging.
     pub transaction_keep_alive:     u64,
-<<<<<<< HEAD
     /// Number of seconds between automatic transaction table purging runs.
     pub transactions_purging_delay: u64,
     /// Number of accounts that may be cached in memory.
@@ -232,18 +231,11 @@
 
 #[derive(Clone)]
 pub struct ConsensusContainer {
-    pub runtime_parameters:      ConsensusRuntimeParameters,
-    pub is_baking:               Arc<AtomicBool>,
-    pub consensus:               Arc<AtomicPtr<consensus_runner>>,
-    pub genesis:                 Arc<[u8]>,
-    pub consensus_type:          ConsensusType,
-    pub database_connection_url: String,
-=======
-    pub is_baking:                  Arc<AtomicBool>,
-    pub consensus:                  Arc<AtomicPtr<consensus_runner>>,
-    pub genesis:                    Arc<[u8]>,
-    pub consensus_type:             ConsensusType,
->>>>>>> 31d77c3a
+    pub runtime_parameters: ConsensusRuntimeParameters,
+    pub is_baking:          Arc<AtomicBool>,
+    pub consensus:          Arc<AtomicPtr<consensus_runner>>,
+    pub genesis:            Arc<[u8]>,
+    pub consensus_type:     ConsensusType,
 }
 
 impl ConsensusContainer {
