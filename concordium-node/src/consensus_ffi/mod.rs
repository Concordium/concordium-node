--- conflicted
+++ resolved
@@ -13,20 +13,6 @@
     }};
 }
 
-<<<<<<< HEAD
-macro_rules! wrap_c_call {
-    ($self:ident, $c_call:expr) => {{
-        let consensus = $self.consensus.load(Ordering::SeqCst);
-        #[allow(clippy::redundant_closure_call)] // allowed
-        let result = unsafe { $c_call(consensus) };
-
-        ConsensusFfiResponse::try_from(result)
-            .unwrap_or_else(|code| panic!("Unknown FFI return code: {}", code))
-    }};
-}
-
-=======
->>>>>>> 9c46f15f
 macro_rules! wrap_c_bool_call {
     ($self:ident, $c_call:expr) => {{
         let consensus = $self.consensus.load(Ordering::SeqCst);
