use crate::{
    common::p2p_peer::RemotePeerId,
    consensus_ffi::{
        blockchain_types::BlockHash,
        catch_up::*,
        consensus::*,
        helpers::{ConsensusFfiResponse, ConsensusIsInBakingCommitteeResponse, PacketType},
        messaging::*,
    },
    write_or_die,
};
use anyhow::{anyhow, bail};
use byteorder::{NetworkEndian, ReadBytesExt};
use crypto_common::Serial;
use std::{
    convert::TryFrom,
    ffi::{CStr, CString},
    io::{Cursor, Write},
    os::raw::{c_char, c_int},
    path::Path,
    ptr, slice,
    sync::{
        atomic::{AtomicBool, Ordering},
        Arc, Once,
    },
};

/// A type used in this module to document that a given value is intended
/// to be used as a peer id.
type PeerIdFFI = u64;

extern "C" {
    pub fn hs_init(argc: *mut c_int, argv: *mut *mut *mut c_char);
    pub fn hs_init_with_rtsopts(argc: &c_int, argv: *const *const *const c_char);
    pub fn hs_exit();
}

static START_ONCE: Once = Once::new();
static STOP_ONCE: Once = Once::new();
static STOPPED: AtomicBool = AtomicBool::new(false);
pub type Delta = u64;

/// Initialize the Haskell runtime. This function is safe to call more than
/// once, and will do nothing on subsequent calls.
///
/// The runtime will automatically be shutdown at program exit, or you can stop
/// it earlier with `stop`.
///
/// If `rts_flags` doesn't contain `--install-signal-handlers` we explicitly
/// set this to `no` to avoid the runtime consuming the signals before the outer
/// rust part embedding the runtime.
#[cfg(feature = "profiling")]
pub fn start_haskell(
    heap: &str,
    stack: bool,
    time: bool,
    exceptions: bool,
    gc_log: Option<String>,
    profile_sampling_interval: &str,
    rts_flags: &[String],
) {
    START_ONCE.call_once(|| {
        start_haskell_init(
            heap,
            stack,
            time,
            exceptions,
            gc_log,
            profile_sampling_interval,
            rts_flags,
        );
        unsafe {
            ::libc::atexit(stop_nopanic);
        }
    });
}

#[cfg(not(feature = "profiling"))]
pub fn start_haskell(rts_flags: &[String]) {
    START_ONCE.call_once(|| {
        start_haskell_init(rts_flags);
        unsafe {
            ::libc::atexit(stop_nopanic);
        }
    });
}

#[cfg(feature = "profiling")]
fn start_haskell_init(
    heap: &str,
    stack: bool,
    time: bool,
    exceptions: bool,
    gc_log: Option<String>,
    profile_sampling_interval: &str,
    rts_flags: &[String],
) {
    let program_name = std::env::args().take(1).next().unwrap();
    let mut args = vec![program_name];

    // We don't check for stack here because it should only be enabled if
    // heap profiling is enabled.
    if heap != "none" || time || gc_log.is_some() || profile_sampling_interval != "0.1" {
        args.push("+RTS".to_owned());
        args.push("-L100".to_owned());
    }

    match heap {
        "cost" => {
            args.push("-hc".to_owned());
            if stack {
                args.push("-xt".to_owned());
            }
        }
        "module" => {
            args.push("-hm".to_owned());
            if stack {
                args.push("-xt".to_owned());
            }
        }
        "description" => {
            args.push("-hd".to_owned());
            if stack {
                args.push("-xt".to_owned());
            }
        }
        "type" => {
            args.push("-hy".to_owned());
            if stack {
                args.push("-xt".to_owned());
            }
        }
        "none" => {}
        _ => {
            error!("Wrong heap profiling option provided: {}", heap);
        }
    }

    if profile_sampling_interval != "0.1" {
        args.push(format!("-i{}", profile_sampling_interval));
    }

    if time {
        args.push("-p".to_owned());
    }

    if let Some(log) = gc_log {
        args.push(format!("-S{}", log));
    }

    if exceptions {
        if args.len() == 1 {
            args.push("+RTS".to_owned());
        }
        args.push("-xc".to_owned());
    }

    if args.len() == 1 {
        args.push("+RTS".to_owned())
    }

    if rts_flags.iter().all(|arg| !arg.trim().starts_with("--install-signal-handlers")) {
        args.push("--install-signal-handlers=no".to_owned());
    }

    for flag in rts_flags {
        if !flag.trim().is_empty() {
            args.push(flag.to_owned());
        }
    }

    if args.len() > 1 {
        args.push("-RTS".to_owned());
    }

    info!("Starting consensus with the following profiling arguments {:?}", args);
    let args =
        args.iter().map(|arg| CString::new(arg.as_bytes()).unwrap()).collect::<Vec<CString>>();
    let c_args = args.iter().map(|arg| arg.as_ptr()).collect::<Vec<*const c_char>>();
    let ptr_c_argc = &(c_args.len() as c_int);
    let ptr_c_argv = &c_args.as_ptr();
    unsafe {
        hs_init_with_rtsopts(ptr_c_argc, ptr_c_argv as *const *const *const c_char);
    }
}

#[cfg(not(feature = "profiling"))]
fn start_haskell_init(rts_flags: &[String]) {
    let program_name = std::env::args().take(1).next().unwrap();
    let mut args = vec![program_name];
    args.push("+RTS".to_owned());
    if !rts_flags.is_empty() {
        if rts_flags.iter().all(|arg| !arg.trim().starts_with("--install-signal-handlers")) {
            args.push("--install-signal-handlers=no".to_owned());
        }
        for flag in rts_flags {
            if !flag.trim().is_empty() {
                args.push(flag.to_owned());
            }
        }
    } else {
        args.push("--install-signal-handlers=no".to_owned());
    }
    args.push("-RTS".to_owned());
    let args =
        args.iter().map(|arg| CString::new(arg.as_bytes()).unwrap()).collect::<Vec<CString>>();
    let c_args = args.iter().map(|arg| arg.as_ptr()).collect::<Vec<*const c_char>>();
    let ptr_c_argc = &(c_args.len() as c_int);
    let ptr_c_argv = &c_args.as_ptr();
    unsafe {
        hs_init_with_rtsopts(ptr_c_argc, ptr_c_argv as *const *const *const c_char);
    }
}

/// Stop the Haskell runtime before the program exits. This function may only be
/// called once during a program's execution.
///
/// It is safe, but not useful, to call this before the runtime has started.
///
/// # Panics
///
/// Will panic if called more than once.
pub fn stop_haskell() {
    if STOPPED.swap(true, Ordering::SeqCst) {
        panic!("The GHC runtime may only be stopped once. See \
                https://downloads.haskell.org/%7Eghc/latest/docs/html/users_guide\
                /ffi-chap.html#id1 ");
    }
    stop_nopanic();
}

extern "C" fn stop_nopanic() {
    STOP_ONCE.call_once(|| {
        unsafe { hs_exit() }; // does nothing if hs_init_count <= 0
    });
}

#[repr(C)]
pub struct consensus_runner {
    private: [u8; 0],
}

type LogCallback = extern "C" fn(c_char, c_char, *const u8);
type BroadcastCallback = extern "C" fn(i64, u32, *const u8, i64);
type CatchUpStatusCallback = extern "C" fn(u32, *const u8, i64);
type DirectMessageCallback = extern "C" fn(
    peer_id: PeerIdFFI,
    message_type: i64,
    genesis_index: u32,
    msg: *const c_char,
    msg_len: i64,
);
type RegenesisCallback = unsafe extern "C" fn(*const Regenesis, *const u8);
type RegenesisFreeCallback = unsafe extern "C" fn(*const Regenesis);

#[allow(improper_ctypes)]
extern "C" {
    pub fn startConsensus(
        max_block_size: u64,
        block_construction_timeout: u64,
        max_time_to_expiry: u64,
        insertions_before_purging: u64,
        transaction_keep_alive: u64,
        transactions_purging_delay: u64,
        genesis_data: *const u8,
        genesis_data_len: i64,
        private_data: *const u8,
        private_data_len: i64,
        broadcast_callback: BroadcastCallback,
        catchup_status_callback: CatchUpStatusCallback,
        regenesis_arc: *const Regenesis,
        free_regenesis_arc: RegenesisFreeCallback,
        regenesis_callback: RegenesisCallback,
        maximum_log_level: u8,
        log_callback: LogCallback,
        appdata_dir: *const u8,
        appdata_dir_len: i64,
        database_connection_url: *const u8,
        database_connection_url_len: i64,
        runner_ptr_ptr: *mut *mut consensus_runner,
    ) -> i64;
    pub fn startConsensusPassive(
        max_block_size: u64,
        block_construction_timeout: u64,
        max_time_to_expiry: u64,
        insertions_before_purging: u64,
        transaction_keep_alive: u64,
        transactions_purging_delay: u64,
        genesis_data: *const u8,
        genesis_data_len: i64,
        catchup_status_callback: CatchUpStatusCallback,
        regenesis_arc: *const Regenesis,
        free_regenesis_arc: RegenesisFreeCallback,
        regenesis_callback: RegenesisCallback,
        maximum_log_level: u8,
        log_callback: LogCallback,
        appdata_dir: *const u8,
        appdata_dir_len: i64,
        database_connection_url: *const u8,
        database_connection_url_len: i64,
        runner_ptr_ptr: *mut *mut consensus_runner,
    ) -> i64;
    #[allow(improper_ctypes)]
    pub fn startBaker(consensus: *mut consensus_runner);
    pub fn receiveBlock(
        consensus: *mut consensus_runner,
        genesis_index: u32,
        block_data: *const u8,
        data_length: i64,
    ) -> i64;
    pub fn receiveFinalizationMessage(
        consensus: *mut consensus_runner,
        genesis_index: u32,
        finalization_data: *const u8,
        data_length: i64,
    ) -> i64;
    pub fn receiveFinalizationRecord(
        consensus: *mut consensus_runner,
        genesis_index: u32,
        finalization_data: *const u8,
        data_length: i64,
    ) -> i64;
    pub fn receiveTransaction(
        consensus: *mut consensus_runner,
        tx: *const u8,
        data_length: i64,
    ) -> i64;
    pub fn stopBaker(consensus: *mut consensus_runner);
    pub fn stopConsensus(consensus: *mut consensus_runner);

    // Consensus queries
    pub fn getConsensusStatus(consensus: *mut consensus_runner) -> *const c_char;
    pub fn getBlockInfo(
        consensus: *mut consensus_runner,
        block_hash: *const c_char,
    ) -> *const c_char;
    pub fn getAncestors(
        consensus: *mut consensus_runner,
        block_hash: *const c_char,
        amount: u64,
    ) -> *const c_char;
    pub fn getBranches(consensus: *mut consensus_runner) -> *const c_char;

    // State queries
    pub fn getAccountList(
        consensus: *mut consensus_runner,
        block_hash: *const c_char,
    ) -> *const c_char;
    pub fn getInstances(
        consensus: *mut consensus_runner,
        block_hash: *const c_char,
    ) -> *const c_char;
    pub fn getAccountInfo(
        consensus: *mut consensus_runner,
        block_hash: *const c_char,
        account_address: *const c_char,
    ) -> *const c_char;
    pub fn getInstanceInfo(
        consensus: *mut consensus_runner,
        block_hash: *const c_char,
        contract_address: *const c_char,
    ) -> *const c_char;
    pub fn invokeContract(
        consensus: *mut consensus_runner,
        block_hash: *const u8,
        context: *const u8,
    ) -> *const c_char;
    pub fn getRewardStatus(
        consensus: *mut consensus_runner,
        block_hash: *const c_char,
    ) -> *const c_char;
    pub fn getBirkParameters(
        consensus: *mut consensus_runner,
        block_hash: *const c_char,
    ) -> *const c_char;
    pub fn getModuleList(
        consensus: *mut consensus_runner,
        block_hash: *const c_char,
    ) -> *const c_char;
    pub fn getModuleSource(
        consensus: *mut consensus_runner,
        block_hash: *const c_char,
        module_ref: *const c_char,
    ) -> *const u8;
    pub fn freeCStr(hstring: *const c_char);
    pub fn getCatchUpStatus(
        consensus: *mut consensus_runner,
        genesis_index: *mut u32,
        msg: *mut *const u8,
    ) -> i64;
    pub fn receiveCatchUpStatus(
        consensus: *mut consensus_runner,
        peer_id: PeerIdFFI,
        genesis_index: u32,
        msg: *const u8,
        msg_len: i64,
        object_limit: i64,
        direct_callback: DirectMessageCallback,
    ) -> i64;
    pub fn bakerStatusBestBlock(
        consensus: *mut consensus_runner,
        baker_id: *mut u64,
        has_baker_id: *mut u8,
    ) -> u8;
    pub fn checkIfWeAreFinalizer(consensus: *mut consensus_runner) -> u8;
    pub fn checkIfRunning(consensus: *mut consensus_runner) -> u8;
    pub fn getAccountNonFinalizedTransactions(
        consensus: *mut consensus_runner,
        account_address: *const c_char,
    ) -> *const c_char;
    pub fn getBlockSummary(
        consensus: *mut consensus_runner,
        block_hash: *const c_char,
    ) -> *const c_char;
    pub fn getBlocksAtHeight(
        consensus: *mut consensus_runner,
        block_height: u64,
        genesis_index: u32,
        restrict: u8,
    ) -> *const c_char;
    pub fn getTransactionStatus(
        consensus: *mut consensus_runner,
        transaction_hash: *const c_char,
    ) -> *const c_char;
    pub fn getTransactionStatusInBlock(
        consensus: *mut consensus_runner,
        transaction_hash: *const c_char,
        block_hash: *const c_char,
    ) -> *const c_char;
    pub fn getNextAccountNonce(
        consensus: *mut consensus_runner,
        account_address: *const c_char,
    ) -> *const c_char;
    pub fn getAllIdentityProviders(
        consensus: *mut consensus_runner,
        block_hash: *const c_char,
    ) -> *const c_char;
    pub fn getAllAnonymityRevokers(
        consensus: *mut consensus_runner,
        block_hash: *const c_char,
    ) -> *const c_char;
    pub fn getCryptographicParameters(
        consensus: *mut consensus_runner,
        block_hash: *const c_char,
    ) -> *const c_char;
    pub fn importBlocks(
        consensus: *mut consensus_runner,
        import_file_path: *const u8,
        import_file_path_len: i64,
    ) -> u8;
}

// TODO : Simplify arguments to function, or group with struct
#[allow(clippy::too_many_arguments)]
pub fn get_consensus_ptr(
    max_block_size: u64,
    block_construction_timeout: u64,
    max_time_to_expiry: u64,
    insertions_before_purging: u64,
    transaction_keep_alive: u64,
    transactions_purging_delay: u64,
    genesis_data: Vec<u8>,
    private_data: Option<Vec<u8>>,
    maximum_log_level: ConsensusLogLevel,
    appdata_dir: &Path,
    database_connection_url: &str,
    regenesis_arc: Arc<Regenesis>,
) -> anyhow::Result<*mut consensus_runner> {
    let genesis_data_len = genesis_data.len();

    let mut runner_ptr = std::ptr::null_mut();
    let runner_ptr_ptr = &mut runner_ptr;
    let ret_code = match private_data {
        Some(ref private_data_bytes) => {
            let private_data_len = private_data_bytes.len();
            let appdata_buf = appdata_dir.to_str().unwrap();
            unsafe {
                startConsensus(
                    max_block_size,
                    block_construction_timeout,
                    max_time_to_expiry,
                    insertions_before_purging,
                    transaction_keep_alive,
                    transactions_purging_delay,
                    genesis_data.as_ptr(),
                    genesis_data_len as i64,
                    private_data_bytes.as_ptr(),
                    private_data_len as i64,
                    broadcast_callback,
                    catchup_status_callback,
                    Arc::into_raw(regenesis_arc),
                    free_regenesis_arc,
                    regenesis_callback,
                    maximum_log_level as u8,
                    on_log_emited,
                    appdata_buf.as_ptr() as *const u8,
                    appdata_buf.len() as i64,
                    database_connection_url.as_ptr(),
                    database_connection_url.len() as i64,
                    runner_ptr_ptr,
                )
            }
        }
        None => {
            let appdata_buf = appdata_dir.to_str().unwrap();
            unsafe {
                {
                    startConsensusPassive(
                        max_block_size,
                        block_construction_timeout,
                        max_time_to_expiry,
                        insertions_before_purging,
                        transaction_keep_alive,
                        transactions_purging_delay,
                        genesis_data.as_ptr(),
                        genesis_data_len as i64,
                        catchup_status_callback,
                        Arc::into_raw(regenesis_arc),
                        free_regenesis_arc,
                        regenesis_callback,
                        maximum_log_level as u8,
                        on_log_emited,
                        appdata_buf.as_ptr() as *const u8,
                        appdata_buf.len() as i64,
                        database_connection_url.as_ptr(),
                        database_connection_url.len() as i64,
                        runner_ptr_ptr,
                    )
                }
            }
        }
    };
    match ret_code {
        0 => Ok(runner_ptr),
        // NB: the following errors should be in line with
        // the enumeration defined by `toStartResult` in External.hs
        1 => bail!("Cannot decode given genesis data."),
        2 => bail!("Cannot decode baker keys."),
        3 => bail!("Error reading database files."),
        4 => bail!("Given block state path is a directory, not a file."),
        5 => bail!("Cannot read block state database due to incorrect permissions."),
        6 => bail!("Cannot read tree state database due to incorrect permissions."),
        7 => bail!("Cannot open supplied tree state database."),
        8 => bail!("Genesis block is not in the supplied tree state database."),
        9 => bail!("Database genesis block does not align with the supplied genesis data."),
        10 => bail!("Database invariant violation. See logs for details."),
        11 => bail!("Block state database has incorrect version information."),
        n => bail!("Unknown error code: {}.", n),
    }
}

impl ConsensusContainer {
    pub fn send_block(&self, genesis_index: u32, block: &[u8]) -> ConsensusFfiResponse {
        wrap_send_data_to_c!(self, genesis_index, block, receiveBlock)
    }

    pub fn send_finalization(&self, genesis_index: u32, msg: &[u8]) -> ConsensusFfiResponse {
        wrap_send_data_to_c!(self, genesis_index, msg, receiveFinalizationMessage)
    }

    pub fn send_finalization_record(&self, genesis_index: u32, rec: &[u8]) -> ConsensusFfiResponse {
        wrap_send_data_to_c!(self, genesis_index, rec, receiveFinalizationRecord)
    }

    pub fn send_transaction(&self, data: &[u8]) -> ConsensusFfiResponse {
        let consensus = self.consensus.load(Ordering::SeqCst);
        let len = data.len();

        let result = unsafe { receiveTransaction(consensus, data.as_ptr(), len as i64) };

        let return_code = ConsensusFfiResponse::try_from(result);

        return_code.unwrap_or_else(|code| panic!("Unknown FFI return code: {}", code))
    }

    pub fn get_consensus_status(&self) -> String {
        wrap_c_call_string!(self, consensus, |consensus| getConsensusStatus(consensus))
    }

    pub fn get_block_info(&self, block_hash: &str) -> anyhow::Result<String> {
        let c_str = CString::new(block_hash)?;
        Ok(wrap_c_call_string!(self, consensus, |consensus| getBlockInfo(
            consensus,
            c_str.as_ptr()
        )))
    }

    pub fn get_blocks_at_height(
        &self,
        block_height: u64,
        genesis_index: u32,
        restrict: bool,
    ) -> String {
        wrap_c_call_string!(self, consensus, |consensus| getBlocksAtHeight(
            consensus,
            block_height,
            genesis_index,
            restrict as u8
        ))
    }

    pub fn get_ancestors(&self, block_hash: &str, amount: u64) -> anyhow::Result<String> {
        let c_str = CString::new(block_hash)?;
        Ok(wrap_c_call_string!(self, consensus, |consensus| getAncestors(
            consensus,
            c_str.as_ptr(),
            amount
        )))
    }

    pub fn get_branches(&self) -> String {
        wrap_c_call_string!(self, consensus, |consensus| getBranches(consensus))
    }

    pub fn get_account_list(&self, block_hash: &str) -> anyhow::Result<String> {
        let block_hash = CString::new(block_hash)?;
        Ok(wrap_c_call_string!(self, consensus, |consensus| getAccountList(
            consensus,
            block_hash.as_ptr()
        )))
    }

    pub fn get_instances(&self, block_hash: &str) -> anyhow::Result<String> {
        let block_hash = CString::new(block_hash)?;
        Ok(wrap_c_call_string!(self, consensus, |consensus| getInstances(
            consensus,
            block_hash.as_ptr()
        )))
    }

    pub fn get_account_info(
        &self,
        block_hash: &str,
        account_address: &str,
    ) -> anyhow::Result<String> {
        let block_hash = CString::new(block_hash)?;
        let account_address = CString::new(account_address)?;
        Ok(wrap_c_call_string!(self, consensus, |consensus| getAccountInfo(
            consensus,
            block_hash.as_ptr(),
            account_address.as_ptr()
        )))
    }

    pub fn get_instance_info(
        &self,
        block_hash: &str,
        contract_address: &str,
    ) -> anyhow::Result<String> {
        let block_hash = CString::new(block_hash)?;
        let contract_address = CString::new(contract_address)?;
        Ok(wrap_c_call_string!(self, consensus, |consensus| getInstanceInfo(
            consensus,
            block_hash.as_ptr(),
            contract_address.as_ptr()
        )))
    }

<<<<<<< HEAD
    pub fn invoke_contract(&self, block_hash: &str, context: &str) -> String {
        let block_hash = CString::new(block_hash).unwrap();
        let context = CString::new(context).unwrap();
        wrap_c_call_string!(self, consensus, |consensus| invokeContract(
            consensus,
            block_hash.as_ptr() as *const u8,
            context.as_ptr() as *const u8
        ))
    }

    pub fn get_reward_status(&self, block_hash: &str) -> String {
        let block_hash = CString::new(block_hash).unwrap();
        wrap_c_call_string!(self, consensus, |consensus| getRewardStatus(
=======
    pub fn get_reward_status(&self, block_hash: &str) -> anyhow::Result<String> {
        let block_hash = CString::new(block_hash)?;
        Ok(wrap_c_call_string!(self, consensus, |consensus| getRewardStatus(
>>>>>>> fc89a09c
            consensus,
            block_hash.as_ptr()
        )))
    }

    pub fn get_birk_parameters(&self, block_hash: &str) -> anyhow::Result<String> {
        let block_hash = CString::new(block_hash)?;
        Ok(wrap_c_call_string!(self, consensus, |consensus| getBirkParameters(
            consensus,
            block_hash.as_ptr()
        )))
    }

    pub fn get_module_list(&self, block_hash: &str) -> anyhow::Result<String> {
        let block_hash = CString::new(block_hash)?;
        Ok(wrap_c_call_string!(self, consensus, |consensus| getModuleList(
            consensus,
            block_hash.as_ptr()
        )))
    }

    pub fn get_module_source(&self, block_hash: &str, module_ref: &str) -> anyhow::Result<Vec<u8>> {
        let block_hash = CString::new(block_hash)?;
        let module_ref = CString::new(module_ref)?;
        Ok(wrap_c_call_bytes!(self, |consensus| getModuleSource(
            consensus,
            block_hash.as_ptr(),
            module_ref.as_ptr()
        )))
    }

    /// Construct a catch-up request message. The message includes the packet
    /// type byte and genesis index.
    pub fn get_catch_up_status(&self) -> Arc<[u8]> {
        let consensus = self.consensus.load(Ordering::SeqCst);

        unsafe {
            let mut genesis_index: u32 = 0;
            let mut message_bytes: *const u8 = ptr::null();
            let message_length =
                getCatchUpStatus(consensus, &mut genesis_index, &mut message_bytes);
            let slice = &slice::from_raw_parts(message_bytes, message_length as usize);
            let mut ret = Vec::with_capacity(5 + slice.len());
            ret.extend_from_slice(&(PacketType::CatchUpStatus as u8).to_be_bytes());
            ret.extend_from_slice(&genesis_index.to_be_bytes());
            ret.extend_from_slice(slice);
            freeCStr(message_bytes as *const i8);
            Arc::from(ret)
        }
    }

    pub fn receive_catch_up_status(
        &self,
        genesis_index: u32,
        request: &[u8],
        peer_id: RemotePeerId,
        object_limit: i64,
    ) -> ConsensusFfiResponse {
        wrap_c_call!(self, |consensus| receiveCatchUpStatus(
            consensus,
            peer_id.into(),
            genesis_index,
            request.as_ptr(),
            request.len() as i64,
            object_limit,
            direct_callback
        ))
    }

    /// Gets baker status of the node along with the baker ID registered in the
    /// baker credentials used, if available.
    pub fn in_baking_committee(&self) -> (ConsensusIsInBakingCommitteeResponse, Option<u64>) {
        let consensus = self.consensus.load(Ordering::SeqCst);
        let mut baker_id: u64 = 0;
        let mut has_baker_id: u8 = 0;

        let result = unsafe { bakerStatusBestBlock(consensus, &mut baker_id, &mut has_baker_id) };

        let status = ConsensusIsInBakingCommitteeResponse::try_from(result).unwrap_or_else(|err| {
            unreachable!("An error occured when trying to convert FFI return code: {}", err)
        });

        let baker_id_option = match has_baker_id {
            0 => None,
            1 => Some(baker_id),
            code => unreachable!("Expected value from FFI to be either 0 or 1, received {}", code),
        };

        (status, baker_id_option)
    }

    pub fn in_finalization_committee(&self) -> bool {
        wrap_c_bool_call!(self, |consensus| checkIfWeAreFinalizer(consensus))
    }

    /// Checks if consensus is running, i.e. if consensus has been shut down,
    /// this will return false.
    pub fn is_consensus_running(&self) -> bool {
        wrap_c_bool_call!(self, |consensus| checkIfRunning(consensus))
    }

    pub fn get_account_non_finalized_transactions(
        &self,
        account_address: &str,
    ) -> anyhow::Result<String> {
        let account_address = CString::new(account_address)?;
        Ok(wrap_c_call_string!(self, consensus, |consensus| {
            getAccountNonFinalizedTransactions(consensus, account_address.as_ptr())
        }))
    }

    pub fn get_block_summary(&self, block_hash: &str) -> anyhow::Result<String> {
        let block_hash = CString::new(block_hash)?;
        Ok(wrap_c_call_string!(self, consensus, |consensus| getBlockSummary(
            consensus,
            block_hash.as_ptr()
        )))
    }

    pub fn get_transaction_status(&self, transaction_hash: &str) -> anyhow::Result<String> {
        let transaction_hash = CString::new(transaction_hash)?;
        Ok(wrap_c_call_string!(self, consensus, |consensus| getTransactionStatus(
            consensus,
            transaction_hash.as_ptr()
        )))
    }

    pub fn get_transaction_status_in_block(
        &self,
        transaction_hash: &str,
        block_hash: &str,
    ) -> anyhow::Result<String> {
        let transaction_hash = CString::new(transaction_hash)?;
        let block_hash = CString::new(block_hash)?;
        Ok(wrap_c_call_string!(self, consensus, |consensus| getTransactionStatusInBlock(
            consensus,
            transaction_hash.as_ptr(),
            block_hash.as_ptr()
        )))
    }

    pub fn get_next_account_nonce(&self, account_address: &str) -> anyhow::Result<String> {
        let account_address = CString::new(account_address)?;
        Ok(wrap_c_call_string!(self, consensus, |consensus| getNextAccountNonce(
            consensus,
            account_address.as_ptr(),
        )))
    }

    pub fn get_identity_providers(&self, block_hash: &str) -> anyhow::Result<String> {
        let block_hash = CString::new(block_hash)?;
        Ok(wrap_c_call_string!(self, consensus, |consensus| getAllIdentityProviders(
            consensus,
            block_hash.as_ptr(),
        )))
    }

    pub fn get_anonymity_revokers(&self, block_hash: &str) -> anyhow::Result<String> {
        let block_hash = CString::new(block_hash)?;
        Ok(wrap_c_call_string!(self, consensus, |consensus| getAllAnonymityRevokers(
            consensus,
            block_hash.as_ptr(),
        )))
    }

    pub fn get_cryptographic_parameters(&self, block_hash: &str) -> anyhow::Result<String> {
        let block_hash = CString::new(block_hash)?;
        Ok(wrap_c_call_string!(self, consensus, |consensus| getCryptographicParameters(
            consensus,
            block_hash.as_ptr(),
        )))
    }

    pub fn import_blocks(&self, import_file_path: &[u8]) -> u8 {
        let consensus = self.consensus.load(Ordering::SeqCst);
        let len = import_file_path.len();

        unsafe { importBlocks(consensus, import_file_path.as_ptr(), len as i64) }
    }
}

pub enum CallbackType {
    Block = 0,
    FinalizationMessage,
    FinalizationRecord,
    CatchUpStatus,
}

impl TryFrom<u8> for CallbackType {
    type Error = anyhow::Error;

    fn try_from(byte: u8) -> anyhow::Result<Self> {
        match byte {
            0 => Ok(CallbackType::Block),
            1 => Ok(CallbackType::FinalizationMessage),
            2 => Ok(CallbackType::FinalizationRecord),
            3 => Ok(CallbackType::CatchUpStatus),
            _ => Err(anyhow!("Received invalid callback type: {}", byte)),
        }
    }
}

pub extern "C" fn on_finalization_message_catchup_out(
    peer_id: PeerIdFFI,
    data: *const u8,
    len: i64,
) {
    unsafe {
        let msg_variant = PacketType::FinalizationMessage;
        let payload = slice::from_raw_parts(data as *const u8, len as usize);
        let mut full_payload = Vec::with_capacity(1 + payload.len());
        (msg_variant as u8).serial(&mut full_payload);

        full_payload.write_all(&payload).unwrap(); // infallible
        let full_payload = Arc::from(full_payload);

        let msg = ConsensusMessage::new(
            MessageType::Outbound(Some((peer_id as usize).into())),
            PacketType::FinalizationMessage,
            full_payload,
            vec![],
            None,
        );

        match CALLBACK_QUEUE.send_out_blocking_msg(msg) {
            Ok(_) => trace!("Queueing a {} of {} bytes", msg_variant, len),
            Err(e) => error!("Couldn't queue a {} properly: {}", msg_variant, e),
        };
    }
}

macro_rules! sending_callback {
    (
        $target:expr,
        $msg_type:expr,
        $genesis_index:expr,
        $msg:expr,
        $msg_length:expr,
        $omit_status:expr
    ) => {
        unsafe {
            let callback_type = match CallbackType::try_from($msg_type as u8) {
                Ok(ct) => ct,
                Err(e) => {
                    error!("{}", e);
                    return;
                }
            };

            let msg_variant = match callback_type {
                CallbackType::Block => PacketType::Block,
                CallbackType::FinalizationMessage => PacketType::FinalizationMessage,
                CallbackType::FinalizationRecord => PacketType::FinalizationRecord,
                CallbackType::CatchUpStatus => PacketType::CatchUpStatus,
            };

            let payload = slice::from_raw_parts($msg as *const u8, $msg_length as usize);
            let mut full_payload = Vec::with_capacity(5 + payload.len());
            (msg_variant as u8).serial(&mut full_payload);
            ($genesis_index as u32).serial(&mut full_payload);
            full_payload.write_all(&payload).unwrap(); // infallible
            let full_payload = Arc::from(full_payload);

            let msg = ConsensusMessage::new(
                MessageType::Outbound($target),
                msg_variant,
                full_payload,
                vec![],
                $omit_status,
            );

            match CALLBACK_QUEUE.send_out_blocking_msg(msg) {
                Ok(_) => trace!("Queueing a {} of {} bytes", msg_variant, $msg_length),
                Err(e) => error!("Couldn't queue a {} properly: {}", msg_variant, e),
            };
        }
    };
}

pub extern "C" fn broadcast_callback(
    msg_type: i64,
    genesis_index: u32,
    msg: *const u8,
    msg_length: i64,
) {
    trace!("Broadcast callback hit - queueing message");
    sending_callback!(None, msg_type, genesis_index, msg, msg_length, None);
}

pub extern "C" fn direct_callback(
    peer_id: u64,
    msg_type: i64,
    genesis_index: u32,
    msg: *const c_char,
    msg_length: i64,
) {
    trace!("Direct callback hit - queueing message");
    sending_callback!(
        Some((peer_id as usize).into()),
        msg_type,
        genesis_index,
        msg,
        msg_length,
        None
    );
}

pub extern "C" fn catchup_status_callback(genesis_index: u32, msg: *const u8, msg_length: i64) {
    trace!("Catch-up status callback hit - queueing message");
    // Note: this sends a catch-up status message as a broadcast. This is not ideal:
    // a catch-up status message should always be sent as a direct message, even
    // when it is sent to every peer.  However, we will rely on peers not to
    // rebroadcast catch-up status messages.
    sending_callback!(
        None,
        CallbackType::CatchUpStatus,
        genesis_index,
        msg,
        msg_length,
        Some(PeerStatus::Pending)
    );
}

/// A callback function that will append a regenesis block to the list of known
/// regenesis hashes, and raise a flag indicating that all peers should be
/// marked for catch-up.
///
/// # Safety
///
/// The first argument has to be an Arc<Regenesis> which was
/// converted into raw, as it will be casted into that type. The second argument
/// has to be a pointer to a bytestring of length 32 or null. If null this is
/// interpreted as we did not know the new genesis block since we did not
/// recognize the protocol update.
pub unsafe extern "C" fn regenesis_callback(ptr: *const Regenesis, block_hash: *const u8) {
    trace!("Regenesis callback hit");
    let arc = Arc::from_raw(ptr);
    if block_hash.is_null() {
        warn!("An unrecognized protocol update encountered. Shutting down the node's connections.");
        arc.stop_network.store(true, Ordering::Release);
    } else {
        write_or_die!(arc.blocks).push(
            BlockHash::new(std::slice::from_raw_parts(block_hash, 32))
                .expect("The slice is exactly 32 bytes so ::new must succeed."),
        );
        arc.trigger_catchup.store(true, Ordering::Release);
    }

    // The pointer must remain valid, so we use into_raw to prevent the reference
    // count from being decremented.
    Arc::into_raw(arc);
}

/// A callback to free the regenesis Arc.
///
/// # Safety
///
/// The given pointer must be an Arc<Regenesis> which was converted
/// into raw.
pub unsafe extern "C" fn free_regenesis_arc(ptr: *const Regenesis) {
    if ptr.is_null() {
        return;
    }

    Arc::from_raw(ptr);
}

/// Following the implementation of the log crate, error = 1, warning = 2, info
/// = 3, 4 = debug, any other option is considered as trace.
pub extern "C" fn on_log_emited(identifier: c_char, log_level: c_char, log_message: *const u8) {
    // These types are defined in `Concordium.Logger` inside the `globalstate_types`
    // package.
    fn identifier_to_string(id: c_char) -> &'static str {
        match id {
            0 => "Runner",
            1 => "Afgjort",
            2 => "Birk",
            3 => "Crypto",
            4 => "Kontrol",
            5 => "Skov",
            6 => "Baker",
            7 => "External",
            8 => "GlobalState",
            9 => "BlockState",
            10 => "TreeState",
            11 => "LMDB",
            12 => "Scheduler",
            _ => "Unknown",
        }
    }

    let msg = unsafe { CStr::from_ptr(log_message as *const c_char) }
        .to_str()
        .expect("log_callback: unable to decode as UTF-8");
    let id = identifier_to_string(identifier);

    match log_level as u8 {
        1 => error!("{}: {}", id, msg),
        2 => warn!("{}: {}", id, msg),
        3 => info!("{}: {}", id, msg),
        4 => debug!("{}: {}", id, msg),
        _ => trace!("{}: {}", id, msg),
    };
}<|MERGE_RESOLUTION|>--- conflicted
+++ resolved
@@ -362,8 +362,8 @@
     ) -> *const c_char;
     pub fn invokeContract(
         consensus: *mut consensus_runner,
-        block_hash: *const u8,
-        context: *const u8,
+        block_hash: *const c_char,
+        context: *const c_char,
     ) -> *const c_char;
     pub fn getRewardStatus(
         consensus: *mut consensus_runner,
@@ -656,25 +656,19 @@
         )))
     }
 
-<<<<<<< HEAD
-    pub fn invoke_contract(&self, block_hash: &str, context: &str) -> String {
-        let block_hash = CString::new(block_hash).unwrap();
-        let context = CString::new(context).unwrap();
-        wrap_c_call_string!(self, consensus, |consensus| invokeContract(
-            consensus,
-            block_hash.as_ptr() as *const u8,
-            context.as_ptr() as *const u8
-        ))
-    }
-
-    pub fn get_reward_status(&self, block_hash: &str) -> String {
-        let block_hash = CString::new(block_hash).unwrap();
-        wrap_c_call_string!(self, consensus, |consensus| getRewardStatus(
-=======
+    pub fn invoke_contract(&self, block_hash: &str, context: &str) -> anyhow::Result<String> {
+        let block_hash = CString::new(block_hash)?;
+        let context = CString::new(context)?;
+        Ok(wrap_c_call_string!(self, consensus, |consensus| invokeContract(
+            consensus,
+            block_hash.as_ptr(),
+            context.as_ptr()
+        )))
+    }
+
     pub fn get_reward_status(&self, block_hash: &str) -> anyhow::Result<String> {
         let block_hash = CString::new(block_hash)?;
         Ok(wrap_c_call_string!(self, consensus, |consensus| getRewardStatus(
->>>>>>> fc89a09c
             consensus,
             block_hash.as_ptr()
         )))
