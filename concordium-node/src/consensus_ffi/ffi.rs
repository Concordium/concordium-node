use super::helpers::ContractStateResponse;
use crate::{
    common::p2p_peer::RemotePeerId,
    consensus_ffi::{
        catch_up::*,
        consensus::*,
        helpers::{
            ConsensusFfiResponse, ConsensusIsInBakingCommitteeResponse, ConsensusQueryResponse,
            PacketType,
        },
        messaging::*,
    },
    write_or_die,
};
use anyhow::{anyhow, bail, Context};
use byteorder::{NetworkEndian, ReadBytesExt};
use concordium_base::{
    common::Serial,
    hashes::{BlockHash, TransactionHash},
};
use std::{
    convert::{TryFrom, TryInto},
    ffi::{CStr, CString},
    io::{Cursor, Write},
    os::raw::{c_char, c_int},
    path::Path,
    ptr, slice,
    sync::{
        atomic::{AtomicBool, Ordering},
        Arc, Once,
    },
    u64,
};

/// A type used in this module to document that a given value is intended
/// to be used as a peer id.
type PeerIdFFI = u64;

extern "C" {
    pub fn hs_init(argc: *mut c_int, argv: *mut *mut *mut c_char);
    pub fn hs_init_with_rtsopts(argc: &c_int, argv: *const *const *const c_char);
    pub fn hs_exit();
}

static START_ONCE: Once = Once::new();
static STOP_ONCE: Once = Once::new();
static STOPPED: AtomicBool = AtomicBool::new(false);
pub type Delta = u64;

/// Initialize the Haskell runtime. This function is safe to call more than
/// once, and will do nothing on subsequent calls.
///
/// The runtime will automatically be shutdown at program exit, or you can stop
/// it earlier with `stop`.
///
/// If `rts_flags` doesn't contain `--install-signal-handlers` we explicitly
/// set this to `no` to avoid the runtime consuming the signals before the outer
/// rust part embedding the runtime.
#[cfg(feature = "profiling")]
pub fn start_haskell(
    heap: &str,
    stack: bool,
    time: bool,
    exceptions: bool,
    gc_log: Option<String>,
    profile_sampling_interval: &str,
    rts_flags: &[String],
) {
    START_ONCE.call_once(|| {
        start_haskell_init(
            heap,
            stack,
            time,
            exceptions,
            gc_log,
            profile_sampling_interval,
            rts_flags,
        );
        unsafe {
            ::libc::atexit(stop_nopanic);
        }
    });
}

#[cfg(not(feature = "profiling"))]
pub fn start_haskell(rts_flags: &[String]) {
    START_ONCE.call_once(|| {
        start_haskell_init(rts_flags);
        unsafe {
            ::libc::atexit(stop_nopanic);
        }
    });
}

#[cfg(feature = "profiling")]
fn start_haskell_init(
    heap: &str,
    stack: bool,
    time: bool,
    exceptions: bool,
    gc_log: Option<String>,
    profile_sampling_interval: &str,
    rts_flags: &[String],
) {
    let program_name = std::env::args().take(1).next().unwrap();
    let mut args = vec![program_name];

    // We don't check for stack here because it should only be enabled if
    // heap profiling is enabled.
    if heap != "none" || time || gc_log.is_some() || profile_sampling_interval != "0.1" {
        args.push("+RTS".to_owned());
        args.push("-L100".to_owned());
    }

    match heap {
        "cost" => {
            args.push("-hc".to_owned());
            if stack {
                args.push("-xt".to_owned());
            }
        }
        "module" => {
            args.push("-hm".to_owned());
            if stack {
                args.push("-xt".to_owned());
            }
        }
        "description" => {
            args.push("-hd".to_owned());
            if stack {
                args.push("-xt".to_owned());
            }
        }
        "type" => {
            args.push("-hy".to_owned());
            if stack {
                args.push("-xt".to_owned());
            }
        }
        "none" => {}
        _ => {
            error!("Wrong heap profiling option provided: {}", heap);
        }
    }

    if profile_sampling_interval != "0.1" {
        args.push(format!("-i{}", profile_sampling_interval));
    }

    if time {
        args.push("-p".to_owned());
    }

    if let Some(log) = gc_log {
        args.push(format!("-S{}", log));
    }

    if exceptions {
        if args.len() == 1 {
            args.push("+RTS".to_owned());
        }
        args.push("-xc".to_owned());
    }

    if args.len() == 1 {
        args.push("+RTS".to_owned())
    }

    if rts_flags.iter().all(|arg| !arg.trim().starts_with("--install-signal-handlers")) {
        args.push("--install-signal-handlers=no".to_owned());
    }

    for flag in rts_flags {
        if !flag.trim().is_empty() {
            args.push(flag.to_owned());
        }
    }

    if args.len() > 1 {
        args.push("-RTS".to_owned());
    }

    info!("Starting consensus with the following profiling arguments {:?}", args);
    let args =
        args.iter().map(|arg| CString::new(arg.as_bytes()).unwrap()).collect::<Vec<CString>>();
    let c_args = args.iter().map(|arg| arg.as_ptr()).collect::<Vec<*const c_char>>();
    let ptr_c_argc = &(c_args.len() as c_int);
    let ptr_c_argv = &c_args.as_ptr();
    unsafe {
        hs_init_with_rtsopts(ptr_c_argc, ptr_c_argv as *const *const *const c_char);
    }
}

#[cfg(not(feature = "profiling"))]
fn start_haskell_init(rts_flags: &[String]) {
    let program_name = std::env::args().take(1).next().unwrap();
    let mut args = vec![program_name];
    args.push("+RTS".to_owned());
    if !rts_flags.is_empty() {
        if rts_flags.iter().all(|arg| !arg.trim().starts_with("--install-signal-handlers")) {
            args.push("--install-signal-handlers=no".to_owned());
        }
        for flag in rts_flags {
            if !flag.trim().is_empty() {
                args.push(flag.to_owned());
            }
        }
    } else {
        args.push("--install-signal-handlers=no".to_owned());
    }
    args.push("-RTS".to_owned());
    let args =
        args.iter().map(|arg| CString::new(arg.as_bytes()).unwrap()).collect::<Vec<CString>>();
    let c_args = args.iter().map(|arg| arg.as_ptr()).collect::<Vec<*const c_char>>();
    let ptr_c_argc = &(c_args.len() as c_int);
    let ptr_c_argv = &c_args.as_ptr();
    unsafe {
        hs_init_with_rtsopts(ptr_c_argc, ptr_c_argv as *const *const *const c_char);
    }
}

/// Stop the Haskell runtime before the program exits. This function may only be
/// called once during a program's execution.
///
/// It is safe, but not useful, to call this before the runtime has started.
///
/// # Panics
///
/// Will panic if called more than once.
pub fn stop_haskell() {
    if STOPPED.swap(true, Ordering::SeqCst) {
        panic!("The GHC runtime may only be stopped once. See \
                https://downloads.haskell.org/%7Eghc/latest/docs/html/users_guide\
                /ffi-chap.html#id1 ");
    }
    stop_nopanic();
}

extern "C" fn stop_nopanic() {
    STOP_ONCE.call_once(|| {
        unsafe { hs_exit() }; // does nothing if hs_init_count <= 0
    });
}

#[repr(C)]
pub struct consensus_runner {
    private: [u8; 0],
}

/// An opaque reference to an 'executable block' i.e., a block
/// where the metadata has been verified.
/// The value behind the reference i.e. the "execute block continuation"
/// is created in the consensus module but it's owned here on the rust side.
/// The value is being freed by the consensus side via 'executeBlock'.
#[repr(C)]
pub struct execute_block {
    private: [u8; 0],
}

/// Abstracts the reference required to execute a block that has been received.
/// This wrapper type exists so we make sure that the same '*mut execute_block'
/// is not called twice as we pass ownership of 'ExecuteBlockCallback' to
/// 'executeBlock'.
#[repr(transparent)]
pub struct ExecuteBlockCallback(*mut execute_block);

type LogCallback = extern "C" fn(c_char, c_char, *const u8);
type BroadcastCallback = extern "C" fn(i64, u32, *const u8, i64);
type CatchUpStatusCallback = extern "C" fn(u32, *const u8, i64);
type DirectMessageCallback = extern "C" fn(
    peer_id: PeerIdFFI,
    message_type: i64,
    genesis_index: u32,
    msg: *const c_char,
    msg_len: i64,
);
type RegenesisCallback = unsafe extern "C" fn(*const Regenesis, *const u8);
type RegenesisFreeCallback = unsafe extern "C" fn(*const Regenesis);

/// A type of callback that extends the given vector with the provided data.
type CopyToVecCallback = extern "C" fn(*mut Vec<u8>, *const u8, i64);

/// The cryptographic parameters expose through ffi.
type CryptographicParameters =
    concordium_base::id::types::GlobalContext<concordium_base::id::constants::ArCurve>;

/// A type of callback that copies cryptographic parameters from one pointer to
/// another.
type CopyCryptographicParametersCallback =
    extern "C" fn(*mut Option<CryptographicParameters>, *const CryptographicParameters);

/// Context for returning V1 contract state in the
/// [`get_instance_state_v2`](ConsensusContainer::get_instance_state_v2) query.
pub struct V1ContractStateReceiver {
    state:  concordium_smart_contract_engine::v1::trie::PersistentState,
    loader: concordium_smart_contract_engine::v1::trie::LoadCallback,
}

/// A type of callback to write V1 contract state into.
type CopyV1ContractStateCallback = extern "C" fn(
    *mut Option<V1ContractStateReceiver>,
    *mut concordium_smart_contract_engine::v1::trie::PersistentState,
    concordium_smart_contract_engine::v1::trie::LoadCallback,
);

/// Context necessary for Haskell code/Consensus to send notifications on
/// important events to Rust code (i.e., RPC server, or network layer).
pub struct NotificationContext {
    /// Notification channel for newly added blocks. This is an unbounded
    /// channel since it makes the implementation simpler. This should not be a
    /// problem since the consumer of this channel is a dedicated task and
    /// blocks are not added to the tree that quickly. So there should not be
    /// much contention for this.
    pub blocks: Option<futures::channel::mpsc::UnboundedSender<Arc<[u8]>>>,
    /// Notification channel for newly finalized blocks. See
    /// [NotificationContext::blocks] documentation for why having an unbounded
    /// channel is OK here, and is unlikely to lead to resource exhaustion.
    pub finalized_blocks: Option<futures::channel::mpsc::UnboundedSender<Arc<[u8]>>>,
    /// The block height of the last finalized block.
    pub last_finalized_block_height: prometheus::core::GenericGauge<prometheus::core::AtomicU64>,
    /// Timestamp of receiving last finalized block (Unix time in milliseconds).
    pub last_finalized_block_timestamp: prometheus::IntGauge,
    /// The block height of the last arrived block.
    pub last_arrived_block_height: prometheus::core::GenericGauge<prometheus::core::AtomicU64>,
    /// Timestamp of receiving last arrived block (Unix time in milliseconds).
    pub last_arrived_block_timestamp: prometheus::IntGauge,
    /// Total number of blocks baked by the node since startup.
    pub baked_blocks: prometheus::IntCounter,
    /// Total number of finalized blocks baked by the node since startup.
    pub finalized_baked_blocks: prometheus::IntCounter,
}

/// A type of callback used to notify Rust code of important events. The
/// callback is called with
/// - the context
/// - the event type (0 for block arrived, 1 for block finalized)
/// - pointer to a byte array containing the serialized event
/// - length of the data
/// - block height of either the finalized block or arrived block
/// - byte where a value of 1 indicates the block arrived/finalized was baked by
///   this node.
///
/// The callback should not retain references to supplied data after the exit.
type NotifyCallback = unsafe extern "C" fn(*mut NotificationContext, u8, *const u8, u64, u64, u8);

pub struct NotificationHandlers {
    pub blocks:           futures::channel::mpsc::UnboundedReceiver<Arc<[u8]>>,
    pub finalized_blocks: futures::channel::mpsc::UnboundedReceiver<Arc<[u8]>>,
}

/// A type of callback used to signal the Rust code of a pending unsupported
/// protocol update. The callback is called with:
/// - the context
/// - effective time of unsupported update (milliseconds since unix epoch).
type NotifyUnsupportedUpdatesCallback =
    unsafe extern "C" fn(*mut NotifyUnsupportedUpdatesContext, u64);

pub struct NotifyUnsupportedUpdatesContext {
    /// If non-zero the value represents the effective timestamp of unsupported
    /// protocol update as milliseconds since unix epoch.
    pub unsupported_pending_protocol_version:
        prometheus::core::GenericGauge<prometheus::core::AtomicU64>,
}

#[allow(improper_ctypes)]
extern "C" {
    pub fn startConsensus(
        max_block_size: u64,
        block_construction_timeout: u64,
        insertions_before_purging: u64,
        transaction_keep_alive: u64,
        transactions_purging_delay: u64,
        accounts_cache_size: u32,
        modules_cache_size: u32,
        genesis_data: *const u8,
        genesis_data_len: i64,
        private_data: *const u8,
        private_data_len: i64,
        notify_context: *mut NotificationContext,
        notify_callback: NotifyCallback,
        unsupported_update_context: *mut NotifyUnsupportedUpdatesContext,
        unsupported_update_callback: NotifyUnsupportedUpdatesCallback,
        broadcast_callback: BroadcastCallback,
        catchup_status_callback: CatchUpStatusCallback,
        regenesis_arc: *const Regenesis,
        free_regenesis_arc: RegenesisFreeCallback,
        regenesis_callback: RegenesisCallback,
        maximum_log_level: u8,
        log_callback: LogCallback,
        appdata_dir: *const u8,
        appdata_dir_len: i64,
        runner_ptr_ptr: *mut *mut consensus_runner,
    ) -> i64;
    pub fn startConsensusPassive(
        max_block_size: u64,
        block_construction_timeout: u64,
        insertions_before_purging: u64,
        transaction_keep_alive: u64,
        transactions_purging_delay: u64,
        accounts_cache_size: u32,
        modules_cache_size: u32,
        genesis_data: *const u8,
        genesis_data_len: i64,
        notify_context: *mut NotificationContext,
        notify_callback: NotifyCallback,
        unsupported_update_context: *mut NotifyUnsupportedUpdatesContext,
        unsupported_update_callback: NotifyUnsupportedUpdatesCallback,
        catchup_status_callback: CatchUpStatusCallback,
        regenesis_arc: *const Regenesis,
        free_regenesis_arc: RegenesisFreeCallback,
        regenesis_callback: RegenesisCallback,
        maximum_log_level: u8,
        log_callback: LogCallback,
        appdata_dir: *const u8,
        appdata_dir_len: i64,
        runner_ptr_ptr: *mut *mut consensus_runner,
    ) -> i64;
    pub fn startBaker(consensus: *mut consensus_runner);
    pub fn receiveBlock(
        consensus: *mut consensus_runner,
        genesis_index: u32,
        block_data: *const u8,
        data_length: u64,
        // A mutable *pointer that will be written to
        // by the consensus layer with continuation required for
        // executing the just received block.
        execute_block_ptr_ptr: *mut *mut execute_block,
    ) -> i64;
    pub fn executeBlock(
        consensus: *mut consensus_runner,
        // Pointer to the continuation for
        // adding the block to the tree.
        execute_block_callback: ExecuteBlockCallback,
    ) -> i64;
    pub fn receiveFinalizationMessage(
        consensus: *mut consensus_runner,
        genesis_index: u32,
        finalization_data: *const u8,
        data_length: i64,
    ) -> i64;
    pub fn receiveFinalizationRecord(
        consensus: *mut consensus_runner,
        genesis_index: u32,
        finalization_data: *const u8,
        data_length: i64,
    ) -> i64;
    pub fn receiveTransaction(
        consensus: *mut consensus_runner,
        tx: *const u8,
        data_length: i64,
        out_hash: *mut u8, /* location where the hash of the transaction will be written if the
                            * transaction is successfully added. */
    ) -> i64;
    pub fn stopBaker(consensus: *mut consensus_runner);
    pub fn stopConsensus(consensus: *mut consensus_runner);

    // Consensus queries
    pub fn getConsensusStatus(consensus: *mut consensus_runner) -> *const c_char;
    pub fn getBlockInfo(
        consensus: *mut consensus_runner,
        block_hash: *const c_char,
    ) -> *const c_char;
    pub fn getAncestors(
        consensus: *mut consensus_runner,
        block_hash: *const c_char,
        amount: u64,
    ) -> *const c_char;
    pub fn getBranches(consensus: *mut consensus_runner) -> *const c_char;
    /// Get the total number of non-finalized transactions across all accounts.
    pub fn getNumberOfNonFinalizedTransactions(consensus: *mut consensus_runner) -> u64;

    // State queries
    pub fn getAccountList(
        consensus: *mut consensus_runner,
        block_hash: *const c_char,
    ) -> *const c_char;
    pub fn getInstances(
        consensus: *mut consensus_runner,
        block_hash: *const c_char,
    ) -> *const c_char;
    pub fn getAccountInfo(
        consensus: *mut consensus_runner,
        block_hash: *const c_char,
        account_address: *const c_char,
    ) -> *const c_char;
    pub fn getInstanceInfo(
        consensus: *mut consensus_runner,
        block_hash: *const c_char,
        contract_address: *const c_char,
    ) -> *const c_char;
    pub fn invokeContract(
        consensus: *mut consensus_runner,
        block_hash: *const c_char,
        context: *const c_char,
        invoke_max_energy: u64,
    ) -> *const c_char;
    pub fn getRewardStatus(
        consensus: *mut consensus_runner,
        block_hash: *const c_char,
    ) -> *const c_char;
    pub fn getBirkParameters(
        consensus: *mut consensus_runner,
        block_hash: *const c_char,
    ) -> *const c_char;
    pub fn getModuleList(
        consensus: *mut consensus_runner,
        block_hash: *const c_char,
    ) -> *const c_char;
    pub fn getModuleSource(
        consensus: *mut consensus_runner,
        block_hash: *const c_char,
        module_ref: *const c_char,
    ) -> *const u8;
    pub fn getBakerList(consensus: *mut consensus_runner, block_hash: *const u8) -> *const c_char;
    pub fn getPoolStatus(
        consensus: *mut consensus_runner,
        block_hash: *const u8,
        passive_delegation: u8,
        baker_id: u64,
    ) -> *const c_char;
    pub fn freeCStr(hstring: *const c_char);
    pub fn getCatchUpStatus(
        consensus: *mut consensus_runner,
        genesis_index: *mut u32,
        msg: *mut *const u8,
    ) -> i64;
    pub fn receiveCatchUpStatus(
        consensus: *mut consensus_runner,
        peer_id: PeerIdFFI,
        genesis_index: u32,
        msg: *const u8,
        msg_len: i64,
        object_limit: i64,
        direct_callback: DirectMessageCallback,
    ) -> i64;
    pub fn bakerStatusBestBlock(
        consensus: *mut consensus_runner,
        baker_id: *mut u64,
        has_baker_id: *mut u8,
        baker_lottery_power: *mut f64,
    ) -> u8;
    pub fn checkIfWeAreFinalizer(consensus: *mut consensus_runner) -> u8;
    pub fn checkIfRunning(consensus: *mut consensus_runner) -> u8;
    pub fn getAccountNonFinalizedTransactions(
        consensus: *mut consensus_runner,
        account_address: *const c_char,
    ) -> *const c_char;
    pub fn getBlockSummary(
        consensus: *mut consensus_runner,
        block_hash: *const c_char,
    ) -> *const c_char;
    pub fn getBlocksAtHeight(
        consensus: *mut consensus_runner,
        block_height: u64,
        genesis_index: u32,
        restrict: u8,
    ) -> *const c_char;
    pub fn getLastFinalizedBlockHeight(consensus: *mut consensus_runner) -> u64;
    pub fn getTransactionStatus(
        consensus: *mut consensus_runner,
        transaction_hash: *const c_char,
    ) -> *const c_char;
    pub fn getTransactionStatusInBlock(
        consensus: *mut consensus_runner,
        transaction_hash: *const c_char,
        block_hash: *const c_char,
    ) -> *const c_char;
    pub fn getNextAccountNonce(
        consensus: *mut consensus_runner,
        account_address: *const c_char,
    ) -> *const c_char;
    pub fn getAllIdentityProviders(
        consensus: *mut consensus_runner,
        block_hash: *const c_char,
    ) -> *const c_char;
    pub fn getAllAnonymityRevokers(
        consensus: *mut consensus_runner,
        block_hash: *const c_char,
    ) -> *const c_char;
    pub fn getCryptographicParameters(
        consensus: *mut consensus_runner,
        block_hash: *const c_char,
    ) -> *const c_char;
    pub fn importBlocks(
        consensus: *mut consensus_runner,
        import_file_path: *const u8,
        import_file_path_len: i64,
    ) -> i64;
    pub fn stopImportingBlocks(consensus: *mut consensus_runner);

    pub fn freeByteArray(hstring: *const u8);

    // Functions related to V2 GRPC interface.

    /// Get information about a specific account in a given block.
    ///
    /// * `consensus` - Pointer to the current consensus.
    /// * `block_id_type` - Type of block identifier.
    /// * `block_id` - Location with the block identifier. Length must match the
    ///   corresponding type of block identifier.
    /// * `account_id_type` - Type of account identifier.
    /// * `account_id` - Location with the account identifier. Length must match
    ///   the corresponding type of block identifier.
    /// * `out_hash` - Location to write the block hash used in the query.
    /// * `out` - Location to write the output of the query.
    /// * `copier` - Callback for writting the output.
    pub fn getAccountInfoV2(
        consensus: *mut consensus_runner,
        block_id_type: u8,
        block_id: *const u8,
        account_id_type: u8,
        account_id: *const u8,
        out_hash: *mut u8,
        out: *mut Vec<u8>,
        copier: CopyToVecCallback,
    ) -> i64;

    /// Get next account sequence number.
    ///
    /// * `consensus` - Pointer to the current consensus.
    /// * `account_address_ptr` - Pointer to account address. Must contain 32
    ///   bytes.
    /// * `out` - Location to write the output of the query.
    /// * `copier` - Callback for writting the output.
    pub fn getNextAccountSequenceNumberV2(
        consensus: *mut consensus_runner,
        account_address_ptr: *const u8,
        out: *mut Vec<u8>,
        copier: CopyToVecCallback,
    ) -> i64;

    /// Get the current consensus info.
    ///
    /// * `consensus` - Pointer to the current consensus.
    /// * `out` - Location to write the output of the query.
    /// * `copier` - Callback for writting the output.
    pub fn getConsensusInfoV2(
        consensus: *mut consensus_runner,
        out: *mut Vec<u8>,
        copier: CopyToVecCallback,
    ) -> i64;

    /// Get the cryptographic parameters at the end of a given block.
    ///
    /// * `consensus` - Pointer to the current consensus.
    /// * `block_id_type` - Type of block identifier.
    /// * `block_id` - Location with the block identifier. Length must match the
    ///   corresponding type of block identifier.
    /// * `out_hash` - Location to write the block hash used in the query.
    /// * `out` - Location to write the output of the query.
    /// * `copier` - Callback for writting the output.
    pub fn getCryptographicParametersV2(
        consensus: *mut consensus_runner,
        block_id_type: u8,
        block_id: *const u8,
        out_hash: *mut u8,
        out: *mut Option<CryptographicParameters>,
        copier: CopyCryptographicParametersCallback,
    ) -> i64;

    /// Stream a list of all modules.
    ///
    /// * `consensus` - Pointer to the current consensus.
    /// * `stream` - Pointer to the response stream.
    /// * `block_id_type` - Type of block identifier.
    /// * `block_id` - Location with the block identifier. Length must match the
    ///   corresponding type of block identifier.
    /// * `out_hash` - Location to write the block hash used in the query.
    /// * `callback` - Callback for writing to the response stream.
    pub fn getModuleListV2(
        consensus: *mut consensus_runner,
        stream: *mut futures::channel::mpsc::Sender<Result<Vec<u8>, tonic::Status>>,
        block_id_type: u8,
        block_id: *const u8,
        out_hash: *mut u8,
        callback: extern "C" fn(
            *mut futures::channel::mpsc::Sender<Result<Vec<u8>, tonic::Status>>,
            *const u8,
            i64,
        ) -> i32,
    ) -> i64;

    /// Get the source of a smart contract module.
    ///
    /// * `consensus` - Pointer to the current consensus.
    /// * `block_id_type` - Type of block identifier.
    /// * `block_id` - Location with the block identifier. Length must match the
    ///   corresponding type of block identifier.
    /// * `module_ref` - Location with the module reference. Length must be 32
    ///   bytes.
    /// * `out_hash` - Location to write the block hash used in the query.
    /// * `out` - Location to write the output of the query.
    /// * `copier` - Callback for writting the output.
    pub fn getModuleSourceV2(
        consensus: *mut consensus_runner,
        block_id_type: u8,
        block_id: *const u8,
        module_ref: *const u8,
        out_hash: *mut u8,
        out: *mut Vec<u8>,
        copier: CopyToVecCallback,
    ) -> i64;

    /// Stream a list of smart contract instances.
    ///
    /// * `consensus` - Pointer to the current consensus.
    /// * `stream` - Pointer to the response stream.
    /// * `block_id_type` - Type of block identifier.
    /// * `block_id` - Location with the block identifier. Length must match the
    ///   corresponding type of block identifier.
    /// * `out_hash` - Location to write the block hash used in the query.
    /// * `callback` - Callback for writing to the response stream.
    pub fn getInstanceListV2(
        consensus: *mut consensus_runner,
        stream: *mut futures::channel::mpsc::Sender<Result<Vec<u8>, tonic::Status>>,
        block_id_type: u8,
        block_id: *const u8,
        out_hash: *mut u8,
        callback: extern "C" fn(
            *mut futures::channel::mpsc::Sender<Result<Vec<u8>, tonic::Status>>,
            *const u8,
            i64,
        ) -> i32,
    ) -> i64;

    /// Get an information about a specific smart contract instance.
    ///
    /// * `consensus` - Pointer to the current consensus.
    /// * `block_id_type` - Type of block identifier.
    /// * `block_id` - Location with the block identifier. Length must match the
    ///   corresponding type of block identifier.
    /// * `contract_address_index` - The contract address index to use for the
    ///   query.
    /// * `contract_address_subindex` - The contract address subindex to use for
    ///   the query.
    /// * `out_hash` - Location to write the block hash used in the query.
    /// * `out` - Location to write the output of the query.
    /// * `copier` - Callback for writting the output.
    pub fn getInstanceInfoV2(
        consensus: *mut consensus_runner,
        block_id_type: u8,
        block_id: *const u8,
        contract_address_index: u64,
        contract_address_subindex: u64,
        out_hash: *mut u8,
        out: *mut Vec<u8>,
        copier: CopyToVecCallback,
    ) -> i64;

    /// Get an information about a specific smart contract instance state.
    ///
    /// * `consensus` - Pointer to the current consensus.
    /// * `block_id_type` - Type of block identifier.
    /// * `block_id` - Location with the block identifier. Length must match the
    ///   corresponding type of block identifier.
    /// * `contract_address_index` - The contract address index to use for the
    ///   query.
    /// * `contract_address_subindex` - The contract address subindex to use for
    ///   the query.
    /// * `out_hash` - Location to write the block hash used in the query.
    /// * `out_v0` - Location to write the state if the instance is a V0
    ///   instance.
    /// * `copier_v0` - Callback for writting the output in case of a V0
    ///   instance.
    /// * `out_v1` - Location where to write the state if the instance is a V1
    ///   instance.
    /// * `copier_v1` - Callback for writting the output in case of a V1
    ///   instance.
    pub fn getInstanceStateV2(
        consensus: *mut consensus_runner,
        block_id_type: u8,
        block_id: *const u8,
        contract_address_index: u64,
        contract_address_subindex: u64,
        out_hash: *mut u8,
        out_v0: *mut Vec<u8>,
        copier_v0: CopyToVecCallback,
        out_v1: *mut Option<V1ContractStateReceiver>,
        copier_v1: CopyV1ContractStateCallback,
    ) -> i64;

    /// Stream a list of ancestors for the given block
    ///
    /// * `consensus` - Pointer to the current consensus.
    /// * `stream` - Pointer to the response stream.
    /// * `block_id_type` - Type of block identifier.
    /// * `block_id` - Location with the block identifier. Length must match the
    ///   corresponding type of block identifier.
    /// * `depth` - The maximum number of ancestors to include in the response.
    /// * `out_hash` - Location to write the block hash used in the query.
    /// * `callback` - Callback for writing to the response stream.
    pub fn getAncestorsV2(
        consensus: *mut consensus_runner,
        stream: *mut futures::channel::mpsc::Sender<Result<Vec<u8>, tonic::Status>>,
        block_id_type: u8,
        block_id: *const u8,
        depth: u64,
        out_hash: *mut u8,
        callback: extern "C" fn(
            *mut futures::channel::mpsc::Sender<Result<Vec<u8>, tonic::Status>>,
            *const u8,
            i64,
        ) -> i32,
    ) -> i64;

    /// Get the list of accounts in a given block and, if the block exists,
    /// enqueue them into the provided [Sender](futures::channel::mpsc::Sender).
    ///
    /// Individual account addresses are enqueued using the provided callback.
    ///
    /// * `consensus` - Pointer to the current consensus.
    /// * `stream` - Pointer to the response stream.
    /// * `block_id_type` - Type of block identifier.
    /// * `block_id` - Location with the block identifier. Length must match the
    ///   corresponding type of block identifier.
    /// * `out_hash` - Location to write the block hash used in the query.
    /// * `callback` - Callback for writing to the response stream.
    pub fn getAccountListV2(
        consensus: *mut consensus_runner,
        stream: *mut futures::channel::mpsc::Sender<Result<Vec<u8>, tonic::Status>>,
        block_id_type: u8,
        block_id: *const u8,
        out_hash: *mut u8,
        callback: extern "C" fn(
            *mut futures::channel::mpsc::Sender<Result<Vec<u8>, tonic::Status>>,
            *const u8,
            i64,
        ) -> i32,
    ) -> i64;

    /// Get an information about a specific block item.
    ///
    /// * `consensus` - Pointer to the current consensus.
    /// * `transaction_hash` - The transaction hash to use for the query.
    /// * `out` - Location to write the output of the query.
    /// * `copier` - Callback for writting the output.
    pub fn getBlockItemStatusV2(
        consensus: *mut consensus_runner,
        transaction_hash: *const u8,
        out: *mut Vec<u8>,
        copier: CopyToVecCallback,
    ) -> i64;

    /// Run the smart contract entrypoint in a given context and in the state at
    /// the end of the given block.
    ///
    /// * `consensus` - Pointer to the current consensus.
    /// * `block_id_type` - Type of block identifier.
    /// * `block_id` - Location with the block identifier. Length must match the
    ///   corresponding type of block identifier.
    /// * `contract_index` - The contact index to invoke.
    /// * `contract_subindex` - The contact subindex to invoke.
    /// * `invoker_address_type` - Tag for whether an account or a contract
    ///   address is provided. If 0 no address is provided, if 1 the
    ///   `invoker_account_address_ptr` is 32 bytes for an account address, if 2
    ///   the `invoker_contract_index` and `invoker_contract_subindex` is used
    ///   for the contract address.
    /// * `invoker_account_address_ptr` - Pointer to the address if this is
    ///   provided. The length will depend on the value of
    ///   `invoker_address_type`.
    /// * `invoker_contract_index` - The invoker contact index. Only used if
    ///   `invoker_address_type` is 2.
    /// * `invoker_contract_subindex` - The invoker contact subindex. Only used
    ///   if `invoker_address_type` is 2.
    /// * `amount` - The amount to use for the invocation.
    /// * `receive_name_ptr` - Pointer to the entrypoint to invoke.
    /// * `receive_name_len` - Length of the bytes for the entrypoint.
    /// * `parameter_ptr` - Pointer to the parameter to invoke with.
    /// * `parameter_len` - Length of the bytes for the parameter.
    /// * `energy` - The energy to use for the invocation.
    /// * `out_hash` - Location to write the block hash used in the query.
    /// * `out` - Location to write the output of the query.
    /// * `copier` - Callback for writting the output.
    pub fn invokeInstanceV2(
        consensus: *mut consensus_runner,
        block_id_type: u8,
        block_id: *const u8,
        contract_index: u64,
        contract_subindex: u64,
        invoker_address_type: u8,
        invoker_account_address_ptr: *const u8,
        invoker_contract_index: u64,
        invoker_contract_subindex: u64,
        amount: u64,
        receive_name_ptr: *const u8,
        receive_name_len: u32,
        parameter_ptr: *const u8,
        parameter_len: u32,
        energy: u64,
        out_hash: *mut u8,
        out: *mut Vec<u8>,
        copier: CopyToVecCallback,
    ) -> i64;

    /// Get information, such as height, timings, and transaction counts for the
    /// given block.
    ///
    /// * `consensus` - Pointer to the current consensus.
    /// * `block_id_type` - Type of block identifier.
    /// * `block_id` - Location with the block identifier. Length must match the
    ///   corresponding type of block identifier.
    /// * `out_hash` - Location to write the block hash used in the query.
    /// * `out` - Location to write the output of the query.
    /// * `copier` - Callback for writting the output.
    pub fn getBlockInfoV2(
        consensus: *mut consensus_runner,
        block_id_type: u8,
        block_id: *const u8,
        out_hash: *mut u8,
        out: *mut Vec<u8>,
        copier: CopyToVecCallback,
    ) -> i64;

    /// Stream a list of bakers at the end of a given block.
    ///
    /// * `consensus` - Pointer to the current consensus.
    /// * `stream` - Pointer to the response stream.
    /// * `block_id_type` - Type of block identifier.
    /// * `block_id` - Location with the block identifier. Length must match the
    ///   corresponding type of block identifier.
    /// * `out_hash` - Location to write the block hash used in the query.
    /// * `callback` - Callback for writing to the response stream.
    pub fn getBakerListV2(
        consensus: *mut consensus_runner,
        stream: *mut futures::channel::mpsc::Sender<Result<Vec<u8>, tonic::Status>>,
        block_id_type: u8,
        block_id: *const u8,
        out_hash: *mut u8,
        callback: extern "C" fn(
            *mut futures::channel::mpsc::Sender<Result<Vec<u8>, tonic::Status>>,
            *const u8,
            i64,
        ) -> i32,
    ) -> i64;

    /// Get information about a given pool at the end of a given block.
    ///
    /// * `consensus` - Pointer to the current consensus.
    /// * `block_id_type` - Type of block identifier.
    /// * `block_id` - Location with the block identifier. Length must match the
    ///   corresponding type of block identifier.
    /// * `baker_id` - Baker id of the owner of the pool to query.
    /// * `out_hash` - Location to write the block hash used in the query.
    /// * `out` - Location to write the output of the query.
    /// * `copier` - Callback for writting the output.
    pub fn getPoolInfoV2(
        consensus: *mut consensus_runner,
        block_id_type: u8,
        block_id: *const u8,
        baker_id: u64,
        out_hash: *mut u8,
        out: *mut Vec<u8>,
        copier: CopyToVecCallback,
    ) -> i64;

    /// Get information about the passive delegators at the end of a given
    /// block.
    ///
    /// * `consensus` - Pointer to the current consensus.
    /// * `block_id_type` - Type of block identifier.
    /// * `block_id` - Location with the block identifier. Length must match the
    ///   corresponding type of block identifier.
    /// * `out_hash` - Location to write the block hash used in the query.
    /// * `out` - Location to write the output of the query.
    /// * `copier` - Callback for writting the output.
    pub fn getPassiveDelegationInfoV2(
        consensus: *mut consensus_runner,
        block_id_type: u8,
        block_id: *const u8,
        out_hash: *mut u8,
        out: *mut Vec<u8>,
        copier: CopyToVecCallback,
    ) -> i64;

    /// Get a list of live blocks at a given height.
    ///
    /// * `consensus` - Pointer to the current consensus.
    /// * `height` - Block height, is absolute if the genesis_index is 0,
    ///   otherwise relative.
    /// * `genesis_index` - Genesis index to start from. Set to 0 to use
    ///   absolute height.
    /// * `restrict` - Whether to return results only from the specified genesis
    ///   index (1), or allow results from more recent genesis indices as well
    ///   (0).
    /// * `out` - Location to write the output of the query.
    /// * `copier` - Callback for writting the output.
    pub fn getBlocksAtHeightV2(
        consensus: *mut consensus_runner,
        height: u64,
        genesis_index: u32,
        restrict: u8,
        out: *mut Vec<u8>,
        copier: CopyToVecCallback,
    ) -> i64;

    /// Get information related to tokenomics at the end of a given block.
    ///
    /// * `consensus` - Pointer to the current consensus.
    /// * `block_id_type` - Type of block identifier.
    /// * `block_id` - Location with the block identifier. Length must match the
    ///   corresponding type of block identifier.
    /// * `out_hash` - Location to write the block hash used in the query.
    /// * `out` - Location to write the output of the query.
    /// * `copier` - Callback for writting the output.
    pub fn getTokenomicsInfoV2(
        consensus: *mut consensus_runner,
        block_id_type: u8,
        block_id: *const u8,
        out_hash: *mut u8,
        out: *mut Vec<u8>,
        copier: CopyToVecCallback,
    ) -> i64;

    /// Get the pool delegators of a given pool at the end of a given block. The
    /// stream will end when all the delegators have been returned.
    ///
    /// * `consensus` - Pointer to the current consensus.
    /// * `stream` - Pointer to the response stream.
    /// * `block_id_type` - Type of block identifier.
    /// * `block_id` - Location with the block identifier. Length must match the
    ///   corresponding type of block identifier.
    /// * `baker_id` - Baker id of the owner of the pool to query.
    /// * `out_hash` - Location to write the block hash used in the query.
    /// * `callback` - Callback for writing to the response stream.
    pub fn getPoolDelegatorsV2(
        consensus: *mut consensus_runner,
        stream: *mut futures::channel::mpsc::Sender<Result<Vec<u8>, tonic::Status>>,
        block_id_type: u8,
        block_id: *const u8,
        baker_id: u64,
        out_hash: *mut u8,
        callback: extern "C" fn(
            *mut futures::channel::mpsc::Sender<Result<Vec<u8>, tonic::Status>>,
            *const u8,
            i64,
        ) -> i32,
    ) -> i64;

    /// Get the reward period pool delegators of a given pool at the end of a
    /// given block. The stream will end when all the delegators have been
    /// returned.
    ///
    /// * `consensus` - Pointer to the current consensus.
    /// * `stream` - Pointer to the response stream.
    /// * `block_id_type` - Type of block identifier.
    /// * `block_id` - Location with the block identifier. Length must match the
    ///   corresponding type of block identifier.
    /// * `baker_id` - Baker id of the owner of the pool to query.
    /// * `out_hash` - Location to write the block hash used in the query.
    /// * `callback` - Callback for writing to the response stream.
    pub fn getPoolDelegatorsRewardPeriodV2(
        consensus: *mut consensus_runner,
        stream: *mut futures::channel::mpsc::Sender<Result<Vec<u8>, tonic::Status>>,
        block_id_type: u8,
        block_id: *const u8,
        baker_id: u64,
        out_hash: *mut u8,
        callback: extern "C" fn(
            *mut futures::channel::mpsc::Sender<Result<Vec<u8>, tonic::Status>>,
            *const u8,
            i64,
        ) -> i32,
    ) -> i64;

    /// Get the passive delegators at the end of a given block. The stream will
    /// end when all the delegators have been returned.
    ///
    /// * `consensus` - Pointer to the current consensus.
    /// * `stream` - Pointer to the response stream.
    /// * `block_id_type` - Type of block identifier.
    /// * `block_id` - Location with the block identifier. Length must match the
    ///   corresponding type of block identifier.
    /// * `out_hash` - Location to write the block hash used in the query.
    /// * `callback` - Callback for writing to the response stream.
    pub fn getPassiveDelegatorsV2(
        consensus: *mut consensus_runner,
        stream: *mut futures::channel::mpsc::Sender<Result<Vec<u8>, tonic::Status>>,
        block_id_type: u8,
        block_id: *const u8,
        out_hash: *mut u8,
        callback: extern "C" fn(
            *mut futures::channel::mpsc::Sender<Result<Vec<u8>, tonic::Status>>,
            *const u8,
            i64,
        ) -> i32,
    ) -> i64;

    /// Get the reward period passive delegators at the end of a given block.
    /// The stream will end when all the delegators have been returned.
    ///
    /// * `consensus` - Pointer to the current consensus.
    /// * `stream` - Pointer to the response stream.
    /// * `block_id_type` - Type of block identifier.
    /// * `block_id` - Location with the block identifier. Length must match the
    ///   corresponding type of block identifier.
    /// * `out_hash` - Location to write the block hash used in the query.
    /// * `callback` - Callback for writing to the response stream.
    pub fn getPassiveDelegatorsRewardPeriodV2(
        consensus: *mut consensus_runner,
        stream: *mut futures::channel::mpsc::Sender<Result<Vec<u8>, tonic::Status>>,
        block_id_type: u8,
        block_id: *const u8,
        out_hash: *mut u8,
        callback: extern "C" fn(
            *mut futures::channel::mpsc::Sender<Result<Vec<u8>, tonic::Status>>,
            *const u8,
            i64,
        ) -> i32,
    ) -> i64;

    /// Get the current branches of blocks starting and including from the last
    /// finalized block.
    ///
    /// * `consensus` - Pointer to the current consensus.
    /// * `out` - Location to write the output of the query.
    /// * `copier` - Callback for writting the output.
    pub fn getBranchesV2(
        consensus: *mut consensus_runner,
        out: *mut Vec<u8>,
        copier: CopyToVecCallback,
    ) -> i64;

    /// Get information related to the baker election for a particular block.
    ///
    /// * `consensus` - Pointer to the current consensus.
    /// * `block_id_type` - Type of block identifier.
    /// * `block_id` - Location with the block identifier. Length must match the
    ///   corresponding type of block identifier.
    /// * `out_hash` - Location to write the block hash used in the query.
    /// * `out` - Location to write the output of the query.
    /// * `copier` - Callback for writting the output.
    pub fn getElectionInfoV2(
        consensus: *mut consensus_runner,
        block_id_type: u8,
        block_id: *const u8,
        out_hash: *mut u8,
        out: *mut Vec<u8>,
        copier: CopyToVecCallback,
    ) -> i64;

    /// Get the identity providers registered as of the end of a given block.
    /// The stream will end when all the identity providers have been returned.
    ///
    /// * `consensus` - Pointer to the current consensus.
    /// * `stream` - Pointer to the response stream.
    /// * `block_id_type` - Type of block identifier.
    /// * `block_id` - Location with the block identifier. Length must match the
    ///   corresponding type of block identifier.
    /// * `out_hash` - Location to write the block hash used in the query.
    /// * `callback` - Callback for writing to the response stream.
    pub fn getIdentityProvidersV2(
        consensus: *mut consensus_runner,
        stream: *mut futures::channel::mpsc::Sender<Result<Vec<u8>, tonic::Status>>,
        block_id_type: u8,
        block_id: *const u8,
        out_hash: *mut u8,
        callback: extern "C" fn(
            *mut futures::channel::mpsc::Sender<Result<Vec<u8>, tonic::Status>>,
            *const u8,
            i64,
        ) -> i32,
    ) -> i64;

    /// Get the anonymity revokers registered as of the end of a given block.
    /// The stream will end when all the anonymity revokers have been returned.
    ///
    /// * `consensus` - Pointer to the current consensus.
    /// * `stream` - Pointer to the response stream.
    /// * `block_id_type` - Type of block identifier.
    /// * `block_id` - Location with the block identifier. Length must match the
    ///   corresponding type of block identifier.
    /// * `out_hash` - Location to write the block hash used in the query.
    /// * `callback` - Callback for writing to the response stream.
    pub fn getAnonymityRevokersV2(
        consensus: *mut consensus_runner,
        stream: *mut futures::channel::mpsc::Sender<Result<Vec<u8>, tonic::Status>>,
        block_id_type: u8,
        block_id: *const u8,
        out_hash: *mut u8,
        callback: extern "C" fn(
            *mut futures::channel::mpsc::Sender<Result<Vec<u8>, tonic::Status>>,
            *const u8,
            i64,
        ) -> i32,
    ) -> i64;

    /// Get a list of non-finalized transaction hashes for a given account.
    /// The stream will end when all the non-finalized transaction hashes have
    /// been returned.
    ///
    /// * `consensus` - Pointer to the current consensus.
    /// * `stream` - Pointer to the response stream.
    /// * `account_address_ptr` - Pointer to account address. Must contain 32
    ///   bytes.
    /// * `callback` - Callback for writing to the response stream.
    pub fn getAccountNonFinalizedTransactionsV2(
        consensus: *mut consensus_runner,
        stream: *mut futures::channel::mpsc::Sender<Result<Vec<u8>, tonic::Status>>,
        account_address_ptr: *const u8,
        callback: extern "C" fn(
            *mut futures::channel::mpsc::Sender<Result<Vec<u8>, tonic::Status>>,
            *const u8,
            i64,
        ) -> i32,
    ) -> i64;

    /// Get a list of items for a given block.
    /// The stream will end when all the transactions
    /// for the block have been returned
    ///
    /// * `consensus` - Pointer to the current consensus.
    /// * `stream` - Pointer to the response stream.
    /// * `block_id_type` whether to query latest finalized or a specific block.
    /// * `block_hash_ptr` - Pointer to block hash. Must contain 32 bytes.
    /// * `callback` - Callback for writing to the response stream.
    pub fn getBlockItemsV2(
        consensus: *mut consensus_runner,
        stream: *mut futures::channel::mpsc::Sender<Result<Vec<u8>, tonic::Status>>,
        block_id_type: u8,
        block_hash_ptr: *const u8,
        out_hash: *mut u8,
        callback: extern "C" fn(
            *mut futures::channel::mpsc::Sender<Result<Vec<u8>, tonic::Status>>,
            *const u8,
            i64,
        ) -> i32,
    ) -> i64;

    /// Get a list of transaction events in a given block.
    /// The stream will end when all the transaction events for a given block
    /// have been returned.
    ///
    /// * `consensus` - Pointer to the current consensus.
    /// * `stream` - Pointer to the response stream.
    /// * `block_id_type` - Type of block identifier.
    /// * `block_id` - Location with the block identifier. Length must match the
    ///   corresponding type of block identifier.
    /// * `out_hash` - Location to write the block hash used in the query.
    /// * `callback` - Callback for writing to the response stream.
    pub fn getBlockTransactionEventsV2(
        consensus: *mut consensus_runner,
        stream: *mut futures::channel::mpsc::Sender<Result<Vec<u8>, tonic::Status>>,
        block_id_type: u8,
        block_id: *const u8,
        out_hash: *mut u8,
        callback: extern "C" fn(
            *mut futures::channel::mpsc::Sender<Result<Vec<u8>, tonic::Status>>,
            *const u8,
            i64,
        ) -> i32,
    ) -> i64;

    /// Get a list of special events in a given block.
    /// The stream will end when all the special events for a given block have
    /// been returned.
    ///
    /// * `consensus` - Pointer to the current consensus.
    /// * `stream` - Pointer to the response stream.
    /// * `block_id_type` - Type of block identifier.
    /// * `block_id` - Location with the block identifier. Length must match the
    ///   corresponding type of block identifier.
    /// * `out_hash` - Location to write the block hash used in the query.
    /// * `callback` - Callback for writing to the response stream.
    pub fn getBlockSpecialEventsV2(
        consensus: *mut consensus_runner,
        stream: *mut futures::channel::mpsc::Sender<Result<Vec<u8>, tonic::Status>>,
        block_id_type: u8,
        block_id: *const u8,
        out_hash: *mut u8,
        callback: extern "C" fn(
            *mut futures::channel::mpsc::Sender<Result<Vec<u8>, tonic::Status>>,
            *const u8,
            i64,
        ) -> i32,
    ) -> i64;

    /// Get the pending updates to chain parameters at the end of a given block.
    /// The stream will end when all the pending updates for a given block have
    /// been returned.
    ///
    /// * `consensus` - Pointer to the current consensus.
    /// * `stream` - Pointer to the response stream.
    /// * `block_id_type` - Type of block identifier.
    /// * `block_id` - Location with the block identifier. Length must match the
    ///   corresponding type of block identifier.
    /// * `out_hash` - Location to write the block hash used in the query.
    /// * `callback` - Callback for writing to the response stream.
    pub fn getBlockPendingUpdatesV2(
        consensus: *mut consensus_runner,
        stream: *mut futures::channel::mpsc::Sender<Result<Vec<u8>, tonic::Status>>,
        block_id_type: u8,
        block_id: *const u8,
        out_hash: *mut u8,
        callback: extern "C" fn(
            *mut futures::channel::mpsc::Sender<Result<Vec<u8>, tonic::Status>>,
            *const u8,
            i64,
        ) -> i32,
    ) -> i64;

    /// Get next available sequence numbers for updating chain parameters after
    /// a given block.
    ///
    /// * `consensus` - Pointer to the current consensus.
    /// * `block_id_type` - Type of block identifier.
    /// * `block_id` - Location with the block identifier. Length must match the
    ///   corresponding type of block identifier.
    /// * `out_hash` - Location to write the block hash used in the query.
    /// * `out` - Location to write the output of the query.
    /// * `copier` - Callback for writting the output.
    pub fn getNextUpdateSequenceNumbersV2(
        consensus: *mut consensus_runner,
        block_id_type: u8,
        block_id: *const u8,
        out_hash: *mut u8,
        out: *mut Vec<u8>,
        copier: CopyToVecCallback,
    ) -> i64;

    /// Get the chain parameters that are in effect in the given block.
    ///
    /// * `consensus` - Pointer to the current consensus.
    /// * `block_id_type` - Type of block identifier.
    /// * `block_id` - Location with the block identifier. Length must match the
    ///   corresponding type of block identifier.
    /// * `out_hash` - Location to write the block hash used in the query.
    /// * `out` - Location to write the output of the query.
    /// * `copier` - Callback for writting the output.
    pub fn getBlockChainParametersV2(
        consensus: *mut consensus_runner,
        block_id_type: u8,
        block_id: *const u8,
        out_hash: *mut u8,
        out: *mut Vec<u8>,
        copier: CopyToVecCallback,
    ) -> i64;

    /// Get the finalization summary of the block, i.e., whether it contains the
    /// finalization record or not, and details if so.
    ///
    /// * `consensus` - Pointer to the current consensus.
    /// * `block_id_type` - Type of block identifier.
    /// * `block_id` - Location with the block identifier. Length must match the
    ///   corresponding type of block identifier.
    /// * `out_hash` - Location to write the block hash used in the query.
    /// * `out` - Location to write the output of the query.
    /// * `copier` - Callback for writting the output.
    pub fn getBlockFinalizationSummaryV2(
        consensus: *mut consensus_runner,
        block_id_type: u8,
        block_id: *const u8,
        out_hash: *mut u8,
        out: *mut Vec<u8>,
        copier: CopyToVecCallback,
    ) -> i64;

    /// Get the slot time (in milliseconds) of the last finalized block.
    pub fn getLastFinalizedBlockSlotTimeV2(consensus: *mut consensus_runner) -> u64;

<<<<<<< HEAD
    /// Get the certificates for a given block.
    /// This is only available in consensus v1 and returns
    /// IllegalArgument if the protocol does not support it.
    ///
    /// * `consensus` - Pointer to the current consensus.
=======
    /// Get the baker reward infos for the epoch defined by the querying block.
    ///
    /// * `consensus` - Pointer to the current consensus.
    /// * `stream` - Pointer to the response stream.
>>>>>>> ffee3d28
    /// * `block_id_type` - Type of block identifier.
    /// * `block_id` - Location with the block identifier. Length must match the
    ///   corresponding type of block identifier.
    /// * `out_hash` - Location to write the block hash used in the query.
<<<<<<< HEAD
    /// * `out` - Location to write the output of the query.
    /// * `copier` - Callback for writting the output.
    pub fn getBlockCertificatesV2(
        consensus: *mut consensus_runner,
        block_id_type: u8,
        block_id: *const u8,
        out_hash: *mut u8,
        out: *mut Vec<u8>,
        copier: CopyToVecCallback,
=======
    /// * `callback` - Callback for writing to the response stream.
    pub fn getBakersRewardPeriodV2(
        consensus: *mut consensus_runner,
        stream: *mut futures::channel::mpsc::Sender<Result<Vec<u8>, tonic::Status>>,
        block_id_type: u8,
        block_id: *const u8,
        out_hash: *mut u8,
        callback: extern "C" fn(
            *mut futures::channel::mpsc::Sender<Result<Vec<u8>, tonic::Status>>,
            *const u8,
            i64,
        ) -> i32,
>>>>>>> ffee3d28
    ) -> i64;
}

/// This is the callback invoked by consensus on newly arrived, and newly
/// finalized blocks. The callback enqueues the block in the corresponding
/// channel for further processing. The other end of the channel is owned by a
/// background task that forwards data from the channels into any currently
/// active RPC clients.
unsafe extern "C" fn notify_callback(
    notify_context: *mut NotificationContext,
    ty: u8,
    data_ptr: *const u8,
    data_len: u64,
    block_height: u64,
    home_baked: u8,
) {
    let sender = &*notify_context;
    let home_baked = home_baked == 1;
    match ty {
        0u8 => {
            sender.last_arrived_block_height.set(block_height);
            sender.last_arrived_block_timestamp.set(chrono::Utc::now().timestamp_millis());
            if home_baked {
                sender.baked_blocks.inc()
            }

            if let Some(blocks) = &sender.blocks {
                if blocks
                    .unbounded_send(std::slice::from_raw_parts(data_ptr, data_len as usize).into())
                    .is_err()
                {
                    error!("Failed to enqueue block that arrived.");
                    // do nothing. The error here should only happen if the
                    // receiver is disconnected, which means that the task
                    // forwarding events has been killed. That should never
                    // happen, and if it does, it indicates
                    // a disastrous situation.
                }
            }
        }
        1u8 => {
            sender.last_finalized_block_height.set(block_height);
            sender.last_finalized_block_timestamp.set(chrono::Utc::now().timestamp_millis());
            if home_baked {
                sender.finalized_baked_blocks.inc()
            }
            if let Some(finalized_blocks) = &sender.finalized_blocks {
                if finalized_blocks
                    .unbounded_send(std::slice::from_raw_parts(data_ptr, data_len as usize).into())
                    .is_err()
                {
                    error!("Failed to enqueue finalized block.");
                    // do nothing. The error here should only happen if the
                    // receiver is disconnected, which means that the task
                    // forwarding events has been killed. That should never
                    // happen, and if it does, it indicates
                    // a disastrous situation.
                }
            }
        }
        unexpected => {
            error!("Unexpected notification type {}. This is a bug.", unexpected);
            // do nothing
        }
    }
}

/// This is the callback invoked by consensus to signal a pending unsupported
/// protocol update. The information is exposed as a prometheus metric allowing
/// node-runners to setup alerts.
unsafe extern "C" fn unsupported_update_callback(
    context_ptr: *mut NotifyUnsupportedUpdatesContext,
    unsupported_update_pending: u64,
) {
    let context = &*context_ptr;
    context.unsupported_pending_protocol_version.set(unsupported_update_pending);
}

/// Information needed to start consensus.
pub struct StartConsensusConfig {
    /// Serialized genesis data.
    pub genesis_data:               Vec<u8>,
    /// Maximum logging level.
    pub maximum_log_level:          ConsensusLogLevel,
    /// Regenesis object.
    pub regenesis_arc:              Arc<Regenesis>,
    /// Context for notifying upon new block arrival, and new finalized blocks.
    pub notification_context:       Option<NotificationContext>,
    /// Context for when signalling a unsupported protocol update is pending.
    pub unsupported_update_context: Option<NotifyUnsupportedUpdatesContext>,
}

pub fn get_consensus_ptr(
    runtime_parameters: &ConsensusRuntimeParameters,
    start_config: StartConsensusConfig,
    private_data: Option<Vec<u8>>,
    appdata_dir: &Path,
) -> anyhow::Result<*mut consensus_runner> {
    let genesis_data_len = start_config.genesis_data.len();
    let mut runner_ptr = std::ptr::null_mut();
    let runner_ptr_ptr = &mut runner_ptr;
    let ret_code = match private_data {
        Some(ref private_data_bytes) => {
            let private_data_len = private_data_bytes.len();
            let appdata_buf = appdata_dir.to_str().unwrap();
            unsafe {
                startConsensus(
                    runtime_parameters.max_block_size,
                    runtime_parameters.block_construction_timeout,
                    runtime_parameters.insertions_before_purging,
                    runtime_parameters.transaction_keep_alive,
                    runtime_parameters.transactions_purging_delay,
                    runtime_parameters.accounts_cache_size,
                    runtime_parameters.modules_cache_size,
                    start_config.genesis_data.as_ptr(),
                    genesis_data_len as i64,
                    private_data_bytes.as_ptr(),
                    private_data_len as i64,
                    start_config
                        .notification_context
                        .map_or(std::ptr::null_mut(), |ctx| Box::into_raw(Box::new(ctx))),
                    notify_callback,
                    start_config
                        .unsupported_update_context
                        .map_or(std::ptr::null_mut(), |ctx| Box::into_raw(Box::new(ctx))),
                    unsupported_update_callback,
                    broadcast_callback,
                    catchup_status_callback,
                    Arc::into_raw(start_config.regenesis_arc),
                    free_regenesis_arc,
                    regenesis_callback,
                    start_config.maximum_log_level as u8,
                    on_log_emited,
                    appdata_buf.as_ptr() as *const u8,
                    appdata_buf.len() as i64,
                    runner_ptr_ptr,
                )
            }
        }
        None => {
            let appdata_buf = appdata_dir.to_str().unwrap();
            unsafe {
                {
                    startConsensusPassive(
                        runtime_parameters.max_block_size,
                        runtime_parameters.block_construction_timeout,
                        runtime_parameters.insertions_before_purging,
                        runtime_parameters.transaction_keep_alive,
                        runtime_parameters.transactions_purging_delay,
                        runtime_parameters.accounts_cache_size,
                        runtime_parameters.modules_cache_size,
                        start_config.genesis_data.as_ptr(),
                        genesis_data_len as i64,
                        start_config
                            .notification_context
                            .map_or(std::ptr::null_mut(), |ctx| Box::into_raw(Box::new(ctx))),
                        notify_callback,
                        start_config
                            .unsupported_update_context
                            .map_or(std::ptr::null_mut(), |ctx| Box::into_raw(Box::new(ctx))),
                        unsupported_update_callback,
                        catchup_status_callback,
                        Arc::into_raw(start_config.regenesis_arc),
                        free_regenesis_arc,
                        regenesis_callback,
                        start_config.maximum_log_level as u8,
                        on_log_emited,
                        appdata_buf.as_ptr() as *const u8,
                        appdata_buf.len() as i64,
                        runner_ptr_ptr,
                    )
                }
            }
        }
    };
    match ret_code {
        0 => Ok(runner_ptr),
        // NB: the following errors should be in line with
        // the enumeration defined by `toStartResult` in External.hs
        1 => bail!("Cannot decode given genesis data."),
        2 => bail!("Cannot decode baker keys."),
        3 => bail!("Error reading database files."),
        4 => bail!("Given block state path is a directory, not a file."),
        5 => bail!("Cannot read block state database due to incorrect permissions."),
        6 => bail!("Cannot read tree state database due to incorrect permissions."),
        7 => bail!("Cannot open supplied tree state database."),
        8 => bail!("Genesis block is not in the supplied tree state database."),
        9 => bail!("Database genesis block does not align with the supplied genesis data."),
        10 => bail!("Database invariant violation. See logs for details."),
        11 => bail!("Block state database has incorrect version information."),
        n => bail!("Unknown error code: {}.", n),
    }
}

impl ConsensusContainer {
    pub fn receive_block(
        &self,
        genesis_index: u32,
        block: &[u8],
    ) -> (ConsensusFfiResponse, Option<ExecuteBlockCallback>) {
        let consensus = self.consensus.load(Ordering::SeqCst);

        let mut ptr_block_to_execute = std::ptr::null_mut();
        let ptr_ptr_block_to_execute = &mut ptr_block_to_execute;
        let result = unsafe {
            receiveBlock(
                consensus,
                genesis_index,
                block.as_ptr(),
                block.len() as u64,
                ptr_ptr_block_to_execute,
            )
        };
        let callback = if ptr_block_to_execute.is_null() {
            None
        } else {
            Some(ExecuteBlockCallback(ptr_block_to_execute))
        };

        (
            ConsensusFfiResponse::try_from(result)
                .unwrap_or_else(|code| panic!("Unknown FFI return code: {}", code)),
            callback,
        )
    }

    pub fn execute_block(
        &self,
        execute_block_callback: ExecuteBlockCallback,
    ) -> ConsensusFfiResponse {
        let consensus = self.consensus.load(Ordering::SeqCst);
        let result = unsafe { executeBlock(consensus, execute_block_callback) };
        ConsensusFfiResponse::try_from(result)
            .unwrap_or_else(|code| panic!("Unknown FFI return code: {}", code))
    }

    pub fn send_finalization(&self, genesis_index: u32, msg: &[u8]) -> ConsensusFfiResponse {
        wrap_send_data_to_c!(self, genesis_index, msg, receiveFinalizationMessage)
    }

    pub fn send_finalization_record(&self, genesis_index: u32, rec: &[u8]) -> ConsensusFfiResponse {
        wrap_send_data_to_c!(self, genesis_index, rec, receiveFinalizationRecord)
    }

    /// Send a transaction to consensus. Return whether the operation succeeded
    /// or not, and if the transaction is accepted by consensus then its
    /// hash is returned.
    pub fn send_transaction(&self, data: &[u8]) -> (Option<TransactionHash>, ConsensusFfiResponse) {
        let consensus = self.consensus.load(Ordering::SeqCst);
        let len = data.len();
        let mut out_hash = [0u8; 32];
        let result = unsafe {
            receiveTransaction(consensus, data.as_ptr(), len as i64, out_hash.as_mut_ptr())
        };

        let return_code = ConsensusFfiResponse::try_from(result)
            .unwrap_or_else(|code| panic!("Unknown FFI return code: {}", code));
        if return_code == ConsensusFfiResponse::Success {
            (Some(out_hash.into()), return_code)
        } else {
            (None, return_code)
        }
    }

    pub fn get_consensus_status(&self) -> String {
        wrap_c_call_string!(self, consensus, |consensus| getConsensusStatus(consensus))
    }

    pub fn get_block_info(&self, block_hash: &str) -> anyhow::Result<String> {
        let c_str = CString::new(block_hash)?;
        Ok(wrap_c_call_string!(self, consensus, |consensus| getBlockInfo(
            consensus,
            c_str.as_ptr()
        )))
    }

    pub fn get_blocks_at_height(
        &self,
        block_height: u64,
        genesis_index: u32,
        restrict: bool,
    ) -> String {
        wrap_c_call_string!(self, consensus, |consensus| getBlocksAtHeight(
            consensus,
            block_height,
            genesis_index,
            restrict as u8
        ))
    }

    pub fn get_last_finalized_block_height(&self) -> u64 {
        let consensus = self.consensus.load(Ordering::SeqCst);
        unsafe { getLastFinalizedBlockHeight(consensus) }
    }

    pub fn get_ancestors(&self, block_hash: &str, amount: u64) -> anyhow::Result<String> {
        let c_str = CString::new(block_hash)?;
        Ok(wrap_c_call_string!(self, consensus, |consensus| getAncestors(
            consensus,
            c_str.as_ptr(),
            amount
        )))
    }

    pub fn get_branches(&self) -> String {
        wrap_c_call_string!(self, consensus, |consensus| getBranches(consensus))
    }

    /// Get the total number of non-finalized transactions across all accounts.
    pub fn number_of_non_finalized_transactions(&self) -> u64 {
        let consensus = self.consensus.load(Ordering::SeqCst);
        unsafe { getNumberOfNonFinalizedTransactions(consensus) }
    }

    pub fn get_account_list(&self, block_hash: &str) -> anyhow::Result<String> {
        let block_hash = CString::new(block_hash)?;
        Ok(wrap_c_call_string!(self, consensus, |consensus| getAccountList(
            consensus,
            block_hash.as_ptr()
        )))
    }

    pub fn get_instances(&self, block_hash: &str) -> anyhow::Result<String> {
        let block_hash = CString::new(block_hash)?;
        Ok(wrap_c_call_string!(self, consensus, |consensus| getInstances(
            consensus,
            block_hash.as_ptr()
        )))
    }

    pub fn get_account_info(
        &self,
        block_hash: &str,
        account_address: &str,
    ) -> anyhow::Result<String> {
        let block_hash = CString::new(block_hash)?;
        let account_address = CString::new(account_address)?;
        Ok(wrap_c_call_string!(self, consensus, |consensus| getAccountInfo(
            consensus,
            block_hash.as_ptr(),
            account_address.as_ptr()
        )))
    }

    pub fn get_instance_info(
        &self,
        block_hash: &str,
        contract_address: &str,
    ) -> anyhow::Result<String> {
        let block_hash = CString::new(block_hash)?;
        let contract_address = CString::new(contract_address)?;
        Ok(wrap_c_call_string!(self, consensus, |consensus| getInstanceInfo(
            consensus,
            block_hash.as_ptr(),
            contract_address.as_ptr()
        )))
    }

    pub fn invoke_contract(
        &self,
        block_hash: &str,
        context: &str,
        invoke_max_energy: u64,
    ) -> anyhow::Result<String> {
        let block_hash = CString::new(block_hash)?;
        let context = CString::new(context)?;
        Ok(wrap_c_call_string!(self, consensus, |consensus| invokeContract(
            consensus,
            block_hash.as_ptr(),
            context.as_ptr(),
            invoke_max_energy
        )))
    }

    pub fn get_reward_status(&self, block_hash: &str) -> anyhow::Result<String> {
        let block_hash = CString::new(block_hash)?;
        Ok(wrap_c_call_string!(self, consensus, |consensus| getRewardStatus(
            consensus,
            block_hash.as_ptr()
        )))
    }

    pub fn get_birk_parameters(&self, block_hash: &str) -> anyhow::Result<String> {
        let block_hash = CString::new(block_hash)?;
        Ok(wrap_c_call_string!(self, consensus, |consensus| getBirkParameters(
            consensus,
            block_hash.as_ptr()
        )))
    }

    pub fn get_module_list(&self, block_hash: &str) -> anyhow::Result<String> {
        let block_hash = CString::new(block_hash)?;
        Ok(wrap_c_call_string!(self, consensus, |consensus| getModuleList(
            consensus,
            block_hash.as_ptr()
        )))
    }

    pub fn get_module_source(&self, block_hash: &str, module_ref: &str) -> anyhow::Result<Vec<u8>> {
        let block_hash = CString::new(block_hash)?;
        let module_ref = CString::new(module_ref)?;
        Ok(wrap_c_call_bytes!(self, |consensus| getModuleSource(
            consensus,
            block_hash.as_ptr(),
            module_ref.as_ptr()
        )))
    }

    pub fn get_baker_list(&self, block_hash: &str) -> anyhow::Result<String> {
        let block_hash = CString::new(block_hash)?;
        Ok(wrap_c_call_string!(self, consensus, |consensus| getBakerList(
            consensus,
            block_hash.as_ptr() as *const u8
        )))
    }

    pub fn get_pool_status(
        &self,
        block_hash: &str,
        passive_delegation: bool,
        baker_id: u64,
    ) -> anyhow::Result<String> {
        let block_hash = CString::new(block_hash)?;
        Ok(wrap_c_call_string!(self, consensus, |consensus| getPoolStatus(
            consensus,
            block_hash.as_ptr() as *const u8,
            passive_delegation as u8,
            baker_id,
        )))
    }

    /// Construct a catch-up request message. The message includes the packet
    /// type byte and genesis index.
    pub fn get_catch_up_status(&self) -> Arc<[u8]> {
        let consensus = self.consensus.load(Ordering::SeqCst);

        unsafe {
            let mut genesis_index: u32 = 0;
            let mut message_bytes: *const u8 = ptr::null();
            let message_length =
                getCatchUpStatus(consensus, &mut genesis_index, &mut message_bytes);
            let slice = &slice::from_raw_parts(message_bytes, message_length as usize);
            let mut ret = Vec::with_capacity(5 + slice.len());
            ret.extend_from_slice(&(PacketType::CatchUpStatus as u8).to_be_bytes());
            ret.extend_from_slice(&genesis_index.to_be_bytes());
            ret.extend_from_slice(slice);
            freeCStr(message_bytes as *const i8);
            Arc::from(ret)
        }
    }

    pub fn receive_catch_up_status(
        &self,
        genesis_index: u32,
        request: &[u8],
        peer_id: RemotePeerId,
        object_limit: i64,
    ) -> ConsensusFfiResponse {
        wrap_c_call!(self, |consensus| receiveCatchUpStatus(
            consensus,
            peer_id.into(),
            genesis_index,
            request.as_ptr(),
            request.len() as i64,
            object_limit,
            direct_callback
        ))
    }

    /// Gets baker status of the node along with the baker ID
    /// registered in the baker credentials used and lottery power, if
    /// available.
    ///
    /// Note: the return type does not use an Option<u64>, which would be more
    /// natural, because a weird issue on Windows caused node_info to
    /// produce the wrong result.
    pub fn in_baking_committee(&self) -> (ConsensusIsInBakingCommitteeResponse, bool, u64, f64) {
        let consensus = self.consensus.load(Ordering::SeqCst);
        let mut baker_id: u64 = 0;
        let mut has_baker_id: u8 = 0;
        let mut baker_lottery_power: f64 = 0.0;

        let result = unsafe {
            bakerStatusBestBlock(
                consensus,
                &mut baker_id,
                &mut has_baker_id,
                &mut baker_lottery_power,
            )
        };

        let status = ConsensusIsInBakingCommitteeResponse::try_from(result).unwrap_or_else(|err| {
            unreachable!("An error occured when trying to convert FFI return code: {}", err)
        });

        (status, has_baker_id != 0, baker_id, baker_lottery_power)
    }

    pub fn in_finalization_committee(&self) -> bool {
        wrap_c_bool_call!(self, |consensus| checkIfWeAreFinalizer(consensus))
    }

    /// Checks if consensus is running, i.e. if consensus has been shut down,
    /// this will return false.
    pub fn is_consensus_running(&self) -> bool {
        wrap_c_bool_call!(self, |consensus| checkIfRunning(consensus))
    }

    pub fn get_account_non_finalized_transactions(
        &self,
        account_address: &str,
    ) -> anyhow::Result<String> {
        let account_address = CString::new(account_address)?;
        Ok(wrap_c_call_string!(self, consensus, |consensus| {
            getAccountNonFinalizedTransactions(consensus, account_address.as_ptr())
        }))
    }

    pub fn get_block_summary(&self, block_hash: &str) -> anyhow::Result<String> {
        let block_hash = CString::new(block_hash)?;
        Ok(wrap_c_call_string!(self, consensus, |consensus| getBlockSummary(
            consensus,
            block_hash.as_ptr()
        )))
    }

    pub fn get_transaction_status(&self, transaction_hash: &str) -> anyhow::Result<String> {
        let transaction_hash = CString::new(transaction_hash)?;
        Ok(wrap_c_call_string!(self, consensus, |consensus| getTransactionStatus(
            consensus,
            transaction_hash.as_ptr()
        )))
    }

    pub fn get_transaction_status_in_block(
        &self,
        transaction_hash: &str,
        block_hash: &str,
    ) -> anyhow::Result<String> {
        let transaction_hash = CString::new(transaction_hash)?;
        let block_hash = CString::new(block_hash)?;
        Ok(wrap_c_call_string!(self, consensus, |consensus| getTransactionStatusInBlock(
            consensus,
            transaction_hash.as_ptr(),
            block_hash.as_ptr()
        )))
    }

    pub fn get_next_account_nonce(&self, account_address: &str) -> anyhow::Result<String> {
        let account_address = CString::new(account_address)?;
        Ok(wrap_c_call_string!(self, consensus, |consensus| getNextAccountNonce(
            consensus,
            account_address.as_ptr(),
        )))
    }

    pub fn get_identity_providers(&self, block_hash: &str) -> anyhow::Result<String> {
        let block_hash = CString::new(block_hash)?;
        Ok(wrap_c_call_string!(self, consensus, |consensus| getAllIdentityProviders(
            consensus,
            block_hash.as_ptr(),
        )))
    }

    pub fn get_anonymity_revokers(&self, block_hash: &str) -> anyhow::Result<String> {
        let block_hash = CString::new(block_hash)?;
        Ok(wrap_c_call_string!(self, consensus, |consensus| getAllAnonymityRevokers(
            consensus,
            block_hash.as_ptr(),
        )))
    }

    pub fn get_cryptographic_parameters(&self, block_hash: &str) -> anyhow::Result<String> {
        let block_hash = CString::new(block_hash)?;
        Ok(wrap_c_call_string!(self, consensus, |consensus| getCryptographicParameters(
            consensus,
            block_hash.as_ptr(),
        )))
    }

    /// Import blocks from the given file path. If the file exists and the node
    /// could import all blocks from the file `Ok(())` is returned. Otherwise an
    /// error is returned.
    pub fn import_blocks(&self, import_file_path: &Path) -> anyhow::Result<()> {
        let consensus = self.consensus.load(Ordering::SeqCst);

        let path_bytes =
            import_file_path.as_os_str().to_str().context("Cannot decode path.")?.as_bytes();

        let len = path_bytes.len();

        let response = unsafe { importBlocks(consensus, path_bytes.as_ptr(), len as i64) };
        match ConsensusFfiResponse::try_from(response)? {
            ConsensusFfiResponse::Success => Ok(()),
            other => bail!("Error during block import: {}", other),
        }
    }

    pub fn stop_importing_blocks(&self) {
        let consensus = self.consensus.load(Ordering::SeqCst);

        unsafe { stopImportingBlocks(consensus) }
    }

    /// Look up the account in the given block.
    /// The return value is a pair of the block hash which was used for the
    /// query, and the protobuf serialized response.
    ///
    /// If the account cannot be found then a [tonic::Status::not_found] is
    /// returned.
    pub fn get_account_info_v2(
        &self,
        block_hash: &crate::grpc2::types::BlockHashInput,
        account_identifier: &crate::grpc2::types::AccountIdentifierInput,
    ) -> Result<([u8; 32], Vec<u8>), tonic::Status> {
        use crate::grpc2::Require;
        let bhi = crate::grpc2::types::block_hash_input_to_ffi(block_hash).require()?;
        let (block_id_type, block_hash) = bhi.to_ptr();
        let (acc_type, acc_id) =
            crate::grpc2::types::account_identifier_to_ffi(account_identifier).require()?;
        let consensus = self.consensus.load(Ordering::SeqCst);
        let mut out_data: Vec<u8> = Vec::new();
        let mut out_hash = [0u8; 32];
        let response: ConsensusQueryResponse = unsafe {
            getAccountInfoV2(
                consensus,
                block_id_type,
                block_hash.as_ptr(),
                acc_type,
                acc_id,
                out_hash.as_mut_ptr(),
                &mut out_data,
                copy_to_vec_callback,
            )
            .try_into()?
        };
        response.ensure_ok("account or block")?;
        Ok((out_hash, out_data))
    }

    /// Get the best guess as to what the next account sequence number should
    /// be. If all account transactions are finalized, then this information
    /// is reliable. Otherwise, this is the best guess, assuming all other
    /// transactions will be committed to blocks and eventually finalized.
    pub fn get_next_account_sequence_number_v2(
        &self,
        account_address: &crate::grpc2::types::AccountAddress,
    ) -> Result<Vec<u8>, tonic::Status> {
        use crate::grpc2::Require;
        let account_address_ptr =
            crate::grpc2::types::account_address_to_ffi(account_address).require()?;
        let consensus = self.consensus.load(Ordering::SeqCst);
        let mut out_data: Vec<u8> = Vec::new();
        let _response: ConsensusQueryResponse = unsafe {
            getNextAccountSequenceNumberV2(
                consensus,
                account_address_ptr,
                &mut out_data,
                copy_to_vec_callback,
            )
            .try_into()?
        };
        // The query should always return successfully, so no need to check here.
        Ok(out_data)
    }

    /// Get information of the current state of consensus.
    pub fn get_consensus_info_v2(&self) -> Result<Vec<u8>, tonic::Status> {
        let consensus = self.consensus.load(Ordering::SeqCst);
        let mut out_data: Vec<u8> = Vec::new();
        let _response: ConsensusQueryResponse = unsafe {
            getConsensusInfoV2(consensus, &mut out_data, copy_to_vec_callback).try_into()?
        };
        // The query should always return successfully, so no need to check here.
        Ok(out_data)
    }

    /// Get the cryptographic parameters in a given block.
    pub fn get_cryptographic_parameters_v2(
        &self,
        block_hash: &crate::grpc2::types::BlockHashInput,
    ) -> Result<([u8; 32], crate::grpc2::types::CryptographicParameters), tonic::Status> {
        use crate::grpc2::Require;
        let bhi = crate::grpc2::types::block_hash_input_to_ffi(block_hash).require()?;
        let (block_id_type, block_hash) = bhi.to_ptr();
        let consensus = self.consensus.load(Ordering::SeqCst);
        let mut out_hash = [0u8; 32];
        let mut crypto_parameter_ptr: Option<CryptographicParameters> = None;
        let response: ConsensusQueryResponse = unsafe {
            getCryptographicParametersV2(
                consensus,
                block_id_type,
                block_hash.as_ptr(),
                out_hash.as_mut_ptr(),
                &mut crypto_parameter_ptr,
                copy_cryptographic_parameters_callback,
            )
            .try_into()?
        };
        response.ensure_ok("block")?;
        let crypto_parameters = crypto_parameter_ptr
            .ok_or_else(|| tonic::Status::internal("Failed to access cryptographic parameters"))?;

        let out = crate::grpc2::types::CryptographicParameters {
            genesis_string:          crypto_parameters.genesis_string.clone(),
            bulletproof_generators:  concordium_base::common::to_bytes(
                crypto_parameters.bulletproof_generators(),
            ),
            on_chain_commitment_key: concordium_base::common::to_bytes(
                &crypto_parameters.on_chain_commitment_key,
            ),
        };
        Ok((out_hash, out))
    }

    /// Look up accounts in the given block, and return a stream of their
    /// addresses.
    ///
    /// The return value is a block hash used for the query. If the requested
    /// block does not exist a [tonic::Status::not_found] is returned.
    pub fn get_account_list_v2(
        &self,
        block_hash: &crate::grpc2::types::BlockHashInput,
        sender: futures::channel::mpsc::Sender<Result<Vec<u8>, tonic::Status>>,
    ) -> Result<[u8; 32], tonic::Status> {
        use crate::grpc2::Require;
        let sender = Box::new(sender);
        let consensus = self.consensus.load(Ordering::SeqCst);
        let mut buf = [0u8; 32];
        let bhi = crate::grpc2::types::block_hash_input_to_ffi(block_hash).require()?;
        let (block_id_type, block_hash) = bhi.to_ptr();
        let sender_ptr = Box::into_raw(sender);
        let response: ConsensusQueryResponse = unsafe {
            getAccountListV2(
                consensus,
                sender_ptr,
                block_id_type,
                block_hash.as_ptr(),
                buf.as_mut_ptr(),
                enqueue_bytearray_callback,
            )
        }
        .try_into()?;
        if let Err(e) = response.ensure_ok("block") {
            let _ = unsafe { Box::from_raw(sender_ptr) }; // deallocate sender since it is unused by Haskell.
            Err(e)
        } else {
            Ok(buf)
        }
    }

    /// Get a list of all smart contract modules. The stream will end
    /// when all modules that exist in the state at the end of the given
    /// block have been returned.
    pub fn get_module_list_v2(
        &self,
        block_hash: &crate::grpc2::types::BlockHashInput,
        sender: futures::channel::mpsc::Sender<Result<Vec<u8>, tonic::Status>>,
    ) -> Result<[u8; 32], tonic::Status> {
        use crate::grpc2::Require;

        let sender = Box::new(sender);
        let consensus = self.consensus.load(Ordering::SeqCst);
        let mut buf = [0u8; 32];
        let bhi = crate::grpc2::types::block_hash_input_to_ffi(block_hash).require()?;
        let (block_id_type, block_hash) = bhi.to_ptr();
        let response: ConsensusQueryResponse = unsafe {
            getModuleListV2(
                consensus,
                Box::into_raw(sender),
                block_id_type,
                block_hash.as_ptr(),
                buf.as_mut_ptr(),
                enqueue_bytearray_callback,
            )
        }
        .try_into()?;
        response.ensure_ok("block")?;
        Ok(buf)
    }

    /// Get the source of a smart contract module.
    pub fn get_module_source_v2(
        &self,
        block_hash: &crate::grpc2::types::BlockHashInput,
        module_ref: &crate::grpc2::types::ModuleRef,
    ) -> Result<([u8; 32], Vec<u8>), tonic::Status> {
        use crate::grpc2::Require;
        let consensus = self.consensus.load(Ordering::SeqCst);
        let mut out_data: Vec<u8> = Vec::new();
        let mut out_hash = [0u8; 32];
        let bhi = crate::grpc2::types::block_hash_input_to_ffi(block_hash).require()?;
        let (block_id_type, block_id) = bhi.to_ptr();
        let module_ref_ptr = crate::grpc2::types::module_reference_to_ffi(module_ref).require()?;
        let response: ConsensusQueryResponse = unsafe {
            getModuleSourceV2(
                consensus,
                block_id_type,
                block_id.as_ptr(),
                module_ref_ptr,
                out_hash.as_mut_ptr(),
                &mut out_data,
                copy_to_vec_callback,
            )
        }
        .try_into()?;
        response.ensure_ok("module or block")?;
        Ok((out_hash, out_data))
    }

    /// Get a list of addresses for all smart contract instances. The stream
    /// will end when all instances that exist in the state at the end of the
    /// given block has been returned.
    pub fn get_instance_list_v2(
        &self,
        block_hash: &crate::grpc2::types::BlockHashInput,
        sender: futures::channel::mpsc::Sender<Result<Vec<u8>, tonic::Status>>,
    ) -> Result<[u8; 32], tonic::Status> {
        use crate::grpc2::Require;
        let sender = Box::new(sender);
        let consensus = self.consensus.load(Ordering::SeqCst);
        let mut buf = [0u8; 32];
        let bhi = crate::grpc2::types::block_hash_input_to_ffi(block_hash).require()?;
        let (block_id_type, block_hash) = bhi.to_ptr();
        let response: ConsensusQueryResponse = unsafe {
            getInstanceListV2(
                consensus,
                Box::into_raw(sender),
                block_id_type,
                block_hash.as_ptr(),
                buf.as_mut_ptr(),
                enqueue_bytearray_callback,
            )
        }
        .try_into()?;
        response.ensure_ok("block")?;
        Ok(buf)
    }

    /// Get information about a specific smart contract instance.
    pub fn get_instance_info_v2(
        &self,
        block_hash: &crate::grpc2::types::BlockHashInput,
        address: &crate::grpc2::types::ContractAddress,
    ) -> Result<([u8; 32], Vec<u8>), tonic::Status> {
        use crate::grpc2::Require;
        let bhi = crate::grpc2::types::block_hash_input_to_ffi(block_hash).require()?;
        let (block_id_type, block_hash) = bhi.to_ptr();
        let addr_index = address.index;
        let addr_subindex = address.subindex;
        let consensus = self.consensus.load(Ordering::SeqCst);
        let mut out_data: Vec<u8> = Vec::new();
        let mut out_hash = [0u8; 32];
        let response: ConsensusQueryResponse = unsafe {
            getInstanceInfoV2(
                consensus,
                block_id_type,
                block_hash.as_ptr(),
                addr_index,
                addr_subindex,
                out_hash.as_mut_ptr(),
                &mut out_data,
                copy_to_vec_callback,
            )
            .try_into()?
        };
        response.ensure_ok("block or instance")?;
        Ok((out_hash, out_data))
    }

    /// Get the entire smart contract state of the specified instance.
    pub fn get_instance_state_v2(
        &self,
        block_hash: &crate::grpc2::types::BlockHashInput,
        address: &crate::grpc2::types::ContractAddress,
    ) -> Result<([u8; 32], ContractStateResponse), tonic::Status> {
        use crate::grpc2::Require;
        let bhi = crate::grpc2::types::block_hash_input_to_ffi(block_hash).require()?;
        let (block_id_type, block_hash) = bhi.to_ptr();
        let addr_index = address.index;
        let addr_subindex = address.subindex;
        let consensus = self.consensus.load(Ordering::SeqCst);
        let mut out_v0_data: Vec<u8> = Vec::new();
        let mut out_v1_data = None;
        let mut out_hash = [0u8; 32];
        let response: ConsensusQueryResponse = unsafe {
            getInstanceStateV2(
                consensus,
                block_id_type,
                block_hash.as_ptr(),
                addr_index,
                addr_subindex,
                out_hash.as_mut_ptr(),
                &mut out_v0_data,
                copy_to_vec_callback,
                &mut out_v1_data,
                copy_v1_contract_state_callback,
            )
            .try_into()?
        };
        response.ensure_ok("block or instance")?;
        match out_v1_data {
            None => Ok((out_hash, ContractStateResponse::V0 {
                state: out_v0_data,
            })),
            Some(data) => Ok((out_hash, ContractStateResponse::V1 {
                state:  data.state,
                loader: data.loader,
            })),
        }
    }

    /// Get ancestors for the provided block.
    pub fn get_ancestors_v2(
        &self,
        block_hash: &crate::grpc2::types::BlockHashInput,
        amount: u64,
        sender: futures::channel::mpsc::Sender<Result<Vec<u8>, tonic::Status>>,
    ) -> Result<[u8; 32], tonic::Status> {
        use crate::grpc2::Require;
        let sender = Box::new(sender);
        let consensus = self.consensus.load(Ordering::SeqCst);
        let mut buf = [0u8; 32];
        let bhi = crate::grpc2::types::block_hash_input_to_ffi(block_hash).require()?;
        let (block_id_type, block_hash) = bhi.to_ptr();
        let response: ConsensusQueryResponse = unsafe {
            getAncestorsV2(
                consensus,
                Box::into_raw(sender),
                block_id_type,
                block_hash.as_ptr(),
                amount,
                buf.as_mut_ptr(),
                enqueue_bytearray_callback,
            )
        }
        .try_into()?;
        response.ensure_ok("block")?;
        Ok(buf)
    }

    /// Get information about a specific transaction.
    pub fn get_block_item_status_v2(
        &self,
        transaction_hash: &crate::grpc2::types::TransactionHash,
    ) -> Result<Vec<u8>, tonic::Status> {
        use crate::grpc2::Require;
        let consensus = self.consensus.load(Ordering::SeqCst);
        let mut out_data: Vec<u8> = Vec::new();
        let transaction_hash_ptr =
            crate::grpc2::types::transaction_hash_to_ffi(transaction_hash).require()?;
        let response: ConsensusQueryResponse = unsafe {
            getBlockItemStatusV2(
                consensus,
                transaction_hash_ptr,
                &mut out_data,
                copy_to_vec_callback,
            )
            .try_into()?
        };
        response.ensure_ok("transaction")?;
        Ok(out_data)
    }

    /// Run the smart contract entrypoint in a given context and in the state at
    /// the end of the given block.Get status of the tokenomics at the end of a
    /// given block.
    pub fn invoke_instance_v2(
        &self,
        request: &crate::grpc2::types::InvokeInstanceRequest,
    ) -> Result<([u8; 32], Vec<u8>), tonic::Status> {
        use crate::grpc2::Require;
        let consensus = self.consensus.load(Ordering::SeqCst);
        let mut out_data: Vec<u8> = Vec::new();
        let mut out_hash = [0u8; 32];
        let bhi =
            crate::grpc2::types::block_hash_input_to_ffi(request.block_hash.as_ref().require()?)
                .require()?;
        let (block_id_type, block_id) = bhi.to_ptr();

        // Optional Address to ffi
        let (
            invoker_address_type,
            invoker_account_address_ptr,
            invoker_contract_index,
            invoker_contract_subindex,
        ) = if let Some(address) = &request.invoker {
            match address.r#type.as_ref().require()? {
                crate::grpc2::types::address::Type::Account(account) => {
                    (1, crate::grpc2::types::account_address_to_ffi(account).require()?, 0, 0)
                }
                crate::grpc2::types::address::Type::Contract(contract) => {
                    (2, std::ptr::null(), contract.index, contract.subindex)
                }
            }
        } else {
            (0, std::ptr::null(), 0, 0)
        };

        let amount = request.amount.as_ref().require()?.value;

        let (receive_name_ptr, receive_name_len) =
            crate::grpc2::types::receive_name_to_ffi(request.entrypoint.as_ref().require()?)
                .require()?;

        // Parameter to ffi
        let (parameter_ptr, parameter_len) = {
            let bytes = &request.parameter.as_ref().require()?.value;
            (
                bytes.as_ptr(),
                bytes.len().try_into().map_err(|_| {
                    tonic::Status::invalid_argument("Parameter exceeds maximum supported size.")
                })?,
            )
        };

        let energy = request.energy.as_ref().require()?.value;

        let contract = request.instance.as_ref().require()?;

        let response: ConsensusQueryResponse = unsafe {
            invokeInstanceV2(
                consensus,
                block_id_type,
                block_id.as_ptr(),
                contract.index,
                contract.subindex,
                invoker_address_type,
                invoker_account_address_ptr,
                invoker_contract_index,
                invoker_contract_subindex,
                amount,
                receive_name_ptr,
                receive_name_len,
                parameter_ptr,
                parameter_len,
                energy,
                out_hash.as_mut_ptr(),
                &mut out_data,
                copy_to_vec_callback,
            )
        }
        .try_into()?;
        response.ensure_ok("block or contract")?;
        Ok((out_hash, out_data))
    }

    /// Get information, such as height, timings, and transaction counts for the
    /// given block.
    pub fn get_block_info_v2(
        &self,
        block_hash: &crate::grpc2::types::BlockHashInput,
    ) -> Result<([u8; 32], Vec<u8>), tonic::Status> {
        use crate::grpc2::Require;
        let consensus = self.consensus.load(Ordering::SeqCst);
        let mut out_data: Vec<u8> = Vec::new();
        let mut out_hash = [0u8; 32];
        let bhi = crate::grpc2::types::block_hash_input_to_ffi(block_hash).require()?;
        let (block_id_type, block_id) = bhi.to_ptr();
        let response: ConsensusQueryResponse = unsafe {
            getBlockInfoV2(
                consensus,
                block_id_type,
                block_id.as_ptr(),
                out_hash.as_mut_ptr(),
                &mut out_data,
                copy_to_vec_callback,
            )
        }
        .try_into()?;
        response.ensure_ok("block")?;
        Ok((out_hash, out_data))
    }

    /// Get a list bakers at the end of a given block. The stream will end when
    /// all bakers has been returned.
    pub fn get_baker_list_v2(
        &self,
        block_hash: &crate::grpc2::types::BlockHashInput,
        sender: futures::channel::mpsc::Sender<Result<Vec<u8>, tonic::Status>>,
    ) -> Result<[u8; 32], tonic::Status> {
        use crate::grpc2::Require;
        let sender = Box::new(sender);
        let consensus = self.consensus.load(Ordering::SeqCst);
        let mut buf = [0u8; 32];
        let bhi = crate::grpc2::types::block_hash_input_to_ffi(block_hash).require()?;
        let (block_id_type, block_hash) = bhi.to_ptr();
        let response: ConsensusQueryResponse = unsafe {
            getBakerListV2(
                consensus,
                Box::into_raw(sender),
                block_id_type,
                block_hash.as_ptr(),
                buf.as_mut_ptr(),
                enqueue_bytearray_callback,
            )
        }
        .try_into()?;
        response.ensure_ok("block")?;
        Ok(buf)
    }

    /// Get status information about a given pool at the end of a given block.
    pub fn get_pool_info_v2(
        &self,
        request: &crate::grpc2::types::PoolInfoRequest,
    ) -> Result<([u8; 32], Vec<u8>), tonic::Status> {
        use crate::grpc2::Require;
        let consensus = self.consensus.load(Ordering::SeqCst);
        let mut out_data: Vec<u8> = Vec::new();
        let mut out_hash = [0u8; 32];
        let bhi =
            crate::grpc2::types::block_hash_input_to_ffi(request.block_hash.as_ref().require()?)
                .require()?;

        let (block_id_type, block_id) = bhi.to_ptr();
        let baker_id = crate::grpc2::types::baker_id_to_ffi(request.baker.as_ref().require()?);

        let response: ConsensusQueryResponse = unsafe {
            getPoolInfoV2(
                consensus,
                block_id_type,
                block_id.as_ptr(),
                baker_id,
                out_hash.as_mut_ptr(),
                &mut out_data,
                copy_to_vec_callback,
            )
        }
        .try_into()?;
        response.ensure_ok("block or baker")?;
        Ok((out_hash, out_data))
    }

    /// Get status information about the passive delegators at the end of a
    /// given block.
    pub fn get_passive_delegation_info_v2(
        &self,
        block_hash: &crate::grpc2::types::BlockHashInput,
    ) -> Result<([u8; 32], Vec<u8>), tonic::Status> {
        use crate::grpc2::Require;
        let consensus = self.consensus.load(Ordering::SeqCst);
        let mut out_data: Vec<u8> = Vec::new();
        let mut out_hash = [0u8; 32];
        let bhi = crate::grpc2::types::block_hash_input_to_ffi(block_hash).require()?;
        let (block_id_type, block_id) = bhi.to_ptr();
        let response: ConsensusQueryResponse = unsafe {
            getPassiveDelegationInfoV2(
                consensus,
                block_id_type,
                block_id.as_ptr(),
                out_hash.as_mut_ptr(),
                &mut out_data,
                copy_to_vec_callback,
            )
        }
        .try_into()?;
        response.ensure_ok("block")?;
        Ok((out_hash, out_data))
    }

    /// Get a stream of live blocks at a given height.
    pub fn get_blocks_at_height_v2(
        &self,
        height: &crate::grpc2::types::BlocksAtHeightRequest,
    ) -> Result<Vec<u8>, tonic::Status> {
        use crate::grpc2::Require;
        let consensus = self.consensus.load(Ordering::SeqCst);

        let (block_height, genesis_index, restrict) =
            crate::grpc2::types::blocks_at_height_request_to_ffi(height).require()?;

        let mut out_data: Vec<u8> = Vec::new();
        let _response: ConsensusQueryResponse = unsafe {
            getBlocksAtHeightV2(
                consensus,
                block_height,
                genesis_index,
                restrict,
                &mut out_data,
                copy_to_vec_callback,
            )
        }
        .try_into()?;
        // The query should always return successfully, so no need to check here.
        Ok(out_data)
    }

    /// Get status of the tokenomics at the end of a given block.
    pub fn get_tokenomics_info_v2(
        &self,
        block_hash: &crate::grpc2::types::BlockHashInput,
    ) -> Result<([u8; 32], Vec<u8>), tonic::Status> {
        use crate::grpc2::Require;
        let consensus = self.consensus.load(Ordering::SeqCst);
        let mut out_data: Vec<u8> = Vec::new();
        let mut out_hash = [0u8; 32];
        let bhi = crate::grpc2::types::block_hash_input_to_ffi(block_hash).require()?;
        let (block_id_type, block_id) = bhi.to_ptr();
        let response: ConsensusQueryResponse = unsafe {
            getTokenomicsInfoV2(
                consensus,
                block_id_type,
                block_id.as_ptr(),
                out_hash.as_mut_ptr(),
                &mut out_data,
                copy_to_vec_callback,
            )
        }
        .try_into()?;
        response.ensure_ok("block")?;
        Ok((out_hash, out_data))
    }

    /// Get the pool delegators of a given pool at the end of a given block.
    /// The stream will end when all the delegators have been returned.
    pub fn get_pool_delegators_v2(
        &self,
        request: &crate::grpc2::types::GetPoolDelegatorsRequest,
        sender: futures::channel::mpsc::Sender<Result<Vec<u8>, tonic::Status>>,
    ) -> Result<[u8; 32], tonic::Status> {
        use crate::grpc2::Require;
        let sender = Box::new(sender);
        let consensus = self.consensus.load(Ordering::SeqCst);
        let mut buf = [0u8; 32];
        let bhi =
            crate::grpc2::types::block_hash_input_to_ffi(request.block_hash.as_ref().require()?)
                .require()?;
        let (block_id_type, block_hash) = bhi.to_ptr();
        let baker_id = crate::grpc2::types::baker_id_to_ffi(request.baker.as_ref().require()?);
        let response: ConsensusQueryResponse = unsafe {
            getPoolDelegatorsV2(
                consensus,
                Box::into_raw(sender),
                block_id_type,
                block_hash.as_ptr(),
                baker_id,
                buf.as_mut_ptr(),
                enqueue_bytearray_callback,
            )
        }
        .try_into()?;
        response.ensure_ok("block or pool")?;
        Ok(buf)
    }

    /// Get the reward period pool delegators of a given pool at the end of a
    /// given block. The stream will end when all the delegators have been
    /// returned.
    pub fn get_pool_delegators_reward_period_v2(
        &self,
        request: &crate::grpc2::types::GetPoolDelegatorsRequest,
        sender: futures::channel::mpsc::Sender<Result<Vec<u8>, tonic::Status>>,
    ) -> Result<[u8; 32], tonic::Status> {
        use crate::grpc2::Require;
        let sender = Box::new(sender);
        let consensus = self.consensus.load(Ordering::SeqCst);
        let mut buf = [0u8; 32];
        let bhi =
            crate::grpc2::types::block_hash_input_to_ffi(request.block_hash.as_ref().require()?)
                .require()?;
        let (block_id_type, block_hash) = bhi.to_ptr();
        let baker_id = crate::grpc2::types::baker_id_to_ffi(request.baker.as_ref().require()?);
        let response: ConsensusQueryResponse = unsafe {
            getPoolDelegatorsRewardPeriodV2(
                consensus,
                Box::into_raw(sender),
                block_id_type,
                block_hash.as_ptr(),
                baker_id,
                buf.as_mut_ptr(),
                enqueue_bytearray_callback,
            )
        }
        .try_into()?;
        response.ensure_ok("block or pool")?;
        Ok(buf)
    }

    /// Get the passive delegators at the end of a given block.
    /// The stream will end when all the delegators have been returned.
    pub fn get_passive_delegators_v2(
        &self,
        request: &crate::grpc2::types::BlockHashInput,
        sender: futures::channel::mpsc::Sender<Result<Vec<u8>, tonic::Status>>,
    ) -> Result<[u8; 32], tonic::Status> {
        use crate::grpc2::Require;
        let sender = Box::new(sender);
        let consensus = self.consensus.load(Ordering::SeqCst);
        let mut buf = [0u8; 32];
        let bhi = crate::grpc2::types::block_hash_input_to_ffi(request).require()?;
        let (block_id_type, block_hash) = bhi.to_ptr();
        let response: ConsensusQueryResponse = unsafe {
            getPassiveDelegatorsV2(
                consensus,
                Box::into_raw(sender),
                block_id_type,
                block_hash.as_ptr(),
                buf.as_mut_ptr(),
                enqueue_bytearray_callback,
            )
        }
        .try_into()?;
        response.ensure_ok("block")?;
        Ok(buf)
    }

    /// Get the reward period pool delegators of a given pool at the end of a
    /// given block. The stream will end when all the delegators have been
    /// returned.
    pub fn get_passive_delegators_reward_period_v2(
        &self,
        request: &crate::grpc2::types::BlockHashInput,
        sender: futures::channel::mpsc::Sender<Result<Vec<u8>, tonic::Status>>,
    ) -> Result<[u8; 32], tonic::Status> {
        use crate::grpc2::Require;
        let sender = Box::new(sender);
        let consensus = self.consensus.load(Ordering::SeqCst);
        let mut buf = [0u8; 32];
        let bhi = crate::grpc2::types::block_hash_input_to_ffi(request).require()?;
        let (block_id_type, block_hash) = bhi.to_ptr();
        let response: ConsensusQueryResponse = unsafe {
            getPassiveDelegatorsRewardPeriodV2(
                consensus,
                Box::into_raw(sender),
                block_id_type,
                block_hash.as_ptr(),
                buf.as_mut_ptr(),
                enqueue_bytearray_callback,
            )
        }
        .try_into()?;
        response.ensure_ok("block")?;
        Ok(buf)
    }

    /// Get the current branches of blocks starting and including from the last
    /// finalized block.
    pub fn get_branches_v2(&self) -> Result<Vec<u8>, tonic::Status> {
        let consensus = self.consensus.load(Ordering::SeqCst);
        let mut out_data: Vec<u8> = Vec::new();
        let _response: ConsensusQueryResponse =
            unsafe { getBranchesV2(consensus, &mut out_data, copy_to_vec_callback) }.try_into()?;
        Ok(out_data)
    }

    /// Get information related to the baker election for a particular block.
    pub fn get_election_info_v2(
        &self,
        request: &crate::grpc2::types::BlockHashInput,
    ) -> Result<([u8; 32], Vec<u8>), tonic::Status> {
        use crate::grpc2::Require;
        let consensus = self.consensus.load(Ordering::SeqCst);
        let mut out_data: Vec<u8> = Vec::new();
        let mut out_hash = [0u8; 32];
        let bhi = crate::grpc2::types::block_hash_input_to_ffi(request).require()?;
        let (block_id_type, block_id) = bhi.to_ptr();

        let response: ConsensusQueryResponse = unsafe {
            getElectionInfoV2(
                consensus,
                block_id_type,
                block_id.as_ptr(),
                out_hash.as_mut_ptr(),
                &mut out_data,
                copy_to_vec_callback,
            )
        }
        .try_into()?;
        response.ensure_ok("block")?;
        Ok((out_hash, out_data))
    }

    /// Get the identity providers registered as of the end of a given block.
    /// The stream will end when all the identity providers have been returned.
    pub fn get_identity_providers_v2(
        &self,
        request: &crate::grpc2::types::BlockHashInput,
        sender: futures::channel::mpsc::Sender<Result<Vec<u8>, tonic::Status>>,
    ) -> Result<[u8; 32], tonic::Status> {
        use crate::grpc2::Require;
        let sender = Box::new(sender);
        let consensus = self.consensus.load(Ordering::SeqCst);
        let mut buf = [0u8; 32];
        let bhi = crate::grpc2::types::block_hash_input_to_ffi(request).require()?;
        let (block_id_type, block_hash) = bhi.to_ptr();

        let response: ConsensusQueryResponse = unsafe {
            getIdentityProvidersV2(
                consensus,
                Box::into_raw(sender),
                block_id_type,
                block_hash.as_ptr(),
                buf.as_mut_ptr(),
                enqueue_bytearray_callback,
            )
        }
        .try_into()?;
        response.ensure_ok("block")?;
        Ok(buf)
    }

    /// Get the anonymity revokers registered as of the end of a given block.
    /// The stream will end when all the anonymity revokers have been returned.
    pub fn get_anonymity_revokers_v2(
        &self,
        request: &crate::grpc2::types::BlockHashInput,
        sender: futures::channel::mpsc::Sender<Result<Vec<u8>, tonic::Status>>,
    ) -> Result<[u8; 32], tonic::Status> {
        use crate::grpc2::Require;
        let sender = Box::new(sender);
        let consensus = self.consensus.load(Ordering::SeqCst);
        let mut buf = [0u8; 32];
        let bhi = crate::grpc2::types::block_hash_input_to_ffi(request).require()?;

        let (block_id_type, block_hash) = bhi.to_ptr();
        let response: ConsensusQueryResponse = unsafe {
            getAnonymityRevokersV2(
                consensus,
                Box::into_raw(sender),
                block_id_type,
                block_hash.as_ptr(),
                buf.as_mut_ptr(),
                enqueue_bytearray_callback,
            )
        }
        .try_into()?;
        response.ensure_ok("block")?;
        Ok(buf)
    }

    /// Get a list of non-finalized transaction hashes for a given account.
    /// The stream will end when all the non-finalized transaction hashes have
    /// been returned.
    pub fn get_account_non_finalized_transactions_v2(
        &self,
        request: &crate::grpc2::types::AccountAddress,
        sender: futures::channel::mpsc::Sender<Result<Vec<u8>, tonic::Status>>,
    ) -> Result<(), tonic::Status> {
        use crate::grpc2::Require;
        let sender = Box::new(sender);
        let consensus = self.consensus.load(Ordering::SeqCst);
        let account_address_ptr = crate::grpc2::types::account_address_to_ffi(request).require()?;
        let response: ConsensusQueryResponse = unsafe {
            getAccountNonFinalizedTransactionsV2(
                consensus,
                Box::into_raw(sender),
                account_address_ptr,
                enqueue_bytearray_callback,
            )
        }
        .try_into()?;
        response.ensure_ok("account address")?;
        Ok(())
    }

    /// Get a list of block items in a block specified by a block hash.
    pub fn get_block_items_v2(
        &self,
        request: &crate::grpc2::types::BlockHashInput,
        sender: futures::channel::mpsc::Sender<Result<Vec<u8>, tonic::Status>>,
    ) -> Result<[u8; 32], tonic::Status> {
        use crate::grpc2::Require;
        let consensus = self.consensus.load(Ordering::SeqCst);
        let sender = Box::new(sender);
        let bhi = crate::grpc2::types::block_hash_input_to_ffi(request).require()?;
        let (block_id_type, block_hash) = bhi.to_ptr();
        let mut buf = [0u8; 32];
        let response: ConsensusQueryResponse = unsafe {
            getBlockItemsV2(
                consensus,
                Box::into_raw(sender),
                block_id_type,
                block_hash.as_ptr(),
                buf.as_mut_ptr(),
                enqueue_bytearray_callback,
            )
        }
        .try_into()?;
        response.ensure_ok("block")?;
        Ok(buf)
    }

    /// Get a list of transaction events in a given block.
    /// The stream will end when all the transaction events for a given block
    /// have been returned.
    pub fn get_block_transaction_events_v2(
        &self,
        request: &crate::grpc2::types::BlockHashInput,
        sender: futures::channel::mpsc::Sender<Result<Vec<u8>, tonic::Status>>,
    ) -> Result<[u8; 32], tonic::Status> {
        use crate::grpc2::Require;
        let sender = Box::new(sender);
        let consensus = self.consensus.load(Ordering::SeqCst);
        let mut buf = [0u8; 32];
        let bhi = crate::grpc2::types::block_hash_input_to_ffi(request).require()?;
        let (block_id_type, block_hash) = bhi.to_ptr();
        let response: ConsensusQueryResponse = unsafe {
            getBlockTransactionEventsV2(
                consensus,
                Box::into_raw(sender),
                block_id_type,
                block_hash.as_ptr(),
                buf.as_mut_ptr(),
                enqueue_bytearray_callback,
            )
        }
        .try_into()?;
        response.ensure_ok("block")?;
        Ok(buf)
    }

    /// Get a list of special events in a given block.
    /// The stream will end when all the special events for a given block have
    /// been returned.
    pub fn get_block_special_events_v2(
        &self,
        request: &crate::grpc2::types::BlockHashInput,
        sender: futures::channel::mpsc::Sender<Result<Vec<u8>, tonic::Status>>,
    ) -> Result<[u8; 32], tonic::Status> {
        use crate::grpc2::Require;
        let sender = Box::new(sender);
        let consensus = self.consensus.load(Ordering::SeqCst);
        let mut buf = [0u8; 32];
        let bhi = crate::grpc2::types::block_hash_input_to_ffi(request).require()?;
        let (block_id_type, block_hash) = bhi.to_ptr();
        let response: ConsensusQueryResponse = unsafe {
            getBlockSpecialEventsV2(
                consensus,
                Box::into_raw(sender),
                block_id_type,
                block_hash.as_ptr(),
                buf.as_mut_ptr(),
                enqueue_bytearray_callback,
            )
        }
        .try_into()?;
        response.ensure_ok("block")?;
        Ok(buf)
    }

    /// Get the pending updates to chain parameters at the end of a given block.
    /// The stream will end when all the pending updates for a given block have
    /// been returned.
    pub fn get_block_pending_updates_v2(
        &self,
        request: &crate::grpc2::types::BlockHashInput,
        sender: futures::channel::mpsc::Sender<Result<Vec<u8>, tonic::Status>>,
    ) -> Result<[u8; 32], tonic::Status> {
        use crate::grpc2::Require;
        let sender = Box::new(sender);
        let consensus = self.consensus.load(Ordering::SeqCst);
        let mut buf = [0u8; 32];
        let bhi = crate::grpc2::types::block_hash_input_to_ffi(request).require()?;
        let (block_id_type, block_hash) = bhi.to_ptr();
        let response: ConsensusQueryResponse = unsafe {
            getBlockPendingUpdatesV2(
                consensus,
                Box::into_raw(sender),
                block_id_type,
                block_hash.as_ptr(),
                buf.as_mut_ptr(),
                enqueue_bytearray_callback,
            )
        }
        .try_into()?;
        response.ensure_ok("block")?;
        Ok(buf)
    }

    /// Get next available sequence numbers for updating chain parameters after
    /// a given block.
    pub fn get_next_update_sequence_numbers_v2(
        &self,
        request: &crate::grpc2::types::BlockHashInput,
    ) -> Result<([u8; 32], Vec<u8>), tonic::Status> {
        use crate::grpc2::Require;
        let consensus = self.consensus.load(Ordering::SeqCst);
        let mut out_data: Vec<u8> = Vec::new();
        let mut out_hash = [0u8; 32];
        let bhi = crate::grpc2::types::block_hash_input_to_ffi(request).require()?;
        let (block_id_type, block_id) = bhi.to_ptr();
        let response: ConsensusQueryResponse = unsafe {
            getNextUpdateSequenceNumbersV2(
                consensus,
                block_id_type,
                block_id.as_ptr(),
                out_hash.as_mut_ptr(),
                &mut out_data,
                copy_to_vec_callback,
            )
        }
        .try_into()?;
        response.ensure_ok("block")?;
        Ok((out_hash, out_data))
    }

    /// Get chain parameters for the given block.
    pub fn get_block_chain_parameters_v2(
        &self,
        request: &crate::grpc2::types::BlockHashInput,
    ) -> Result<([u8; 32], Vec<u8>), tonic::Status> {
        use crate::grpc2::Require;
        let consensus = self.consensus.load(Ordering::SeqCst);
        let mut out_data: Vec<u8> = Vec::new();
        let mut out_hash = [0u8; 32];
        let bhi = crate::grpc2::types::block_hash_input_to_ffi(request).require()?;
        let (block_id_type, block_id) = bhi.to_ptr();
        let response: ConsensusQueryResponse = unsafe {
            getBlockChainParametersV2(
                consensus,
                block_id_type,
                block_id.as_ptr(),
                out_hash.as_mut_ptr(),
                &mut out_data,
                copy_to_vec_callback,
            )
        }
        .try_into()?;
        response.ensure_ok("block")?;
        Ok((out_hash, out_data))
    }

    /// Get chain parameters for the given block.
    pub fn get_block_finalization_summary_v2(
        &self,
        request: &crate::grpc2::types::BlockHashInput,
    ) -> Result<([u8; 32], Vec<u8>), tonic::Status> {
        use crate::grpc2::Require;
        let consensus = self.consensus.load(Ordering::SeqCst);
        let mut out_data: Vec<u8> = Vec::new();
        let mut out_hash = [0u8; 32];
        let bhi = crate::grpc2::types::block_hash_input_to_ffi(request).require()?;
        let (block_id_type, block_id) = bhi.to_ptr();
        let response: ConsensusQueryResponse = unsafe {
            getBlockFinalizationSummaryV2(
                consensus,
                block_id_type,
                block_id.as_ptr(),
                out_hash.as_mut_ptr(),
                &mut out_data,
                copy_to_vec_callback,
            )
        }
        .try_into()?;
        response.ensure_ok("block")?;
        Ok((out_hash, out_data))
    }

    /// Get the slot time (in milliseconds) of the last finalized block.
    pub fn get_last_finalized_block_slot_time_v2(
        &self,
    ) -> concordium_base::common::types::Timestamp {
        let consensus = self.consensus.load(Ordering::SeqCst);
        let millis = unsafe { getLastFinalizedBlockSlotTimeV2(consensus) };
        millis.into()
    }

<<<<<<< HEAD
    /// Get the certificates for a block.
    pub fn get_block_certificates_v2(
        &self,
        request: &crate::grpc2::types::BlockHashInput,
    ) -> Result<([u8; 32], Vec<u8>), tonic::Status> {
        use crate::grpc2::Require;
        let consensus = self.consensus.load(Ordering::SeqCst);
        let mut out_data: Vec<u8> = Vec::new();
        let mut out_hash = [0u8; 32];
        let bhi = crate::grpc2::types::block_hash_input_to_ffi(request).require()?;
        let (block_id_type, block_id) = bhi.to_ptr();
        let response: ConsensusQueryResponse = unsafe {
            getBlockCertificatesV2(
                consensus,
                block_id_type,
                block_id.as_ptr(),
                out_hash.as_mut_ptr(),
                &mut out_data,
                copy_to_vec_callback,
=======
    /// Get the bakers for the reward period of the block.
    /// The stream ends when all bakers have been returned.
    pub fn get_bakers_reward_period_v2(
        &self,
        request: &crate::grpc2::types::BlockHashInput,
        sender: futures::channel::mpsc::Sender<Result<Vec<u8>, tonic::Status>>,
    ) -> Result<[u8; 32], tonic::Status> {
        use crate::grpc2::Require;
        let sender = Box::new(sender);
        let consensus = self.consensus.load(Ordering::SeqCst);
        let mut out_hash = [0u8; 32];
        let bhi = crate::grpc2::types::block_hash_input_to_ffi(request).require()?;
        let (block_id_type, block_hash) = bhi.to_ptr();
        let response: ConsensusQueryResponse = unsafe {
            getBakersRewardPeriodV2(
                consensus,
                Box::into_raw(sender),
                block_id_type,
                block_hash.as_ptr(),
                out_hash.as_mut_ptr(),
                enqueue_bytearray_callback,
>>>>>>> ffee3d28
            )
        }
        .try_into()?;
        response.ensure_ok("block")?;
<<<<<<< HEAD
        Ok((out_hash, out_data))
=======
        Ok(out_hash)
>>>>>>> ffee3d28
    }
}

pub enum CallbackType {
    Block = 0,
    FinalizationMessage,
    FinalizationRecord,
    CatchUpStatus,
}

impl TryFrom<u8> for CallbackType {
    type Error = anyhow::Error;

    fn try_from(byte: u8) -> anyhow::Result<Self> {
        match byte {
            0 => Ok(CallbackType::Block),
            1 => Ok(CallbackType::FinalizationMessage),
            2 => Ok(CallbackType::FinalizationRecord),
            3 => Ok(CallbackType::CatchUpStatus),
            _ => Err(anyhow!("Received invalid callback type: {}", byte)),
        }
    }
}

pub extern "C" fn on_finalization_message_catchup_out(
    peer_id: PeerIdFFI,
    data: *const u8,
    len: i64,
) {
    unsafe {
        let msg_variant = PacketType::FinalizationMessage;
        let payload = slice::from_raw_parts(data as *const u8, len as usize);
        let mut full_payload = Vec::with_capacity(1 + payload.len());
        (msg_variant as u8).serial(&mut full_payload);

        full_payload.write_all(payload).unwrap(); // infallible
        let full_payload = Arc::from(full_payload);

        let msg = ConsensusMessage::new(
            MessageType::Outbound(Some((peer_id as usize).into())),
            PacketType::FinalizationMessage,
            full_payload,
            vec![],
            None,
        );

        match CALLBACK_QUEUE.send_out_blocking_msg(msg) {
            Ok(_) => trace!("Queueing a {} of {} bytes", msg_variant, len),
            Err(e) => error!("Couldn't queue a {} properly: {}", msg_variant, e),
        };
    }
}

macro_rules! sending_callback {
    (
        $target:expr,
        $msg_type:expr,
        $genesis_index:expr,
        $msg:expr,
        $msg_length:expr,
        $omit_status:expr
    ) => {
        unsafe {
            let callback_type = match CallbackType::try_from($msg_type as u8) {
                Ok(ct) => ct,
                Err(e) => {
                    error!("{}", e);
                    return;
                }
            };

            let msg_variant = match callback_type {
                CallbackType::Block => PacketType::Block,
                CallbackType::FinalizationMessage => PacketType::FinalizationMessage,
                CallbackType::FinalizationRecord => PacketType::FinalizationRecord,
                CallbackType::CatchUpStatus => PacketType::CatchUpStatus,
            };

            let payload = slice::from_raw_parts($msg as *const u8, $msg_length as usize);
            let mut full_payload = Vec::with_capacity(5 + payload.len());
            (msg_variant as u8).serial(&mut full_payload);
            ($genesis_index as u32).serial(&mut full_payload);
            full_payload.write_all(&payload).unwrap(); // infallible
            let full_payload = Arc::from(full_payload);

            let msg = ConsensusMessage::new(
                MessageType::Outbound($target),
                msg_variant,
                full_payload,
                vec![],
                $omit_status,
            );

            match CALLBACK_QUEUE.send_out_blocking_msg(msg) {
                Ok(_) => trace!("Queueing a {} of {} bytes", msg_variant, $msg_length),
                Err(e) => error!("Couldn't queue a {} properly: {}", msg_variant, e),
            };
        }
    };
}

pub extern "C" fn broadcast_callback(
    msg_type: i64,
    genesis_index: u32,
    msg: *const u8,
    msg_length: i64,
) {
    trace!("Broadcast callback hit - queueing message");
    sending_callback!(None, msg_type, genesis_index, msg, msg_length, None);
}

/// Enqueue the byte array in the provided channel if possible.
/// The return value is
/// - 0 if enqueueing is successful.
/// - -1 if the channel is full.
/// - -2 if there are no more receivers. In this case the given sender is
///   dropped and the given `sender` pointer must not be used anymore.
///
/// If the msg is a null pointer and length is not 0 then the `sender` is always
/// dropped, and the response will be `-2`.
extern "C" fn enqueue_bytearray_callback(
    sender: *mut futures::channel::mpsc::Sender<Result<Vec<u8>, tonic::Status>>,
    msg: *const u8,
    msg_length: i64,
) -> i32 {
    let mut sender = unsafe { Box::from_raw(sender) };
    let data = if msg_length != 0 {
        if msg.is_null() {
            // drop sender
            return -2;
        } else {
            unsafe { slice::from_raw_parts(msg, msg_length as usize) }.to_vec()
        }
    } else {
        Vec::new()
    };
    match sender.try_send(Ok(data.to_vec())) {
        Ok(()) => {
            // Do not drop the sender.
            Box::into_raw(sender);
            0
        }
        Err(e) if e.is_full() => {
            // Do not drop the sender, we will enqueue more things.
            Box::into_raw(sender);
            -1
        }
        Err(_) => {
            // drop the sender since it is no longer necessary.
            -2
        }
    }
}

/// Copy data at the given location (provided by the `data` pointer) at the end
/// of the given vector.
extern "C" fn copy_to_vec_callback(out: *mut Vec<u8>, data: *const u8, len: i64) {
    let data = unsafe { slice::from_raw_parts(data, len as usize) };
    let out = unsafe { &mut *out };
    out.extend_from_slice(data);
}

/// Copy cryptographic parameters to the target location provided by the
/// `source` pointer.
extern "C" fn copy_cryptographic_parameters_callback(
    target: *mut Option<CryptographicParameters>,
    source: *const CryptographicParameters,
) {
    unsafe { *target = source.as_ref().cloned() };
}

/// Store the V1 contract state and context to the given structure.
extern "C" fn copy_v1_contract_state_callback(
    out: *mut Option<V1ContractStateReceiver>,
    state: *mut concordium_smart_contract_engine::v1::trie::PersistentState,
    loader: concordium_smart_contract_engine::v1::trie::LoadCallback,
) {
    let out = unsafe { &mut *out };
    let v = V1ContractStateReceiver {
        state: unsafe { &*state }.clone(),
        loader,
    };
    *out = Some(v);
}

pub extern "C" fn direct_callback(
    peer_id: u64,
    msg_type: i64,
    genesis_index: u32,
    msg: *const c_char,
    msg_length: i64,
) {
    trace!("Direct callback hit - queueing message");
    sending_callback!(
        Some((peer_id as usize).into()),
        msg_type,
        genesis_index,
        msg,
        msg_length,
        None
    );
}

pub extern "C" fn catchup_status_callback(genesis_index: u32, msg: *const u8, msg_length: i64) {
    trace!("Catch-up status callback hit - queueing message");
    // Note: this sends a catch-up status message as a broadcast. This is not ideal:
    // a catch-up status message should always be sent as a direct message, even
    // when it is sent to every peer.  However, we will rely on peers not to
    // rebroadcast catch-up status messages.
    sending_callback!(
        None,
        CallbackType::CatchUpStatus,
        genesis_index,
        msg,
        msg_length,
        Some(PeerStatus::Pending)
    );
}

/// A callback function that will append a regenesis block to the list of known
/// regenesis hashes, and raise a flag indicating that all peers should be
/// marked for catch-up.
///
/// # Safety
///
/// The first argument has to be an Arc<Regenesis> which was
/// converted into raw, as it will be casted into that type. The second argument
/// has to be a pointer to a bytestring of length 32 or null. If null this is
/// interpreted as we did not know the new genesis block since we did not
/// recognize the protocol update.
pub unsafe extern "C" fn regenesis_callback(ptr: *const Regenesis, block_hash: *const u8) {
    trace!("Regenesis callback hit");
    let arc = Arc::from_raw(ptr);
    if block_hash.is_null() {
        warn!("An unrecognized protocol update encountered. Shutting down the node's connections.");
        arc.stop_network.store(true, Ordering::Release);
    } else {
        write_or_die!(arc.blocks).push(
            BlockHash::try_from(std::slice::from_raw_parts(block_hash, 32))
                .expect("The slice is exactly 32 bytes so ::try_from must succeed."),
        );
        arc.trigger_catchup.store(true, Ordering::Release);
    }

    // The pointer must remain valid, so we use into_raw to prevent the reference
    // count from being decremented.
    let _ = Arc::into_raw(arc);
}

/// A callback to free the regenesis Arc.
///
/// # Safety
///
/// The given pointer must be an Arc<Regenesis> which was converted
/// into raw.
pub unsafe extern "C" fn free_regenesis_arc(ptr: *const Regenesis) {
    if ptr.is_null() {
        return;
    }

    Arc::from_raw(ptr);
}

/// Following the implementation of the log crate, error = 1, warning = 2, info
/// = 3, 4 = debug, any other option is considered as trace.
pub extern "C" fn on_log_emited(identifier: c_char, log_level: c_char, log_message: *const u8) {
    // These types are defined in `Concordium.Logger` inside the `globalstate_types`
    // package.
    fn identifier_to_string(id: c_char) -> &'static str {
        match id {
            0 => "Runner",
            1 => "Afgjort",
            2 => "Birk",
            3 => "Crypto",
            4 => "Kontrol",
            5 => "Skov",
            6 => "Baker",
            7 => "External",
            8 => "GlobalState",
            9 => "BlockState",
            10 => "TreeState",
            11 => "LMDB",
            12 => "Scheduler",
            13 => "Konsensus",
            _ => "Unknown",
        }
    }

    let msg = unsafe { CStr::from_ptr(log_message as *const c_char) }
        .to_str()
        .expect("log_callback: unable to decode as UTF-8");
    let id = identifier_to_string(identifier);

    match log_level as u8 {
        1 => error!("{}: {}", id, msg),
        2 => warn!("{}: {}", id, msg),
        3 => info!("{}: {}", id, msg),
        4 => debug!("{}: {}", id, msg),
        _ => trace!("{}: {}", id, msg),
    };
}<|MERGE_RESOLUTION|>--- conflicted
+++ resolved
@@ -1357,33 +1357,14 @@
     /// Get the slot time (in milliseconds) of the last finalized block.
     pub fn getLastFinalizedBlockSlotTimeV2(consensus: *mut consensus_runner) -> u64;
 
-<<<<<<< HEAD
-    /// Get the certificates for a given block.
-    /// This is only available in consensus v1 and returns
-    /// IllegalArgument if the protocol does not support it.
-    ///
-    /// * `consensus` - Pointer to the current consensus.
-=======
     /// Get the baker reward infos for the epoch defined by the querying block.
     ///
     /// * `consensus` - Pointer to the current consensus.
     /// * `stream` - Pointer to the response stream.
->>>>>>> ffee3d28
     /// * `block_id_type` - Type of block identifier.
     /// * `block_id` - Location with the block identifier. Length must match the
     ///   corresponding type of block identifier.
     /// * `out_hash` - Location to write the block hash used in the query.
-<<<<<<< HEAD
-    /// * `out` - Location to write the output of the query.
-    /// * `copier` - Callback for writting the output.
-    pub fn getBlockCertificatesV2(
-        consensus: *mut consensus_runner,
-        block_id_type: u8,
-        block_id: *const u8,
-        out_hash: *mut u8,
-        out: *mut Vec<u8>,
-        copier: CopyToVecCallback,
-=======
     /// * `callback` - Callback for writing to the response stream.
     pub fn getBakersRewardPeriodV2(
         consensus: *mut consensus_runner,
@@ -1396,7 +1377,26 @@
             *const u8,
             i64,
         ) -> i32,
->>>>>>> ffee3d28
+    ) -> i64;
+
+    /// Get the certificates for a given block.
+    /// This is only available in consensus v1 and returns
+    /// IllegalArgument if the protocol does not support it.
+    ///
+    /// * `consensus` - Pointer to the current consensus.
+    /// * `block_id_type` - Type of block identifier.
+    /// * `block_id` - Location with the block identifier. Length must match the
+    ///   corresponding type of block identifier.
+    /// * `out_hash` - Location to write the block hash used in the query.
+    /// * `out` - Location to write the output of the query.
+    /// * `copier` - Callback for writting the output.
+    pub fn getBlockCertificatesV2(
+        consensus: *mut consensus_runner,
+        block_id_type: u8,
+        block_id: *const u8,
+        out_hash: *mut u8,
+        out: *mut Vec<u8>,
+        copier: CopyToVecCallback,
     ) -> i64;
 }
 
@@ -3055,7 +3055,34 @@
         millis.into()
     }
 
-<<<<<<< HEAD
+    /// Get the bakers for the reward period of the block.
+    /// The stream ends when all bakers have been returned.
+    pub fn get_bakers_reward_period_v2(
+        &self,
+        request: &crate::grpc2::types::BlockHashInput,
+        sender: futures::channel::mpsc::Sender<Result<Vec<u8>, tonic::Status>>,
+    ) -> Result<[u8; 32], tonic::Status> {
+        use crate::grpc2::Require;
+        let sender = Box::new(sender);
+        let consensus = self.consensus.load(Ordering::SeqCst);
+        let mut out_hash = [0u8; 32];
+        let bhi = crate::grpc2::types::block_hash_input_to_ffi(request).require()?;
+        let (block_id_type, block_hash) = bhi.to_ptr();
+        let response: ConsensusQueryResponse = unsafe {
+            getBakersRewardPeriodV2(
+                consensus,
+                Box::into_raw(sender),
+                block_id_type,
+                block_hash.as_ptr(),
+                out_hash.as_mut_ptr(),
+                enqueue_bytearray_callback,
+            )
+        }
+        .try_into()?;
+        response.ensure_ok("block")?;
+        Ok(out_hash)
+    }
+
     /// Get the certificates for a block.
     pub fn get_block_certificates_v2(
         &self,
@@ -3075,38 +3102,11 @@
                 out_hash.as_mut_ptr(),
                 &mut out_data,
                 copy_to_vec_callback,
-=======
-    /// Get the bakers for the reward period of the block.
-    /// The stream ends when all bakers have been returned.
-    pub fn get_bakers_reward_period_v2(
-        &self,
-        request: &crate::grpc2::types::BlockHashInput,
-        sender: futures::channel::mpsc::Sender<Result<Vec<u8>, tonic::Status>>,
-    ) -> Result<[u8; 32], tonic::Status> {
-        use crate::grpc2::Require;
-        let sender = Box::new(sender);
-        let consensus = self.consensus.load(Ordering::SeqCst);
-        let mut out_hash = [0u8; 32];
-        let bhi = crate::grpc2::types::block_hash_input_to_ffi(request).require()?;
-        let (block_id_type, block_hash) = bhi.to_ptr();
-        let response: ConsensusQueryResponse = unsafe {
-            getBakersRewardPeriodV2(
-                consensus,
-                Box::into_raw(sender),
-                block_id_type,
-                block_hash.as_ptr(),
-                out_hash.as_mut_ptr(),
-                enqueue_bytearray_callback,
->>>>>>> ffee3d28
             )
         }
         .try_into()?;
         response.ensure_ok("block")?;
-<<<<<<< HEAD
         Ok((out_hash, out_data))
-=======
-        Ok(out_hash)
->>>>>>> ffee3d28
     }
 }
 
