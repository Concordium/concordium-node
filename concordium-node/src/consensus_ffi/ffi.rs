--- conflicted
+++ resolved
@@ -440,13 +440,8 @@
     maximum_log_level: ConsensusLogLevel,
     appdata_dir: &PathBuf,
     database_connection_url: &str,
-<<<<<<< HEAD
     regenesis_arc: Arc<Regenesis>,
-) -> Fallible<*mut consensus_runner> {
-=======
-    regenesis_arc: Arc<RwLock<Vec<BlockHash>>>,
 ) -> anyhow::Result<*mut consensus_runner> {
->>>>>>> eae547f4
     let genesis_data_len = genesis_data.len();
 
     let c_string_genesis = unsafe { CString::from_vec_unchecked(genesis_data) };
