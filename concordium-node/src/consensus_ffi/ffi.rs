--- conflicted
+++ resolved
@@ -726,19 +726,13 @@
         copier: CopyToVecCallback,
     ) -> i64;
 
-<<<<<<< HEAD
     /// Run the smart contract entrypoint in a given context and in the state at
     /// the end of the given block.
-=======
-    /// Get information, such as height, timings, and transaction counts for the
-    /// given block.
->>>>>>> 6ef2bf80
     ///
     /// * `consensus` - Pointer to the current consensus.
     /// * `block_id_type` - Type of block identifier.
     /// * `block_id` - Location with the block identifier. Length must match the
     ///   corresponding type of block identifier.
-<<<<<<< HEAD
     /// * `contract_index` - The contact index to invoke.
     /// * `contract_subindex` - The contact subindex to invoke.
     /// * `invoker_address_type` - Tag for whether an account or a contract
@@ -778,7 +772,18 @@
         parameter_ptr: *const u8,
         parameter_len: u32,
         energy: u64,
-=======
+        out_hash: *mut u8,
+        out: *mut Vec<u8>,
+        copier: CopyToVecCallback,
+    ) -> i64;
+
+    /// Get information, such as height, timings, and transaction counts for the
+    /// given block.
+    ///
+    /// * `consensus` - Pointer to the current consensus.
+    /// * `block_id_type` - Type of block identifier.
+    /// * `block_id` - Location with the block identifier. Length must match the
+    ///   corresponding type of block identifier.
     /// * `out_hash` - Location to write the block hash used in the query.
     /// * `out` - Location to write the output of the query.
     /// * `copier` - Callback for writting the output.
@@ -886,7 +891,6 @@
         consensus: *mut consensus_runner,
         block_id_type: u8,
         block_id: *const u8,
->>>>>>> 6ef2bf80
         out_hash: *mut u8,
         out: *mut Vec<u8>,
         copier: CopyToVecCallback,
@@ -1695,74 +1699,12 @@
         Ok(out_data)
     }
 
-<<<<<<< HEAD
     /// Run the smart contract entrypoint in a given context and in the state at
     /// the end of the given block.Get status of the tokenomics at the end of a
     /// given block.
     pub fn invoke_contract_v2(
         &self,
         request: &crate::grpc2::types::InvokeContractRequest,
-=======
-    /// Get information, such as height, timings, and transaction counts for the
-    /// given block.
-    pub fn get_block_info_v2(
-        &self,
-        block_hash: &crate::grpc2::types::BlockHashInput,
-    ) -> Result<([u8; 32], Vec<u8>), tonic::Status> {
-        use crate::grpc2::Require;
-        let consensus = self.consensus.load(Ordering::SeqCst);
-        let mut out_data: Vec<u8> = Vec::new();
-        let mut out_hash = [0u8; 32];
-        let (block_id_type, block_id) =
-            crate::grpc2::types::block_hash_input_to_ffi(block_hash).require()?;
-        let response: ConsensusQueryResponse = unsafe {
-            getBlockInfoV2(
-                consensus,
-                block_id_type,
-                block_id,
-                out_hash.as_mut_ptr(),
-                &mut out_data,
-                copy_to_vec_callback,
-            )
-        }
-        .try_into()?;
-        response.ensure_ok("block")?;
-        Ok((out_hash, out_data))
-    }
-
-    /// Get a list bakers at the end of a given block. The stream will end when
-    /// all bakers has been returned.
-    pub fn get_baker_list_v2(
-        &self,
-        block_hash: &crate::grpc2::types::BlockHashInput,
-        sender: futures::channel::mpsc::Sender<Result<Vec<u8>, tonic::Status>>,
-    ) -> Result<[u8; 32], tonic::Status> {
-        use crate::grpc2::Require;
-        let sender = Box::new(sender);
-        let consensus = self.consensus.load(Ordering::SeqCst);
-        let mut buf = [0u8; 32];
-        let (block_id_type, block_hash) =
-            crate::grpc2::types::block_hash_input_to_ffi(block_hash).require()?;
-        let response: ConsensusQueryResponse = unsafe {
-            getBakerListV2(
-                consensus,
-                Box::into_raw(sender),
-                block_id_type,
-                block_hash,
-                buf.as_mut_ptr(),
-                enqueue_bytearray_callback,
-            )
-        }
-        .try_into()?;
-        response.ensure_ok("block")?;
-        Ok(buf)
-    }
-
-    /// Get status information about a given pool at the end of a given block.
-    pub fn get_pool_info_v2(
-        &self,
-        request: &crate::grpc2::types::PoolInfoRequest,
->>>>>>> 6ef2bf80
     ) -> Result<([u8; 32], Vec<u8>), tonic::Status> {
         use crate::grpc2::Require;
         let consensus = self.consensus.load(Ordering::SeqCst);
@@ -1771,7 +1713,6 @@
         let (block_id_type, block_id) =
             crate::grpc2::types::block_hash_input_to_ffi(request.block_hash.as_ref().require()?)
                 .require()?;
-<<<<<<< HEAD
 
         // Optional Address to ffi
         let (
@@ -1825,7 +1766,83 @@
                 parameter_ptr,
                 parameter_len,
                 energy,
-=======
+                out_hash.as_mut_ptr(),
+                &mut out_data,
+                copy_to_vec_callback,
+            )
+        }
+        .try_into()?;
+        response.ensure_ok("block or contract")?;
+        Ok((out_hash, out_data))
+    }
+
+    /// Get information, such as height, timings, and transaction counts for the
+    /// given block.
+    pub fn get_block_info_v2(
+        &self,
+        block_hash: &crate::grpc2::types::BlockHashInput,
+    ) -> Result<([u8; 32], Vec<u8>), tonic::Status> {
+        use crate::grpc2::Require;
+        let consensus = self.consensus.load(Ordering::SeqCst);
+        let mut out_data: Vec<u8> = Vec::new();
+        let mut out_hash = [0u8; 32];
+        let (block_id_type, block_id) =
+            crate::grpc2::types::block_hash_input_to_ffi(block_hash).require()?;
+        let response: ConsensusQueryResponse = unsafe {
+            getBlockInfoV2(
+                consensus,
+                block_id_type,
+                block_id,
+                out_hash.as_mut_ptr(),
+                &mut out_data,
+                copy_to_vec_callback,
+            )
+        }
+        .try_into()?;
+        response.ensure_ok("block")?;
+        Ok((out_hash, out_data))
+    }
+
+    /// Get a list bakers at the end of a given block. The stream will end when
+    /// all bakers has been returned.
+    pub fn get_baker_list_v2(
+        &self,
+        block_hash: &crate::grpc2::types::BlockHashInput,
+        sender: futures::channel::mpsc::Sender<Result<Vec<u8>, tonic::Status>>,
+    ) -> Result<[u8; 32], tonic::Status> {
+        use crate::grpc2::Require;
+        let sender = Box::new(sender);
+        let consensus = self.consensus.load(Ordering::SeqCst);
+        let mut buf = [0u8; 32];
+        let (block_id_type, block_hash) =
+            crate::grpc2::types::block_hash_input_to_ffi(block_hash).require()?;
+        let response: ConsensusQueryResponse = unsafe {
+            getBakerListV2(
+                consensus,
+                Box::into_raw(sender),
+                block_id_type,
+                block_hash,
+                buf.as_mut_ptr(),
+                enqueue_bytearray_callback,
+            )
+        }
+        .try_into()?;
+        response.ensure_ok("block")?;
+        Ok(buf)
+    }
+
+    /// Get status information about a given pool at the end of a given block.
+    pub fn get_pool_info_v2(
+        &self,
+        request: &crate::grpc2::types::PoolInfoRequest,
+    ) -> Result<([u8; 32], Vec<u8>), tonic::Status> {
+        use crate::grpc2::Require;
+        let consensus = self.consensus.load(Ordering::SeqCst);
+        let mut out_data: Vec<u8> = Vec::new();
+        let mut out_hash = [0u8; 32];
+        let (block_id_type, block_id) =
+            crate::grpc2::types::block_hash_input_to_ffi(request.block_hash.as_ref().require()?)
+                .require()?;
         let baker_id = crate::grpc2::types::baker_id_to_ffi(request.baker.as_ref().require()?);
 
         let response: ConsensusQueryResponse = unsafe {
@@ -1914,18 +1931,13 @@
                 consensus,
                 block_id_type,
                 block_id,
->>>>>>> 6ef2bf80
                 out_hash.as_mut_ptr(),
                 &mut out_data,
                 copy_to_vec_callback,
             )
         }
         .try_into()?;
-<<<<<<< HEAD
-        response.ensure_ok("block or contract")?;
-=======
         response.ensure_ok("block")?;
->>>>>>> 6ef2bf80
         Ok((out_hash, out_data))
     }
 }
