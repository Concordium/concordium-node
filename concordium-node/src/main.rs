--- conflicted
+++ resolved
@@ -114,25 +114,19 @@
                     NetworkMessage::NetworkRequest(NetworkRequest::BanNode(peer, x),_,_)  => {
                         info!("Ban node request for {:x}", x.get_id());
                         _node_self_clone.ban_node(peer.clone());
-<<<<<<< HEAD
+                        db.insert_ban(peer.id().to_string(), format!("{}", peer.ip()), peer.port());
                         if !_no_trust_bans {
                             _node_self_clone.send_ban(x.clone());
                         }
-=======
-                        db.insert_ban(peer.id().to_string(), format!("{}", peer.ip()), peer.port());
->>>>>>> 99f65735
+       
                     },
                     NetworkMessage::NetworkRequest(NetworkRequest::UnbanNode(peer, x), _, _) => {
                         info!("Unban node requets for {:x}", x.get_id());
-                        
                         _node_self_clone.unban_node(peer.clone());
-<<<<<<< HEAD
+                        db.delete_ban(peer.id().to_string(), format!("{}", peer.ip()), peer.port());
                         if !_no_trust_bans {
                             _node_self_clone.send_unban(x.clone());
                         }
-=======
-                        db.delete_ban(peer.id().to_string(), format!("{}", peer.ip()), peer.port());
->>>>>>> 99f65735
                     }, 
                     _ => {}
                 }
