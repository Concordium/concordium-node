pub mod counter;

#[macro_use] pub mod functor;

pub mod fails;

use num_bigint::BigUint;
use num_traits::Num;
use std::cmp::Ordering;
use std::net::IpAddr;
use std::str;
use std::str::FromStr;
use time;
use failure::{Fallible};
use crate::utils;

use crate::network::{ PROTOCOL_NODE_ID_LENGTH };

#[derive(Clone, Copy, Debug, PartialEq, Hash)]
pub enum ConnectionType {
    Node,
    Bootstrapper,
}

#[derive(Debug, Clone, Hash, Builder)]
#[builder(build_fn(skip))]
pub struct P2PPeer {
    ip: IpAddr,
    port: u16,
    id: P2PNodeId,
    #[builder(setter(skip))]
    last_seen: u64,
    connection_type: ConnectionType,
}

impl P2PPeerBuilder {
    pub fn build(&mut self) -> Fallible<P2PPeer> {
        let id_bc = match self.clone().id {
            None => {
                if self.ip.is_none() | self.port.is_none() {
                    Err(fails::EmptyIpPortError{})
                } else {
                    Ok(Some(P2PNodeId::from_ip_port(self.ip.unwrap(), self.port.unwrap())?))
                }
            },
            Some(id) => {
                if id.id == BigUint::default() {
                    Ok(Some(P2PNodeId::from_ip_port(self.ip.unwrap(), self.port.unwrap())?))
                } else {
                    Ok(None)
                }
            }
<<<<<<< HEAD
        }?;
        if let Some(id) = id_bc {
            self.id(id);
=======
        );
        match id_bc {
            Err(e) => {
                Err(e)
            }
            Ok(x) => {
                if let Some(id) = x {
                    self.id(id);
                }
                if self.connection_type.is_some() && self.id.is_some() &&
                    self.ip.is_some() && self.port.is_some() {
                        Ok(P2PPeer { connection_type: self.connection_type.unwrap(),
                                     ip: self.ip.unwrap(),
                                     port: self. port.unwrap(),
                                     id: self.id.to_owned().unwrap(),
                                     last_seen: get_current_stamp()})
                    } else {
                        Err(ParseError(format!("Missing fields on P2PPeer build: {:?},{:?},{:?},{:?}", self.connection_type, self.id, self.ip, self.port).to_string()).into())
                    }
            }
>>>>>>> f04c458c
        }
        if self.connection_type.is_some() & self.id.is_some() &
            self.ip.is_some() & self.port.is_some() {
                Ok(P2PPeer { connection_type: self.connection_type.unwrap(),
                             ip: self.ip.unwrap(),
                             port: self. port.unwrap(),
                             id: self.id.to_owned().unwrap(),
                             last_seen: get_current_stamp()})
            } else {
                Err(fails::MissingFieldsError::new(
                    self.connection_type,
                    self.id.clone(),
                    self.ip.clone(),
                    self.port
                ))?
            }
    }
}

impl P2PPeer {

    pub fn from(connection_type: ConnectionType, id: P2PNodeId, ip: IpAddr, port: u16) -> Self {
        P2PPeer { connection_type,
                  id,
                  ip,
                  port,
                  last_seen: get_current_stamp(), }
    }

    pub fn serialize(&self) -> String {
        match &self.ip {
            IpAddr::V4(ip4) => (format!("{:064x}IP4{:03}{:03}{:03}{:03}{:05}", self.id.get_id(), ip4.octets()[0], ip4.octets()[1], ip4.octets()[2], ip4.octets()[3], self.port)[..]).to_string(),
            IpAddr::V6(ip6) => (format!("{:064x}IP6{:02x}{:02x}{:02x}{:02x}{:02x}{:02x}{:02x}{:02x}{:02x}{:02x}{:02x}{:02x}{:02x}{:02x}{:02x}{:02x}{:05}",
                                        self.id.get_id(),
                                        ip6.octets()[0],
                                        ip6.octets()[1],
                                        ip6.octets()[2],
                                        ip6.octets()[3],
                                        ip6.octets()[4],
                                        ip6.octets()[5],
                                        ip6.octets()[6],
                                        ip6.octets()[7],
                                        ip6.octets()[8],
                                        ip6.octets()[9],
                                        ip6.octets()[10],
                                        ip6.octets()[11],
                                        ip6.octets()[12],
                                        ip6.octets()[13],
                                        ip6.octets()[14],
                                        ip6.octets()[15], self.port)[..])
                                                       .to_string(),
        }
    }

    pub fn deserialize(buf: &str) -> Fallible<P2PPeer> {
        if &buf.len() > &(PROTOCOL_NODE_ID_LENGTH + 3) {
            let node_id = &buf[..PROTOCOL_NODE_ID_LENGTH];
            let ip_type = &buf[PROTOCOL_NODE_ID_LENGTH..(PROTOCOL_NODE_ID_LENGTH + 3)];
            let ip_start = PROTOCOL_NODE_ID_LENGTH + 3;
            let (ip_addr, port) : (IpAddr, u16) = match ip_type {
                "IP4" => {
                    if &buf.len() >= &(PROTOCOL_NODE_ID_LENGTH + 3 + 12 + 5) {
                        let ip_addr = IpAddr::from_str(&format!("{}.{}.{}.{}",
                                                                &buf[ip_start..(ip_start + 3)],
                                                                &buf[(ip_start + 3)..(ip_start + 6)],
                                                                &buf[(ip_start + 6)..(ip_start + 9)],
                                                                &buf[(ip_start + 9)..(ip_start + 12)])[..])?;
                        let port = buf[(ip_start + 12)..(ip_start + 17)].parse::<u16>()?;
                        (ip_addr, port)
                    } else {
                        Err(fails::InvalidLengthForIP::new(
                            ip_type.to_string()
                        ))?
                    }
                }
                "IP6" => {
                    if &buf.len() >= &(PROTOCOL_NODE_ID_LENGTH + 3 + 32 + 5) {
                        let ip_addr = IpAddr::from_str(&format!("{}:{}:{}:{}:{}:{}:{}:{}",
                                                                &buf[ip_start..][..4],
                                                                &buf[ip_start..][4..8],
                                                                &buf[ip_start..][8..12],
                                                                &buf[ip_start..][12..16],
                                                                &buf[ip_start..][16..20],
                                                                &buf[ip_start..][20..24],
                                                                &buf[ip_start..][24..28],
                                                                &buf[ip_start..][28..32])[..])?;
                        let port = buf[ip_start..][32..37].parse::<u16>()?;
                        (ip_addr, port)
                    } else {
                        Err(fails::InvalidLengthForIP::new(
                            ip_type.to_string()
                        ))?
                    }
                }
                _ => Err(fails::InvalidIpType::new(
                   ip_type.to_string()
                ))?
            };
            P2PPeerBuilder::default()
                .id(P2PNodeId::from_string(&node_id.to_string())?)
                .ip(ip_addr)
                .port(port)
                .connection_type(ConnectionType::Node)
                .build()
        } else {
            Err(fails::InvalidLength{})?
        }
    }

    pub fn id(&self) -> P2PNodeId {
        self.id.clone()
    }

    pub fn ip(&self) -> IpAddr {
        self.ip
    }

    pub fn port(&self) -> u16 {
        self.port
    }

    pub fn last_seen(&self) -> u64 {
        self.last_seen
    }

    pub fn connection_type(&self) -> ConnectionType {
        self.connection_type
    }
}

impl PartialEq for P2PPeer {
    fn eq(&self, other: &P2PPeer) -> bool {
        self.id.id == other.id().id || (self.port == other.port() && self.ip == other.ip())
    }
}

impl Ord for P2PPeer {
    fn cmp(&self, other: &P2PPeer) -> Ordering {
        self.id.id.cmp(&other.id().id)
    }
}

impl PartialOrd for P2PPeer {
    fn partial_cmp(&self, other: &P2PPeer) -> Option<Ordering> {
        Some(self.cmp(other))
    }
}

impl Eq for P2PPeer {}

#[derive(Debug, Clone, Hash)]
pub struct P2PNodeId {
    id: BigUint,
}

impl PartialEq for P2PNodeId {
    fn eq(&self, other: &P2PNodeId) -> bool {
        self.id == other.id
    }
}

impl Eq for P2PNodeId {}

impl P2PNodeId {
<<<<<<< HEAD
    pub fn from_string(sid: &String) -> Fallible<P2PNodeId> {
        Ok(P2PNodeId { id: BigUint::from_str_radix(&sid, 16)? })
=======
    pub fn from_string(sid: &String) -> ResultExtWrapper<P2PNodeId> {
        BigUint::from_str_radix(&sid, 16)
            .map_err(|_| ParseError(format!("Can't parse {} as base16 number", &sid)).into())
            .map(|id| P2PNodeId { id })
>>>>>>> f04c458c
    }

    pub fn get_id(&self) -> &BigUint {
        &self.id
    }

    pub fn to_string(self) -> String {
        format!("{:064x}", self.id)
    }

    pub fn from_ip_port(ip: IpAddr, port: u16) -> Fallible<P2PNodeId> {
        let ip_port = format!("{}:{}", ip, port);
        P2PNodeId::from_string(&utils::to_hex_string(&utils::sha256(&ip_port)))
    }

    pub fn from_ipstring(ip_port: String) -> Fallible<P2PNodeId> {
        P2PNodeId::from_string(&utils::to_hex_string(&utils::sha256(&ip_port)))
    }
}

pub fn get_current_stamp() -> u64 {
    let current_time = time::get_time();
    (current_time.sec as u64 * 1000) + (current_time.nsec as u64 / 1000 / 1000)
}

#[cfg(test)]
mod tests {

    use crate::network::{ NetworkMessage, NetworkRequest, NetworkResponse, NetworkPacket };


    use crate::common::*;
    #[test]
    pub fn req_ping_test() {
        let self_peer: P2PPeer = P2PPeerBuilder::default().connection_type(ConnectionType::Node)
            .ip(IpAddr::from_str("10.10.10.10").unwrap()).port(9999).build().unwrap();
        let test_msg = NetworkRequest::Ping(self_peer.clone());
        let serialized_val = test_msg.serialize();
        let deserialized = NetworkMessage::deserialize(Some(self_peer.clone()),
                                                       self_peer.ip().clone(),
                                                       &serialized_val[..]);
        assert!(match deserialized {
            NetworkMessage::NetworkRequest(NetworkRequest::Ping(_), _, _) => true,
            _ => false,
        });
    }

    #[test]
    pub fn resp_pong_test() {
        let self_peer: P2PPeer = P2PPeerBuilder::default().connection_type(ConnectionType::Node)
            .ip(IpAddr::from_str("10.10.10.10").unwrap()).port(9999).build().unwrap();
        let test_msg = NetworkResponse::Pong(self_peer.clone());
        let serialized_val = test_msg.serialize();
        let deserialized = NetworkMessage::deserialize(Some(self_peer.clone()),
                                                       self_peer.ip().clone(),
                                                       &serialized_val[..]);
        assert!(match deserialized {
            NetworkMessage::NetworkResponse(NetworkResponse::Pong(_), _, _) => true,
            _ => false,
        })
    }

    #[test]
    pub fn resp_handshake() {
        let self_peer: P2PPeer = P2PPeerBuilder::default().connection_type(ConnectionType::Node)
            .ip(IpAddr::from_str("10.10.10.10").unwrap()).port(9999).build().unwrap();
        let nets = vec![0, 100];
        let test_zk = String::from("Random zk data");
        let test_msg = NetworkResponse::Handshake(self_peer.clone(),
                                                  nets.clone(),
                                                  test_zk.as_bytes().to_vec());
        let serialized_val = test_msg.serialize();
        let deserialized = NetworkMessage::deserialize(Some(self_peer.clone()),
                                                       self_peer.ip().clone(),
                                                       &serialized_val[..]);
        assert!(match deserialized {
                    NetworkMessage::NetworkResponse(NetworkResponse::Handshake(_, _nets, _zk),
                                                    _,
                                                    _) => {
                        _zk == test_zk.as_bytes().to_vec() && nets == _nets
                    }
                    _ => false,
                })
    }

    #[test]
    pub fn req_handshake() {
        let self_peer: P2PPeer = P2PPeerBuilder::default().connection_type(ConnectionType::Node)
            .ip(IpAddr::from_str("10.10.10.10").unwrap()).port(9999).build().unwrap();
        let nets = vec![0, 100];
        let test_zk = String::from("Random zk data");
        let test_msg =
            NetworkRequest::Handshake(self_peer.clone(), nets.clone(), test_zk.as_bytes().to_vec());
        let serialized_val = test_msg.serialize();
        let deserialized = NetworkMessage::deserialize(Some(self_peer.clone()),
                                                       self_peer.ip().clone(),
                                                       &serialized_val[..]);
        assert!(match deserialized {
                    NetworkMessage::NetworkRequest(NetworkRequest::Handshake(_, _nets, _zk),
                                                   _,
                                                   _) => {
                        _zk == test_zk.as_bytes().to_vec() && nets == _nets
                    }
                    _ => false,
                })
    }

    #[test]
    pub fn resp_handshake_nozk() {
        let self_peer: P2PPeer = P2PPeerBuilder::default().connection_type(ConnectionType::Node)
            .ip(IpAddr::from_str("10.10.10.10").unwrap()).port(9999).build().unwrap();
        let nets = vec![0, 100];
        let test_msg = NetworkResponse::Handshake(self_peer.clone(), nets.clone(), vec![]);
        let serialized_val = test_msg.serialize();
        let deserialized = NetworkMessage::deserialize(Some(self_peer.clone()),
                                                       self_peer.ip().clone(),
                                                       &serialized_val[..]);
        assert!(match deserialized {
                    NetworkMessage::NetworkResponse(NetworkResponse::Handshake(_, _nets, _zk),
                                                    _,
                                                    _) => _zk.len() == 0 && nets == _nets,
                    _ => false,
                })
    }

    #[test]
    pub fn req_handshake_nozk() {
        let self_peer: P2PPeer = P2PPeerBuilder::default().connection_type(ConnectionType::Node)
            .ip(IpAddr::from_str("10.10.10.10").unwrap()).port(9999).build().unwrap();
        let nets = vec![0, 100];
        let test_msg = NetworkRequest::Handshake(self_peer.clone(), nets.clone(), vec![]);
        let serialized_val = test_msg.serialize();
        let deserialized = NetworkMessage::deserialize(Some(self_peer.clone()),
                                                       self_peer.ip().clone(),
                                                       &serialized_val[..]);
        assert!(match deserialized {
                    NetworkMessage::NetworkRequest(NetworkRequest::Handshake(_, _nets, _zk),
                                                   _,
                                                   _) => _zk.len() == 0 && nets == _nets,
                    _ => false,
                })
    }

    #[test]
    pub fn resp_handshake_nozk_nonets() {
        let self_peer: P2PPeer = P2PPeerBuilder::default().connection_type(ConnectionType::Node)
            .ip(IpAddr::from_str("10.10.10.10").unwrap()).port(9999).build().unwrap();
        let nets = vec![];
        let test_msg = NetworkResponse::Handshake(self_peer.clone(), nets.clone(), vec![]);
        let serialized_val = test_msg.serialize();
        let deserialized = NetworkMessage::deserialize(Some(self_peer.clone()),
                                                       self_peer.ip().clone(),
                                                       &serialized_val[..]);
        assert!(match deserialized {
                    NetworkMessage::NetworkResponse(NetworkResponse::Handshake(_, _nets, _zk),
                                                    _,
                                                    _) => _zk.len() == 0 && _nets.len() == 0,
                    _ => false,
                })
    }

    #[test]
    pub fn req_handshake_nozk_nonets() {
        let self_peer: P2PPeer = P2PPeerBuilder::default().connection_type(ConnectionType::Node)
            .ip(IpAddr::from_str("10.10.10.10").unwrap()).port(9999).build().unwrap();
        let nets = vec![];
        let test_msg = NetworkRequest::Handshake(self_peer.clone(), nets.clone(), vec![]);
        let serialized_val = test_msg.serialize();
        let deserialized = NetworkMessage::deserialize(Some(self_peer.clone()),
                                                       self_peer.ip().clone(),
                                                       &serialized_val[..]);
        assert!(match deserialized {
                    NetworkMessage::NetworkRequest(NetworkRequest::Handshake(_, _nets, _zk),
                                                   _,
                                                   _) => _zk.len() == 0 && nets.len() == 0,
                    _ => false,
                })
    }

    #[test]
    pub fn req_handshake_no_nets() {
        let self_peer: P2PPeer = P2PPeerBuilder::default().connection_type(ConnectionType::Node)
            .ip(IpAddr::from_str("10.10.10.10").unwrap()).port(9999).build().unwrap();
        let nets = vec![];
        let test_zk = String::from("Random zk data");
        let test_msg =
            NetworkRequest::Handshake(self_peer.clone(), nets.clone(), test_zk.as_bytes().to_vec());
        let serialized_val = test_msg.serialize();
        let deserialized = NetworkMessage::deserialize(Some(self_peer.clone()),
                                                       self_peer.ip().clone(),
                                                       &serialized_val[..]);
        assert!(match deserialized {
                    NetworkMessage::NetworkRequest(NetworkRequest::Handshake(_, _nets, _zk),
                                                   _,
                                                   _) => {
                        _zk == test_zk.as_bytes().to_vec() && nets == _nets
                    }
                    _ => false,
                })
    }

    #[test]
    pub fn resp_handshake_no_nets() {
        let self_peer: P2PPeer = P2PPeerBuilder::default().connection_type(ConnectionType::Node)
            .ip(IpAddr::from_str("10.10.10.10").unwrap()).port(9999).build().unwrap();
        let nets = vec![];
        let test_zk = String::from("Random zk data");
        let test_msg = NetworkResponse::Handshake(self_peer.clone(),
                                                  nets.clone(),
                                                  test_zk.as_bytes().to_vec());
        let serialized_val = test_msg.serialize();
        let deserialized = NetworkMessage::deserialize(Some(self_peer.clone()),
                                                       self_peer.ip().clone(),
                                                       &serialized_val[..]);
        assert!(match deserialized {
                    NetworkMessage::NetworkResponse(NetworkResponse::Handshake(_, _nets, _zk),
                                                    _,
                                                    _) => {
                        _zk == test_zk.as_bytes().to_vec() && nets == _nets
                    }
                    _ => false,
                })
    }

    #[test]
    pub fn req_handshake_000() {
        let self_peer: P2PPeer = P2PPeerBuilder::default().connection_type(ConnectionType::Node)
            .id(P2PNodeId::from_string(&String::from("c19cd000746763871fae95fcdd4508dfd8bf725f9767be68c3038df183527bb2")).unwrap())
            .ip(IpAddr::from_str("10.10.10.10").unwrap()).port(8888).build().unwrap();
        let nets = vec![0, 100];
        let test_zk = String::from("Random zk data");
        let test_msg =
            NetworkRequest::Handshake(self_peer.clone(), nets.clone(), test_zk.as_bytes().to_vec());
        let serialized_val = test_msg.serialize();
        let deserialized = NetworkMessage::deserialize(Some(self_peer.clone()),
                                                       self_peer.ip().clone(),
                                                       &serialized_val[..]);
        assert!(match deserialized {
                    NetworkMessage::NetworkRequest(NetworkRequest::Handshake(_, _nets, _zk),
                                                   _,
                                                   _) => {
                        _zk == test_zk.as_bytes().to_vec() && nets == _nets
                    }
                    _ => false,
                })
    }

    #[test]
    pub fn req_get_peers() {
        let self_peer: P2PPeer = P2PPeerBuilder::default().connection_type(ConnectionType::Node)
            .ip(IpAddr::from_str("10.10.10.10").unwrap()).port(9999).build().unwrap();
        let test_msg = NetworkRequest::GetPeers(self_peer.clone(), vec![100, 200]);
        let serialized_val = test_msg.serialize();
        let deserialized = NetworkMessage::deserialize(Some(self_peer.clone()),
                                                       self_peer.ip().clone(),
                                                       &serialized_val[..]);
        assert!(match deserialized {
                    NetworkMessage::NetworkRequest(NetworkRequest::GetPeers(_, networks), _, _) => {
                        true && vec![100, 200] == networks
                    }
                    _ => false,
                })
    }

    #[test]
    pub fn req_findnode_test() {
        let self_peer: P2PPeer = P2PPeerBuilder::default().connection_type(ConnectionType::Node)
            .ip(IpAddr::from_str("10.10.10.10").unwrap()).port(9999).build().unwrap();
        let node_id = P2PNodeId::from_ipstring("8.8.8.8:9999".to_string()).unwrap();
        let msg = NetworkRequest::FindNode(self_peer.clone(), node_id.clone());
        let serialized = msg.serialize();
        let deserialized = NetworkMessage::deserialize(Some(self_peer.clone()),
                                                       self_peer.ip().clone(),
                                                       &serialized[..]);
        assert!(match deserialized {
                    NetworkMessage::NetworkRequest(NetworkRequest::FindNode(_, id), _, _) => {
                        id.get_id() == node_id.get_id()
                    }
                    _ => false,
                })
    }

    #[test]
    pub fn resp_findnode_empty_test() {
        let self_peer: P2PPeer = P2PPeerBuilder::default().connection_type(ConnectionType::Node)
            .ip(IpAddr::from_str("10.10.10.10").unwrap()).port(9999).build().unwrap();
        let msg = NetworkResponse::FindNode(self_peer.clone(), vec![]);
        let serialized = msg.serialize();
        let deserialized = NetworkMessage::deserialize(Some(self_peer.clone()),
                                                       self_peer.ip().clone(),
                                                       &serialized[..]);
        assert!(match deserialized {
                    NetworkMessage::NetworkResponse(NetworkResponse::FindNode(_, peers), _, _) => {
                        peers.len() == 0
                    }
                    _ => false,
                })
    }

    #[test]
    pub fn resp_findnode_v4_test() {
        let self_peer: P2PPeer = P2PPeerBuilder::default().connection_type(ConnectionType::Node)
            .ip(IpAddr::from_str("10.10.10.10").unwrap()).port(9999).build().unwrap();
        let port: u16 = 9999;
        let ipaddr = IpAddr::from_str("8.8.8.8").unwrap();
        let msg = NetworkResponse::FindNode(self_peer.clone(),
                                            vec![(P2PPeerBuilder::default().connection_type(ConnectionType::Node).ip(ipaddr).port(port)).build().unwrap()]);
        let serialized = msg.serialize();
        let deserialized = NetworkMessage::deserialize(Some(self_peer.clone()),
                                                       self_peer.ip().clone(),
                                                       &serialized[..]);
        assert!(match deserialized {
                    NetworkMessage::NetworkResponse(NetworkResponse::FindNode(_, peers), _, _) => {
                        peers.len() == 1
                        && peers.get(0).unwrap().ip == ipaddr
                        && peers.get(0).unwrap().port == port
                    }
                    _ => false,
                })
    }

    #[test]
    pub fn resp_findnode_v6_test() {
        let self_peer: P2PPeer = P2PPeerBuilder::default().connection_type(ConnectionType::Node)
            .ip(IpAddr::from_str("10.10.10.10").unwrap()).port(9999).build().unwrap();
        let port: u16 = 9999;
        let ipaddr = IpAddr::from_str("ff80::dead:beaf").unwrap();
        let msg = NetworkResponse::FindNode(self_peer.clone(),
                                            vec![(P2PPeerBuilder::default().connection_type(ConnectionType::Node).ip(ipaddr).port(port)).build().unwrap()]);
        let serialized = msg.serialize();
        let deserialized = NetworkMessage::deserialize(Some(self_peer.clone()),
                                                       self_peer.ip().clone(),
                                                       &serialized[..]);
        assert!(match deserialized {
                    NetworkMessage::NetworkResponse(NetworkResponse::FindNode(_, peers), _, _) => {
                        peers.len() == 1
                        && peers.get(0).unwrap().ip == ipaddr
                        && peers.get(0).unwrap().port == port
                    }
                    _ => false,
                })
    }

    #[test]
    pub fn resp_findnode_mixed_test() {
        let self_peer: P2PPeer = P2PPeerBuilder::default().connection_type(ConnectionType::Node)
            .ip(IpAddr::from_str("10.10.10.10").unwrap()).port(9999).build().unwrap();
        let port: u16 = 9999;
        let ipaddr1 = IpAddr::from_str("ff80::dead:beaf").unwrap();
        let ipaddr2 = IpAddr::from_str("8.8.8.8").unwrap();
        let msg =
            NetworkResponse::FindNode(self_peer.clone(),
                                      vec![(P2PPeerBuilder::default().connection_type(ConnectionType::Node).ip(ipaddr1).port(port)).build().unwrap(),
                                           (P2PPeerBuilder::default().connection_type(ConnectionType::Node).ip(ipaddr2).port(port)).build().unwrap()]);
        let serialized = msg.serialize();
        let deserialized = NetworkMessage::deserialize(Some(self_peer.clone()),
                                                       self_peer.ip().clone(),
                                                       &serialized[..]);
        assert!(match deserialized {
                    NetworkMessage::NetworkResponse(NetworkResponse::FindNode(_, peers), _, _) => {
                        peers.len() == 2
                    }
                    _ => false,
                })
    }

    #[test]
    pub fn resp_peerslist_v4_test() {
        let self_peer: P2PPeer = P2PPeerBuilder::default().connection_type(ConnectionType::Node)
            .ip(IpAddr::from_str("10.10.10.10").unwrap()).port(9999).build().unwrap();
        let port: u16 = 9999;
        let ipaddr = IpAddr::from_str("8.8.8.8").unwrap();
        let msg = NetworkResponse::PeerList(self_peer.clone(),
                                            vec![(P2PPeerBuilder::default().connection_type(ConnectionType::Node).ip(ipaddr).port(port)).build().unwrap()]);
        let serialized = msg.serialize();
        let deserialized = NetworkMessage::deserialize(Some(self_peer.clone()),
                                                       self_peer.ip().clone(),
                                                       &serialized[..]);
        assert!(match deserialized {
                    NetworkMessage::NetworkResponse(NetworkResponse::PeerList(_, peers), _, _) => {
                        peers.len() == 1
                        && peers.get(0).unwrap().ip == ipaddr
                        && peers.get(0).unwrap().port == port
                    }
                    _ => false,
                })
    }

    #[test]
    pub fn resp_peerlist_v6_test() {
        let self_peer: P2PPeer = P2PPeerBuilder::default().connection_type(ConnectionType::Node)
            .ip(IpAddr::from_str("10.10.10.10").unwrap()).port(9999).build().unwrap();
        let port: u16 = 9999;
        let ipaddr = IpAddr::from_str("ff80::dead:beaf").unwrap();
        let msg = NetworkResponse::PeerList(self_peer.clone(),
                                            vec![(P2PPeerBuilder::default().connection_type(ConnectionType::Node).ip(ipaddr).port(port)).build().unwrap()]);
        let serialized = msg.serialize();
        let deserialized = NetworkMessage::deserialize(Some(self_peer.clone()),
                                                       self_peer.ip().clone(),
                                                       &serialized[..]);
        assert!(match deserialized {
                    NetworkMessage::NetworkResponse(NetworkResponse::PeerList(_, peers), _, _) => {
                        peers.len() == 1
                        && peers.get(0).unwrap().ip == ipaddr
                        && peers.get(0).unwrap().port == port
                    }
                    _ => false,
                })
    }

    #[test]
    pub fn resp_peerslist_mixed_test() {
        let self_peer: P2PPeer = P2PPeerBuilder::default().connection_type(ConnectionType::Node)
            .ip(IpAddr::from_str("10.10.10.10").unwrap()).port(9999).build().unwrap();
        let port: u16 = 9999;
        let ipaddr1 = IpAddr::from_str("ff80::dead:beaf").unwrap();
        let ipaddr2 = IpAddr::from_str("8.8.8.8").unwrap();
        let msg =
            NetworkResponse::PeerList(self_peer.clone(),
                                      vec![(P2PPeerBuilder::default().connection_type(ConnectionType::Node).ip(ipaddr1).port(port)).build().unwrap(),
                                           (P2PPeerBuilder::default().connection_type(ConnectionType::Node).ip(ipaddr2).port(port)).build().unwrap()]);
        let serialized = msg.serialize();
        let deserialized = NetworkMessage::deserialize(Some(self_peer.clone()),
                                                       self_peer.ip().clone(),
                                                       &serialized[..]);
        assert!(match deserialized {
                    NetworkMessage::NetworkResponse(NetworkResponse::PeerList(_, peers), _, _) => {
                        peers.len() == 2
                    }
                    _ => false,
                })
    }

    #[test]
    pub fn direct_message_test() {
        let ipaddr = IpAddr::from_str("10.10.10.10").unwrap();
        let port = 9999;
        let self_peer: P2PPeer = P2PPeerBuilder::default().connection_type(ConnectionType::Node)
            .ip(ipaddr).port(port).build().unwrap();
        let text_msg = String::from("Hello world!");
        let msg = NetworkPacket::DirectMessage(self_peer.clone(),
                                               NetworkPacket::generate_message_id(),
                                               P2PNodeId::from_ip_port(ipaddr, port).unwrap(),
                                               100,
                                               text_msg.as_bytes().to_vec());
        let serialized = msg.serialize();
        let deserialized = NetworkMessage::deserialize(Some(self_peer.clone()),
                                                       self_peer.ip().clone(),
                                                       &serialized[..]);
        assert!(match deserialized {
                    NetworkMessage::NetworkPacket(NetworkPacket::DirectMessage(_,
                                                                               _,
                                                                               _,
                                                                               nid,
                                                                               msg),
                                                  _,
                                                  _) => {
                        text_msg.as_bytes().to_vec() == msg && nid == 100
                    }
                    _ => false,
                })
    }

    #[test]
    pub fn broadcasted_message_test() {
        let self_peer: P2PPeer = P2PPeerBuilder::default().connection_type(ConnectionType::Node)
            .ip(IpAddr::from_str("10.10.10.10").unwrap()).port(9999).build().unwrap();
        let text_msg = String::from("Hello  broadcasted world!");
        let msg = NetworkPacket::BroadcastedMessage(self_peer.clone(),
                                                    NetworkPacket::generate_message_id(),
                                                    100,
                                                    text_msg.as_bytes().to_vec());
        let serialized = msg.serialize();
        let deserialized = NetworkMessage::deserialize(Some(self_peer.clone()),
                                                       self_peer.ip().clone(),
                                                       &serialized[..]);
        assert!(match deserialized {
                    NetworkMessage::NetworkPacket(NetworkPacket::BroadcastedMessage(_,
                                                                                    _,
                                                                                    nid,
                                                                                    msg),
                                                  _,
                                                  _) => {
                        text_msg.as_bytes().to_vec() == msg && nid == 100
                    }
                    _ => false,
                })
    }

    #[test]
    pub fn req_bannode_test() {
        let self_peer: P2PPeer = P2PPeerBuilder::default().connection_type(ConnectionType::Node)
            .ip(IpAddr::from_str("10.10.10.10").unwrap()).port(9999).build().unwrap();
        let node_id = P2PNodeId::from_ipstring("8.8.8.8:9999".to_string()).unwrap();
        let peer = P2PPeer::from(ConnectionType::Node,
                                 node_id,
                                 IpAddr::from_str("8.8.8.8").unwrap(),
                                 9999);
        let msg = NetworkRequest::BanNode(self_peer.clone(), peer.clone());
        let serialized = msg.serialize();
        let deserialized = NetworkMessage::deserialize(Some(self_peer.clone()),
                                                       self_peer.ip().clone(),
                                                       &serialized[..]);
        assert!(match deserialized {
                    NetworkMessage::NetworkRequest(NetworkRequest::BanNode(_, _peer), _, _) => {
                        _peer == peer
                    }
                    _ => false,
                })
    }

    #[test]
    pub fn req_unbannode_test() {
        let self_peer: P2PPeer = P2PPeerBuilder::default().connection_type(ConnectionType::Node)
            .ip(IpAddr::from_str("10.10.10.10").unwrap()).port(9999).build().unwrap();
        let node_id = P2PNodeId::from_ipstring("8.8.8.8:9999".to_string()).unwrap();
        let peer = P2PPeer::from(ConnectionType::Node,
                                 node_id,
                                 IpAddr::from_str("8.8.8.8").unwrap(),
                                 9999);
        let msg = NetworkRequest::UnbanNode(self_peer.clone(), peer.clone());
        let serialized = msg.serialize();
        let deserialized = NetworkMessage::deserialize(Some(self_peer.clone()),
                                                       self_peer.ip().clone(),
                                                       &serialized[..]);
        assert!(match deserialized {
                    NetworkMessage::NetworkRequest(NetworkRequest::UnbanNode(_, _peer), _, _) => {
                        _peer == peer
                    }
                    _ => false,
                })
    }

    #[test]
    pub fn req_joinnetwork_test() {
        let self_peer: P2PPeer = P2PPeerBuilder::default().connection_type(ConnectionType::Node)
            .ip(IpAddr::from_str("10.10.10.10").unwrap()).port(9999).build().unwrap();
        let msg = NetworkRequest::JoinNetwork(self_peer.clone(), 100);
        let serialized = msg.serialize();
        let deserialized = NetworkMessage::deserialize(Some(self_peer.clone()),
                                                       self_peer.ip().clone(),
                                                       &serialized[..]);
        assert!(match deserialized {
                    NetworkMessage::NetworkRequest(NetworkRequest::JoinNetwork(_, network_id),
                                                   _,
                                                   _) => network_id == 100,
                    _ => false,
                })
    }

    #[test]
    pub fn req_leavenetwork_test() {
        let self_peer: P2PPeer = P2PPeerBuilder::default().connection_type(ConnectionType::Node)
            .ip(IpAddr::from_str("10.10.10.10").unwrap()).port(9999).build().unwrap();
        let msg = NetworkRequest::LeaveNetwork(self_peer.clone(), 100);
        let serialized = msg.serialize();
        let deserialized = NetworkMessage::deserialize(Some(self_peer.clone()),
                                                       self_peer.ip().clone(),
                                                       &serialized[..]);
        assert!(match deserialized {
                    NetworkMessage::NetworkRequest(NetworkRequest::LeaveNetwork(_, network_id),
                                                   _,
                                                   _) => network_id == 100,
                    _ => false,
                })
    }

    #[test]
    pub fn resp_invalid_version() {
        let test_value = "CONCORDIUMP2P0021001".as_bytes();
        let deserialized =
            NetworkMessage::deserialize(None, IpAddr::from_str("127.0.0.1").unwrap(), test_value);
        assert!(match deserialized {
                    NetworkMessage::InvalidMessage => true,
                    _ => false,
                })
    }

    #[test]
    pub fn resp_invalid_protocol() {
        let test_value = "CONC0RD1UMP2P0021001".as_bytes();
        let deserialized =
            NetworkMessage::deserialize(None, IpAddr::from_str("127.0.0.1").unwrap(), test_value);
        assert!(match deserialized {
                    NetworkMessage::InvalidMessage => true,
                    _ => false,
                })
    }

    #[test]
    pub fn test_message_generate() {
        assert!(NetworkPacket::generate_message_id() != NetworkPacket::generate_message_id());
    }
}<|MERGE_RESOLUTION|>--- conflicted
+++ resolved
@@ -50,32 +50,9 @@
                     Ok(None)
                 }
             }
-<<<<<<< HEAD
         }?;
         if let Some(id) = id_bc {
             self.id(id);
-=======
-        );
-        match id_bc {
-            Err(e) => {
-                Err(e)
-            }
-            Ok(x) => {
-                if let Some(id) = x {
-                    self.id(id);
-                }
-                if self.connection_type.is_some() && self.id.is_some() &&
-                    self.ip.is_some() && self.port.is_some() {
-                        Ok(P2PPeer { connection_type: self.connection_type.unwrap(),
-                                     ip: self.ip.unwrap(),
-                                     port: self. port.unwrap(),
-                                     id: self.id.to_owned().unwrap(),
-                                     last_seen: get_current_stamp()})
-                    } else {
-                        Err(ParseError(format!("Missing fields on P2PPeer build: {:?},{:?},{:?},{:?}", self.connection_type, self.id, self.ip, self.port).to_string()).into())
-                    }
-            }
->>>>>>> f04c458c
         }
         if self.connection_type.is_some() & self.id.is_some() &
             self.ip.is_some() & self.port.is_some() {
@@ -240,15 +217,8 @@
 impl Eq for P2PNodeId {}
 
 impl P2PNodeId {
-<<<<<<< HEAD
     pub fn from_string(sid: &String) -> Fallible<P2PNodeId> {
         Ok(P2PNodeId { id: BigUint::from_str_radix(&sid, 16)? })
-=======
-    pub fn from_string(sid: &String) -> ResultExtWrapper<P2PNodeId> {
-        BigUint::from_str_radix(&sid, 16)
-            .map_err(|_| ParseError(format!("Can't parse {} as base16 number", &sid)).into())
-            .map(|id| P2PNodeId { id })
->>>>>>> f04c458c
     }
 
     pub fn get_id(&self) -> &BigUint {
