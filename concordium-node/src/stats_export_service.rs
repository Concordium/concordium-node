//! Node's statistics and their exposure.

use crate::{common::p2p_node_id::P2PNodeId, read_or_die, spawn_or_die};
use anyhow::Context;
use gotham::{
    handler::IntoResponse,
    helpers::http::response::create_response,
    middleware::state::StateMiddleware,
    pipeline::{single::single_pipeline, single_middleware},
    router::{builder::*, Router},
    state::{FromState, State},
};
use http::{status::StatusCode, Response};
use hyper::Body;
use prometheus::{
    self,
    core::{AtomicI64, AtomicU64, GenericGauge},
    Encoder, IntCounter, IntGauge, Opts, Registry, TextEncoder,
};
use std::{net::SocketAddr, sync::RwLock, thread, time};

use crate::configuration;
use std::sync::Arc;

struct HTMLStringResponse(pub String);

impl IntoResponse for HTMLStringResponse {
    fn into_response(self, state: &State) -> Response<Body> {
        create_response(state, StatusCode::OK, mime::TEXT_HTML, self.0)
    }
}

#[derive(Clone, gotham_derive::StateData)]
struct PrometheusStateData {
    registry: Arc<RwLock<Registry>>,
}

impl PrometheusStateData {
    fn new(registry: Registry) -> Self {
        Self {
            registry: Arc::new(RwLock::new(registry)),
        }
    }
}

/// Collects statistics pertaining to the node.
pub struct StatsExportService {
    registry: Registry,
    pkts_received_counter: IntCounter,
    pkts_sent_counter: IntCounter,
    peers_gauge: IntGauge,
    connections_received: IntCounter,
    inbound_high_priority_consensus_drops_counter: IntCounter,
    inbound_low_priority_consensus_drops_counter: IntCounter,
    inbound_high_priority_consensus_counter: IntCounter,
    inbound_low_priority_consensus_counter: IntCounter,
    inbound_high_priority_consensus_size: IntGauge,
    inbound_low_priority_consensus_size: IntGauge,
    outbound_high_priority_consensus_size: IntGauge,
    outbound_low_priority_consensus_size: IntGauge,
    last_throughput_measurement_timestamp: GenericGauge<AtomicI64>,
    bytes_received: GenericGauge<AtomicU64>,
    bytes_sent: GenericGauge<AtomicU64>,
    avg_bps_in: GenericGauge<AtomicU64>,
    avg_bps_out: GenericGauge<AtomicU64>,
}

impl StatsExportService {
    /// Creates a new instance of the starts export service object.
    pub fn new() -> anyhow::Result<Self> {
        let registry = Registry::new();
        let pg_opts = Opts::new("peer_number", "current peers connected");
        let pg = IntGauge::with_opts(pg_opts)?;
        registry.register(Box::new(pg.clone()))?;

        let qs_opts = Opts::new("queue_size", "current queue size");
        let qs = IntGauge::with_opts(qs_opts)?;
        registry.register(Box::new(qs))?;

        let rqs_opts = Opts::new("resend_queue_size", "current queue size");
        let rqs = IntGauge::with_opts(rqs_opts)?;
        registry.register(Box::new(rqs))?;

        let dp_opts = Opts::new("packets_dropped", "dropped packets");
        let dp = IntCounter::with_opts(dp_opts)?;
        registry.register(Box::new(dp))?;

        let cr_opts = Opts::new("conn_received", "connections received");
        let cr = IntCounter::with_opts(cr_opts)?;
        registry.register(Box::new(cr.clone()))?;

        let prc_opts = Opts::new("packets_received", "packets received");
        let prc = IntCounter::with_opts(prc_opts)?;
        registry.register(Box::new(prc.clone()))?;

        let psc_opts = Opts::new("packets_sent", "packets sent");
        let psc = IntCounter::with_opts(psc_opts)?;
        registry.register(Box::new(psc.clone()))?;

        let ipr_opts = Opts::new("invalid_packets_received", "invalid packets received");
        let ipr = IntCounter::with_opts(ipr_opts)?;
        registry.register(Box::new(ipr))?;

        let upr_opts = Opts::new("unknown_packets_received", "unknown packets received");
        let upr = IntCounter::with_opts(upr_opts)?;
        registry.register(Box::new(upr))?;

        let inpr_opts =
            Opts::new("invalid_network_packets_received", "invalid network packets received");
        let inpr = IntCounter::with_opts(inpr_opts)?;
        registry.register(Box::new(inpr))?;

        let rs_opts = Opts::new("packets_resend", "items in queue that needed to be resend");
        let rs = IntCounter::with_opts(rs_opts)?;
        registry.register(Box::new(rs))?;

        let inbound_high_priority_consensus_drops_opts = Opts::new(
            "inbound_high_priority_consensus_drops",
            "inbound high priority consensus messages dropped",
        );
        let inbound_high_priority_consensus_drops_counter =
            IntCounter::with_opts(inbound_high_priority_consensus_drops_opts)?;
        registry.register(Box::new(inbound_high_priority_consensus_drops_counter.clone()))?;

        let inbound_low_priority_consensus_drops_opts = Opts::new(
            "inbound_low_priority_consensus_drops",
            "inbound low priority consensus messages dropped",
        );
        let inbound_low_priority_consensus_drops_counter =
            IntCounter::with_opts(inbound_low_priority_consensus_drops_opts)?;
        registry.register(Box::new(inbound_low_priority_consensus_drops_counter.clone()))?;

        let inbound_high_priority_consensus_counter_opts = Opts::new(
            "inbound_high_priority_consensus_counter",
            "inbound high priority consensus messages received",
        );
        let inbound_high_priority_consensus_counter =
            IntCounter::with_opts(inbound_high_priority_consensus_counter_opts)?;
        registry.register(Box::new(inbound_high_priority_consensus_counter.clone()))?;

        let inbound_low_priority_consensus_counter_opts = Opts::new(
            "inbound_low_priority_consensus_counter",
            "inbound low priority consensus messages received",
        );
        let inbound_low_priority_consensus_counter =
            IntCounter::with_opts(inbound_low_priority_consensus_counter_opts)?;
        registry.register(Box::new(inbound_low_priority_consensus_counter.clone()))?;

        let inbound_high_priority_consensus_size_opts = Opts::new(
            "inbound_high_priority_consensus_size",
            "inbound high priority consensus queue size",
        );
        let inbound_high_priority_consensus_size =
            IntGauge::with_opts(inbound_high_priority_consensus_size_opts)?;
        registry.register(Box::new(inbound_high_priority_consensus_size.clone()))?;

        let inbound_low_priority_consensus_size_opts = Opts::new(
            "inbound_low_priority_consensus_size",
            "inbound low priority consensus queue size",
        );
        let inbound_low_priority_consensus_size =
            IntGauge::with_opts(inbound_low_priority_consensus_size_opts)?;
        registry.register(Box::new(inbound_low_priority_consensus_size.clone()))?;

        let outbound_high_priority_consensus_size_opts = Opts::new(
            "outbound_high_priority_consensus_size",
            "outbound high priority consensus queue size",
        );
        let outbound_high_priority_consensus_size =
            IntGauge::with_opts(outbound_high_priority_consensus_size_opts)?;
        registry.register(Box::new(outbound_high_priority_consensus_size.clone()))?;

        let outbound_low_priority_consensus_size_opts = Opts::new(
            "outbound_low_priority_consensus_size",
            "outbound low priority consensus queue size",
        );
        let outbound_low_priority_consensus_size =
            IntGauge::with_opts(outbound_low_priority_consensus_size_opts)?;
        registry.register(Box::new(outbound_low_priority_consensus_size.clone()))?;

        let last_throughput_measurement_timestamp_opts = Opts::new(
            "last_throughput_measurement_timestamp",
            "last_throughput_measurement_timestamp",
        );
        let ltm = GenericGauge::with_opts(last_throughput_measurement_timestamp_opts)?;
        registry.register(Box::new(ltm.clone()))?;

        let brc_opts = Opts::new("bytes_received", "bytes received");
        let brc = GenericGauge::with_opts(brc_opts)?;
        registry.register(Box::new(brc.clone()))?;

        let bsc_opts = Opts::new("bytes_sent", "bytes sent");
        let bsc = GenericGauge::with_opts(bsc_opts)?;
        registry.register(Box::new(bsc.clone()))?;

        let avg_bps_in_opts = Opts::new("avg_bps_in", "average inbound througput");
        let avg_bps_in = GenericGauge::with_opts(avg_bps_in_opts)?;
        registry.register(Box::new(avg_bps_in.clone()))?;

        let avg_bps_out_opts = Opts::new("avg_bps_out", "average outbound througput");
        let avg_bps_out = GenericGauge::with_opts(avg_bps_out_opts)?;
        registry.register(Box::new(avg_bps_out.clone()))?;

        Ok(StatsExportService {
            registry,
            pkts_received_counter: prc,
            pkts_sent_counter: psc,
            peers_gauge: pg,
            connections_received: cr,
            inbound_high_priority_consensus_drops_counter,
            inbound_low_priority_consensus_drops_counter,
            inbound_high_priority_consensus_counter,
            inbound_low_priority_consensus_counter,
            inbound_high_priority_consensus_size,
            inbound_low_priority_consensus_size,
            outbound_high_priority_consensus_size,
            outbound_low_priority_consensus_size,
            last_throughput_measurement_timestamp: ltm,
            bytes_received: brc,
            bytes_sent: bsc,
            avg_bps_in,
            avg_bps_out,
        })
    }

    /// Increases the peer count.
    pub fn peers_inc(&self) { self.peers_gauge.inc(); }

    /// Decreases the peer count.
    pub fn peers_dec(&self) { self.peers_gauge.dec(); }

    /// Increases the number of received packets.
    pub fn pkt_received_inc(&self) { self.pkts_received_counter.inc(); }

    /// Increases the number of sent packets.
    pub fn pkt_sent_inc(&self) { self.pkts_sent_counter.inc(); }

    /// Increases the number of received connections.
    pub fn conn_received_inc(&self) { self.connections_received.inc(); }

    /// Increases the number of high priority consensus messages dropped due to
    /// the queue being full.
    pub fn inbound_high_priority_consensus_drops_inc(&self) {
        self.inbound_high_priority_consensus_drops_counter.inc();
    }

    /// Increases the number of low priority consensus messages dropped due to
    /// the queue being full.
    pub fn inbound_low_priority_consensus_drops_inc(&self) {
        self.inbound_low_priority_consensus_drops_counter.inc();
    }

    /// Increases the number of received high priority consensus messages.
    pub fn inbound_high_priority_consensus_inc(&self) {
        self.inbound_high_priority_consensus_counter.inc();
    }

    /// Increases the number of received low priority consensus messages.
    pub fn inbound_low_priority_consensus_inc(&self) {
        self.inbound_low_priority_consensus_counter.inc();
    }

    /// Sets the size value of the high priority inbound consensus queue.
    pub fn set_inbound_high_priority_consensus_size(&self, value: i64) {
        self.inbound_high_priority_consensus_size.set(value);
    }

    /// Sets the size value of the low priority inbound consensus queue.
    pub fn set_inbound_low_priority_consensus_size(&self, value: i64) {
        self.inbound_low_priority_consensus_size.set(value);
    }

    /// Sets the size value of the high priority outbound consensus queue.
    pub fn set_outbound_high_priority_consensus_size(&self, value: i64) {
        self.outbound_high_priority_consensus_size.set(value);
    }

    /// Sets the size value of the low priority outbound consensus queue.
    pub fn set_outbound_low_priority_consensus_size(&self, value: i64) {
        self.outbound_low_priority_consensus_size.set(value);
    }

    /// Gets the timestamp for the last throughput check.
    pub fn get_last_throughput_measurement_timestamp(&self) -> i64 {
        self.last_throughput_measurement_timestamp.get()
    }

    /// Sets the value of throughput timestamp.
    pub fn set_last_throughput_measurement_timestamp(&self, value: i64) {
        self.last_throughput_measurement_timestamp.set(value);
    }

    /// Gets the count of received bytes.
    pub fn get_bytes_received(&self) -> u64 { self.bytes_received.get() }

    /// Gets the count of sent bytes.
    pub fn get_bytes_sent(&self) -> u64 { self.bytes_sent.get() }

    /// Sets the value of received bytes.
    pub fn set_bytes_received(&self, value: u64) { self.bytes_received.set(value); }

    /// Sets the value of sent bytes.
    pub fn set_bytes_sent(&self, value: u64) { self.bytes_sent.set(value); }

    /// Gets the value of average inbound throughput.
    pub fn get_avg_bps_in(&self) -> u64 { self.avg_bps_in.get() }

    /// Gets the value of average outbound throughput.
    pub fn get_avg_bps_out(&self) -> u64 { self.avg_bps_out.get() }

    /// Sets the value of average inbound throughput.
    pub fn set_avg_bps_in(&self, value: u64) { self.avg_bps_in.set(value); }

    /// Sets the value of average outbound throughput.
    pub fn set_avg_bps_out(&self, value: u64) { self.avg_bps_out.set(value); }

    fn metrics(state: State) -> (State, String) {
        let state_data = PrometheusStateData::borrow_from(&state);
        let encoder = TextEncoder::new();
        let metric_families = read_or_die!(state_data.registry).gather();
        let mut buffer = vec![];
        assert!(encoder.encode(&metric_families, &mut buffer).is_ok());
        match String::from_utf8(buffer) {
            Ok(buf) => (state, buf),
            Err(_) => (state, "".to_string()),
        }
    }

    fn index(state: State) -> (State, HTMLStringResponse) {
        let message = HTMLStringResponse(format!(
            "<html><body><h1>Prometheus for {} v{}</h1>Operational!</p></body></html>",
            super::APPNAME,
            super::VERSION
        ));
        (state, message)
    }

    fn router(&self) -> Router {
        let state_data = PrometheusStateData::new(self.registry.clone());
        let middleware = StateMiddleware::new(state_data);
        let pipeline = single_middleware(middleware);
        let (chain, pipelines) = single_pipeline(pipeline);
        build_router(chain, pipelines, |route| {
            route.get("/").to(Self::index);
            route.get("/metrics").to(Self::metrics);
        })
    }

    /// Starts the statistics server.
<<<<<<< HEAD
    #[cfg(feature = "instrumentation")]
    pub async fn start_server(
        &self,
        listen_addr: SocketAddr,
        error_sender: tokio::sync::broadcast::Sender<()>,
    ) -> Result<(), ()> {
        let result = gotham::plain::init_server(listen_addr, self.router()).await;
        if let Err(()) = result {
            // Log an error and notify main thread that an error occured.
            error!("A runtime error occurred in the statistics server.");
            if let Err(e) = error_sender.send(()) {
                error!("An error occurred while trying to signal the main node thread: {}.", e)
            }
        }
        result
=======
    pub async fn start_server(&self, listen_addr: SocketAddr) -> Result<(), ()> {
        log::info!("Starting Prometheus server listening on {}", listen_addr);
        gotham::plain::init_server(listen_addr, self.router()).await
>>>>>>> 39186541
    }

    fn start_push_to_gateway(
        &self,
        prometheus_push_gateway: String,
        prometheus_push_interval: u64,
        prometheus_job_name: String,
        prometheus_instance_name: String,
        prometheus_push_username: Option<String>,
        prometheus_push_password: Option<String>,
    ) {
        let metrics_families = self.registry.gather();
        let _th = spawn_or_die!("Prometheus", move || loop {
            debug!("Pushing data to push gateway");
            let username_pass = prometheus_push_username.clone().and_then(|username| {
                prometheus_push_password.clone().map(|password| prometheus::BasicAuthentication {
                    username,
                    password,
                })
            });
            thread::sleep(time::Duration::from_secs(prometheus_push_interval));
            prometheus::push_metrics(
                &prometheus_job_name,
                prometheus::labels! {
                    "instance".to_owned() => prometheus_instance_name.clone(),
                },
                &prometheus_push_gateway,
                metrics_families.clone(),
                username_pass,
            )
            .map_err(|e| error!("Can't push to prometheus push gateway {}", e))
            .ok();
        });
    }
}

/// Starts the stats export engine.
pub fn instantiate_stats_export_engine(
    conf: &configuration::Config,
) -> anyhow::Result<Arc<StatsExportService>> {
    if conf.prometheus.prometheus_listen_port.is_some() {
        info!("Enabling prometheus server");
    } else if let Some(ref push_gateway) = conf.prometheus.prometheus_push_gateway {
        info!("Enabling prometheus push gateway at {}", push_gateway);
    };
    let prom =
        StatsExportService::new().context("Could not start statistics collection engine.")?;
    Ok(Arc::new(prom))
}

/// Starts the push gateway to Prometheus if the configuration specifies it.
pub fn start_push_gateway(
    conf: &configuration::PrometheusConfig,
    service: &StatsExportService,
    id: P2PNodeId,
) {
    if let Some(prom_push_addy) = conf.prometheus_push_gateway.as_ref() {
        let instance_name = if let Some(ref instance_id) = conf.prometheus_instance_name {
            instance_id.clone()
        } else {
            id.to_string()
        };
        service.start_push_to_gateway(
            prom_push_addy.clone(),
            conf.prometheus_push_interval,
            conf.prometheus_job_name.clone(),
            instance_name,
            conf.prometheus_push_username.clone(),
            conf.prometheus_push_password.clone(),
        );
    }
}<|MERGE_RESOLUTION|>--- conflicted
+++ resolved
@@ -347,27 +347,21 @@
     }
 
     /// Starts the statistics server.
-<<<<<<< HEAD
-    #[cfg(feature = "instrumentation")]
     pub async fn start_server(
         &self,
         listen_addr: SocketAddr,
         error_sender: tokio::sync::broadcast::Sender<()>,
     ) -> Result<(), ()> {
+        log::info!("Starting Prometheus server listening on {}", listen_addr);
         let result = gotham::plain::init_server(listen_addr, self.router()).await;
         if let Err(()) = result {
             // Log an error and notify main thread that an error occured.
-            error!("A runtime error occurred in the statistics server.");
-            if let Err(e) = error_sender.send(()) {
-                error!("An error occurred while trying to signal the main node thread: {}.", e)
+            error!("A runtime error occurred in the Prometheus server.");
+            if let Err(_) = error_sender.send(()) {
+                error!("An error occurred while trying to signal the main node thread.")
             }
         }
         result
-=======
-    pub async fn start_server(&self, listen_addr: SocketAddr) -> Result<(), ()> {
-        log::info!("Starting Prometheus server listening on {}", listen_addr);
-        gotham::plain::init_server(listen_addr, self.router()).await
->>>>>>> 39186541
     }
 
     fn start_push_to_gateway(
