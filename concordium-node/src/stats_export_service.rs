//! Node's statistics and their exposure.

use crate::{
    common::p2p_node_id::P2PNodeId, configuration, consensus_ffi::consensus::ConsensusContainer,
    read_or_die, spawn_or_die,
};
use anyhow::Context;
use gotham::{
    handler::IntoResponse,
    helpers::http::response::create_response,
    middleware::state::StateMiddleware,
    pipeline::{single::single_pipeline, single_middleware},
    router::{builder::*, Router},
    state::{FromState, State},
};
use http::{status::StatusCode, Response};
use hyper::Body;
use prometheus::{
    self,
    core::{Atomic, AtomicI64, AtomicU64, GenericGauge},
    Encoder, Gauge, HistogramOpts, HistogramVec, IntCounter, IntCounterVec, IntGauge, Opts,
    Registry, TextEncoder,
};
use std::{
    net::SocketAddr,
    sync::{Arc, RwLock},
    thread, time,
};
use tower_http::metrics::in_flight_requests::InFlightRequestsCounter;

struct HTMLStringResponse(pub String);

impl IntoResponse for HTMLStringResponse {
    fn into_response(self, state: &State) -> Response<Body> {
        create_response(state, StatusCode::OK, mime::TEXT_HTML, self.0)
    }
}

#[derive(Clone, gotham_derive::StateData)]
struct PrometheusStateData {
    registry: Arc<RwLock<Registry>>,
}

impl PrometheusStateData {
    fn new(registry: Registry) -> Self {
        Self {
            registry: Arc::new(RwLock::new(registry)),
        }
    }
}

/// Wrapper for implementing the prometheus::Collector trait for
/// InFlightRequestsCounter, which syncs the prometheus gauge with the counter
/// on scrape.
struct GrpcInFlightRequestsCollector {
    /// The prometheus gauge exposed.
    gauge:   IntGauge,
    /// Counter used to track in flight requests by
    /// `tower_http::metrics::InFlightRequestsLayer`.
    counter: InFlightRequestsCounter,
}

impl prometheus::core::Collector for GrpcInFlightRequestsCollector {
    fn desc(&self) -> Vec<&prometheus::core::Desc> { self.gauge.desc() }

    fn collect(&self) -> Vec<prometheus::proto::MetricFamily> {
        let in_flight_requests = self.counter.get();
        self.gauge.set(in_flight_requests as i64);
        self.gauge.collect()
    }
}

/// Collector tracking stats which needs to be synced with consensus on scrape
/// through the FFI.
pub struct StatsConsensusCollector {
    /// Reference to consensus to support consensus queries.
    consensus:                  ConsensusContainer,
    /// The baking committee status of the node for the current best block.
    baking_committee:           IntGauge,
    /// Whether the node is a member of the finalization committee for the
    /// current finalization round.
<<<<<<< HEAD
    finalization_committee:     IntGauge,
    /// Current active lottery power. Is only be non-zero when active member of
=======
    finalization_committee: IntGauge,
    /// Current active lottery power. Is only non-zero when active member of
>>>>>>> 248fbde2
    /// the baking committee.
    baking_lottery_power:       Gauge,
    /// The current number of non-finalized transactions across all accounts.
    non_finalized_transactions: IntGauge,
}

impl StatsConsensusCollector {
    pub fn new(consensus: ConsensusContainer) -> anyhow::Result<Self> {
        let baking_committee = IntGauge::with_opts(Opts::new(
            "consensus_baking_committee",
            "The baking committee status of the node for the current best block. The value is \
             mapped to a status, see documentation for details",
        ))?;

        let finalization_committee = IntGauge::with_opts(Opts::new(
            "consensus_finalization_committee",
            "The finalization commmittee status of the node for the current finalization round. \
             The metric will have a value of 1 when member of the finalization committee",
        ))?;

        let baking_lottery_power = Gauge::with_opts(Opts::new(
            "consensus_baking_lottery_power",
            "Baking lottery power for the current epoch of the best block. Is only non-zero when \
             active member of the baking committee.",
        ))?;

        let non_finalized_transactions = IntGauge::with_opts(Opts::new(
            "consensus_non_finalized_transactions",
            "The current number of non-finalized transactions across all accounts",
        ))?;

        Ok(Self {
            consensus,
            baking_committee,
            finalization_committee,
            baking_lottery_power,
            non_finalized_transactions,
        })
    }
}

impl prometheus::core::Collector for StatsConsensusCollector {
    fn desc(&self) -> Vec<&prometheus::core::Desc> {
        let mut desc = self.baking_committee.desc();
        desc.extend(self.finalization_committee.desc());
        desc.extend(self.baking_lottery_power.desc());
        desc.extend(self.non_finalized_transactions.desc());
        desc
    }

    fn collect(&self) -> Vec<prometheus::proto::MetricFamily> {
        let (status, _has_baker_id, _baker_id, lottery_power) =
            self.consensus.in_baking_committee();
        self.baking_committee.set(status as i64);
        self.baking_lottery_power.set(lottery_power);

        let in_finalization_committee = self.consensus.in_finalization_committee();
        self.finalization_committee.set(
            if in_finalization_committee {
                1
            } else {
                0
            },
        );

        let non_finalized_transactions = self.consensus.number_of_non_finalized_transactions();
        self.non_finalized_transactions.set(non_finalized_transactions as i64);

        let mut metrics = self.baking_committee.collect();
        metrics.extend(self.finalization_committee.collect());
        metrics.extend(self.baking_lottery_power.collect());
        metrics.extend(self.non_finalized_transactions.collect());
        metrics
    }
}

/// Collects statistics pertaining to the node.
pub struct StatsExportService {
    /// The Prometheus registry. Every metric which should be exposed via the
    /// Prometheus exporter should be registered in this registry.
    pub registry: Registry,
    /// Total number of network packets received.
    pub packets_received: IntCounter,
    /// Total number of network packets sent.
    pub packets_sent: IntCounter,
    /// Current number of connected peers.
    pub connected_peers: IntGauge,
    /// Total number of connections received.
    pub connections_received: IntCounter,
    /// Current number of inbound high priority messages in queue.
    pub inbound_high_priority_message_queue_size: IntGauge,
    /// Current number of inbound low priority messages in queue.
    pub inbound_low_priority_message_queue_size: IntGauge,
    /// Current number of outbound high priority messages in queue.
    pub outbound_high_priority_message_queue_size: IntGauge,
    /// Current number of outbound low priority messages in queue.
    pub outbound_low_priority_message_queue_size: IntGauge,
    /// Total number of bytes received.
    pub received_bytes: IntCounter,
    /// Total number of bytes sent.
    pub sent_bytes: IntCounter,
    /// The block height of the last finalized block.
    pub last_finalized_block_height: GenericGauge<AtomicU64>,
    /// Timestamp of receiving last finalized block (Unix time in milliseconds).
    pub last_finalized_block_timestamp: IntGauge,
    /// Timestamp of receiving last arrived block (Unix time in milliseconds).
    pub last_arrived_block_timestamp: IntGauge,
    /// The block height of the last finalized block.
    pub last_arrived_block_height: GenericGauge<AtomicU64>,
    /// Total number of consensus messages received. Labelled with message type
    /// (`message=<type>`) and the outcome (`result=<outcome>`).
    ///
    /// Possible values of `message` are:
    /// - `"block"`
    /// - `"transaction"`
    /// - `"finalization message"`
    /// - `"catch-up status message"`
    ///
    /// Possible values of `result` are:
    /// - `"valid"` Successful outcome.
    /// - `"invalid"` Messages being rejected as invalid.
    /// - `"dropped"` Messages being dropped due to a full queue.
    /// - `"duplicate"` Duplicate consensus messages. These are duplicate
    ///   messages determined so by consensus, **after** the message has already
    ///   been deduplicated at the network layer.
    pub received_consensus_messages: IntCounterVec,
    /// Total number of consensus messages sent. Labelled with message type
    /// (`message=<type>`).
    ///
    /// Possible values of `message` are:
    /// - `"block"`
    /// - `"transaction"`
    /// - `"finalization message"`
    /// - `"catch-up status message"`
    pub sent_consensus_messages: IntCounterVec,
    /// Current number of soft banned peers.
    pub soft_banned_peers: IntGauge,
    /// The total number of soft banned peers since startup.
    pub soft_banned_peers_total: IntCounter,
    /// Total number of peers connected since startup.
    pub total_peers: IntCounter,
    /// Information of the node software. Contains a label `version` with the
    /// version of the node.
    pub node_info: IntGauge,
    /// Timestamp of starting up the node (Unix time in milliseconds).
    pub node_startup_timestamp: IntGauge,
    /// Histogram tracking response time of gRPC requests. Labelled with the
    /// gRPC method name (`method=<name>`) and the gRPC response status
    /// (`status=<status>`).
    pub grpc_request_response_time: HistogramVec,
    /// Counter for tracking inflight requests.
    /// This is passed to the Tower layer `InFlightRequestLayer` provided by
    /// `tower_http::metrics` and then synced with the prometheus gauge on each
    /// scrape.
    pub grpc_in_flight_requests_counter: InFlightRequestsCounter,
    /// Total number of bytes received at the point of last
    /// throughput_measurement.
    ///
    /// This is not exposed in the prometheus exporter, but we use the value
    /// when calculating `avg_bps_in` and `avg_bps_out`.
    pub last_throughput_measurement_received_bytes: AtomicU64,
    /// Total number of bytes sent at the point of last throughput_measurement.
    ///
    /// This is not exposed in the prometheus exporter, but we use the value
    /// when calculating `avg_bps_in` and `avg_bps_out`.
    pub last_throughput_measurement_sent_bytes: AtomicU64,
    /// Timestamp for the last calculation of throughput.
    ///
    /// This is not exposed in the prometheus exporter, but we use the value
    /// when calculating `avg_bps_in` and `avg_bps_out` (Unix time in
    /// milliseconds).
    pub last_throughput_measurement_timestamp: AtomicI64,
    /// Average bytes per second received between the two last values of
    /// last_throughput_measurement_timestamp.
    ///
    /// This is not exposed in the prometheus exporter, but is exposed by the
    /// gRPC API.
    pub avg_bps_in: AtomicU64,
    /// Average bytes per second sent between the two last values of
    /// last_throughput_measurement_timestamp.
    ///
    /// This is not exposed in the prometheus exporter, but is exposed by the
    /// gRPC API.
    pub avg_bps_out: AtomicU64,
}

impl StatsExportService {
    /// Creates a new instance of the stats export service object.
    pub fn new(grpc_duration_buckets: Vec<f64>) -> anyhow::Result<Self> {
        let registry = Registry::new();

        let packets_received = IntCounter::with_opts(Opts::new(
            "network_packets_received_total",
            "Total number of network packets received",
        ))?;
        registry.register(Box::new(packets_received.clone()))?;

        let packets_sent = IntCounter::with_opts(Opts::new(
            "network_packets_sent_total",
            "Total number of network packets sent",
        ))?;
        registry.register(Box::new(packets_sent.clone()))?;

        let connected_peers = IntGauge::with_opts(Opts::new(
            "network_connected_peers",
            "Current number of connected peers",
        ))?;
        registry.register(Box::new(connected_peers.clone()))?;

        let connections_received = IntCounter::with_opts(Opts::new(
            "network_connections_received_total",
            "Total number of connections received",
        ))?;
        registry.register(Box::new(connections_received.clone()))?;

        let inbound_high_priority_message_queue_size = IntGauge::with_opts(Opts::new(
            "network_inbound_high_priority_message_queue_size",
            "Current number of inbound high priority messages in queue",
        ))?;
        registry.register(Box::new(inbound_high_priority_message_queue_size.clone()))?;

        let inbound_low_priority_message_queue_size = IntGauge::with_opts(Opts::new(
            "network_inbound_low_priority_message_queue_size",
            "Current number of inbound low priority messages in queue",
        ))?;
        registry.register(Box::new(inbound_low_priority_message_queue_size.clone()))?;

        let outbound_high_priority_message_queue_size = IntGauge::with_opts(Opts::new(
            "network_outbound_high_priority_message_queue_size",
            "Current number of outbound high priority messages in queue",
        ))?;
        registry.register(Box::new(outbound_high_priority_message_queue_size.clone()))?;

        let outbound_low_priority_message_queue_size = IntGauge::with_opts(Opts::new(
            "network_outbound_low_priority_message_queue_size",
            "Current number of outbound low priority messages in queue",
        ))?;
        registry.register(Box::new(outbound_low_priority_message_queue_size.clone()))?;

        let received_bytes = IntCounter::with_opts(Opts::new(
            "network_received_bytes",
            "Total number of bytes received",
        ))?;
        registry.register(Box::new(received_bytes.clone()))?;

        let sent_bytes =
            IntCounter::with_opts(Opts::new("network_sent_bytes", "Total number of bytes sent"))?;
        registry.register(Box::new(sent_bytes.clone()))?;

        let last_finalized_block_height = GenericGauge::with_opts(Opts::new(
            "consensus_last_finalized_block_height",
            "The block height of the last finalized block",
        ))?;
        registry.register(Box::new(last_finalized_block_height.clone()))?;

        let last_finalized_block_timestamp = IntGauge::with_opts(Opts::new(
            "consensus_last_finalized_block_timestamp",
            "Timestamp for processing the last finalized block (Unix time in milliseconds)",
        ))?;
        registry.register(Box::new(last_finalized_block_timestamp.clone()))?;

        let last_arrived_block_height = GenericGauge::with_opts(Opts::new(
            "consensus_last_arrived_block_height",
            "The block height of the last arrived block",
        ))?;
        registry.register(Box::new(last_arrived_block_height.clone()))?;

        let last_arrived_block_timestamp = IntGauge::with_opts(Opts::new(
            "consensus_last_arrived_block_timestamp",
            "Timestamp for processing the last arrived block (Unix time in milliseconds)",
        ))?;
        registry.register(Box::new(last_arrived_block_timestamp.clone()))?;

        let received_consensus_messages = IntCounterVec::new(
            Opts::new(
                "consensus_received_messages_total",
                "Total number of received messages labelled by the type of messages and the \
                 resulting outcome",
            )
            .variable_label("message")
            .variable_label("result"),
            &["message", "result"],
        )?;
        registry.register(Box::new(received_consensus_messages.clone()))?;

        let sent_consensus_messages = IntCounterVec::new(
            Opts::new(
                "consensus_sent_messages_total",
                "Total number of sent messages labelled by the type of messages",
            )
            .variable_label("message"),
            &["message"],
        )?;
        registry.register(Box::new(sent_consensus_messages.clone()))?;

        let soft_banned_peers = IntGauge::with_opts(Opts::new(
            "network_soft_banned_peers",
            "Current number of soft banned peers",
        ))?;
        registry.register(Box::new(soft_banned_peers.clone()))?;

        let soft_banned_peers_total = IntCounter::with_opts(Opts::new(
            "network_soft_banned_peers_total",
            "Total number of soft banned peers since startup",
        ))?;
        registry.register(Box::new(soft_banned_peers_total.clone()))?;

        let total_peers = IntCounter::with_opts(Opts::new(
            "network_peers_total",
            "Total number of peers since startup",
        ))?;
        registry.register(Box::new(total_peers.clone()))?;

        let node_info = IntGauge::with_opts(
            Opts::new(
                "node_info",
                "Node software information. Provides the node version using a label \
                 (`version=<version>`). Always has the value 1",
            )
            .const_labels(prometheus::labels! {
                "version".to_owned() => crate::VERSION.to_owned()
            }),
        )?;
        registry.register(Box::new(node_info.clone()))?;
        node_info.set(1);

        let node_startup_timestamp = IntGauge::with_opts(Opts::new(
            "node_startup_timestamp",
            "Timestamp of starting up the node (Unix time in milliseconds).",
        ))?;
        registry.register(Box::new(node_startup_timestamp.clone()))?;

        let grpc_request_response_time = HistogramVec::new(
            HistogramOpts::new(
                "grpc_request_response_time_seconds",
                "Response time of gRPC requests in seconds",
            )
            .variable_label("method")
            .variable_label("status")
            .buckets(grpc_duration_buckets),
            &["method", "status"],
        )?;
        registry.register(Box::new(grpc_request_response_time.clone()))?;

        let grpc_in_flight_requests_gauge = IntGauge::with_opts(Opts::new(
            "grpc_in_flight_requests",
            "Current number of gRPC requests being handled by the node",
        ))?;
        let grpc_in_flight_requests_counter = InFlightRequestsCounter::new();
        let grpc_in_flight_requests = GrpcInFlightRequestsCollector {
            gauge:   grpc_in_flight_requests_gauge,
            counter: grpc_in_flight_requests_counter.clone(),
        };
        registry.register(Box::new(grpc_in_flight_requests))?;

        let last_throughput_measurement_timestamp = AtomicI64::new(0);
        let last_throughput_measurement_sent_bytes = AtomicU64::new(0);
        let last_throughput_measurement_received_bytes = AtomicU64::new(0);
        let avg_bps_in = AtomicU64::new(0);
        let avg_bps_out = AtomicU64::new(0);

        Ok(StatsExportService {
            registry,
            packets_received,
            packets_sent,
            connected_peers,
            connections_received,
            inbound_high_priority_message_queue_size,
            inbound_low_priority_message_queue_size,
            outbound_high_priority_message_queue_size,
            outbound_low_priority_message_queue_size,
            received_bytes,
            sent_bytes,
            last_finalized_block_height,
            last_finalized_block_timestamp,
            last_arrived_block_height,
            last_arrived_block_timestamp,
            received_consensus_messages,
            sent_consensus_messages,
            soft_banned_peers,
            soft_banned_peers_total,
            total_peers,
            node_info,
            node_startup_timestamp,
            grpc_request_response_time,
            grpc_in_flight_requests_counter,
            last_throughput_measurement_timestamp,
            last_throughput_measurement_sent_bytes,
            last_throughput_measurement_received_bytes,
            avg_bps_in,
            avg_bps_out,
        })
    }

    fn metrics(state: State) -> (State, String) {
        let state_data = PrometheusStateData::borrow_from(&state);
        let encoder = TextEncoder::new();
        let metric_families = read_or_die!(state_data.registry).gather();
        let mut buffer = vec![];
        assert!(encoder.encode(&metric_families, &mut buffer).is_ok());
        match String::from_utf8(buffer) {
            Ok(buf) => (state, buf),
            Err(_) => (state, "".to_string()),
        }
    }

    fn index(state: State) -> (State, HTMLStringResponse) {
        let message = HTMLStringResponse(format!(
            "<html><body><h1>Prometheus for {} v{}</h1>Operational!</p></body></html>",
            super::APPNAME,
            super::VERSION
        ));
        (state, message)
    }

    fn router(&self) -> Router {
        let state_data = PrometheusStateData::new(self.registry.clone());
        let middleware = StateMiddleware::new(state_data);
        let pipeline = single_middleware(middleware);
        let (chain, pipelines) = single_pipeline(pipeline);
        build_router(chain, pipelines, |route| {
            route.get("/").to(Self::index);
            route.get("/metrics").to(Self::metrics);
        })
    }

    /// Starts the statistics server.
    pub async fn start_server(
        &self,
        listen_addr: SocketAddr,
        error_sender: tokio::sync::broadcast::Sender<()>,
    ) -> Result<(), ()> {
        log::info!("Starting Prometheus exporter listening on {}", listen_addr);
        let result = gotham::plain::init_server(listen_addr, self.router()).await;
        if let Err(()) = result {
            // Log an error and notify main thread that an error occured.
            error!("A runtime error occurred in the Prometheus exporter.");
            if error_sender.send(()).is_err() {
                error!("An error occurred while trying to signal the main node thread.")
            }
        }
        result
    }

    fn start_push_to_gateway(
        &self,
        prometheus_push_gateway: String,
        prometheus_push_interval: u64,
        prometheus_job_name: String,
        prometheus_instance_name: String,
        prometheus_push_username: Option<String>,
        prometheus_push_password: Option<String>,
    ) {
        let metrics_families = self.registry.gather();
        let _th = spawn_or_die!("Prometheus", move || loop {
            debug!("Pushing data to push gateway");
            let username_pass = prometheus_push_username.clone().and_then(|username| {
                prometheus_push_password.clone().map(|password| prometheus::BasicAuthentication {
                    username,
                    password,
                })
            });
            thread::sleep(time::Duration::from_secs(prometheus_push_interval));
            prometheus::push_metrics(
                &prometheus_job_name,
                prometheus::labels! {
                    "instance".to_owned() => prometheus_instance_name.clone(),
                },
                &prometheus_push_gateway,
                metrics_families.clone(),
                username_pass,
            )
            .map_err(|e| error!("Can't push to prometheus push gateway {}", e))
            .ok();
        });
    }
}

/// Starts the stats export engine.
pub fn instantiate_stats_export_engine(
    conf: &configuration::PrometheusConfig,
) -> anyhow::Result<Arc<StatsExportService>> {
    let prom =
        StatsExportService::new(conf.prometheus_metric_grpc_response_time_buckets.to_owned())
            .context("Could not start statistics collection engine.")?;
    Ok(Arc::new(prom))
}

/// Starts the push gateway to Prometheus if the configuration specifies it.
pub fn start_push_gateway(
    conf: &configuration::PrometheusConfig,
    service: &StatsExportService,
    id: P2PNodeId,
) {
    if let Some(prom_push_addy) = conf.prometheus_push_gateway.as_ref() {
        info!("Starting Prometheus push to gateway at {}", prom_push_addy);
        let instance_name = if let Some(ref instance_id) = conf.prometheus_instance_name {
            instance_id.clone()
        } else {
            id.to_string()
        };
        service.start_push_to_gateway(
            prom_push_addy.clone(),
            conf.prometheus_push_interval,
            conf.prometheus_job_name.clone(),
            instance_name,
            conf.prometheus_push_username.clone(),
            conf.prometheus_push_password.clone(),
        );
    }
}<|MERGE_RESOLUTION|>--- conflicted
+++ resolved
@@ -79,13 +79,8 @@
     baking_committee:           IntGauge,
     /// Whether the node is a member of the finalization committee for the
     /// current finalization round.
-<<<<<<< HEAD
     finalization_committee:     IntGauge,
-    /// Current active lottery power. Is only be non-zero when active member of
-=======
-    finalization_committee: IntGauge,
     /// Current active lottery power. Is only non-zero when active member of
->>>>>>> 248fbde2
     /// the baking committee.
     baking_lottery_power:       Gauge,
     /// The current number of non-finalized transactions across all accounts.
