--- conflicted
+++ resolved
@@ -356,11 +356,7 @@
         let result = gotham::plain::init_server(listen_addr, self.router()).await;
         if let Err(()) = result {
             // Log an error and notify main thread that an error occured.
-<<<<<<< HEAD
-            error!("A runtime error occurred in the statistics server.");
-=======
             error!("A runtime error occurred in the Prometheus server.");
->>>>>>> 4efaa333
             if error_sender.send(()).is_err() {
                 error!("An error occurred while trying to signal the main node thread.")
             }
