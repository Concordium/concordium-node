--- conflicted
+++ resolved
@@ -124,11 +124,7 @@
                     Err(_) => bail!("Couldn't read genesis file properly"),
                 }
             }
-<<<<<<< HEAD
             Err(_e) => bail!("Can't open the genesis file!"),
-=======
-            Err(e) => bail!("Can't open the genesis file ({})!", e),
->>>>>>> 98a85545
         }
     };
 
@@ -160,11 +156,7 @@
                     Err(_) => bail!("Couldn't open up private baker file for reading"),
                 }
             }
-<<<<<<< HEAD
             Err(_e) => bail!("Can't open the private data file!"),
-=======
-            Err(e) => bail!("Can't open the private data file ({})!", e),
->>>>>>> 98a85545
         }
     };
 
