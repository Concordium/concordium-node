--- conflicted
+++ resolved
@@ -103,17 +103,13 @@
         Some(ref subsystem) => setup_macos_logger(conf.common.trace, conf.common.debug, &subsystem),
         None => setup_logger(conf.common.trace, conf.common.debug, conf.common.no_log_timestamp),
     };
-<<<<<<< HEAD
+
     #[cfg(not(target_os = "macos"))]
-    let log_lvl = setup_logger(conf.common.trace, conf.common.debug, conf.common.no_log_timestamp);
-=======
-
     if let Some(ref log_config) = conf.common.log_config {
         setup_logger_config(log_config);
     } else {
         setup_logger_env(env, conf.common.no_log_timestamp);
     }
->>>>>>> 0605e06d
 
     if conf.common.print_config {
         info!("Config:{:?}\n", conf);
