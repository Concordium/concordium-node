--- conflicted
+++ resolved
@@ -1,9 +1,6 @@
 //! The client's parameters and constants used by other modules.
 
-<<<<<<< HEAD
-=======
 use crate::connection::DeduplicationHashAlgorithm;
->>>>>>> bcd5e3b5
 use app_dirs2::*;
 use failure::Fallible;
 use preferences::{Preferences, PreferencesMap};
@@ -23,11 +20,7 @@
 /// A list of peer client versions applicable for connections.
 // it doesn't contain CARGO_PKG_VERSION (or any other dynamic components)
 // so that it is impossible to omit manual inspection upon future updates
-<<<<<<< HEAD
-pub const COMPATIBLE_CLIENT_VERSIONS: [&str; 2] = ["0.2.13", "0.2.12"];
-=======
 pub const COMPATIBLE_CLIENT_VERSIONS: [&str; 2] = ["0.3.0", "0.2.13"];
->>>>>>> bcd5e3b5
 
 /// The maximum size of objects accepted from the network.
 pub const PROTOCOL_MAX_MESSAGE_SIZE: u32 = 20_971_520; // 20 MIB
@@ -193,21 +186,12 @@
     )]
     pub transaction_insertions_before_purge: u32,
     #[structopt(
-<<<<<<< HEAD
-        long = "transaction_keep_alive",
-=======
         long = "transaction-keep-alive",
->>>>>>> bcd5e3b5
         help = "Time during which a transaction can not be purged in seconds",
         default_value = "600"
     )]
     pub transaction_keep_alive: u32,
     #[structopt(
-<<<<<<< HEAD
-        long = "scheduler-outcome-logging",
-        help = "Enable outcome of finalized baked blocks from the scheduler"
-    )]
-=======
         long = "transactions-purging-delay",
         help = "Time between automatic transaction table purging runs in seconds",
         default_value = "300"
@@ -217,7 +201,6 @@
         long = "scheduler-outcome-logging",
         help = "Enable outcome of finalized baked blocks from the scheduler"
     )]
->>>>>>> bcd5e3b5
     pub scheduler_outcome_logging: bool,
     #[structopt(
         long = "import-blocks-from",
@@ -256,7 +239,6 @@
         long = "desired-nodes",
         help = "Desired nodes to always have",
         default_value = "7"
-<<<<<<< HEAD
     )]
     pub desired_nodes: u16,
     #[structopt(long = "max-allowed-nodes", help = "Maximum nodes to allow a connection to")]
@@ -267,18 +249,6 @@
                 (minimum 100, to set it to desired-nodes",
         default_value = "150"
     )]
-=======
-    )]
-    pub desired_nodes: u16,
-    #[structopt(long = "max-allowed-nodes", help = "Maximum nodes to allow a connection to")]
-    pub max_allowed_nodes: Option<u16>,
-    #[structopt(
-        long = "max-allowed-nodes-percentage",
-        help = "Maximum nodes to allow a connection to is set as a percentage of desired-nodes \
-                (minimum 100, to set it to desired-nodes",
-        default_value = "150"
-    )]
->>>>>>> bcd5e3b5
     pub max_allowed_nodes_percentage: u16,
     #[structopt(long = "no-bootstrap", help = "Do not bootstrap via DNS")]
     pub no_bootstrap_dns: bool,
@@ -383,15 +353,12 @@
         default_value = "10"
     )]
     pub events_queue_size: usize,
-<<<<<<< HEAD
-=======
     #[structopt(
         long = "deduplication-hashing-algorithm",
         help = "Hash algorithm used for deduplication [xxhash64|sha256]",
         default_value = "xxhash64"
     )]
     pub deduplication_hashing_algorithm: DeduplicationHashAlgorithm,
->>>>>>> bcd5e3b5
 }
 
 #[derive(StructOpt, Debug)]
@@ -555,7 +522,6 @@
         help = "Wait until a minumum number of nodes have been obtained before sending out peer \
                 lists to peers",
         default_value = "0"
-<<<<<<< HEAD
     )]
     pub wait_until_minimum_nodes: u16,
     #[structopt(
@@ -574,26 +540,6 @@
         help = "The number of random peers shared by a bootstrapper in a PeerList",
         default_value = "10"
     )]
-=======
-    )]
-    pub wait_until_minimum_nodes: u16,
-    #[structopt(
-        long = "bootstrapper-timeout-bucket-entry-period",
-        help = "Timeout an entry in the buckets after a given period (in ms), 0 means never",
-        default_value = "7200000"
-    )]
-    pub bootstrapper_timeout_bucket_entry_period: u64,
-    #[structopt(
-        long = "partition-network-for-time",
-        help = "Partition the network for a set amount of time since startup (in ms)"
-    )]
-    pub partition_network_for_time: Option<usize>,
-    #[structopt(
-        long = "peer-list-size",
-        help = "The number of random peers shared by a bootstrapper in a PeerList",
-        default_value = "10"
-    )]
->>>>>>> bcd5e3b5
     pub peer_list_size: usize,
 }
 
@@ -635,7 +581,6 @@
 /// Verifies the validity of the configuration.
 pub fn parse_config() -> Fallible<Config> {
     let conf = Config::from_args();
-<<<<<<< HEAD
 
     ensure!(
         conf.connection.max_allowed_nodes_percentage >= 100,
@@ -643,15 +588,6 @@
          nodes to less than the desired nodes is set to"
     );
 
-=======
-
-    ensure!(
-        conf.connection.max_allowed_nodes_percentage >= 100,
-        "Can't provide a lower percentage than 100, as that would limit the maximum amount of \
-         nodes to less than the desired nodes is set to"
-    );
-
->>>>>>> bcd5e3b5
     if let Some(max_allowed_nodes) = conf.connection.max_allowed_nodes {
         ensure!(
             max_allowed_nodes >= conf.connection.desired_nodes,
