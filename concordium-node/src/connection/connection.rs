use byteorder::{NetworkEndian, ReadBytesExt, WriteBytesExt};
use bytes::{BufMut, BytesMut};
use std::{
    cell::RefCell,
    collections::HashSet,
    convert::TryFrom,
    io::Cursor,
    net::{IpAddr, Shutdown},
    rc::Rc,
    sync::{atomic::Ordering, mpsc::Sender, Arc, RwLock},
};

use mio::{net::TcpStream, Event, Poll, PollOpt, Ready, Token};
use rustls::{ClientSession, ServerSession};

use failure::{bail, Error, Fallible};

use crate::{
    common::{
        counter::TOTAL_MESSAGES_RECEIVED_COUNTER,
        functor::{AFunctorCW, FunctorError, FunctorResult},
        get_current_stamp, ConnectionType, P2PNodeId, P2PPeer, UCursor,
    },
    connection::{MessageHandler, P2PEvent, P2PNodeMode, RequestHandler, ResponseHandler},
<<<<<<< HEAD
    network::{Buckets, NetworkMessage, NetworkRequest, NetworkResponse, ProtocolMessageType},
=======
    network::{
        Buckets, NetworkMessage, NetworkRequest, NetworkResponse, PROTOCOL_HEADER_LENGTH,
        PROTOCOL_MESSAGE_LENGTH, PROTOCOL_MESSAGE_TYPE_BROADCASTED_MESSAGE,
        PROTOCOL_MESSAGE_TYPE_DIRECT_MESSAGE, PROTOCOL_MESSAGE_TYPE_LENGTH,
    },
>>>>>>> 4bccc9c5
    prometheus_exporter::PrometheusServer,
};

use super::fails;
#[cfg(not(target_os = "windows"))]
use crate::connection::writev_adapter::WriteVAdapter;
use crate::connection::{
    connection_default_handlers::*, connection_handshake_handlers::*,
    connection_private::ConnectionPrivate,
};

/// This macro clones `dptr` and moves it into callback closure.
/// That closure is just a call to `fn` Fn.
macro_rules! handle_by_private {
    ($dptr:expr, $message_type:ty, $fn:ident) => {{
        let dptr_cloned = Rc::clone(&$dptr);
        make_atomic_callback!(move |m: $message_type| { $fn(&dptr_cloned, m) })
    }};
}

macro_rules! drop_conn_if_unwanted {
    ($process:expr, $self:ident, $poll:ident) => {
        if let Err(e) = $process {
            match e.downcast::<fails::UnwantedMessageError>() {
                Ok(f) => {
                    error!("Dropping connection: {}", f);
                    $self.close($poll)?;
                }
                Err(e) => {
                    if let Ok(f) = e.downcast::<FunctorError>() {
                        f.errors.iter().for_each(|x| {
                            if x.to_string().contains("SendError(..)") {
                                trace!("Send Error in incoming plaintext");
                            } else {
                                error!("{}", x);
                            }
                        });
                    }
                }
            }
        } else if $self.status == ConnectionStatus::Untrusted {
            $self.setup_message_handler();
            debug!(
                "Succesfully executed handshake between {:?} and {:?}",
                $self.get_self_peer(),
                $self.get_remote_peer()
            );
            $self.status = ConnectionStatus::Established;
        }
    };
}

#[derive(PartialEq)]
pub enum ConnectionStatus {
    Untrusted,
    Established,
}

pub struct Connection {
    socket:                  TcpStream,
    token:                   Token,
    pub closing:             bool,
    closed:                  bool,
    currently_read:          u32,
    pkt_validated:           bool,
    pkt_valid:               bool,
    expected_size:           u32,
    pkt_buffer:              Option<BytesMut>,
    messages_sent:           u64,
    messages_received:       u64,
    last_ping_sent:          u64,
    blind_trusted_broadcast: bool,

    /// It stores internal info used in handles. In this way,
    /// handler's function will only need two arguments: this shared object, and
    /// the message which is going to be processed.
    dptr: Rc<RefCell<ConnectionPrivate>>,
    pub message_handler: MessageHandler,
    pub common_message_handler: Rc<RefCell<MessageHandler>>,
    status: ConnectionStatus,
}

impl Connection {
    pub fn new(
        connection_type: ConnectionType,
        socket: TcpStream,
        token: Token,
        tls_server_session: Option<ServerSession>,
        tls_client_session: Option<ClientSession>,
        self_peer: P2PPeer,
        mode: P2PNodeMode,
        prometheus_exporter: Option<Arc<RwLock<PrometheusServer>>>,
        event_log: Option<Sender<P2PEvent>>,
        own_networks: Arc<RwLock<HashSet<u16>>>,
        buckets: Arc<RwLock<Buckets>>,
        blind_trusted_broadcast: bool,
    ) -> Self {
        let curr_stamp = get_current_stamp();
        let priv_conn = Rc::new(RefCell::new(ConnectionPrivate::new(
            connection_type,
            mode,
            self_peer,
            own_networks,
            buckets,
            tls_server_session,
            tls_client_session,
            prometheus_exporter,
            event_log,
            blind_trusted_broadcast,
        )));

        let mut lself = Connection {
            socket,
            token,
            closing: false,
            closed: false,
            currently_read: 0,
            expected_size: 0,
            pkt_buffer: None,
            messages_received: 0,
            messages_sent: 0,
            pkt_validated: false,
            pkt_valid: false,
            last_ping_sent: curr_stamp,
            dptr: priv_conn,
            message_handler: MessageHandler::new(),
            common_message_handler: Rc::new(RefCell::new(MessageHandler::new())),
            blind_trusted_broadcast,
            status: ConnectionStatus::Untrusted,
        };

        lself.setup_handshake_handler();
        lself
    }

    // Setup handshake handler
    fn setup_handshake_handler(&mut self) {
        let cloned_message_handler = Rc::clone(&self.common_message_handler);
        self.message_handler
            .add_callback(make_atomic_callback!(move |msg: &NetworkMessage| {
                cloned_message_handler
                    .borrow()
                    .process_message(msg)
                    .map_err(Error::from)
            }))
            .add_request_callback(handle_by_private!(
                self.dptr,
                &NetworkRequest,
                handshake_request_handle
            ))
            .add_response_callback(handle_by_private!(
                self.dptr,
                &NetworkResponse,
                handshake_response_handle
            ));
    }

    // Setup message handler
    // ============================

    fn make_update_last_seen_handler<T>(&self) -> AFunctorCW<T> {
        let priv_conn = Rc::clone(&self.dptr);

        make_atomic_callback!(move |_: &T| -> FunctorResult {
            priv_conn.borrow_mut().update_last_seen();
            Ok(())
        })
    }

    fn make_request_handler(&mut self) -> RequestHandler {
        let update_last_seen_handler = self.make_update_last_seen_handler();

        let mut rh = RequestHandler::new();
        rh.add_ping_callback(handle_by_private!(
            self.dptr,
            &NetworkRequest,
            default_network_request_ping_handle
        ))
        .add_find_node_callback(handle_by_private!(
            self.dptr,
            &NetworkRequest,
            default_network_request_find_node_handle
        ))
        .add_get_peers_callback(handle_by_private!(
            self.dptr,
            &NetworkRequest,
            default_network_request_get_peers
        ))
        .add_join_network_callback(handle_by_private!(
            self.dptr,
            &NetworkRequest,
            default_network_request_join_network
        ))
        .add_leave_network_callback(handle_by_private!(
            self.dptr,
            &NetworkRequest,
            default_network_request_leave_network
        ))
        .add_handshake_callback(make_atomic_callback!(move |m: &NetworkRequest| {
            default_network_request_handshake(m)
        }))
        .add_ban_node_callback(Arc::clone(&update_last_seen_handler))
        .add_unban_node_callback(Arc::clone(&update_last_seen_handler))
        .add_join_network_callback(Arc::clone(&update_last_seen_handler))
        .add_leave_network_callback(Arc::clone(&update_last_seen_handler));

        rh
    }

    fn make_response_handler(&mut self) -> ResponseHandler {
        let mut rh = ResponseHandler::new();

        rh.add_find_node_callback(handle_by_private!(
            self.dptr,
            &NetworkResponse,
            default_network_response_find_node
        ))
        .add_pong_callback(handle_by_private!(
            self.dptr,
            &NetworkResponse,
            default_network_response_pong
        ))
        .add_handshake_callback(make_atomic_callback!(move |m: &NetworkResponse| {
            default_network_response_handshake(m)
        }))
        .add_peer_list_callback(handle_by_private!(
            self.dptr,
            &NetworkResponse,
            default_network_response_peer_list
        ));

        rh
    }

    fn setup_message_handler(&mut self) {
        let request_handler = self.make_request_handler();
        let response_handler = self.make_response_handler();
        let last_seen_response_handler = self.make_update_last_seen_handler();
        let last_seen_packet_handler = self.make_update_last_seen_handler();
        let cloned_message_handler = Rc::clone(&self.common_message_handler);

        self.message_handler = MessageHandler::new();
        self.message_handler
            .add_callback(make_atomic_callback!(move |msg: &NetworkMessage| {
                cloned_message_handler
                    .borrow()
                    .process_message(msg)
                    .map_err(Error::from)
            }))
            .add_request_callback(make_atomic_callback!(move |req: &NetworkRequest| {
                request_handler.process_message(req).map_err(Error::from)
            }))
            .add_response_callback(make_atomic_callback!(move |res: &NetworkResponse| {
                response_handler.process_message(res).map_err(Error::from)
            }))
            .add_response_callback(last_seen_response_handler)
            .add_packet_callback(last_seen_packet_handler)
            .add_unknown_callback(handle_by_private!(self.dptr, &(), default_unknown_message))
            .add_invalid_callback(handle_by_private!(self.dptr, &(), default_invalid_message));
    }

    // =============================

    pub fn get_last_latency_measured(&self) -> Option<u64> {
        let latency: u64 = self.dptr.borrow().last_latency_measured;
        if latency != u64::max_value() {
            Some(latency)
        } else {
            None
        }
    }

    pub fn set_measured_handshake_sent(&mut self) {
        self.dptr.borrow_mut().sent_handshake = get_current_stamp()
    }

    pub fn set_measured_ping_sent(&mut self) { self.dptr.borrow_mut().set_measured_ping_sent(); }

    pub fn get_last_ping_sent(&self) -> u64 { self.last_ping_sent }

    pub fn set_last_ping_sent(&mut self) { self.last_ping_sent = get_current_stamp(); }

    pub fn id(&self) -> P2PNodeId { self.dptr.borrow().self_peer.id() }

    pub fn ip(&self) -> IpAddr { self.dptr.borrow().self_peer.ip() }

    pub fn port(&self) -> u16 { self.dptr.borrow().self_peer.port() }

    pub fn last_seen(&self) -> u64 { self.dptr.borrow().last_seen() }

    fn append_buffer(&mut self, new_data: &[u8]) {
        if let Some(ref mut buf) = self.pkt_buffer {
            buf.reserve(new_data.len());
            buf.put_slice(new_data);
            self.currently_read += new_data.len() as u32;
        }
    }

    fn update_buffer_read_stats(&mut self, buf_len: u32) { self.currently_read += buf_len; }

    pub fn get_self_peer(&self) -> P2PPeer { self.dptr.borrow().self_peer.clone() }

    fn get_remote_peer(&self) -> Option<P2PPeer> { self.dptr.borrow().peer().to_owned() }

    pub fn get_messages_received(&self) -> u64 { self.messages_received }

    pub fn get_messages_sent(&self) -> u64 { self.messages_sent }

    fn clear_buffer(&mut self) {
        if let Some(ref mut buf) = self.pkt_buffer {
            buf.clear();
        }
        self.currently_read = 0;
        self.expected_size = 0;
        self.pkt_buffer = None;
    }

    fn pkt_validated(&self) -> bool { self.pkt_validated }

    fn pkt_valid(&self) -> bool { self.pkt_valid }

    fn set_validated(&mut self) { self.pkt_validated = true; }

    fn set_valid(&mut self) { self.pkt_valid = true }

    pub fn failed_pkts(&self) -> u32 { self.dptr.borrow().failed_pkts }

    fn setup_buffer(&mut self) {
        self.pkt_buffer = Some(BytesMut::with_capacity(1024));
        self.pkt_valid = false;
        self.pkt_validated = false;
    }

    /// It registers the connection socket, for read and write ops using *edge*
    /// notifications.
    pub fn register(&self, poll: &mut Poll) -> Fallible<()> {
        into_err!(poll.register(
            &self.socket,
            self.token,
            Ready::readable() | Ready::writable(),
            PollOpt::edge()
        ))
    }

    #[allow(unused)]
    pub fn blind_trusted_broadcast(&self) -> bool { self.blind_trusted_broadcast }

    pub fn is_closed(&self) -> bool { self.closed }

    pub fn close(&mut self, poll: &mut Poll) -> Fallible<()> {
        self.closing = true;
        poll.deregister(&self.socket)?;
        self.socket.shutdown(Shutdown::Both)?;
        Ok(())
    }

    pub fn ready(
        &mut self,
        poll: &mut Poll,
        ev: &Event,
        packets_queue: &Sender<Arc<NetworkMessage>>,
    ) -> Fallible<()> {
        let ev_readiness = ev.readiness();

        if ev_readiness.is_readable() {
            // Process pending reads.
            while let Ok(size) = self.do_tls_read() {
                if size == 0 {
                    break;
                }
                self.try_plain_read(poll, packets_queue)?;
            }
        }

        if ev_readiness.is_writable() {
            let written_bytes = self.flush_tls()?;
            if written_bytes > 0 {
                debug!(
                    "EV readiness is WRITABLE, {} bytes were written",
                    written_bytes
                );
            }
        }

        // Manage clossing event.
        if self.closing {
            self.close(poll).unwrap_or_else(|e| error!("{}", e));
        }

        let session_wants_read = self.dptr.borrow().tls_session.wants_read();
        if self.closing && !session_wants_read {
            let _ = self.socket.shutdown(Shutdown::Both);
            self.closed = true;
        }

        Ok(())
    }

    fn do_tls_read(&mut self) -> Fallible<usize> {
        let lptr = &mut self.dptr.borrow_mut();

        if lptr.tls_session.wants_read() {
            match lptr.tls_session.read_tls(&mut self.socket) {
                Ok(size) => {
                    if size > 0 {
                        into_err!(lptr.tls_session.process_new_packets())?;
                    }
                    Ok(size)
                }
                Err(read_err) => {
                    if read_err.kind() == std::io::ErrorKind::WouldBlock {
                        Ok(0)
                    } else {
                        self.closing = true;
                        into_err!(Err(read_err))
                    }
                }
            }
        } else {
            Ok(0)
        }
    }

    fn try_plain_read(
        &mut self,
        poll: &mut Poll,
        packets_queue: &Sender<Arc<NetworkMessage>>,
    ) -> Fallible<()> {
        // Read and process all available plaintext.
        let mut buf = Vec::new();

        let read_status = self.dptr.borrow_mut().tls_session.read_to_end(&mut buf);
        match read_status {
            Ok(_) => {
                if !buf.is_empty() {
                    trace!("plaintext read {:?}", buf.len());
                    self.incoming_plaintext(poll, packets_queue, &buf)
                } else {
                    Ok(())
                }
            }
            Err(read_err) => {
                self.closing = true;
                bail!(read_err);
            }
        }
    }

    fn write_to_tls(&mut self, bytes: &[u8]) -> Fallible<()> {
        self.messages_sent += 1;
        into_err!(self.dptr.borrow_mut().tls_session.write_all(bytes))
    }

    /// It decodes message from `buf` and processes it using its message
    /// handlers.
    fn process_complete_packet(&mut self, buf: Vec<u8>) -> FunctorResult {
        let buf_cursor = UCursor::from(buf);
        let outer = Arc::new(NetworkMessage::deserialize(
            self.get_remote_peer(),
            self.ip(),
            buf_cursor,
        ));
        self.messages_received += 1;
        TOTAL_MESSAGES_RECEIVED_COUNTER.fetch_add(1, Ordering::Relaxed);
        if let Some(ref prom) = &self.prometheus_exporter() {
            if let Ok(mut plock) = safe_write!(prom) {
                plock.pkt_received_inc().unwrap_or_else(|e| error!("{}", e));
            }
        };

        // Process message by message handler.
        self.message_handler.process_message(&outer)
    }

    fn validate_packet(&mut self, poll: &mut Poll) {
        if !self.pkt_validated() {
<<<<<<< HEAD
            let mut message_type_id_data: u8 = 0u8;
            if let Some(ref bytebuf) = self.pkt_buffer {
                if bytebuf.len() >= 25 {
                    message_type_id_data = bytebuf[24];
=======
            let buff = if let Some(ref bytebuf) = self.pkt_buffer {
                if bytebuf.len() >= PROTOCOL_MESSAGE_LENGTH {
                    Some(bytebuf[PROTOCOL_HEADER_LENGTH..][..PROTOCOL_MESSAGE_TYPE_LENGTH].to_vec())
                } else {
                    None
>>>>>>> 4bccc9c5
                }
            }
            if message_type_id_data != 0u8 {
                if self.mode() == P2PNodeMode::BootstrapperMode {
                    if let Ok(message_type_id) = ProtocolMessageType::try_from(message_type_id_data)
                    {
                        if message_type_id == ProtocolMessageType::DirectMessage
                            || message_type_id == ProtocolMessageType::BroadcastedMessage
                        {
                            info!(
                                "Received network packet message, not wanted - disconnecting peer"
                            );
                            &self.clear_buffer();
                            &self.close(poll);
                        }
                    }
                } else {
                    self.set_valid();
                    self.set_validated();
                }
            }
        }
    }

    fn incoming_plaintext(
        &mut self,
        poll: &mut Poll,
        packets_queue: &Sender<Arc<NetworkMessage>>,
        buf: &[u8],
    ) -> Fallible<()> {
        trace!("Received plaintext");
        self.validate_packet(poll);
        if self.expected_size > 0 && self.currently_read == self.expected_size {
            trace!("Completed packet with {} size", self.currently_read);
            if self.pkt_valid() || !self.pkt_validated() {
                let mut buffered = Vec::new();
                if let Some(ref mut buf) = self.pkt_buffer {
                    buffered = buf[..].to_vec();
                }
                drop_conn_if_unwanted!(self.process_complete_packet(buffered), self, poll)
            }

            self.clear_buffer();
            self.incoming_plaintext(poll, packets_queue, buf)?;
        } else if self.expected_size > 0
            && buf.len() <= (self.expected_size as usize - self.currently_read as usize)
        {
            if self.pkt_valid() || !self.pkt_validated() {
                self.append_buffer(&buf);
            } else {
                self.update_buffer_read_stats(buf.len() as u32);
            }
            if self.expected_size == self.currently_read {
                trace!("Completed packet with {} size", self.currently_read);
                if self.pkt_valid() || !self.pkt_validated() {
                    let mut buffered = Vec::new();
                    if let Some(ref mut buf) = self.pkt_buffer {
                        buffered = buf[..].to_vec();
                    }
                    drop_conn_if_unwanted!(self.process_complete_packet(buffered), self, poll)
                }
                self.clear_buffer();
            }
        } else if self.expected_size > 0
            && buf.len() > (self.expected_size as usize - self.currently_read as usize)
        {
            trace!("Got more buffer than needed");
            let to_take = self.expected_size - self.currently_read;
            if self.pkt_valid() || !self.pkt_validated() {
                self.append_buffer(&buf[..to_take as usize]);
                let mut buffered = Vec::new();
                if let Some(ref mut buf) = self.pkt_buffer {
                    buffered = buf[..].to_vec();
                }
                drop_conn_if_unwanted!(self.process_complete_packet(buffered), self, poll)
            }
            self.clear_buffer();
            self.incoming_plaintext(poll, &packets_queue, &buf[to_take as usize..])?;
        } else if buf.len() >= 4 {
            trace!("Trying to read size");
            let _buf = &buf[..4].to_vec();
            let mut size_bytes = Cursor::new(_buf);
            self.expected_size = size_bytes
                .read_u32::<NetworkEndian>()
                .expect("Couldn't read from buffer on incoming plaintext");
            if self.expected_size > 268_435_456 {
                error!("Packet can't be bigger than 256MB");
                self.expected_size = 0;
                self.incoming_plaintext(poll, &packets_queue, &buf[4..])?;
            } else {
                self.setup_buffer();
                if buf.len() > 4 {
                    trace!("Got enough to read it...");
                    self.incoming_plaintext(poll, &packets_queue, &buf[4..])?;
                }
            }
        }
        Ok(())
    }

    pub fn serialize_bytes(&mut self, pkt: &[u8]) -> Fallible<usize> {
        trace!("Serializing data to connection {} bytes", pkt.len());
        let mut size_vec = Vec::with_capacity(4);

        size_vec.write_u32::<NetworkEndian>(pkt.len() as u32)?;
        self.write_to_tls(&size_vec[..])?;
        self.write_to_tls(pkt)?;

        self.flush_tls()
    }

    /// It tries to write into socket all pending to write.
    /// It returns how many bytes were writte into the socket.
    fn flush_tls(&mut self) -> Fallible<usize> {
        let wants_write =
            self.dptr.borrow().tls_session.wants_write() && !self.closed && !self.closing;
        if wants_write {
            debug!(
                "{}/{}:{} is attempting to write to socket {:?}",
                self.id(),
                self.ip(),
                self.port(),
                self.socket
            );

            let mut wr = WriteVAdapter::new(&mut self.socket);
            let mut lptr = self.dptr.borrow_mut();
            match lptr.tls_session.writev_tls(&mut wr) {
                Err(e) => match e.kind() {
                    std::io::ErrorKind::WouldBlock => {
                        Err(failure::Error::from_boxed_compat(Box::new(e)))
                    }
                    std::io::ErrorKind::WriteZero => {
                        Err(failure::Error::from_boxed_compat(Box::new(e)))
                    }
                    std::io::ErrorKind::Interrupted => {
                        Err(failure::Error::from_boxed_compat(Box::new(e)))
                    }
                    _ => {
                        self.closed = true;
                        Err(failure::Error::from_boxed_compat(Box::new(e)))
                    }
                },
                Ok(size) => Ok(size),
            }
        } else {
            Ok(0)
        }
    }

    pub fn prometheus_exporter(&self) -> Option<Arc<RwLock<PrometheusServer>>> {
        self.dptr.borrow().prometheus_exporter.clone()
    }

    pub fn mode(&self) -> P2PNodeMode { self.dptr.borrow().mode }

    pub fn buckets(&self) -> Arc<RwLock<Buckets>> { Arc::clone(&self.dptr.borrow().buckets) }

    pub fn peer(&self) -> Option<P2PPeer> { self.dptr.borrow().peer().to_owned() }

    pub fn set_peer(&mut self, peer: P2PPeer) { self.dptr.borrow_mut().set_peer(peer); }

    pub fn networks(&self) -> HashSet<u16> { self.dptr.borrow().networks.clone() }

    pub fn connection_type(&self) -> ConnectionType { self.dptr.borrow().connection_type }

    pub fn own_networks(&self) -> Arc<RwLock<HashSet<u16>>> {
        Arc::clone(&self.dptr.borrow().own_networks)
    }

    pub fn token(&self) -> Token { self.token }
}<|MERGE_RESOLUTION|>--- conflicted
+++ resolved
@@ -22,15 +22,10 @@
         get_current_stamp, ConnectionType, P2PNodeId, P2PPeer, UCursor,
     },
     connection::{MessageHandler, P2PEvent, P2PNodeMode, RequestHandler, ResponseHandler},
-<<<<<<< HEAD
-    network::{Buckets, NetworkMessage, NetworkRequest, NetworkResponse, ProtocolMessageType},
-=======
     network::{
-        Buckets, NetworkMessage, NetworkRequest, NetworkResponse, PROTOCOL_HEADER_LENGTH,
-        PROTOCOL_MESSAGE_LENGTH, PROTOCOL_MESSAGE_TYPE_BROADCASTED_MESSAGE,
-        PROTOCOL_MESSAGE_TYPE_DIRECT_MESSAGE, PROTOCOL_MESSAGE_TYPE_LENGTH,
+        ProtocolMessageType, Buckets, NetworkMessage, NetworkRequest, NetworkResponse, PROTOCOL_HEADER_LENGTH,
+        PROTOCOL_MESSAGE_LENGTH, PROTOCOL_MESSAGE_TYPE_LENGTH,
     },
->>>>>>> 4bccc9c5
     prometheus_exporter::PrometheusServer,
 };
 
@@ -507,32 +502,25 @@
 
     fn validate_packet(&mut self, poll: &mut Poll) {
         if !self.pkt_validated() {
-<<<<<<< HEAD
-            let mut message_type_id_data: u8 = 0u8;
-            if let Some(ref bytebuf) = self.pkt_buffer {
-                if bytebuf.len() >= 25 {
-                    message_type_id_data = bytebuf[24];
-=======
             let buff = if let Some(ref bytebuf) = self.pkt_buffer {
                 if bytebuf.len() >= PROTOCOL_MESSAGE_LENGTH {
                     Some(bytebuf[PROTOCOL_HEADER_LENGTH..][..PROTOCOL_MESSAGE_TYPE_LENGTH].to_vec())
                 } else {
                     None
->>>>>>> 4bccc9c5
-                }
-            }
-            if message_type_id_data != 0u8 {
+                }
+            } else {
+                None
+            };
+            if let Some(ref bufdata) = buff {
                 if self.mode() == P2PNodeMode::BootstrapperMode {
-                    if let Ok(message_type_id) = ProtocolMessageType::try_from(message_type_id_data)
-                    {
-                        if message_type_id == ProtocolMessageType::DirectMessage
-                            || message_type_id == ProtocolMessageType::BroadcastedMessage
-                        {
-                            info!(
-                                "Received network packet message, not wanted - disconnecting peer"
-                            );
-                            &self.clear_buffer();
-                            &self.close(poll);
+                    if let Ok(msg_id_str) = std::str::from_utf8(bufdata){
+                        if let Ok(msg_id) = ProtocolMessageType::try_from(msg_id_str) {
+                            if msg_id == ProtocolMessageType::DirectMessage || msg_id == ProtocolMessageType::BroadcastedMessage
+                            {
+                                info!("Received network packet message, not wanted - disconnecting peer");
+                                &self.clear_buffer();
+                                &self.close(poll);
+                            }
                         }
                     }
                 } else {
