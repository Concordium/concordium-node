--- conflicted
+++ resolved
@@ -50,16 +50,10 @@
 
 use crate::{
     common::{
-<<<<<<< HEAD
         counter::TOTAL_MESSAGES_RECEIVED_COUNTER,
-        functor::{FunctorResult, UnitFunction},
-        get_current_stamp,
         serialization::{Deserializable, ReadArchiveAdapter},
-        P2PNodeId, P2PPeer, PeerType, RemotePeer, UCursor,
-=======
-        counter::TOTAL_MESSAGES_RECEIVED_COUNTER, get_current_stamp, P2PNodeId, P2PPeer, PeerType,
+        get_current_stamp, P2PNodeId, P2PPeer, PeerType,
         RemotePeer,
->>>>>>> 1efaabb7
     },
     network::{
         Buckets, NetworkId, NetworkMessage, NetworkRequest, NetworkResponse,
