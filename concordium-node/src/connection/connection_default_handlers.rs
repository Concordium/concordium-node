use std::{
    cell::RefCell,
    sync::atomic::Ordering,
    collections::HashSet
};

use crate::{
    common::{counter::TOTAL_MESSAGES_SENT_COUNTER, functor::FunctorResult, get_current_stamp},
    connection::connection_private::ConnectionPrivate,
    network::{NetworkRequest, NetworkResponse},
};

use super::{fails, handler_utils::*};
use failure::bail;

macro_rules! reject_handshake {
    ($direction:ident, $message:ident) => {{
        if let $direction::Handshake(..) = $message {
            bail!(fails::UnwantedMessageError {
                message: "Unwanted handshake message".to_owned(),
            })
        }

        Ok(())
    }};
}

/// Default `NetworkRequest::Ping` handler.
/// It responds with a pong packet.
pub fn default_network_request_ping_handle(
    priv_conn: &RefCell<ConnectionPrivate>,
    _req: &NetworkRequest,
) -> FunctorResult {
    priv_conn.borrow_mut().update_last_seen();
    TOTAL_MESSAGES_SENT_COUNTER.fetch_add(1, Ordering::Relaxed);

    let pong_data = {
        let priv_conn_borrow = priv_conn.borrow();
        if let Some(ref prom) = priv_conn_borrow.prometheus_exporter {
            safe_write!(prom)?.pkt_sent_inc()?
        };

        // Make `Pong` response and send
        let peer = priv_conn_borrow
            .peer()
            .to_owned()
            .ok_or_else(|| make_fn_error_peer("Couldn't get peer"))?;

        NetworkResponse::Pong(peer.clone()).serialize()
    };

    Ok(serialize_bytes(
        &mut priv_conn.borrow_mut().tls_session,
        &pong_data,
    )?)
}

/// It sends the list of nodes.
pub fn default_network_request_find_node_handle(
    priv_conn: &RefCell<ConnectionPrivate>,
    req: &NetworkRequest,
) -> FunctorResult {
    if let NetworkRequest::FindNode(..) = req {
        priv_conn.borrow_mut().update_last_seen();

        // Return list of nodes
        let response_data = {
            let priv_conn_borrow = priv_conn.borrow();
            let peer = priv_conn_borrow
                .peer()
                .to_owned()
                .ok_or_else(|| make_fn_error_peer("Couldn't borrow peer"))?;
            let nodes = safe_read!(priv_conn_borrow.buckets)?
                .buckets
                .get(0)
                .unwrap() // the Buckets object is never empty
                .clone()
                .into_iter()
                .map(|node| node.peer)
                .collect::<Vec<_>>();
            NetworkResponse::FindNode(peer, nodes).serialize()
        };

        Ok(serialize_bytes(
            &mut priv_conn.borrow_mut().tls_session,
            &response_data,
        )?)
    } else {
        bail!(make_msg_error(
            "Find node handler cannot handler this packet"
        ))
    }
}

pub fn default_network_request_get_peers(
    priv_conn: &RefCell<ConnectionPrivate>,
    req: &NetworkRequest,
) -> FunctorResult {
    if let NetworkRequest::GetPeers(ref sender, ref networks) = req {
        debug!("Got request for GetPeers");

        priv_conn.borrow_mut().update_last_seen();
        TOTAL_MESSAGES_SENT_COUNTER.fetch_add(1, Ordering::Relaxed);

        let peer_list_packet = {
            let priv_conn_borrow = priv_conn.borrow();
            let nodes =
                safe_read!(priv_conn_borrow.buckets)?.get_all_nodes(Some(&sender), networks);

            if let Some(ref prom) = priv_conn_borrow.prometheus_exporter {
                safe_write!(prom)?.pkt_sent_inc()?;
            };

            let peer = priv_conn_borrow
                .peer()
                .to_owned()
                .ok_or_else(|| make_fn_error_peer("Couldn't borrow peer"))?;
            NetworkResponse::PeerList(peer, nodes).serialize()
        };

        Ok(serialize_bytes(
            &mut priv_conn.borrow_mut().tls_session,
            &peer_list_packet,
        )?)
    } else {
        bail!(make_msg_error(
            "Get peers handler cannot handler this packet"
        ))
    }
}

pub fn default_network_response_find_node(
    priv_conn: &RefCell<ConnectionPrivate>,
    res: &NetworkResponse,
) -> FunctorResult {
    if let NetworkResponse::FindNode(_, ref peers) = res {
        debug!("Got response to FindNode");

        let priv_conn_borrow = priv_conn.borrow();
        // Process the received node list
        let mut ref_buckets = safe_write!(priv_conn_borrow.buckets)?;
        for peer in peers.iter() {
<<<<<<< HEAD
            ref_buckets.insert_into_bucket(peer, &priv_conn_borrow.own_id, HashSet::new());
=======
            ref_buckets.insert_into_bucket(peer, vec![]);
>>>>>>> 4868c459
        }

        Ok(())
    } else {
        bail!(make_msg_error(
            "Response find node handler cannot handler this packet"
        ))
    }
}

/// It measures network latency.
pub fn default_network_response_pong(
    priv_conn: &RefCell<ConnectionPrivate>,
    _res: &NetworkResponse,
) -> FunctorResult {
    let ping: u64 = priv_conn.borrow().sent_ping;
    let curr: u64 = get_current_stamp();

    if curr >= ping {
        priv_conn.borrow_mut().last_latency_measured = curr - ping;
    }

    Ok(())
}

/// It inserts new peers into buckets.
pub fn default_network_response_peer_list(
    priv_conn: &RefCell<ConnectionPrivate>,
    res: &NetworkResponse,
) -> FunctorResult {
    if let NetworkResponse::PeerList(_, ref peers) = res {
        let priv_conn_borrow = priv_conn.borrow();
        let mut locked_buckets = safe_write!(priv_conn_borrow.buckets)?;
        for peer in peers.iter() {
<<<<<<< HEAD
            locked_buckets.insert_into_bucket(peer, &priv_conn_borrow.own_id, HashSet::new());
=======
            locked_buckets.insert_into_bucket(peer, vec![]);
>>>>>>> 4868c459
        }
    };
    Ok(())
}

/// In handshake:
///     - Add network
///     - Store target peer info and allocates buckets for this connection.
///     - Statistics: Export to Prometheus
///     - Log: Join to network
pub fn default_network_response_handshake(res: &NetworkResponse) -> FunctorResult {
    reject_handshake!(NetworkResponse, res)
}

/// It adds new network and update its buckets.
pub fn default_network_request_join_network(
    priv_conn: &RefCell<ConnectionPrivate>,
    res: &NetworkRequest,
) -> FunctorResult {
    if let NetworkRequest::JoinNetwork( _, network) = res {
        priv_conn.borrow_mut().add_network(*network);

        let priv_conn_borrow = priv_conn.borrow();
        let peer = priv_conn_borrow
            .peer()
            .to_owned()
            .ok_or_else(|| make_fn_error_peer("Couldn't borrow peer"))?;

        safe_write!(priv_conn_borrow.buckets)?.update_network_ids(&peer, &priv_conn_borrow.networks);

        let networks :HashSet<u16> = vec!(*network).into_iter().collect();
        log_as_joined_network(&priv_conn_borrow.event_log, &peer, networks)?;
    }

    Ok(())
}

/// It removes that network from its owns and update buckets.
pub fn default_network_request_leave_network(
    priv_conn: &RefCell<ConnectionPrivate>,
    req: &NetworkRequest,
) -> FunctorResult {
    if let NetworkRequest::LeaveNetwork(sender, network) = req {
        priv_conn.borrow_mut().remove_network(network);
        let priv_conn_borrow = priv_conn.borrow();
        let peer = priv_conn_borrow
            .peer()
            .to_owned()
            .ok_or_else(|| make_fn_error_peer("Couldn't borrow peer"))?;

        safe_write!(priv_conn_borrow.buckets)?
            .update_network_ids(&peer, &priv_conn_borrow.networks);

        log_as_leave_network(&priv_conn_borrow.event_log, &sender, *network)?;
    }

    Ok(())
}

/// On a handshake request:
///     - It replies with a handshake response and a ping.
///     - It adds the new network, and updates its buckets.
///     - Finally, it sends its peer list.
pub fn default_network_request_handshake(req: &NetworkRequest) -> FunctorResult {
    reject_handshake!(NetworkRequest, req)
}

/// Unknown messages only updates statistic information.
pub fn default_unknown_message(priv_conn: &RefCell<ConnectionPrivate>, _: &()) -> FunctorResult {
    debug!("Unknown message received!");

    {
        let mut priv_conn_mut = priv_conn.borrow_mut();

        priv_conn_mut.failed_pkts += 1;
        priv_conn_mut.update_last_seen();
    }

    // TODO It will need access to buf.
    // trace!("Contents were: {:?}",
    //        String::from_utf8(buf.to_vec()).unwrap());

    if let Some(ref prom) = priv_conn.borrow().prometheus_exporter {
        safe_write!(prom)?.unknown_pkts_received_inc()?;
    }
    Ok(())
}

/// Invalid messages only updates statistic information.
pub fn default_invalid_message(priv_conn: &RefCell<ConnectionPrivate>, _: &()) -> FunctorResult {
    {
        let mut priv_conn_mut = priv_conn.borrow_mut();

        priv_conn_mut.failed_pkts += 1;
        priv_conn_mut.update_last_seen();
    }

    // trace!("Contents were: {:?}",
    //        String::from_utf8(buf.to_vec()).unwrap());

    if let Some(ref prom) = priv_conn.borrow().prometheus_exporter {
        safe_write!(prom)?.invalid_pkts_received_inc()?;
    }

    Ok(())
}<|MERGE_RESOLUTION|>--- conflicted
+++ resolved
@@ -140,11 +140,7 @@
         // Process the received node list
         let mut ref_buckets = safe_write!(priv_conn_borrow.buckets)?;
         for peer in peers.iter() {
-<<<<<<< HEAD
             ref_buckets.insert_into_bucket(peer, &priv_conn_borrow.own_id, HashSet::new());
-=======
-            ref_buckets.insert_into_bucket(peer, vec![]);
->>>>>>> 4868c459
         }
 
         Ok(())
@@ -179,11 +175,7 @@
         let priv_conn_borrow = priv_conn.borrow();
         let mut locked_buckets = safe_write!(priv_conn_borrow.buckets)?;
         for peer in peers.iter() {
-<<<<<<< HEAD
             locked_buckets.insert_into_bucket(peer, &priv_conn_borrow.own_id, HashSet::new());
-=======
-            locked_buckets.insert_into_bucket(peer, vec![]);
->>>>>>> 4868c459
         }
     };
     Ok(())
