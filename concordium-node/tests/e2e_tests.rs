--- conflicted
+++ resolved
@@ -41,11 +41,7 @@
             connection::MessageManager,
             network::{NetworkMessage, NetworkPacketType, NetworkRequest, NetworkResponse},
             p2p::p2p_node::P2PNode,
-<<<<<<< HEAD
-            prometheus_exporter::{PrometheusMode, PrometheusServer},
-=======
             stats_export_service::{StatsExportService, StatsServiceMode},
->>>>>>> 23bb31ac
         };
 
         static INIT: Once = ONCE_INIT;
@@ -137,24 +133,16 @@
             let mut config = Config::new(Some("127.0.0.1".to_owned()), port, networks, 100);
             config.connection.no_trust_broadcasts = blind_trusted_broadcast;
 
-<<<<<<< HEAD
-            let prometheus = Arc::new(RwLock::new(PrometheusServer::new(PrometheusMode::NodeMode)));
-=======
             let export_service = Arc::new(RwLock::new(StatsExportService::new(
                 StatsServiceMode::NodeMode,
             )));
->>>>>>> 23bb31ac
             let mut node = P2PNode::new(
                 None,
                 &config,
                 net_tx,
                 None,
                 PeerType::Node,
-<<<<<<< HEAD
-                Some(prometheus),
-=======
                 Some(export_service),
->>>>>>> 23bb31ac
             );
 
             let mh = node.message_handler();
@@ -295,12 +283,9 @@
                     NetworkRequest::LeaveNetwork(ref peer, ..) => {
                         format!("Request::LeaveNetwork({})", peer.id())
                     }
-<<<<<<< HEAD
-=======
                     NetworkRequest::Retransmit(ref peer, ..) => {
                         format!("Request::Retransmit({})", peer.id())
                     }
->>>>>>> 23bb31ac
                 },
                 NetworkMessage::NetworkResponse(ref response, ..) => match response {
                     NetworkResponse::Pong(..) => "Response::Pong".to_owned(),
@@ -459,7 +444,6 @@
     pub fn e2e_002_small_mesh_net() -> Fallible<()> {
         const MESH_NODE_COUNT: usize = 15;
         utils::setup();
-
         let port_base: u16 = utils::next_port_offset(MESH_NODE_COUNT);
         let message_counter = Counter::new(0);
         let mut peers: Vec<(P2PNode, _)> = Vec::with_capacity(MESH_NODE_COUNT);
