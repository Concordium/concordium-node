#![feature(box_syntax, box_patterns)]
extern crate bytes;
extern crate mio;
extern crate p2p_client;
#[macro_use]
extern crate log;
extern crate atomic_counter;
extern crate env_logger;

#[cfg(test)]
mod tests {
    use atomic_counter::AtomicCounter;
    use atomic_counter::RelaxedCounter;
    use p2p_client::common::{ ConnectionType };
    use p2p_client::network::{ NetworkMessage, NetworkPacket, NetworkRequest };
    use p2p_client::connection::{ P2PEvent, P2PNodeMode };
    use p2p_client::p2p::*;
    use p2p_client::prometheus_exporter::{PrometheusMode, PrometheusServer};
    use std::sync::mpsc;
    use std::sync::{Arc, Mutex, Once, ONCE_INIT};
    use std::sync::atomic::{ AtomicUsize, Ordering, ATOMIC_USIZE_INIT};
    use std::{thread, time};

    static INIT: Once = ONCE_INIT;
    static PORT_OFFSET: AtomicUsize = ATOMIC_USIZE_INIT;

    #[derive(Debug, Clone)]
    pub enum NetworkStep {
        Handshake(u16),
        Broadcast(u16),
    }

    /// It initializes the global logger with a `env_logger`, but just once. 
    fn setup() {
        INIT.call_once( || {
            env_logger::init()
        });
    }

    /// It returns next port available and it ensures that next `slot_size` ports will be 
    /// available too.
    ///
    /// # Arguments
    /// * `slot_size` - Size of blocked ports. It 
    ///
    /// # Example
    /// ```
    /// let port_range_1 = next_port_offset( 10);   // It will return 0, you can use from 0..9
    /// let port_range_2 = next_port_offset( 20);   // It will return 10, you can use from 10..19
    /// let port_range_3 = next_port_offset( 100);  // It will return 30, you can use from 20..129
    /// let port_range_4 = next_port_offset( 130);
    /// ```
    fn next_port_offset( slot_size: usize) -> u16 {
        PORT_OFFSET.fetch_add( slot_size, Ordering::SeqCst) as u16
    }

    #[test]
    #[ignore]
    pub fn e2e_000_two_nodes() {
        setup();
        let test_port_added = next_port_offset( 10);
        let (pkt_in_1, pkt_out_1) = mpsc::channel();
        let (pkt_in_2, _pkt_out_2) = mpsc::channel();

        let (sender, receiver) = mpsc::channel();
        let _guard =
            thread::spawn(move || {
                              loop {
                                  if let Ok(msg) = receiver.recv() {
                                      match msg {
                                          P2PEvent::ConnectEvent(ip, port) => {
                                              info!("Received connection from {}:{}", ip, port)
                                          }
                                          P2PEvent::DisconnectEvent(msg) => {
                                              info!("Received disconnect for {}", msg)
                                          }
                                          P2PEvent::ReceivedMessageEvent(node_id) => {
                                              info!("Received message from {:?}", node_id)
                                          }
                                          P2PEvent::SentMessageEvent(node_id) => {
                                              info!("Sent message to {:?}", node_id)
                                          }
                                          P2PEvent::InitiatingConnection(ip, port) => {
                                              info!("Initiating connection to {}:{}", ip, port)
                                          }
                                          P2PEvent::JoinedNetwork(peer, network_id) => {
                                              info!("Peer {} joined network {}",
                                                    peer.id().to_string(),
                                                    network_id);
                                          }
                                          P2PEvent::LeftNetwork(peer, network_id) => {
                                              info!("Peer {} left network {}",
                                                    peer.id().to_string(),
                                                    network_id);
                                          }
                                      }
                                  }
                              }
                          });

        let mut node_1 = P2PNode::new(None,
                                      Some("127.0.0.1".to_string()),
                                      8888 + test_port_added,
                                      None,
                                      None,
                                      pkt_in_1,
                                      Some(sender),
                                      P2PNodeMode::NormalPrivateMode,
                                      None,
                                      vec![100],
                                      100);

        let mut _th_1 = node_1.spawn();

        let mut node_2 = P2PNode::new(None,
                                      Some("127.0.0.1".to_string()),
                                      8889 + test_port_added,
                                      None,
                                      None,
                                      pkt_in_2,
                                      None,
                                      P2PNodeMode::NormalPrivateMode,
                                      None,
                                      vec![100],
                                      100);

        let _th_2 = node_2.spawn();

        let msg = String::from("Hello other brother!");

        node_2.connect(ConnectionType::Node,
                       "127.0.0.1".parse().unwrap(),
                       8888 + test_port_added,
                       None)
              .unwrap();

        thread::sleep(time::Duration::from_secs(10));

        node_2.send_message(Some(node_1.get_own_id()),
                            100,
                            None,
                            &msg.as_bytes().to_vec(),
                            false)
              .map_err(|e| panic!(e))
              .ok();

        thread::sleep(time::Duration::from_secs(5));

        match pkt_out_1.try_recv() {
            Ok(ref x) => {
                match *x.clone() {
                    box NetworkMessage::NetworkRequest(NetworkRequest::Handshake(_, _, _),
                                                       _,
                                                       _) => {}
                    _ => panic!("Didn't get handshake"),
                }
            }
            _ => {
                panic!("Didn't get handshake");
            }
        }

        thread::sleep(time::Duration::from_secs(5));

        match pkt_out_1.try_recv() {
            Ok(ref outer) => {
                match *outer.clone() {
                    box NetworkMessage::NetworkPacket(NetworkPacket::DirectMessage(_,
                                                                                   _,
                                                                                   _,
                                                                                   _,
                                                                                   ref recv_msg),
                                                      _,
                                                      _) => {
                        assert_eq!(msg.as_bytes().to_vec(), *recv_msg);
                    }
                    ref x => {
                        panic!("Didn't get message from node_2, but got {:?}", x);
                    }
                }
            }
            x => {
                panic!("Didn't get message from node_2, but got {:?}", x);
            }
        }
    }

    #[test]
    #[ignore]
    pub fn e2e_000_two_nodes_wrong_net() {
        setup();
        let test_port_added = next_port_offset( 10);
        let (pkt_in_1, pkt_out_1) = mpsc::channel();
        let (pkt_in_2, _pkt_out_2) = mpsc::channel();

        let (sender, receiver) = mpsc::channel();
        let _guard =
            thread::spawn(move || {
                              loop {
                                  if let Ok(msg) = receiver.recv() {
                                      match msg {
                                          P2PEvent::ConnectEvent(ip, port) => {
                                              info!("Received connection from {}:{}", ip, port)
                                          }
                                          P2PEvent::DisconnectEvent(msg) => {
                                              info!("Received disconnect for {}", msg)
                                          }
                                          P2PEvent::ReceivedMessageEvent(node_id) => {
                                              info!("Received message from {:?}", node_id)
                                          }
                                          P2PEvent::SentMessageEvent(node_id) => {
                                              info!("Sent message to {:?}", node_id)
                                          }
                                          P2PEvent::InitiatingConnection(ip, port) => {
                                              info!("Initiating connection to {}:{}", ip, port)
                                          }
                                          P2PEvent::JoinedNetwork(peer, network_id) => {
                                              info!("Peer {} joined network {}",
                                                    peer.id().to_string(),
                                                    network_id);
                                          }
                                          P2PEvent::LeftNetwork(peer, network_id) => {
                                              info!("Peer {} left network {}",
                                                    peer.id().to_string(),
                                                    network_id);
                                          }
                                      }
                                  }
                              }
                          });

        let mut node_1 = P2PNode::new(None,
                                      Some("127.0.0.1".to_string()),
                                      8888 + test_port_added,
                                      None,
                                      None,
                                      pkt_in_1,
                                      Some(sender),
                                      P2PNodeMode::NormalPrivateMode,
                                      None,
                                      vec![100],
                                      100);

        let mut _th_1 = node_1.spawn();

        let mut node_2 = P2PNode::new(None,
                                      Some("127.0.0.1".to_string()),
                                      8889 + test_port_added,
                                      None,
                                      None,
                                      pkt_in_2,
                                      None,
                                      P2PNodeMode::NormalPrivateMode,
                                      None,
                                      vec![200],
                                      100);

        let _th_2 = node_2.spawn();

        let msg = String::from("Hello other brother!");

        node_2.connect(ConnectionType::Node,
                       "127.0.0.1".parse().unwrap(),
                       8888 + test_port_added,
                       None)
              .unwrap();

        thread::sleep(time::Duration::from_secs(5));

        node_2.send_message(Some(node_1.get_own_id()),
                            100,
                            None,
                            &msg.as_bytes().to_vec(),
                            false)
              .map_err(|e| panic!(e))
              .ok();

        thread::sleep(time::Duration::from_secs(5));

        match pkt_out_1.try_recv() {
            Ok(ref x) => {
                match *x.clone() {
                    box NetworkMessage::NetworkRequest(NetworkRequest::Handshake(_, _, _),
                                                       _,
                                                       _) => {}
                    _ => panic!("Didn't get handshake"),
                }
            }
            _ => {
                panic!("Didn't get handshake");
            }
        }

        thread::sleep(time::Duration::from_secs(5));

        match pkt_out_1.try_recv() {
            Ok(ref outer) => {
                match *outer.clone() {
                    box NetworkMessage::NetworkPacket(NetworkPacket::DirectMessage(_,
                                                                                   _,
                                                                                   _,
                                                                                   _,
                                                                                   _),
                                                      _,
                                                      _) => {
                        panic!("Got a message, this shouldn't happen!");
                    }
                    ref x => {
                        panic!("Didn't get message from node_2, but got {:?}", x);
                    }
                }
            }
            _ => {}
        }
    }

    #[test]
    pub fn e2e_001_trust_broadcast() {
        setup();
        let test_port_added = next_port_offset( 10);
<<<<<<< HEAD
=======

>>>>>>> b70f7ce6
        let (pkt_in_1, _pkt_out_1) = mpsc::channel();
        let (pkt_in_2, pkt_out_2) = mpsc::channel();
        let (pkt_in_3, pkt_out_3) = mpsc::channel();

        let (sender, receiver) = mpsc::channel();
        let _guard =
            thread::spawn(move || {
                              loop {
                                  if let Ok(msg) = receiver.recv() {
                                      match msg {
                                          P2PEvent::ConnectEvent(ip, port) => {
                                              info!("Received connection from {}:{}", ip, port)
                                          }
                                          P2PEvent::DisconnectEvent(msg) => {
                                              info!("Received disconnect for {}", msg)
                                          }
                                          P2PEvent::ReceivedMessageEvent(node_id) => {
                                              info!("Received message from {:?}", node_id)
                                          }
                                          P2PEvent::SentMessageEvent(node_id) => {
                                              info!("Sent message to {:?}", node_id)
                                          }
                                          P2PEvent::InitiatingConnection(ip, port) => {
                                              info!("Initiating connection to {}:{}", ip, port)
                                          }
                                          P2PEvent::JoinedNetwork(peer, network_id) => {
                                              info!("Peer {} joined network {}",
                                                    peer.id().to_string(),
                                                    network_id);
                                          }
                                          P2PEvent::LeftNetwork(peer, network_id) => {
                                              info!("Peer {} left network {}",
                                                    peer.id().to_string(),
                                                    network_id);
                                          }
                                      }
                                  }
                              }
                          });

        let mut node_1 = P2PNode::new(None,
                                      Some("127.0.0.1".to_string()),
                                      8888 + test_port_added,
                                      None,
                                      None,
                                      pkt_in_1,
                                      Some(sender),
                                      P2PNodeMode::NormalPrivateMode,
                                      None,
                                      vec![100],
                                      100);

        let mut _th_1 = node_1.spawn();

        let mut node_2 = P2PNode::new(None,
                                      Some("127.0.0.1".to_string()),
                                      8889 + test_port_added,
                                      None,
                                      None,
                                      pkt_in_2,
                                      None,
                                      P2PNodeMode::NormalPrivateMode,
                                      None,
                                      vec![100],
                                      100);

        let _th_2 = node_2.spawn();

        let mut _2_node = node_2.clone();

        let _guard_2 = thread::spawn(move || {
                                         loop {
                                             if let Ok(ref outer_msg) = pkt_out_2.recv() {
                                                 match *outer_msg.clone() {
                                                 box NetworkMessage::NetworkPacket(NetworkPacket::BroadcastedMessage(_, ref msgid,  ref nid, ref msg), _, _) => {
                                                     _2_node.send_message(None, *nid, Some(msgid.clone()), &msg, true).map_err(|e| panic!(e)).ok();
                                                 }
                                                 _ => {}
                                             }
                                             }
                                         }
                                     });

        let mut node_3 = P2PNode::new(None,
                                      Some("127.0.0.1".to_string()),
                                      8890 + test_port_added,
                                      None,
                                      None,
                                      pkt_in_3,
                                      None,
                                      P2PNodeMode::NormalPrivateMode,
                                      None,
                                      vec![100],
                                      100);

        let _th_3 = node_3.spawn();

        let msg = String::from("Hello other brother!");

        node_2.connect(ConnectionType::Node,
                       "127.0.0.1".parse().unwrap(),
                       8888 + test_port_added,
                       None)
              .unwrap();

        node_3.connect(ConnectionType::Node,
                       "127.0.0.1".parse().unwrap(),
                       8889 + test_port_added,
                       None)
              .unwrap();

        thread::sleep(time::Duration::from_secs(5));

        node_1.send_message(None, 100, None, &msg.as_bytes().to_vec(), true)
              .map_err(|e| panic!(e))
              .ok();

        let pkt_out_3_timeout = time::Duration::from_secs( 30);
        let mut pkt_out_3_msg = pkt_out_3.recv_timeout( pkt_out_3_timeout);

        match pkt_out_3_msg {
            Ok(ref mut outer_msg) => {
                match *outer_msg.clone() {
                    box NetworkMessage::NetworkPacket(NetworkPacket::BroadcastedMessage(_,
                                                                                        _,
                                                                                        _,
                                                                                        ref recv_msg),
                                                      _,
                                                      _) => {
                        assert_eq!(&msg.as_bytes().to_vec(), recv_msg);
                    }
                    ref x => {
                        panic!("Didn't get message from node_1 on node_3, but got {:?}", x);
                    }
                }
            }
            x => {
                panic!("Didn't get message from node_1 on node_3, but got {:?}", x);
            }
        }
    }

    #[test]
    #[ignore]
    pub fn e2e_001_trust_broadcast_wrong_net() {
        setup();
        let test_port_added = next_port_offset( 10);
        let (pkt_in_1, _pkt_out_1) = mpsc::channel();
        let (pkt_in_2, pkt_out_2) = mpsc::channel();
        let (pkt_in_3, pkt_out_3) = mpsc::channel();

        let (sender, receiver) = mpsc::channel();
        let _guard =
            thread::spawn(move || {
                              loop {
                                  if let Ok(msg) = receiver.recv() {
                                      match msg {
                                          P2PEvent::ConnectEvent(ip, port) => {
                                              info!("Received connection from {}:{}", ip, port)
                                          }
                                          P2PEvent::DisconnectEvent(msg) => {
                                              info!("Received disconnect for {}", msg)
                                          }
                                          P2PEvent::ReceivedMessageEvent(node_id) => {
                                              info!("Received message from {:?}", node_id)
                                          }
                                          P2PEvent::SentMessageEvent(node_id) => {
                                              info!("Sent message to {:?}", node_id)
                                          }
                                          P2PEvent::InitiatingConnection(ip, port) => {
                                              info!("Initiating connection to {}:{}", ip, port)
                                          }
                                          P2PEvent::JoinedNetwork(peer, network_id) => {
                                              info!("Peer {} joined network {}",
                                                    peer.id().to_string(),
                                                    network_id);
                                          }
                                          P2PEvent::LeftNetwork(peer, network_id) => {
                                              info!("Peer {} left network {}",
                                                    peer.id().to_string(),
                                                    network_id);
                                          }
                                      }
                                  }
                              }
                          });

        let mut node_1 = P2PNode::new(None,
                                      Some("127.0.0.1".to_string()),
                                      8888 + test_port_added,
                                      None,
                                      None,
                                      pkt_in_1,
                                      Some(sender),
                                      P2PNodeMode::NormalPrivateMode,
                                      None,
                                      vec![100],
                                      100);

        let mut _th_1 = node_1.spawn();

        let mut node_2 = P2PNode::new(None,
                                      Some("127.0.0.1".to_string()),
                                      8889 + test_port_added,
                                      None,
                                      None,
                                      pkt_in_2,
                                      None,
                                      P2PNodeMode::NormalPrivateMode,
                                      None,
                                      vec![200],
                                      100);

        let _th_2 = node_2.spawn();

        let mut _2_node = node_2.clone();

        let _guard_2 = thread::spawn(move || {
                                         loop {
                                             if let Ok(ref outer_msg) = pkt_out_2.recv() {
                                                 match *outer_msg.clone() {
                                                 box NetworkMessage::NetworkPacket(NetworkPacket::BroadcastedMessage(_, ref msgid, ref nid, ref msg), _, _) => {
                                                     _2_node.send_message(None, *nid, Some(msgid.clone()), &msg, true).map_err(|e| panic!(e)).ok();
                                                 }
                                                 _ => {}
                                             }
                                             }
                                         }
                                     });

        let mut node_3 = P2PNode::new(None,
                                      Some("127.0.0.1".to_string()),
                                      8890 + test_port_added,
                                      None,
                                      None,
                                      pkt_in_3,
                                      None,
                                      P2PNodeMode::NormalPrivateMode,
                                      None,
                                      vec![200],
                                      100);

        let _th_3 = node_3.spawn();

        let msg = String::from("Hello other brother!");

        node_2.connect(ConnectionType::Node,
                       "127.0.0.1".parse().unwrap(),
                       8888 + test_port_added,
                       None)
              .unwrap();

        node_3.connect(ConnectionType::Node,
                       "127.0.0.1".parse().unwrap(),
                       8889 + test_port_added,
                       None)
              .unwrap();

        thread::sleep(time::Duration::from_secs(5));

        node_1.send_message(None, 100, None, &msg.as_bytes().to_vec(), true)
              .map_err(|e| panic!(e))
              .ok();

        thread::sleep(time::Duration::from_secs(5));

        match pkt_out_3.try_recv() {
            Ok(ref mut outer_msg) => {
                match *outer_msg.clone() {
                    box NetworkMessage::NetworkPacket(NetworkPacket::BroadcastedMessage(_,
                                                                                        _,
                                                                                        _,
                                                                                        _),
                                                      _,
                                                      _) => {
                        panic!("Got message this should not happen!");
                    }
                    ref x => {
                        panic!("Didn't get message from node_1 on node_3, but got {:?}", x);
                    }
                }
            }
            _ => {}
        }
    }

    #[test]
    #[ignore]
    pub fn e2e_002_small_mesh_net() {
        setup();
        let test_port_added = next_port_offset( 50);

        let mesh_node_count = 15;

        let (sender, receiver) = mpsc::channel();

        let _guard =
            thread::spawn(move || {
                              loop {
                                  if let Ok(msg) = receiver.recv() {
                                      match msg {
                                          P2PEvent::ConnectEvent(ip, port) => {
                                              info!("Received connection from {}:{}", ip, port)
                                          }
                                          P2PEvent::DisconnectEvent(msg) => {
                                              info!("Received disconnect for {}", msg)
                                          }
                                          P2PEvent::ReceivedMessageEvent(node_id) => {
                                              info!("Received message from {:?}", node_id)
                                          }
                                          P2PEvent::SentMessageEvent(node_id) => {
                                              info!("Sent message to {:?}", node_id)
                                          }
                                          P2PEvent::InitiatingConnection(ip, port) => {
                                              info!("Initiating connection to {}:{}", ip, port)
                                          }
                                          P2PEvent::JoinedNetwork(peer, network_id) => {
                                              info!("Peer {} joined network {}",
                                                    peer.id().to_string(),
                                                    network_id);
                                          }
                                          P2PEvent::LeftNetwork(peer, network_id) => {
                                              info!("Peer {} left network {}",
                                                    peer.id().to_string(),
                                                    network_id);
                                          }
                                      }
                                  }
                              }
                          });

        let mut peers: Vec<(usize, thread::JoinHandle<()>, P2PNode, PrometheusServer)> = vec![];
        let mut peer_ports: Vec<usize> = vec![];

        let message_counter = Arc::new(RelaxedCounter::new(0));
        let message_count_estimated = mesh_node_count - 1;

        let mut peer = 0;

        for instance_port in (test_port_added + 8888)..(test_port_added + 8888 + mesh_node_count) {
            let (inner_sender, inner_receiver) = mpsc::channel();
            let prometheus = PrometheusServer::new(PrometheusMode::NodeMode);
            let mut node = P2PNode::new(None,
                                        Some("127.0.0.1".to_string()),
                                        instance_port as u16,
                                        None,
                                        None,
                                        inner_sender,
                                        Some(sender.clone()),
                                        P2PNodeMode::NormalPrivateMode,
                                        Some(Arc::new(Mutex::new(prometheus.clone()))),
                                        vec![100],
                                        100);
            let mut _node_self_clone = node.clone();
            let _msg_counter = message_counter.clone();
            let _guard_pkt = thread::spawn(move || {
                loop {
                    if let Ok(full_msg) = inner_receiver.recv() {
                        match *full_msg.clone() {
                            box NetworkMessage::NetworkPacket(NetworkPacket::BroadcastedMessage(_, ref msgid, ref nid, ref msg), _, _) => {
                                info!("BroadcastedMessage/{}/{} with size {} received", nid, msgid, msg.len());
                                _node_self_clone.send_message(None, *nid, Some(msgid.clone()),&msg, true).map_err(|e| error!("Error sending message {}", e)).ok();
                                _msg_counter.inc();
                            }
                            _ => { /*ignored for test*/ }
                        }
                    }
                }
            });
            let th = node.spawn();
            if peer > 0 {
                for i in 0..peer {
                    node.connect(ConnectionType::Node,
                                 "127.0.0.1".parse().unwrap(),
                                 (instance_port - 1 - (i)) as u16,
                                 None)
                        .ok();
                }
            }
            peer += 1;
            peers.push((instance_port as usize, th, node, prometheus));
            peer_ports.push(instance_port as usize);
        }

        thread::sleep(time::Duration::from_secs(5));

        let msg = "Hello other mother's brother".to_string();

        if let Some((_, _, ref mut node_sender_ref, _)) = peers.get_mut(0) {
            node_sender_ref.send_message(None, 100, None, &msg.as_bytes().to_vec(), true)
                           .map_err(|e| panic!(e))
                           .ok();
        };

        thread::sleep(time::Duration::from_secs(5));

        for peer in &peers {
            match peer.3.queue_size() {
                Ok(size) => assert_eq!(0, size),
                _ => panic!("Can't read queue size!"),
            }
        }

        assert_eq!(message_count_estimated as usize, message_counter.get());
    }

    macro_rules! islands_mesh_test {
        ($test_port_added:expr, $island_size: expr, $islands_count: expr) => {
            let test_port_added = $test_port_added;
            let island_size = $island_size;
            let islands_count = $islands_count;
            let message_counter = Arc::new(RelaxedCounter::new(0));
            let message_count_estimated = (island_size*islands_count-1)*islands_count;

            let (sender, receiver) = mpsc::channel();

            let _guard =
                thread::spawn(move || {
                                loop {
                                    if let Ok(msg) = receiver.recv() {
                                        match msg {
                                            P2PEvent::ConnectEvent(ip, port) => {
                                                info!("Received connection from {}:{}", ip, port)
                                            }
                                            P2PEvent::DisconnectEvent(msg) => {
                                                info!("Received disconnect for {}", msg)
                                            }
                                            P2PEvent::ReceivedMessageEvent(node_id) => {
                                                info!("Received message from {:?}", node_id)
                                            }
                                            P2PEvent::SentMessageEvent(node_id) => {
                                                info!("Sent message to {:?}", node_id)
                                            }
                                            P2PEvent::InitiatingConnection(ip, port) => {
                                                info!("Initiating connection to {}:{}", ip, port)
                                            }
                                            P2PEvent::JoinedNetwork(peer, network_id) => {
                                                info!("Peer {} joined network {}",
                                                        peer.id().to_string(),
                                                        network_id);
                                            }
                                            P2PEvent::LeftNetwork(peer, network_id) => {
                                                info!("Peer {} left network {}",
                                                        peer.id().to_string(),
                                                        network_id);
                                            }
                                        }
                                    }
                                }
                            });

            let mut islands: Vec<(Vec<usize>, Vec<(usize,
                                        thread::JoinHandle<()>,
                                        P2PNode,
                                        PrometheusServer)>)> = vec![];

            for island in 0..islands_count {
                let mut peers_island: Vec<(usize,
                                        thread::JoinHandle<()>,
                                        P2PNode,
                                        PrometheusServer)> = vec![];
                let mut peer_ports_island: Vec<usize> = vec![];

                let mut peer = 0;

                for instance_port in (test_port_added + 8888 + (island_size * island))
                                    ..(test_port_added + 8888 + island_size + (island_size * island))
                {
                    let _inner_msg_counter = message_counter.clone();
                    let (inner_sender, inner_receiver) = mpsc::channel();
                    let prometheus = PrometheusServer::new(PrometheusMode::NodeMode);
                    let mut node = P2PNode::new(None,
                                                Some("127.0.0.1".to_string()),
                                                instance_port as u16,
                                                None,
                                                None,
                                                inner_sender,
                                                Some(sender.clone()),
                                                P2PNodeMode::NormalPrivateMode,
                                                Some(Arc::new(Mutex::new(prometheus.clone()))),
                                                vec![100],
                                                100);
                    let mut _node_self_clone = node.clone();
                    let _guard_pkt = thread::spawn(move || {
                        loop {
                            if let Ok(full_msg) = inner_receiver.recv() {
                                match *full_msg.clone() {
                                    box NetworkMessage::NetworkPacket(NetworkPacket::BroadcastedMessage(_, ref msgid, ref nid, ref msg), _, _) => {
                                        info!("BroadcastedMessage/{}/{} with size {} received", nid, msgid, msg.len());
                                        _inner_msg_counter.inc();
                                        _node_self_clone.send_message(None, *nid, Some(msgid.clone()),&msg, true).map_err(|e| error!("Error sending message {}", e)).ok();
                                    }
                                    _ => { /*ignored for test*/ }
                                }
                            }
                        }
                    });
                    let th = node.spawn();
                    if peer > 0 {
                        for i in 0..peer {
                            node.connect(ConnectionType::Node, "127.0.0.1".parse().unwrap(), (instance_port-1-(i)) as u16, None).ok();
                        }
                    }
                    peer += 1;
                    peers_island.push((instance_port, th, node, prometheus));
                    peer_ports_island.push(instance_port);
                }
                islands.push((peer_ports_island, peers_island));
            }

            thread::sleep(time::Duration::from_secs(5));

            if let Some((_,ref mut peers)) = islands.get_mut(0) {
                if let Some((_,_, ref mut central_peer,_)) = peers.get_mut(0) {
                    for i in 1..islands_count {
                        central_peer.connect(ConnectionType::Node,"127.0.0.1".parse().unwrap(), (test_port_added+8888+(island_size*i)) as u16, None) .map_err(|e| println!("{}", e)).ok();
                    }
                };
            };

            thread::sleep(time::Duration::from_secs(5));

            let msg = "Hello other mother's brother".to_string();

            for island in &mut islands {
                let (_,ref mut peers) = island;
                if let Some((_, _, ref mut node_sender_ref, _)) = peers.get_mut(0) {
                node_sender_ref.send_message(None, 100, None, &msg.as_bytes().to_vec(), true)
                            .map_err(|e| panic!(e))
                            .ok();
                };
            }

            thread::sleep(time::Duration::from_secs(10));

            for island in &islands {
                for peer in &island.1 {
                    match peer.3.queue_size() {
                        Ok(size) => assert_eq!(0, size),
                        _ => panic!("Can't read queue size!"),
                    }
                }
            }

            assert_eq!(message_count_estimated, message_counter.get());
        }
    }

    #[test]
    #[ignore]
    pub fn e2e_002_small_mesh_three_islands_net() {
        islands_mesh_test!(500, 3, 3);
    }

    #[test]
    #[ignore]
    pub fn e2e_003_big_mesh_three_islands_net() {
        islands_mesh_test!(600, 5, 3);
    }

    #[test]
    /// This test call `no_relay_broadcast_so_sender` test using 2 nodes.
    pub fn e2e_004_2_no_relay_broadcast_to_sender() {
        no_relay_broadcast_so_sender( 2); 
    }
    
    #[test]
    /// This test call `no_relay_broadcast_so_sender` test using 8 nodes.
    pub fn e2e_004_8_no_relay_broadcast_to_sender() {
        no_relay_broadcast_so_sender( 8); 
    }
    
    #[test]
    /// This test call `no_relay_broadcast_so_sender` test using 20 nodes.
    pub fn e2e_004_20_no_relay_broadcast_to_sender() {
        no_relay_broadcast_so_sender( 20); 
    }

    /// It creates `num_nodes` nodes. All nodes from `1..num_nodes` will be connected to node `0`.
    /// After all handshakes, node 0 will send a broadcast message.
    /// This test checks that number of broadcast messages is what we expected.
    fn no_relay_broadcast_so_sender( num_nodes: usize) { 
        setup();
        let test_port_added = next_port_offset( num_nodes + 1);
        let network_id: u16 = 100;

        let (tx, rx) = mpsc::channel();

        let mut nodes: Vec<P2PNode> = Vec::new();
        let mut node_threads = vec![];

        // 0. Create P2PNodes
        for n in 0..num_nodes {
            let tx_i = tx.clone();
            
            let mut node = P2PNode::new( 
                    None, Some("127.0.0.1".to_string()), 8888 + test_port_added + n as u16,
                    None, None, tx_i, None, P2PNodeMode::NormalPrivateMode, None, 
                    vec![100], 100);

            if n > 0 {
                let root = &nodes[0];
                node.connect(
                        ConnectionType::Node, root.get_listening_ip(),
                        root.get_listening_port(), None).unwrap();
            }

            node_threads.push( node.spawn());
            nodes.push( node);
        }
        
        let root: &mut P2PNode = nodes.first_mut().unwrap();
        let broadcast_msg: &str = "Hello broadcasted!";

        // 0. Gather agent checks that others P2PNode 
        let (net_tx, net_rx) = mpsc::channel();

        let ga_exp_num_nodes: u16 = (num_nodes -1) as u16;
        let ga_root_id = root.get_own_id();
        let ga_network_id = network_id;

        let gather_agent = thread::spawn( move || {
            let mut exp_broadcast: i32 = ga_exp_num_nodes as i32;
            let mut exp_handshake: i32 = ga_exp_num_nodes as i32;

            for received in rx {
                match *received{
                    box NetworkMessage::NetworkPacket(NetworkPacket::BroadcastedMessage(ref sender, ref _msgid, ref nid, ref msg), _,_) => { 
                        exp_broadcast -= 1;
                        assert!( exp_broadcast >= 0);

                        if exp_broadcast == 0 {
                            debug!( "Broadcast has been confirmed by {} nodes", ga_exp_num_nodes);
                            net_tx.send( NetworkStep::Broadcast( ga_exp_num_nodes)).unwrap();
                        }
                        assert_eq!( *msg, broadcast_msg.as_bytes().to_vec());
                        assert_eq!( ga_root_id, sender.id());
                        assert_eq!( ga_network_id, *nid);
                    },
                    box NetworkMessage::NetworkRequest( NetworkRequest::Handshake(_,_,_), _,_) => {
                        exp_handshake -= 1;
                        assert!( exp_handshake >= 0);

                        if exp_handshake == 0 {
                            debug!( "Handshake has been confirmed by {} nodes", ga_exp_num_nodes);
                            net_tx.send( NetworkStep::Handshake( ga_exp_num_nodes)).unwrap();
                        }
                    },
                    ref other_msg => { debug!( "No forward message: {:?}", other_msg); }
                }

                if exp_broadcast == 0 && exp_handshake == 0 {
                    break;
                }
            }
        });

        // 1. Wait until all nodes make their handshake.
        let net_rx_msg_1 = net_rx.recv_timeout( time::Duration::from_secs(20))
            .expect("Unexpected message while handshake waiting");
        
        match net_rx_msg_1 {
            NetworkStep::Handshake(count) =>  assert_eq!( (num_nodes -1) as u16, count),
            ref e => panic!( "Unexpected message while handshake waiting: {:?}", e)
        };

        // 2. Send broadcast message.
        let root_id = Some(root.get_own_id());
        root.send_message( 
                root_id, network_id, None, 
                &broadcast_msg.as_bytes().to_vec(), true)
            .map_err( |e| panic!(e))
            .ok();
        debug!( "Broadcast message from root({}) node to others!", root.get_listening_port());

        // 3. Wait until all broadcast messages are received.
        let net_rx_msg_2 = net_rx.recv_timeout( time::Duration::from_secs(10))
            .expect( "Unexpected message while broadcast waiting");

        match net_rx_msg_2 {
            NetworkStep::Broadcast( count ) => assert_eq!( (num_nodes -1) as u16, count),
            ref e => panic!( "Unexpected message while broadcast waiting: {:?}", e)
        };

        gather_agent.join().expect( "Gather agent has failed");
    }
}<|MERGE_RESOLUTION|>--- conflicted
+++ resolved
@@ -318,10 +318,7 @@
     pub fn e2e_001_trust_broadcast() {
         setup();
         let test_port_added = next_port_offset( 10);
-<<<<<<< HEAD
-=======
-
->>>>>>> b70f7ce6
+        
         let (pkt_in_1, _pkt_out_1) = mpsc::channel();
         let (pkt_in_2, pkt_out_2) = mpsc::channel();
         let (pkt_in_3, pkt_out_3) = mpsc::channel();
