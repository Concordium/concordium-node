#![feature(box_syntax, box_patterns)]
#[macro_use]
extern crate p2p_client;
#[macro_use]
extern crate log;

#[cfg(test)]
mod tests {
    use failure::Fallible;
    use p2p_client::{
        common::{ConnectionType, UCursor},
        configuration::Config,
        connection::{MessageManager, P2PEvent, P2PNodeMode},
        network::{NetworkMessage, NetworkPacket, NetworkPacketType},
        p2p::p2p_node::P2PNode,
        prometheus_exporter::{PrometheusMode, PrometheusServer},
    };
    use rand::{distributions::Standard, thread_rng, Rng};
    use std::{
        cell::RefCell,
        collections::HashSet,
        sync::{
            atomic::{AtomicUsize, Ordering},
            mpsc, Arc, RwLock,
        },
        thread, time,
    };

    mod utils {
        use failure::Fallible;
        use std::{
            cell::RefCell,
            collections::HashSet,
            sync::{
                atomic::{AtomicUsize, Ordering},
                mpsc::Receiver,
                Arc, Once, RwLock, ONCE_INIT,
            },
            time,
        };

        use p2p_client::{
            common::{ConnectionType, UCursor},
            configuration::Config,
            connection::{MessageManager, P2PNodeMode},
            network::{NetworkMessage, NetworkPacketType, NetworkResponse},
            p2p::p2p_node::P2PNode,
        };

        static INIT: Once = ONCE_INIT;
        static PORT_OFFSET: AtomicUsize = AtomicUsize::new(0);
        static PORT_START: u16 = 8888;

        /// It returns next port available and it ensures that next `slot_size`
        /// ports will be available too.
        ///
        /// # Arguments
        /// * `slot_size` - Size of blocked ports. It
        ///
        /// # Example
        /// ```
        /// let port_range_1 = next_port_offset(10); // It will return 0, you can use from 0..9
        /// let port_range_2 = next_port_offset(20); // It will return 10, you can use from 10..19
        /// let port_range_3 = next_port_offset(100); // It will return 30, you can use from 20..129
        /// let port_range_4 = next_port_offset(130);
        /// ```
        pub fn next_port_offset(slot_size: usize) -> u16 {
            PORT_OFFSET.fetch_add(slot_size, Ordering::SeqCst) as u16 + PORT_START
        }

        /// It initializes the global logger with a `env_logger`, but just once.
        pub fn setup() {
            INIT.call_once(|| env_logger::init());

            // @note It adds thread ID to each message.
            // INIT.call_once( || {
            // let mut builder = env_logger::Builder::from_default_env();
            // builder.format(
            // |buf, record| {
            // let curr_thread = thread::current();
            // writeln!( buf, "{}@{:?} {}", record.level(), curr_thread.id(), record.args())
            // })
            // .init();
            // });
        }

        #[cfg(debug_assertions)]
        pub fn max_recv_timeout() -> std::time::Duration {
            time::Duration::from_secs(5 * 60) // 5 minutes
        }

        #[cfg(not(debug_assertions))]
        pub fn max_recv_timeout() -> std::time::Duration {
            time::Duration::from_secs(60) // 1 minutes
        }

        /// It makes a list of nodes using `make_node_and_sync`.
        ///
        /// # Arguments
        /// * `port` - Initial port. Each node will use the port `port` + `i`
        ///   where `i` is `[0,
        /// count)`.
        /// * `count` - Number of nodes to be generated.
        /// * `networks` - Networks added to new nodes.
        ///
        /// # Return
        /// As `make_node_and_sync`, this returns a tuple but it contains list
        /// of objects instead of just one.
        pub fn make_nodes_from_port(
            port: u16,
            count: usize,
            networks: HashSet<u16>,
        ) -> Fallible<Vec<(RefCell<P2PNode>, Receiver<NetworkMessage>)>> {
            let mut nodes_and_receivers = Vec::with_capacity(count);

            for i in 0..count {
                let (node, receiver) = make_node_and_sync(port + i as u16, networks.clone(), true)?;

                nodes_and_receivers.push((RefCell::new(node), receiver));
            }

            Ok(nodes_and_receivers)
        }

        /// It creates a pair of `P2PNode` and a `Receiver` which can be used to
        /// wait for specific messages.
        /// Using this approach protocol tests will be easier and cleaner.
        pub fn make_node_and_sync(
            port: u16,
            networks: HashSet<u16>,
            blind_trusted_broadcast: bool,
        ) -> Fallible<(P2PNode, Receiver<NetworkMessage>)> {
            let (net_tx, _) = std::sync::mpsc::channel();
            let (msg_wait_tx, msg_wait_rx) = std::sync::mpsc::channel();

<<<<<<< HEAD
            let mut node = P2PNode::new(
                None,
                Some("127.0.0.1".to_string()),
                port,
                None,
                None,
                net_tx,
                None,
                P2PNodeMode::NormalMode,
                None,
                networks,
                100,
                blind_trusted_broadcast,
            );
=======
            let mut config =
                Config::new(Some("127.0.0.1".to_owned()), port, networks.to_owned(), 100);
            config.connection.no_trust_broadcasts = blind_trusted_broadcast;

            let mut node = P2PNode::new(None, &config, net_tx, None, P2PNodeMode::NormalMode, None);
>>>>>>> 55788820

            let mh = node.message_handler();
            safe_write!(mh)?.add_callback(make_atomic_callback!(move |m: &NetworkMessage| {
                into_err!(msg_wait_tx.send(m.clone()))
            }));

            node.spawn();
            Ok((node, msg_wait_rx))
        }

        /// It connects `source` and `target` nodes, and it waits until
        /// `receiver` receive a `handshake` response packet.
        /// Other messages are ignored.
        pub fn connect_and_wait_handshake(
            source: &mut P2PNode,
            target: &P2PNode,
            receiver: &Receiver<NetworkMessage>,
        ) -> Fallible<()> {
            source.connect(
                ConnectionType::Node,
                target.get_listening_ip(),
                target.get_listening_port(),
                None,
            )?;

            // Wait for Handshake response on source node
            loop {
                if let NetworkMessage::NetworkResponse(NetworkResponse::Handshake(..), ..) =
                    receiver.recv()?
                {
                    break;
                }
            }

            Ok(())
        }

        pub fn wait_broadcast_message(waiter: &Receiver<NetworkMessage>) -> Fallible<UCursor> {
            let payload;
            loop {
                let msg = waiter.recv()?;
                if let NetworkMessage::NetworkPacket(ref pac, ..) = msg {
                    if let NetworkPacketType::BroadcastedMessage = pac.packet_type {
                        payload = pac.message.clone();
                        break;
                    }
                }
            }

            Ok(payload)
        }

        pub fn wait_direct_message(waiter: &Receiver<NetworkMessage>) -> Fallible<UCursor> {
            let payload;
            loop {
                let msg = waiter.recv()?;
                if let NetworkMessage::NetworkPacket(ref pac, ..) = msg {
                    if let NetworkPacketType::DirectMessage(..) = pac.packet_type {
                        payload = pac.message.clone();
                        break;
                    }
                }
            }

            Ok(payload)
        }

        pub fn wait_direct_message_timeout(
            waiter: &Receiver<NetworkMessage>,
            timeout: std::time::Duration,
        ) -> Option<UCursor> {
            let mut payload = None;
            loop {
                match waiter.recv_timeout(timeout) {
                    Ok(msg) => {
                        if let NetworkMessage::NetworkPacket(ref pac, ..) = msg {
                            if let NetworkPacketType::DirectMessage(..) = pac.packet_type {
                                payload = Some(pac.message.clone());
                                break;
                            }
                        }
                    }
                    Err(_timeout_error) => break,
                }
            }

            payload
        }

        #[allow(dead_code)]
        pub fn consume_pending_messages(waiter: &Receiver<NetworkMessage>) {
            let max_wait_time = time::Duration::from_millis(250);
            loop {
                if waiter.recv_timeout(max_wait_time).is_err() {
                    break;
                }
            }
        }
    }

    /// Counter implementation
    #[derive(Clone)]
    pub struct Counter(pub Arc<AtomicUsize>);

    impl Counter {
        /// Creates a new `Counter` starting with the given value.
        pub fn new(value: usize) -> Self { Counter(Arc::new(AtomicUsize::new(value))) }

        /// Retrieves the current counter value.
        pub fn get(&self) -> usize { self.0.load(Ordering::SeqCst) }

        /// Increase the current counter by `ticks`.
        pub fn tick(&self, ticks: usize) { self.0.fetch_add(ticks, Ordering::SeqCst); }
    }

    #[test]
    pub fn e2e_000_two_nodes() -> Fallible<()> {
        utils::setup();

        let msg = b"Hello other brother!".to_vec();
        let port = utils::next_port_offset(2);
        let networks: HashSet<u16> = vec![100].into_iter().collect();

        let (mut node_1, msg_waiter_1) = utils::make_node_and_sync(port, networks.clone(), true)?;
        let (mut node_2, _msg_waiter_2) = utils::make_node_and_sync(port + 1, networks, true)?;
        utils::connect_and_wait_handshake(&mut node_1, &node_2, &msg_waiter_1)?;
        utils::consume_pending_messages(&msg_waiter_1);

        node_2.send_message(Some(node_1.get_own_id()), 100, None, msg.clone(), false)?;
        let mut msg_recv = utils::wait_direct_message(&msg_waiter_1)?;
        assert_eq!(msg.as_slice(), msg_recv.read_all_into_view()?.as_slice());

        Ok(())
    }

    #[test]
    pub fn e2e_001_two_nodes_wrong_net() -> Fallible<()> {
        utils::setup();

        let port = utils::next_port_offset(5);
        let networks_1: HashSet<u16> = vec![100].into_iter().collect();
        let networks_2: HashSet<u16> = vec![200].into_iter().collect();
        let msg = b"Hello other brother!".to_vec();

        let (mut node_1, msg_waiter_1) = utils::make_node_and_sync(port, networks_1, true)?;
        let (mut node_2, _) = utils::make_node_and_sync(port + 1, networks_2, true)?;
        utils::connect_and_wait_handshake(&mut node_1, &node_2, &msg_waiter_1)?;
        utils::consume_pending_messages(&msg_waiter_1);

        // Send msg
        node_2.send_message(Some(node_1.get_own_id()), 100, None, msg.clone(), false)?;
        let received_msg =
            utils::wait_direct_message_timeout(&msg_waiter_1, utils::max_recv_timeout());
        assert_eq!(received_msg, Some(UCursor::from(msg)));

        Ok(())
    }

    #[test]
    pub fn e2e_001_trust_broadcast() -> Fallible<()> {
        utils::setup();

        let msg = b"Hello other brother!".to_vec();
        let port = utils::next_port_offset(3);
        let networks: HashSet<u16> = vec![100].into_iter().collect();

        let (mut node_1, _msg_waiter_1) = utils::make_node_and_sync(port, networks.clone(), true)?;
        let (mut node_2, msg_waiter_2) =
            utils::make_node_and_sync(port + 1, networks.clone(), true)?;
        let (mut node_3, msg_waiter_3) = utils::make_node_and_sync(port + 2, networks, true)?;

        utils::connect_and_wait_handshake(&mut node_2, &node_1, &msg_waiter_2)?;
        utils::connect_and_wait_handshake(&mut node_3, &node_2, &msg_waiter_3)?;

        node_1.send_message(None, 100, None, msg.clone(), true)?;
        let msg_broadcast = utils::wait_broadcast_message(&msg_waiter_3)?.read_all_into_view()?;
        assert_eq!(msg_broadcast.as_slice(), msg.as_slice());
        Ok(())
    }

    #[test]
    pub fn e2e_001_trust_broadcast_wrong_net() -> Fallible<()> {
        utils::setup();

        let msg = b"Hello other brother!".to_vec();
        let port = utils::next_port_offset(3);
        let networks_1: HashSet<u16> = vec![100].into_iter().collect();
        let networks_2: HashSet<u16> = vec![200].into_iter().collect();

        let (mut node_1, _msg_waiter_1) = utils::make_node_and_sync(port, networks_1, true)?;
        let (mut node_2, msg_waiter_2) =
            utils::make_node_and_sync(port + 1, networks_2.clone(), true)?;
        let (mut node_3, msg_waiter_3) = utils::make_node_and_sync(port + 2, networks_2, true)?;

        utils::connect_and_wait_handshake(&mut node_2, &node_1, &msg_waiter_2)?;
        utils::connect_and_wait_handshake(&mut node_3, &node_2, &msg_waiter_3)?;
        utils::consume_pending_messages(&msg_waiter_3);

        node_1.send_message(None, 100, None, msg, true)?;
        if let Ok(msg) = msg_waiter_3.recv_timeout(time::Duration::from_secs(5)) {
            match msg {
                NetworkMessage::NetworkPacket(ref pac, ..) => {
                    if let NetworkPacketType::BroadcastedMessage = pac.packet_type {
                        panic!("Got a message; this should not happen!");
                    }
                }
                x => {
                    panic!(
                        "Didn't get a message from node_1 on node_3, but got {:?}",
                        x
                    );
                }
            }
        }
        Ok(())
    }

    #[test]
    pub fn e2e_002_small_mesh_net() {
        utils::setup();
        let test_port_added = utils::next_port_offset(20);

        let mesh_node_count = 15;

        let (sender, receiver) = mpsc::channel();

        let _guard = thread::spawn(move || loop {
            if let Ok(msg) = receiver.recv() {
                match msg {
                    P2PEvent::ConnectEvent(ip, port) => {
                        info!("Received connection from {}:{}", ip, port)
                    }
                    P2PEvent::DisconnectEvent(msg) => info!("Received disconnect for {}", msg),
                    P2PEvent::ReceivedMessageEvent(node_id) => {
                        info!("Received message from {:?}", node_id)
                    }
                    P2PEvent::SentMessageEvent(node_id) => info!("Sent message to {:?}", node_id),
                    P2PEvent::InitiatingConnection(ip, port) => {
                        info!("Initiating connection to {}:{}", ip, port)
                    }
                    P2PEvent::JoinedNetwork(peer, network_id) => {
                        info!(
                            "Peer {} joined network {}",
                            peer.id().to_string(),
                            network_id
                        );
                    }
                    P2PEvent::LeftNetwork(peer, network_id) => {
                        info!("Peer {} left network {}", peer.id().to_string(), network_id);
                    }
                }
            }
        });

        let message_count_estimated = mesh_node_count;
        let mut peers: Vec<(usize, P2PNode, PrometheusServer)> =
            Vec::with_capacity(mesh_node_count);
        let mut peer_ports: Vec<usize> = Vec::with_capacity(mesh_node_count);

        let message_counter = Arc::new(AtomicUsize::new(0));

        let mut peer = 0;
        let networks: HashSet<u16> = vec![100].into_iter().collect();

        for instance_port in test_port_added..(test_port_added + mesh_node_count as u16) {
            let (inner_sender, inner_receiver) = mpsc::channel();
            let prometheus = PrometheusServer::new(PrometheusMode::NodeMode);

            let config = Config::new(
                Some("127.0.0.1".to_owned()),
                instance_port as u16,
                vec![100],
                100,
            );

            let mut node = P2PNode::new(
                None,
                &config,
                inner_sender,
                Some(sender.clone()),
                P2PNodeMode::NormalMode,
                Some(Arc::new(RwLock::new(prometheus.clone()))),
<<<<<<< HEAD
                networks.clone(),
                100,
                false,
=======
>>>>>>> 55788820
            );

            let mut _node_self_clone = node.clone();
            let _msg_counter = message_counter.clone();
            let _guard_pkt = thread::spawn(move || loop {
                if let Ok(full_msg) = inner_receiver.recv() {
                    if let NetworkMessage::NetworkPacket(ref pac, ..) = *full_msg {
                        if let NetworkPacketType::BroadcastedMessage = pac.packet_type {
                            info!(
                                "BroadcastedMessage/{}/{} with size {} received",
                                pac.network_id,
                                pac.message_id,
                                pac.message.len()
                            );
                            _node_self_clone
                                .send_message_from_cursor(
                                    None,
                                    pac.network_id,
                                    Some(pac.message_id.clone()),
                                    pac.message.clone(),
                                    true,
                                )
                                .map_err(|e| error!("Error sending message {}", e))
                                .ok();
                            _msg_counter.fetch_add(1, Ordering::Relaxed);
                        }
                    }
                }
            });
            node.spawn();
            if peer > 0 {
                let localhost = "127.0.0.1".parse().unwrap();
                for i in 0..peer {
                    node.connect(
                        ConnectionType::Node,
                        localhost,
                        (instance_port - 1 - i) as u16,
                        None,
                    )
                    .ok();
                }
            }
            peer += 1;
            peers.push((instance_port as usize, node, prometheus));
            peer_ports.push(instance_port as usize);
        }

        thread::sleep(time::Duration::from_secs(5));

        let msg = b"Hello other mother's brother".to_vec();
        if let Some((.., ref mut node_sender_ref, _)) = peers.get_mut(0) {
            node_sender_ref
                .send_message(None, 100, None, msg, true)
                .map_err(|e| panic!(e))
                .ok();
        };

        thread::sleep(time::Duration::from_secs(30));

        for peer in &peers {
            match peer.2.queue_size() {
                Ok(size) => assert_eq!(0, size),
                _ => panic!("Can't read queue size!"),
            }
        }

        assert_eq!(
            message_count_estimated as usize,
            message_counter.load(Ordering::Relaxed)
        );
    }

    fn islands_mesh_test(test_port_added: usize, island_size: usize, islands_count: usize) {
        let message_counter = Counter::new(0);
        let message_count_estimated = island_size * islands_count * islands_count;

        let (sender, receiver) = mpsc::channel();

        let _guard = thread::spawn(move || loop {
            if let Ok(msg) = receiver.recv() {
                match msg {
                    P2PEvent::ConnectEvent(ip, port) => {
                        info!("Received connection from {}:{}", ip, port)
                    }
                    P2PEvent::DisconnectEvent(msg) => info!("Received disconnect for {}", msg),
                    P2PEvent::ReceivedMessageEvent(node_id) => {
                        info!("Received message from {:?}", node_id)
                    }
                    P2PEvent::SentMessageEvent(node_id) => info!("Sent message to {:?}", node_id),
                    P2PEvent::InitiatingConnection(ip, port) => {
                        info!("Initiating connection to {}:{}", ip, port)
                    }
                    P2PEvent::JoinedNetwork(peer, network_id) => {
                        info!(
                            "Peer {} joined network {}",
                            peer.id().to_string(),
                            network_id
                        );
                    }
                    P2PEvent::LeftNetwork(peer, network_id) => {
                        info!("Peer {} left network {}", peer.id().to_string(), network_id);
                    }
                }
            }
        });

        let mut islands: Vec<Vec<(usize, P2PNode, PrometheusServer, usize)>> =
            Vec::with_capacity(islands_count);
        let localhost = "127.0.0.1".parse().unwrap();

        let networks: HashSet<u16> = vec![100].into_iter().collect();
        for island in 0..islands_count {
            let mut peers_islands_and_ports: Vec<(usize, P2PNode, PrometheusServer, usize)> =
                Vec::with_capacity(island_size);

            let mut peer = 0;

            for instance_port in (test_port_added + (island_size * island))
                ..(test_port_added + (island_size * island) + island_size)
            {
                let (inner_sender, inner_receiver) = mpsc::channel();
                let prometheus = PrometheusServer::new(PrometheusMode::NodeMode);

                let config = Config::new(
                    Some("127.0.0.1".to_owned()),
                    instance_port as u16,
                    vec![100],
                    100,
                );

                let mut node = P2PNode::new(
                    None,
                    &config,
                    inner_sender,
                    Some(sender.clone()),
                    P2PNodeMode::NormalMode,
                    Some(Arc::new(RwLock::new(prometheus.clone()))),
<<<<<<< HEAD
                    networks.clone(),
                    100,
                    false,
=======
>>>>>>> 55788820
                );
                let mut _node_self_clone = node.clone();

                let _inner_counter = message_counter.clone();
                let _guard_pkt = thread::spawn(move || loop {
                    if let Ok(full_msg) = inner_receiver.recv() {
                        if let NetworkMessage::NetworkPacket(ref pac, ..) = *full_msg {
                            if let NetworkPacketType::BroadcastedMessage = pac.packet_type {
                                info!(
                                    "BroadcastedMessage/{}/{} with size {} received",
                                    pac.network_id,
                                    pac.message_id,
                                    pac.message.len()
                                );
                                _inner_counter.tick(1);
                                _node_self_clone
                                    .send_message_from_cursor(
                                        None,
                                        pac.network_id,
                                        Some(pac.message_id.clone()),
                                        pac.message.clone(),
                                        true,
                                    )
                                    .map_err(|e| error!("Error sending message {}", e))
                                    .ok();
                            }
                        }
                    }
                });
                node.spawn();
                if peer > 0 {
                    for i in 0..peer {
                        node.connect(
                            ConnectionType::Node,
                            localhost,
                            (instance_port - 1 - (i)) as u16,
                            None,
                        )
                        .ok();
                    }
                }
                peer += 1;
                peers_islands_and_ports.push((instance_port, node, prometheus, instance_port));
            }
            islands.push(peers_islands_and_ports);
        }

        thread::sleep(time::Duration::from_secs(3));

        if let Some(ref mut peers) = islands.get_mut(0) {
            if let Some((.., ref mut central_peer, _, _)) = peers.get_mut(0) {
                for i in 1..islands_count {
                    central_peer
                        .connect(
                            ConnectionType::Node,
                            localhost,
                            (test_port_added + (island_size * i)) as u16,
                            None,
                        )
                        .map_err(|e| println!("{}", e))
                        .ok();
                }
            };
        };

        thread::sleep(time::Duration::from_secs(3));

        let msg = b"Hello other mother's brother".to_vec();

        for island in &mut islands {
            if let Some((.., ref mut node_sender_ref, _, _)) = island.get_mut(0) {
                node_sender_ref
                    .send_message(None, 100, None, msg.clone(), true)
                    .map_err(|e| panic!(e))
                    .ok();
            };
        }

        thread::sleep(time::Duration::from_secs(3));

        for island in islands {
            for peer in &island {
                match peer.2.queue_size() {
                    Ok(size) => assert_eq!(0, size),
                    _ => panic!("Can't read queue size!"),
                }
            }
        }

        assert_eq!(message_count_estimated, message_counter.get());
    }

    #[test]
    pub fn e2e_002_small_mesh_three_islands_net() {
        islands_mesh_test(utils::next_port_offset(10) as usize, 3, 3);
    }

    #[ignore]
    #[test]
    pub fn e2e_003_big_mesh_three_islands_net() {
        islands_mesh_test(utils::next_port_offset(20) as usize, 5, 3);
    }

    #[test]
    /// This test calls `no_relay_broadcast_so_sender` test using 2 nodes.
    pub fn e2e_004_2_no_relay_broadcast_to_sender() {
        assert!(no_relay_broadcast_to_sender(2).is_ok());
    }

    #[test]
    /// This test call `no_relay_broadcast_so_sender` test using 8 nodes.
    pub fn e2e_004_8_no_relay_broadcast_to_sender() {
        assert!(no_relay_broadcast_to_sender(8).is_ok());
    }

    #[test]
    /// This test call `no_relay_broadcast_so_sender` test using 20 nodes.
    pub fn e2e_004_20_no_relay_broadcast_to_sender() {
        assert!(no_relay_broadcast_to_sender(20).is_ok());
    }

    /// Creates a star shaped network with `num_nodes - 1` nodes conected to
    /// node 0. It sends a broadcast message from node 0 and counts the
    /// number of received messages that match the original one.
    fn no_relay_broadcast_to_sender(num_nodes: usize) -> Fallible<()> {
        utils::setup();
        let network_id = 100 as u16;
        let networks: HashSet<u16> = vec![network_id].into_iter().collect();
        let test_port_added = utils::next_port_offset(num_nodes);

        // 1.1. Root node adds callback for receive last broadcast packet.
        let mut nodes = vec![];
        let mut waiters = vec![];
        let (bcast_tx, bcast_rx) = std::sync::mpsc::channel();
        for i in 0..num_nodes {
            let tx_i = bcast_tx.clone();
            let (node, conn_waiter) =
                utils::make_node_and_sync(test_port_added + (i as u16), networks.clone(), true)?;
            let mh = node.message_handler();
            safe_write!(mh)?.add_packet_callback(make_atomic_callback!(
                move |pac: &NetworkPacket| { into_err!(tx_i.send(pac.clone())) }
            ));
            nodes.push(RefCell::new(node));
            waiters.push(conn_waiter);

            if i != 0 {
                let src_node = &nodes[i];
                let src_waiter = &waiters[i];
                let tgt_node = &nodes[0];
                utils::connect_and_wait_handshake(
                    &mut *src_node.borrow_mut(),
                    &*tgt_node.borrow(),
                    src_waiter,
                )?;
            }
        }

        let mut ack_count = 0;
        while ack_count < num_nodes - 1 {
            // 3. Select random node in last level and send a broadcast.
            let broadcast_msg = b"Hello broadcasted!".to_vec();
            {
                let src_node = &mut nodes[0];
                let src_node_id = Some(src_node.borrow().get_own_id());

                debug!(
                    "Send message from {} in broadcast",
                    src_node.borrow().get_listening_port()
                );

                src_node
                    .borrow_mut()
                    .send_message(src_node_id, network_id, None, broadcast_msg.clone(), true)
                    .map_err(|e| panic!(e))
                    .ok();
            }

            // 4. Wait broadcast in root.
            if let Ok(ref mut pac) = bcast_rx.recv_timeout(time::Duration::from_secs(2)) {
                match pac.packet_type {
                    NetworkPacketType::BroadcastedMessage => {
                        let msg = pac.message.read_all_into_view()?;
                        assert_eq!(msg.as_slice(), broadcast_msg.as_slice());
                        ack_count += 1;
                    }
                    _ => {}
                }
            }
        }

        Ok(())
    }

    /// This test has been used in
    #[test]
    fn e2e_006_rustls_ready_writeable() -> Fallible<()> {
        utils::setup();
        let msg = UCursor::from(b"Direct message between nodes".to_vec());
        let networks: HashSet<u16> = vec![100].into_iter().collect();
        let port = utils::next_port_offset(2);

        // 1. Create and connect nodes
        let (mut node_1, msg_waiter_1) = utils::make_node_and_sync(port, networks.clone(), true)?;
        let (mut node_2, msg_waiter_2) = utils::make_node_and_sync(port + 1, networks, true)?;
        utils::connect_and_wait_handshake(&mut node_1, &node_2, &msg_waiter_1)?;

        // 2. Send message from n1 to n2.
        node_1.send_message_from_cursor(
            Some(node_2.get_own_id()),
            100,
            None,
            msg.clone(),
            false,
        )?;
        let msg_1 = utils::wait_direct_message(&msg_waiter_2)?;
        assert_eq!(msg_1, msg);

        node_2.send_message_from_cursor(
            Some(node_1.get_own_id()),
            100,
            None,
            msg.clone(),
            false,
        )?;
        let msg_2 = utils::wait_direct_message(&msg_waiter_1)?;
        assert_eq!(msg_2, msg);

        node_1.send_message_from_cursor(
            Some(node_2.get_own_id()),
            102,
            None,
            msg.clone(),
            false,
        )?;
        let msg_3 = utils::wait_direct_message(&msg_waiter_2)?;
        assert_eq!(msg_3, msg);

        Ok(())
    }

    #[test]
    fn e2e_007_rustls_write_would_block() -> Fallible<()> {
        utils::setup();

        let msg_content: Vec<u8> = thread_rng()
            .sample_iter(&Standard)
            .take(16 * 1024 * 1024)
            .collect();
        let msg = UCursor::from(msg_content);
        let networks: HashSet<u16> = vec![100].into_iter().collect();
        let port = utils::next_port_offset(2);

        // 1. Create and connect nodes
        let (mut node_1, msg_waiter_1) = utils::make_node_and_sync(port, networks.clone(), true)?;
        let (node_2, msg_waiter_2) = utils::make_node_and_sync(port + 1, networks, true)?;
        utils::connect_and_wait_handshake(&mut node_1, &node_2, &msg_waiter_1)?;

        // 2. Send message from n1 to n2.
        node_1.send_message_from_cursor(
            Some(node_2.get_own_id()),
            100,
            None,
            msg.clone(),
            false,
        )?;
        let msg_1 = utils::wait_direct_message(&msg_waiter_2)?;
        assert_eq!(msg_1, msg);

        Ok(())
    }

    /// It creates a network tree and tries to broadcast a message. Only one
    /// node is connected to upper level. In this way, we force to forward
    /// broadcast messages between nodes which are not *directly* connected.
    ///
    /// # Arguments
    /// * `levels` - Number of levels for network. It should be greater than 1.
    /// * `min_node_per_level` - Minimum number of nodes per level.
    /// * `max_node_per_level` - Maximum number of nodes per level. This upper
    ///   bound is exclusive.
    fn no_relay_broadcast_to_sender_on_tree_network(
        levels: usize,
        min_node_per_level: usize,
        max_node_per_level: usize,
    ) -> Fallible<()> {
        let network_id = 100 as u16;
        let networks: HashSet<u16> = vec![network_id].into_iter().collect();
        let test_port_added = utils::next_port_offset(levels * max_node_per_level);
        let mut rng = rand::thread_rng();

        // 1. Create network: all nodes, per level.
        // At first level, only one node is generated.
        let mut nodes_per_level = Vec::with_capacity(levels);
        let mut conn_waiters_per_level = Vec::with_capacity(levels);

        // 1.1. Root node adds callback for receive last broadcast packet.
        let (node, conn_waiter) =
            utils::make_node_and_sync(test_port_added, networks.clone(), true)?;
        let (bcast_tx, bcast_rx) = std::sync::mpsc::channel();
        {
            let mh = node.message_handler();
            mh.write()
                .unwrap()
                .add_packet_callback(make_atomic_callback!(move |pac: &NetworkPacket| {
                    debug!("Root node is forwarding Packet to channel");
                    into_err!(bcast_tx.send(pac.clone()))
                }));
        }

        nodes_per_level.push(vec![RefCell::new(node)]);
        conn_waiters_per_level.push(vec![conn_waiter]);

        // 1.2. Create each level
        for level in 1..levels {
            // 1.2.1. Make nodes
            let count_nodes: usize = rng.gen_range(min_node_per_level, max_node_per_level);
            debug!("Creating level {} with {} nodes", level, count_nodes);
            let nodes_and_conn_waiters = utils::make_nodes_from_port(
                test_port_added + (level * max_node_per_level) as u16,
                count_nodes,
                networks.clone(),
            )?;

            let (nodes, waiters) = nodes_and_conn_waiters.into_iter().unzip();
            nodes_per_level.push(nodes);
            conn_waiters_per_level.push(waiters);

            // 1.2.2 Connect one to previous level.
            let root_previous_level_idx: usize = rng.gen_range(0, nodes_per_level[level - 1].len());
            let root_curr_level_idx: usize = rng.gen_range(0, count_nodes);

            let target_node = &nodes_per_level[level - 1][root_previous_level_idx];
            {
                let src_node = &nodes_per_level[level][root_curr_level_idx];
                let src_waiter = &conn_waiters_per_level[level][root_curr_level_idx];
                utils::connect_and_wait_handshake(
                    &mut *src_node.borrow_mut(),
                    &*target_node.borrow(),
                    src_waiter,
                )?;
            }
            debug!(
                "Connected to previous level: Node[{}][{}] to Node[{}][{}]",
                level,
                root_curr_level_idx,
                level - 1,
                root_previous_level_idx
            );

            // 1.2.3. Connect all nodes in that level to this.
            for i in 0..count_nodes {
                if i != root_curr_level_idx {
                    let src_node = &nodes_per_level[level][i];
                    let src_waiter = &conn_waiters_per_level[level][i];
                    let tgt_node = &nodes_per_level[level][root_curr_level_idx];
                    utils::connect_and_wait_handshake(
                        &mut *src_node.borrow_mut(),
                        &*tgt_node.borrow(),
                        src_waiter,
                    )?;
                }
            }
        }

        // 2. Log network structure into debug.
        let mut debug_level_str = String::new();
        for level in 0..levels {
            debug_level_str.push_str(format!("\n\t[{}]: ", level).as_str());
            for idx in 0..nodes_per_level[level].len() {
                debug_level_str.push_str(
                    format!(
                        "{}, ",
                        nodes_per_level[level][idx].borrow().get_listening_port()
                    )
                    .as_str(),
                );
            }
        }
        debug!(
            "Network has been created with {} levels: {}",
            levels, debug_level_str
        );

        let mut wait_loop = true;
        while wait_loop {
            // 3. Select random node in last level and send a broadcast.
            let bcast_content = b"Hello from last level node".to_vec();
            {
                let src_idx = rng.gen_range(0, nodes_per_level[levels - 1].len());
                let src_node = &mut nodes_per_level[levels - 1][src_idx];
                let src_node_id = Some(src_node.borrow().get_own_id());

                debug!(
                    "Send message from {} in broadcast",
                    src_node.borrow().get_listening_port()
                );

                src_node
                    .borrow_mut()
                    .send_message(src_node_id, network_id, None, bcast_content.clone(), true)
                    .map_err(|e| panic!(e))
                    .ok();
            }

            // 4. Wait broadcast in root.
            debug!("Waiting broadcast message");
            if let Ok(ref mut pac) = bcast_rx.recv_timeout(time::Duration::from_secs(2)) {
                debug!("Waiting broadcast message - finished");
                if let NetworkPacketType::BroadcastedMessage = pac.packet_type {
                    let msg = pac.message.read_all_into_view()?;
                    assert_eq!(msg.as_slice(), bcast_content.as_slice());
                    wait_loop = false;
                }
            }
        }

        Ok(())
    }

    /// It creates a linear network structure of 3 levels, using just one node
    /// per level. Network for this test is:
    ///     (Node 1) <--- (Node 2) <--- (Node 3).
    /// Test sends a broadcast message from `Node 3`, and it double-checks that
    /// `Node 1` will receive that message.
    #[test]
    pub fn e2e_005_001_no_relay_broadcast_to_sender_on_linear_network() -> Fallible<()> {
        utils::setup();
        no_relay_broadcast_to_sender_on_tree_network(3, 1, 2)
    }

    /// It creates a tree network structure of 3 levels, using between 2 and 3
    /// nodes per level.
    #[test]
    pub fn e2e_005_002_no_relay_broadcast_to_sender_on_tree_network() -> Fallible<()> {
        utils::setup();
        no_relay_broadcast_to_sender_on_tree_network(3, 2, 4)
    }

    /// It create a *complex* network structure of 5 levels, using between 4 and
    /// 9 nodes per level.
    #[test]
    pub fn e2e_005_003_no_relay_broadcast_to_sender_on_complex_tree_network() -> Fallible<()> {
        utils::setup();
        no_relay_broadcast_to_sender_on_tree_network(5, 4, 10)
    }
}<|MERGE_RESOLUTION|>--- conflicted
+++ resolved
@@ -18,7 +18,6 @@
     use rand::{distributions::Standard, thread_rng, Rng};
     use std::{
         cell::RefCell,
-        collections::HashSet,
         sync::{
             atomic::{AtomicUsize, Ordering},
             mpsc, Arc, RwLock,
@@ -30,7 +29,6 @@
         use failure::Fallible;
         use std::{
             cell::RefCell,
-            collections::HashSet,
             sync::{
                 atomic::{AtomicUsize, Ordering},
                 mpsc::Receiver,
@@ -109,7 +107,7 @@
         pub fn make_nodes_from_port(
             port: u16,
             count: usize,
-            networks: HashSet<u16>,
+            networks: Vec<u16>,
         ) -> Fallible<Vec<(RefCell<P2PNode>, Receiver<NetworkMessage>)>> {
             let mut nodes_and_receivers = Vec::with_capacity(count);
 
@@ -127,34 +125,16 @@
         /// Using this approach protocol tests will be easier and cleaner.
         pub fn make_node_and_sync(
             port: u16,
-            networks: HashSet<u16>,
+            networks: Vec<u16>,
             blind_trusted_broadcast: bool,
         ) -> Fallible<(P2PNode, Receiver<NetworkMessage>)> {
             let (net_tx, _) = std::sync::mpsc::channel();
             let (msg_wait_tx, msg_wait_rx) = std::sync::mpsc::channel();
 
-<<<<<<< HEAD
-            let mut node = P2PNode::new(
-                None,
-                Some("127.0.0.1".to_string()),
-                port,
-                None,
-                None,
-                net_tx,
-                None,
-                P2PNodeMode::NormalMode,
-                None,
-                networks,
-                100,
-                blind_trusted_broadcast,
-            );
-=======
-            let mut config =
-                Config::new(Some("127.0.0.1".to_owned()), port, networks.to_owned(), 100);
+            let mut config = Config::new(Some("127.0.0.1".to_owned()), port, networks, 100);
             config.connection.no_trust_broadcasts = blind_trusted_broadcast;
 
             let mut node = P2PNode::new(None, &config, net_tx, None, P2PNodeMode::NormalMode, None);
->>>>>>> 55788820
 
             let mh = node.message_handler();
             safe_write!(mh)?.add_callback(make_atomic_callback!(move |m: &NetworkMessage| {
@@ -276,7 +256,7 @@
 
         let msg = b"Hello other brother!".to_vec();
         let port = utils::next_port_offset(2);
-        let networks: HashSet<u16> = vec![100].into_iter().collect();
+        let networks = vec![100];
 
         let (mut node_1, msg_waiter_1) = utils::make_node_and_sync(port, networks.clone(), true)?;
         let (mut node_2, _msg_waiter_2) = utils::make_node_and_sync(port + 1, networks, true)?;
@@ -295,8 +275,8 @@
         utils::setup();
 
         let port = utils::next_port_offset(5);
-        let networks_1: HashSet<u16> = vec![100].into_iter().collect();
-        let networks_2: HashSet<u16> = vec![200].into_iter().collect();
+        let networks_1 = vec![100];
+        let networks_2 = vec![200];
         let msg = b"Hello other brother!".to_vec();
 
         let (mut node_1, msg_waiter_1) = utils::make_node_and_sync(port, networks_1, true)?;
@@ -319,7 +299,7 @@
 
         let msg = b"Hello other brother!".to_vec();
         let port = utils::next_port_offset(3);
-        let networks: HashSet<u16> = vec![100].into_iter().collect();
+        let networks = vec![100];
 
         let (mut node_1, _msg_waiter_1) = utils::make_node_and_sync(port, networks.clone(), true)?;
         let (mut node_2, msg_waiter_2) =
@@ -341,8 +321,8 @@
 
         let msg = b"Hello other brother!".to_vec();
         let port = utils::next_port_offset(3);
-        let networks_1: HashSet<u16> = vec![100].into_iter().collect();
-        let networks_2: HashSet<u16> = vec![200].into_iter().collect();
+        let networks_1 = vec![100];
+        let networks_2 = vec![200];
 
         let (mut node_1, _msg_waiter_1) = utils::make_node_and_sync(port, networks_1, true)?;
         let (mut node_2, msg_waiter_2) =
@@ -417,7 +397,6 @@
         let message_counter = Arc::new(AtomicUsize::new(0));
 
         let mut peer = 0;
-        let networks: HashSet<u16> = vec![100].into_iter().collect();
 
         for instance_port in test_port_added..(test_port_added + mesh_node_count as u16) {
             let (inner_sender, inner_receiver) = mpsc::channel();
@@ -437,12 +416,6 @@
                 Some(sender.clone()),
                 P2PNodeMode::NormalMode,
                 Some(Arc::new(RwLock::new(prometheus.clone()))),
-<<<<<<< HEAD
-                networks.clone(),
-                100,
-                false,
-=======
->>>>>>> 55788820
             );
 
             let mut _node_self_clone = node.clone();
@@ -553,7 +526,6 @@
             Vec::with_capacity(islands_count);
         let localhost = "127.0.0.1".parse().unwrap();
 
-        let networks: HashSet<u16> = vec![100].into_iter().collect();
         for island in 0..islands_count {
             let mut peers_islands_and_ports: Vec<(usize, P2PNode, PrometheusServer, usize)> =
                 Vec::with_capacity(island_size);
@@ -580,12 +552,6 @@
                     Some(sender.clone()),
                     P2PNodeMode::NormalMode,
                     Some(Arc::new(RwLock::new(prometheus.clone()))),
-<<<<<<< HEAD
-                    networks.clone(),
-                    100,
-                    false,
-=======
->>>>>>> 55788820
                 );
                 let mut _node_self_clone = node.clone();
 
@@ -713,7 +679,7 @@
     fn no_relay_broadcast_to_sender(num_nodes: usize) -> Fallible<()> {
         utils::setup();
         let network_id = 100 as u16;
-        let networks: HashSet<u16> = vec![network_id].into_iter().collect();
+        let networks = vec![network_id];
         let test_port_added = utils::next_port_offset(num_nodes);
 
         // 1.1. Root node adds callback for receive last broadcast packet.
@@ -784,7 +750,7 @@
     fn e2e_006_rustls_ready_writeable() -> Fallible<()> {
         utils::setup();
         let msg = UCursor::from(b"Direct message between nodes".to_vec());
-        let networks: HashSet<u16> = vec![100].into_iter().collect();
+        let networks = vec![100];
         let port = utils::next_port_offset(2);
 
         // 1. Create and connect nodes
@@ -835,7 +801,7 @@
             .take(16 * 1024 * 1024)
             .collect();
         let msg = UCursor::from(msg_content);
-        let networks: HashSet<u16> = vec![100].into_iter().collect();
+        let networks = vec![100];
         let port = utils::next_port_offset(2);
 
         // 1. Create and connect nodes
@@ -872,7 +838,7 @@
         max_node_per_level: usize,
     ) -> Fallible<()> {
         let network_id = 100 as u16;
-        let networks: HashSet<u16> = vec![network_id].into_iter().collect();
+        let networks = vec![network_id];
         let test_port_added = utils::next_port_offset(levels * max_node_per_level);
         let mut rng = rand::thread_rng();
 
