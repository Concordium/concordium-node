--- conflicted
+++ resolved
@@ -41,11 +41,7 @@
     #[test]
     pub fn test_consensus_tests() {
         #[cfg(feature = "profiling")]
-<<<<<<< HEAD
-        start_haskell(false, false, false);
-=======
-        start_haskell(false, false, None);
->>>>>>> 2968641e
+        start_haskell(false, false, false, None);
         #[cfg(not(feature = "profiling"))]
         start_haskell();
         test_grpc_consensus();
