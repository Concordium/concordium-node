[package]
name = "concordium_node"
<<<<<<< HEAD
version = "4.0.6" # must be kept in sync with 'is_compatible_version' in 'src/configuration.rs'
=======
version = "3.0.2" # must be kept in sync with 'is_compatible_version' in 'src/configuration.rs'
>>>>>>> 35f3d4a8
description = "Concordium Node"
authors = ["Concordium <developers@concordium.com>"]
exclude = [".gitignore", ".gitlab-ci.yml", "test/**/*","**/**/.gitignore","**/**/.gitlab-ci.yml"]
publish = false
build = "build.rs"
autobins = false
edition = "2018"
default-run = "concordium-node"
license-file = "../LICENSE"

[features]
default = []
test_utils = [ "tempfile" ]
instrumentation = ["serde_derive", "gotham", "mime", "gotham_derive", "prometheus", "hyper", "num_cpus", "reqwest", "http" ]
network_dump = []
static = [ ]
profiling = [ "static" ]
collector = [ "reqwest/default-tls", "serde/derive", "rmp-serde", "collector-backend" ]

[profile.release]
codegen-units = 1

[dependencies]
# Internal dependencies
crypto_common = { path = "../concordium-base/rust-src/crypto_common", features = ["encryption"] }

# External dependencies
parking_lot = "0.11"
structopt = "0.3"
rand = "0.7"
ed25519-dalek = "1.0.1"
mio = { version = "0.7", features = ["os-poll", "tcp"] }
log = "0.4"
env_logger = "0.8.3"
log4rs = { version = "1.0", features = ["all_components", "config_parsing", "toml_format", "yaml_format", "gzip"] }
byteorder = "1.3"
preferences = "1.1"
app_dirs2 = "2.3"
chrono = "0.4"
cfg-if = "1.0.0"
base64 = "0.13.0"
rkv = "0.17.0"
circular-queue = "0.2"
digest = "0.9"
twox-hash = { version = "^1.5.0", features = ["digest"] }
nohash-hasher = "0.2"
rayon = "1.4"
noiseexplorer_xx = { path = "../deps/external/noiseexplorer_xx" }
bytesize = "1.0"
crossbeam-channel = "0.5"
semver = { version = "1", features = ["serde"] }
flatbuffers = { version = "2" }
flatc-rust = { version = "0.2" }
sha2 = "0.9"
lazy_static = "^1.2"
base58check = "^0.1"
serde = { version = "1.0", features = ["rc"] }
hex = "0.4"
rpassword = "5.0"
anyhow = "1.0"
thiserror = "1.0"
futures = { version = "0.3" }

# gRPC dependencies
tonic = "0.4.1"
prost = "0.7.0"
tokio = { version = "1.4.0", features = ["macros", "rt-multi-thread", "signal"] }

# Feature-gated dependencies
gotham = { version = "0.6", optional = true }
gotham_derive = { version = "0.6", optional = true }
http = { version = "0.2", optional = true }
hyper = { version = "0.14", optional = true }
reqwest = { version = "0.11", default-features = false, optional = true, features = ["default-tls", "stream", "json"] }
mime = { version = "0.3", optional = true }
serde_derive = { version = "1.0", optional = true }
rmp-serde = { version = "0.15", optional = true }
serde_json = { version = "1" }
num_cpus = { version = "1.13", optional = true }
jsonwebtoken = { version = "7", optional = true }
prometheus = { version = "0.12", default-features = false, features = ["gen", "push", "protobuf"], optional = true }
tempfile = { version = "3.1", optional = true }

collector-backend = { version = "*", path = "../collector-backend/", optional = true }

[target.'cfg(target_os = "macos")'.build-dependencies]
cc = "1.0"

[target.'cfg(windows)'.dependencies]
ipconfig = { version = "0.2" }
libc = "0.2"

[target.'cfg(unix)'.dependencies]
get_if_addrs = { version = "0.5" }
uuid = { version = "0.8", default-features = false, optional = true }
libc = "0.2"

[build-dependencies]
tonic-build = { version = "0.4.1", default-features = false, features = ["transport", "prost"] }
flatc-rust = "0.2.0"
walkdir = "2"

[dev-dependencies]
criterion = "0.3"
quickcheck = "1"
futures = "0.3"
itertools = "0.10.0"
tempfile = "3.1"

[lib]
path = "src/lib.rs"
name = "concordium_node"

[[bin]]
path = "src/bin/cli.rs"
name = "concordium-node"

[[bin]]
path = "src/bin/bootstrapper.rs"
name = "p2p_bootstrapper-cli"

[[bin]]
name = "node-collector"
path = "src/bin/collector.rs"
required-features = [ "collector" ]

[[bin]]
name = "bootstrap_checker"
path = "src/bin/bootstrap_checker.rs"

[[bench]]
name = "p2p_lib_benchmark"
required-features = [ "test_utils" ]
harness = false<|MERGE_RESOLUTION|>--- conflicted
+++ resolved
@@ -1,10 +1,6 @@
 [package]
 name = "concordium_node"
-<<<<<<< HEAD
 version = "4.0.6" # must be kept in sync with 'is_compatible_version' in 'src/configuration.rs'
-=======
-version = "3.0.2" # must be kept in sync with 'is_compatible_version' in 'src/configuration.rs'
->>>>>>> 35f3d4a8
 description = "Concordium Node"
 authors = ["Concordium <developers@concordium.com>"]
 exclude = [".gitignore", ".gitlab-ci.yml", "test/**/*","**/**/.gitignore","**/**/.gitlab-ci.yml"]
