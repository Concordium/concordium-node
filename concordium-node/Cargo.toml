--- conflicted
+++ resolved
@@ -64,10 +64,7 @@
 hex = "0.4"
 rpassword = "5.0"
 anyhow = "1.0"
-<<<<<<< HEAD
-=======
 thiserror = "1.0"
->>>>>>> c41043f3
 
 # gRPC dependencies
 tonic = "0.4.1"
