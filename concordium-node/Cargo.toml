--- conflicted
+++ resolved
@@ -1,10 +1,6 @@
 [package]
 name = "p2p_client"
-<<<<<<< HEAD
-version = "0.2.13"
-=======
 version = "0.3.0"
->>>>>>> bcd5e3b5
 description = "Concordium P2P Client"
 authors = ["Concordium AG <contact@concordium.com>"]
 exclude = [".gitignore", ".gitlab-ci.yml", "test/**/*","**/**/.gitignore","**/**/.gitlab-ci.yml"]
@@ -16,31 +12,19 @@
 license = "MIT"
 
 [features]
-<<<<<<< HEAD
-default = ["s11n_fbs"]
-s11n_fbs = ["flatbuffers", "flatc-rust"]
-=======
 default = []
->>>>>>> bcd5e3b5
 s11n_capnp = ["capnp", "capnpc"]
 s11n_serde = ["concordium-common/s11n_serde", "serde", "serde_derive"]
 s11n_serde_cbor = ["s11n_serde", "serde_cbor"]
 s11n_serde_msgpack = ["s11n_serde", "rmp-serde"]
-<<<<<<< HEAD
-instrumentation = ["serde", "serde_derive", "gotham", "mime", "gotham_derive", "prometheus", "hyper", "num_cpus", "reqwest", "http", "protobuf" ]
-=======
 instrumentation = ["serde", "serde_derive", "gotham", "mime", "gotham_derive", "prometheus", "hyper", "num_cpus", "reqwest", "http" ]
->>>>>>> bcd5e3b5
 network_dump = []
 static = [ "consensus-rust/static" ]
 profiling = [ "consensus-rust/profiling" ]
 collector = [ "reqwest/default-tls", "serde_json", "serde/derive", "rmp-serde", "gotham", "mime", "gotham_derive", "hyper", "futures" ]
 staging_net = [ "serde_json", "serde/derive", "reqwest/default-tls", "jsonwebtoken" ]
 database_emitter = []
-<<<<<<< HEAD
-=======
 genesis_tester = [ "tempfile" ]
->>>>>>> bcd5e3b5
 
 [profile.release]
 codegen-units = 1
@@ -49,56 +33,24 @@
 # Internal dependencies
 consensus-rust = { path = "deps/internal/consensus/consensus-rust"  }
 concordium-dns = { package = "concordium-dns", path = "deps/internal/concordium-dns" }
-<<<<<<< HEAD
-ec_vrf_ed25519_sha256 = { package = "ec_vrf_ed25519_sha256", path = "deps/internal/consensus/crypto/rust-src/ec_vrf_ed25519_sha256" }
-=======
->>>>>>> bcd5e3b5
 concordium-common = { path = "deps/internal/consensus/globalstate-mockup/deps/concordium-common"  }
 crypto_common = { path = "deps/internal/consensus/crypto/rust-src/crypto_common" }
 
 # External dependencies
-<<<<<<< HEAD
-parking_lot = "0.10"
-=======
 parking_lot = "0.11"
->>>>>>> bcd5e3b5
 structopt = "0.3"
 rand = "0.7"
 hacl-star = { git = "https://github.com/quininer/rust-hacl-star", rev = "3680bccbf75e86276a9a00bcfa3b40460ac26073" }
 mio = { version = "0.7", features = ["os-poll", "tcp"] }
 log = "0.4"
 env_logger = "0.7"
-<<<<<<< HEAD
-byteorder = "^1.3.2"
-preferences = "^1.1.0"
-app_dirs2 = "^2.0"
-=======
 byteorder = "1.3"
 preferences = "1.1"
 app_dirs2 = "2.3"
->>>>>>> bcd5e3b5
 chrono = "0.4"
 failure = "0.1.7"
 cfg-if = "0.1"
 base64 = "0.12"
-<<<<<<< HEAD
-rkv = "0.10"
-circular-queue = "^0.2"
-digest = "0.8.0"
-twox-hash = { version = "^1.5.0", features = ["digest"] }
-nohash-hasher = "0.2"
-priority-queue = "0.7"
-rayon = "^1.2.0"
-noiseexplorer_xx = { path = "deps/external/noiseexplorer_xx" }
-bytesize = "1.0.0"
-crossbeam-channel = "^0.4"
-semver = { version = "0.9", features = ["serde"] }
-ctrlc = "3.1"
-signal-hook = "0.1"
-
-# gRPC dependencies
-tonic = "0.2"
-=======
 rkv = "0.15"
 circular-queue = "0.2"
 digest = "0.9"
@@ -118,32 +70,10 @@
 
 # gRPC dependencies
 tonic = "0.3"
->>>>>>> bcd5e3b5
 prost = "0.6"
 tokio = { version = "0.2", features = ["macros", "rt-threaded"] }
 
 # Feature-gated dependencies
-<<<<<<< HEAD
-gotham = { git = "https://github.com/gotham-rs/gotham", rev = "aa64e50442defb4c92bc45ceee6a0ed33e8aef4c", optional = true }
-gotham_derive = { version = "0.4", optional = true }
-http = { version = "0.2", optional = true }
-hyper = { version = "0.13.5", optional = true }
-reqwest = { version = "0.10", default-features = false, optional = true, features = ["default-tls", "stream", "json"] }
-mime = { version = "0.3", optional = true }
-flatbuffers = { version = "^0.6", optional = true }
-flatc-rust = { version = "^0.1", optional = true }
-futures = { version = "0.3", optional = true }
-serde = { version = "1.0", features = ["rc"], optional = true }
-serde_derive = { version = "1.0", optional = true }
-capnp = { version = "0.12", optional = true }
-serde_cbor = { version = "0.11", optional = true }
-rmp-serde = { version = "0.14.0", optional = true }
-serde_json = { version = "1", optional = true }
-num_cpus = { version = "1.10.0", optional = true }
-jsonwebtoken = { version = "7", optional = true }
-prometheus = { version = "0.8.0", default-features = false, features = ["gen", "push", "protobuf"], optional = true }
-protobuf = { version = "=2.14.0", optional = true }
-=======
 gotham = { version = "0.5", optional = true } #{ git = "https://github.com/gotham-rs/gotham", rev = "aa64e50442defb4c92bc45ceee6a0ed33e8aef4c", optional = true } #0.5??
 gotham_derive = { version = "0.5", optional = true }
 http = { version = "0.2", optional = true }
@@ -161,7 +91,6 @@
 jsonwebtoken = { version = "7", optional = true }
 prometheus = { version = "0.10", default-features = false, features = ["gen", "push", "protobuf"], optional = true }
 tempfile = { version = "3.1", optional = true }
->>>>>>> bcd5e3b5
 
 [target.'cfg(windows)'.dependencies]
 ipconfig = { version = "0.2" }
@@ -172,13 +101,8 @@
 libc = "0.2"
 
 [build-dependencies]
-<<<<<<< HEAD
-tonic-build = { version = "0.2", default-features = false, features = ["transport", "prost"] }
-capnpc = { version = "0.12", optional = true }
-=======
 tonic-build = { version = "0.3", default-features = false, features = ["transport", "prost"] }
 capnpc = { version = "0.13", optional = true }
->>>>>>> bcd5e3b5
 flatc-rust = "^0.1"
 
 [dev-dependencies]
@@ -220,17 +144,6 @@
 [[bin]]
 name = "network_stress_test"
 path = "src/bin/network_stress_test.rs"
-<<<<<<< HEAD
-
-[[bin]]
-name = "bootstrap_checker"
-path = "src/bin/bootstrap_checker.rs"
-
-[[bin]]
-name = "database_emitter"
-path = "src/bin/database_emitter.rs"
-required-features = [ "database_emitter" ]
-=======
 
 [[bin]]
 name = "bootstrap_checker"
@@ -245,7 +158,6 @@
 name = "genesis_tester"
 path = "src/bin/genesis_tester.rs"
 required-features = [ "genesis_tester" ]
->>>>>>> bcd5e3b5
 
 [[bench]]
 name = "p2p_lib_benchmark"
