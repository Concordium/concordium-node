--- conflicted
+++ resolved
@@ -93,17 +93,8 @@
 num_cpus = { version = "1.10.0", optional = true }
 tokio = { version = "0.1.19", optional = true }
 spin = { version = "0.5.2", optional = true }
-<<<<<<< HEAD
 jsonwebtoken = { version = "6", optional = true }
-
-[dependencies.prometheus]
-git = "https://github.com/pingcap/rust-prometheus.git"
-default-features = false
-features = ["gen", "push", "protobuf"]
-optional = true
-=======
 prometheus = { version = "0.7.0", default-features = false, features = [ "gen", "push", "protobuf" ], optional = true }
->>>>>>> ac489216
 
 [target.'cfg(windows)'.dependencies]
 ipconfig = { version = "^0.1.9" }
