--- conflicted
+++ resolved
@@ -77,12 +77,6 @@
     let mut events = Events::with_capacity(1024);
     loop {
         node.process(&mut events);
-<<<<<<< HEAD
     }
 
-=======
-    });
-
-    th.join().unwrap();
->>>>>>> a14a8042
 }