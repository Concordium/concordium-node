# Building .deb packages for ubuntu distributions.

This directory contains instructions for building ubuntu packages with the node
and the collector included, and set up to run and be controlled via `systemd`.
In particular the packages will include
- genesis block for the network the packages are designed for
- the `concordium-node` binary
- the `node-collector` binary to report to the network dashboard if so desired.
- the start script for both services
- configuration files

The installation scripts query for some information during setup, in particular
they query for the node name.

The template for building the packages is in the [template](./template)
directory. The following files are relevant

- [template/debian/changelog](template/debian/changelog) the changelog for the package that
  should adhere to the debian maintainer policy. Upon each release it should be
  updated with appropriate information.

- [template/debian/concordium-node.config](template/debian/concordium-node.config) the
  `debconf` configuration file to query relevant parameters during package
  installation. This file goes together with [template/debian/concordium-node.templates](template/debian/concordium-node.templates).

- [template/debian/concordium-node.templates](template/debian/concordium-node.templates) These
  are templates for the queries of parameters. This should be updated as
  appropriate to, e.g., update default values or add additional parameters.

- [template/debian/concordium-node.service](template/debian/concordium-node.service) is the
  systemd unit file with the default values of parameters and start arguments.

- [template/debian/concordium-node-collector.service](template/debian/concordium-node-collector.service) is the
  systemd unit file with the default values of parameters for the
  `node-collector` service.

- [template/debian/concordium-node.install](template/debian/concordium-node.install) lists
  additional files that should be installed. This includes the binaries and the
  startup script.

- [template/debian/control](template/debian/control) is the package metadata.

- [template/debian/postinst](template/debian/postinst) is the post installation
  script of the package. We use it to set up the values of parameters that were
  queried from the user.

- [template/debian/rules](template/debian/rules) is a Makefile that is used by
  the `debhelper` tool to generate the package. We use a mostly default file,
  with minor modifications to install two systemd services as opposed to a
  single, which would be the default.

These files contain a number of placeholders that can be instantiated when
building a package for different environments. These are meant to be
instantiated during build time with a tool such as `envsubst`. The variables are

- `build_version` (e.g., 1.1.0, should match the concordium-node version)
- `build_env_name` (e.g., Testnet)
- `build_env_name_lower` (e.g., testnet)
- `build_genesis_hash` (hash of the genesis block (NB: This is not the same
  as the hash of the genesis.dat file, instead it is the protocol defined hash of the contents of the genesis block.))
- `build_collector_backend_url` (e.g. https://dashboard.testnet.concordium.com/nodes/post)
- `build_grpc2_listen_port` (e.g., 20001)
- `build_listen_port` (e.g., 8889)
- `build_bootstrap` (e.g., bootstrap.testnet.concordium.com:8888)

There is a script [./template/instantiate.sh](./template/instantiate.sh) to
instantiate the template to obtain a concrete package. See the script
documentation for the steps needed to instantiate the template.

The general strategy for building the package is as follows.

1. Obtain genesis-data for the specific network. Copy `genesis.dat` to the
   [template/data](template/data) directory, naming it
   `${build_env_name_lower}-genesis.dat` (e.g., `testnet-genesis.dat`).
2. Update [template/debian/changelog](template/debian/changelog) as appropriate.
3. Update [template/debian/control](template/debian/control) as appropriate.
4. Possibly update `CONCORDIUM_NODE_COLLECTOR_URL` in
   [template/debian/concordium-node-collector.service](template/debian/concordium-node-collector.service)
   to point to the correct backend for the network.
5. Obtain the `concordium-node` and `node-collector` binaries built for the
   specific ubuntu platform.

   For example use the [../../static-binaries/build-static-binaries.sh](../../static-binaries/build-static-binaries.sh).
   ```console
<<<<<<< HEAD
   $ UBUNTU_VERSION=20.04 STATIC_LIBRARIES_IMAGE_TAG=rust-1.82_ghc-9.10.2
        STATIC_BINARIES_IMAGE_TAG=latest GHC_VERSION=9.10.2 EXTRA_FEATURES=collector ./scripts/static-binaries/build-static-binaries.sh
=======
   $ UBUNTU_VERSION=24.04 STATIC_LIBRARIES_IMAGE_TAG=rust-1.82_ghc-9.6.6-0
        STATIC_BINARIES_IMAGE_TAG=latest GHC_VERSION=9.6.6 EXTRA_FEATURES=collector ./scripts/static-binaries/build-static-binaries.sh
>>>>>>> 11cc1f4b
   ```

   If not then just comment out the relevant lines and manually copy the
   binaries into the [template/binaries](template/binaries) (creating the
   directory if needed).
6. Run [template/instantiate.sh](./template/instantiate.sh) script from **inside the template directory**.
   This produces a .deb file in this directory. The file is named in line with
   the debian naming convention, including the version number.


# Mainnet and testnet builds

Since mainnet and testnet builds are common the repository includes two scripts
that will build packages for those two environments with minimal input. These
scripts are [./build-mainnet-deb.sh](./build-mainnet-deb.sh) and
[./build-testnet-deb.sh](./build-testnet-deb.sh). They should be run from the
directory they are in as follows.

```console
UBUNTU_VERSION=24.04 ./build-testnet-deb.sh
```

The script uses docker to build the binaries and the debian package. The output
of the script will be in the directory `testnet-build` (or `mainnet-build`).

# Installing the package

The .deb file can be installed in the usual way, i.e.,
```console
apt install ./$PACKAGE.deb
```
(the `./` is important, else `apt` will assume you want to install a package
from the registry)

This will take care to install dependencies first.

# Installed package configuration

The layout of the files in the package is as follows (for an example genesis)
and the `testnet` environment.

```
.
├── lib
│   └── systemd
│       └── system
│           ├── concordium-testnet-node-collector.service
│           └── concordium-testnet-node.service
├── usr
│   ├── bin
│   │   ├── concordium-testnet-node-1.1.0
│   │   └── concordium-testnet-node-collector-1.1.0
│   └── share
│       └── doc
│           └── concordium-testnet-node
│               └── changelog.Debian.gz
└── var
    └── lib
        └── concordium-b6078154d6717e909ce0da4a45a25151b592824f31624b755900a74429e3073d
            └── data
                └── genesis.dat
```

The packaging achieves the following
- upon install the `concordium-testnet-node` and `concordium-testnet-node-collector` services will be started.
- removing the package will stop the services and delete all of the mentioned
  files.

In addition to the files above the following files are created by the
installation scripts

- `/etc/systemd/system/concordium-testnet-node-collector.service.d/override.conf`
  which is the configuration file with user-specific values for some environment
  variables. This currently contains only the node name that was chosen during
  installation.

These files are __not__ removed by the uninstall scripts since they contain
"user configuration". They should be removed manually if so desired.

# Configuration of the node

The node is configured via `systemd` unit files. When installed there is only
the system unit file in `/lib/systemd/system/concordium-${build_env_name_lower}-node.service` which
contains reasonable defaults for an average system. However there are a number
of configuration options that could make sense to alter. The intended way to
modify node settings is to add `systemd` drop-in files. The simplest way to do
that is to use `systemctl edit`. To edit the node settings

```console
sudo systemctl edit concordium-${build_env_name_lower}-node.service
```

this will open an editor which can be used to override the settings in
`/lib/systemd/system/concordium-${build_env_name_lower}-node.service` and add new configuration options.
The first time this command is invoked a fresh file will be created at
`/etc/systemd/system/concordium-${build_env_name_lower}-node.service.d/override.conf`. After that the
same file will be opened for editing.

The configuration should be done via `Environment` directives in a `[Service]`
section, e.g., an example file could be
```
[Service]
Environment=CONCORDIUM_NODE_LISTEN_PORT=8888
```
which will set the environment variable `CONCORDIUM_NODE_LISTEN_PORT` to `8888` for the node.

The node supports the following environment variables.

- `CONCORDIUM_NODE_VALIDATOR_CREDENTIALS_FILE` the file with validator keys.
  If it is set then the node will start as a validator, or at least attempt to.
  This must be a path relative to the `WorkingDirectory` or an absolute path.
  Since the node is sandboxed it does not have access to the `/home` directory
  and some other parts of the system.
  The recommended way to expose the validator keys to the node is to use the
  `BindReadOnlyPaths` option to remap the file from wherever it is on the host
  system to a location which the node can read. For example (this assumes the validator keys are located in `/home/user/validator-credentials.json` on the host system)
  ```
  Environment=CONCORDIUM_NODE_VALIDATOR_CREDENTIALS_FILE=%S/concordium-${build_genesis_hash}/validator-credentials.json
  BindReadOnlyPaths=/home/user/validator-credentials.json:%S/concordium-${build_genesis_hash}/validator-credentials.json
  ```


- `CONCORDIUM_NODE_LISTEN_PORT`, the port on which the node is listening for incoming
  connections. This should be opened in any firewall rules so that the node is a
  good network participant. Default value is 8888

- `BOOTSTRAP_FIRST_NODE` is the address:port of the bootstrap node. This is the
  first node to connect to. Generally this should be left at the default value.

- `CONCORDIUM_NODE_CONNECTION_DESIRED_NODES` is the minimum number of peers the node will want to have. If
  it has fewer than the given number it will attempt to acquire more via
  bootstraping or asking its existing peers for their peers.

- `CONCORDIUM_NODE_CONNECTION_MAX_ALLOWED_NODES` is the maximum number of peers the node will tolerate. If
  it gets more it will drop peers until the number drops below.

- `CONCORDIUM_NODE_CONNECTION_HARD_CONNECTION_LIMIT` is the maximum number of **connections** (as opposed
  to nodes) that a node will have at a given time. This should be set a bit
  higher than the maximum number of nodes so that new peers are accepted and
  discovered over time. Default value is 20.

- `CONCORDIUM_NODE_CONNECTION_THREAD_POOL_SIZE` is the number of threads the node should use for processing
  network messages. This should be fewer than the available number of hardware
  threads to allow consensus the space to work. Default value is `2`.

- `CONCORDIUM_NODE_CONFIG_DIR`, `CONCORDIUM_NODE_DATA_DIR` are directories where the node stores its
  configuration and data. In particular the `CONCORDIUM_NODE_DATA_DIR` is where the node's
  database is stored.

- `CONCORDIUM_NODE_EXTERNAL_PORT` is related to the listen-port. If the external port of the
  server is not the same as the port the node is listening on (i.e., it is
  remapped) then this should be set to the external port so that other nodes can
  successfully connect.

- `CONCORDIUM_NODE_CONNECTION_CONNECT_TO` is a comma separated list of peers which the node will try
to keep connection to and never drop. The peers must be in the format `addr:port` where addr and port are the
  address and port of a "trusted node".

- The complete list of configuration options can be obtained by running
  `concordium-${build_env_name_lower}-node --help`.

After editing the configuration file the node must be restarted. This can be
done via

```console
sudo systemctl restart concordium-${build_env_name_lower}-node.service
```

## Caveat

If you edited the file in some other way, without using `systemctl edit` then
you need to first reload the configuration files. This can be done with

```console
sudo systemctl daemon-reload
```

## Out of band catchup

The debian package can be configured to import blocks from a local file to speed up initial catchup.
To configure a node for out of band catchup do the following.

1. Save the file with blocks to import to `$BLOCKS_TO_IMPORT`.
2. If the node is running stop it.
```console
sudo systemctl stop concordium-${build_env_name_lower}-node.service
```
3. Edit the node's configuration file
```console
sudo systemctl edit concordium-${build_env_name_lower}-node.service
```
In the `[Service]` section add
```
Environment=CONCORDIUM_NODE_CONSENSUS_IMPORT_BLOCKS_FROM=%S/concordium-${build_genesis_hash}/blocks_to_import.dat
BindReadOnlyPaths=$BLOCKS_TO_IMPORT:%S/concordium-${build_genesis_hash}/blocks_to_import.dat
```
replacing `$BLOCKS_TO_IMPORT` with the path to the downloaded file.
4. Start the node again.
```console
sudo systemctl start concordium-${build_env_name_lower}-node.service
```

After the block import is completed we recommend to edit the configuration file again removing
```
Environment=CONCORDIUM_NODE_CONSENSUS_IMPORT_BLOCKS_FROM=%S/concordium-${build_genesis_hash}/blocks_to_import.dat
BindReadOnlyPaths=$BLOCKS_TO_IMPORT:%S/concordium-${build_genesis_hash}/blocks_to_import.dat
```
so that in subsequent restarts out of band catchup will be disabled, which will speed up restarts.

## Maintenance

To see whether the node is running correctly you may use `systemctl` commands.

```console
sudo systemctl status concordium-${build_env_name_lower}-node.service
```

will show whether the node is up and what configuration files it is using.

To see the contents of the configuration files you can use

```console
sudo systemctl cat concordium-${build_env_name_lower}-node.service
```

The node logs data using `journald`. The logs can be obtained via `journalctl`,
e.g.,

```console
sudo journalctl -u concordium-${build_env_name_lower}-node.service
```
or only the most recent (e.g., last 10min)

```console
sudo journalctl -u concordium-${build_env_name_lower}-node.service --since '10min ago'
```

### Troubleshooting
It can happen that the database of the concordium-node gets corrupted by a sudden shutdown of the concordium-node service e.g., by a sudden machine shutdown etc.

This will result in an endless loop of service restarts as the concordium-node cannot startup successfully due to a database corruption.
If this is the case then the log of the concordium-node will contain errors along the lines:

```
error, called at src/Concordium/GlobalState/Persistent/BlobStore.hs
...
concordium-${build_env_name_lower}-node: warning: too many hs_exit()s
concordium-${build_env_name_lower}-node.service: Main process exited, code=exited, status=1/FAILURE
concordium-${build_env_name_lower}-node.service: Failed with result 'exit-code'.
```

In order to `recover` from such a situation, one should take the following steps.

- Stop the concordium-${build_env_name_lower}-node service by running the command `sudo systemctl stop concordium-${build_env_name_lower}-node.service`

- Delete the contents (**except** the genesis.dat file) of the `data` folder.
The default path for the `data` folder is `/var/lib/concordium/$GENESIS_HASH/data/`.
Where $GENESIS_HASH is a hash derived from the configured genesis data.

- Start the concordium-${build_env_name_lower}-node service again by running `sudo systemctl start concordium-${build_env_name_lower}-node-collector.service`.

The concordium-node should now be up and running again.
Verify with the command: `sudo systemctl status concordium-${build_env_name_lower}-node`.

## Configuration of the collector

The main configuration option for the collector is the node name that appears on
the network dashboard. Use

```console
sudo systemctl edit concordium-${build_env_name_lower}-node-collector.service
```
to edit. The environment variable name is `CONCORDIUM_NODE_COLLECTOR_NODE_NAME`.<|MERGE_RESOLUTION|>--- conflicted
+++ resolved
@@ -82,13 +82,8 @@
 
    For example use the [../../static-binaries/build-static-binaries.sh](../../static-binaries/build-static-binaries.sh).
    ```console
-<<<<<<< HEAD
-   $ UBUNTU_VERSION=20.04 STATIC_LIBRARIES_IMAGE_TAG=rust-1.82_ghc-9.10.2
+   $ UBUNTU_VERSION=24.04 STATIC_LIBRARIES_IMAGE_TAG=rust-1.82_ghc-9.10.2
         STATIC_BINARIES_IMAGE_TAG=latest GHC_VERSION=9.10.2 EXTRA_FEATURES=collector ./scripts/static-binaries/build-static-binaries.sh
-=======
-   $ UBUNTU_VERSION=24.04 STATIC_LIBRARIES_IMAGE_TAG=rust-1.82_ghc-9.6.6-0
-        STATIC_BINARIES_IMAGE_TAG=latest GHC_VERSION=9.6.6 EXTRA_FEATURES=collector ./scripts/static-binaries/build-static-binaries.sh
->>>>>>> 11cc1f4b
    ```
 
    If not then just comment out the relevant lines and manually copy the
