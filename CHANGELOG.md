--- conflicted
+++ resolved
@@ -5,12 +5,9 @@
 - Support for wire-protocol version 0 is dropped, meaning that the node cannot
   connect to peers that do not support wire-protocol version 1, which is supported
   since version 1.1.0.
-<<<<<<< HEAD
+- The macOS installer no longer overwrites the service files when reinstalling.
 - Cache smart contract modules on startup from existing state to improve smart
   contract execution.
-=======
-- The macOS installer no longer overwrites the service files when reinstalling.
->>>>>>> d121d04f
 
 ## concordium-node 3.0.0
 - Fix a bug due to incorrect use of LMDB database environments where a node
