# Changelog

## Unreleased changes

<<<<<<< HEAD
- Add support for protocol version 5. This adds the following features:
  - Support for smart contract upgradability
  - Query the current exchange rates, account balances and contract balances from a smart contract.
=======
- Add support for protocol version 5. This adds the following features
  - support for smart contract upgradability
  - a new representation of accounts that is better optimised for common operations
- More efficient indexing of accounts with scheduled releases.
- Fix an issue where the catch-up downloader would fail at a protocol update.
>>>>>>> 4f3dfdf0

## 4.5.0

- The node is now able to recover after crashes which leave only treestate or
  only blockstate usable.
- Fix a memory leak that could occur in certain usage scenarios involving smart
  contracts.
- Support for a new GRPC API which uses typed proto definitions. This adds a
  number of new configuration options for the node. These are detailed in
  [grpc2.md](https://github.com/Concordium/concordium-node/blob/main/docs/grpc2.md)

## 4.4.4

- Fix a bug in database recovery where the node would hang when truncating the block state database
  on Windows.

## 4.4.3

- Fix a bug in database recovery where corruption was not always correctly detected.
- Fix typo in environment variable `CONCORDIUM_NODE_PROMETHEUS_LISTEN_ADDRESSS` (remove trailing `S`).

## 4.4.2

- Speed up and reduce memory overhead during protocol updates.

- Smart contract modules are no longer retained in memory. Module artifacts are loaded as needed
  during contract execution. Metadata is cached for a limited number of smart contract modules.
  By default, the cache will retain metadata for at most 1000 smart contract modules, and this is
  configurable via the `--modules-cache-size` command line argument or by using the 
  `CONCORDIUM_NODE_CONSENSUS_MODULES_CACHE_SIZE` environment variable.

- Smart contract state is no longer cached on startup and is not cached after
  finalization.

- Partial node database recovery. The node is now able to recover from the most
  common causes of its database corruption.

## 4.4.1

- Verify pending blocks earlier when possible.
- Do not relay pending blocks.

## 4.4.0

- Fix a bug in Ctrl-C signal handling where a node would fail to stop if
  interrupted early on in the startup if out-of-band catchup was enabled.
- `database-exporter` now produces a collection of export files, instead of a single file. The new
  `--chunksize` option specifies the size of export files in blocks.
- The `--download-blocks-from` option now takes the URL to the catchup _index file_, permitting to
  only download and import catchup files containing blocks not already present in the database.

## 4.3.1

- Improvements to start-up time that fix regressions introduced by the account caching.

## 4.3.0

- Account records are no longer constantly retained in memory. Instead a limited
  number are retained in a cache. The number of cached accounts defaults to 10000,
  and can be configured by the `--accounts-cache-size` command line argument or the
  `CONCORDIUM_NODE_CONSENSUS_ACCOUNTS_CACHE_SIZE` environment variable.
- Reduce startup time and memory use further by reducing the amount of block
  data retained in memory. In particular finalized blocks are no longer stored
  in memory.
- Optimize node data structures related to accounts. This reduces node memory
  use and improves performance.
- Added the ability to download the catch-up file using the
  `--download-blocks-from` option (or `CONCORDIUM_NODE_CONSENSUS_DOWNLOAD_BLOCKS_FROM` environment variable).
- The gRPC API now reports correctly when the sender of a transaction did
  not have enough funds to cover the transaction costs.
- Remove obsolete and unused option `--max-expiry-duration`
- Remove transaction logging functionality from the node. It is replaced by an
  external service. As a consequence the `transaction-outcome-logging` family of
  command-line options are removed from the node.

## 4.2.3

- Fix a bug in the scheduler which would cause the node to crash when executing
  certain transactions. [Security advisory](https://github.com/Concordium/concordium-node/security/advisories/GHSA-44wx-3q8j-r8qr)

## 4.2.1

- Decrease node startup time and memory use by avoiding needless checks when
  loading the database.
- Improve startup time by avoiding processing already processed protocol
  updates.
- Decrease memory usage by not storing genesis blocks. This has the effect that
  the database produced by node versions >= 4.2.* cannot be used by node
  versions <= 4.1. The other direction works.
- Increase precision of block arrive and block receive times in the
  `GetBlockInfo` query.

## 4.1.1
- The `SendTransaction` function exposed via the gRPC interface now provides the caller with detailed error messages if the 
  transaction was rejected instead of just `False`. The function still returns `True` if 
  the transaction was accepted.
  The following gRPC error codes can be returned.
  - 'SUCCESS' The transaction was succesfully relayed to consensus.
  - 'INVALID_ARGUMENT' The transaction was deemed invalid or exceeds the maximum size allowed (the raw size of the transaction).
     In addition the error message contains information as to why the transaction was deemed invalid.
  - 'FAILED_PRECONDITION' The network was stopped due to an unrecognized protocol update.
  - 'DUPLICATE_ENTRY' The transaction was a duplicate.
  - 'INTERNAL' An internal error happened and as such the transaction could not be processed.
  The server will return a gRPC status if the transaction was deemed invalid. 
- Support for wire-protocol version 0 is dropped, meaning that the node cannot
  connect to peers that do not support wire-protocol version 1, which is supported
  since version 1.1.0.
- The macOS installer no longer overwrites the service files when reinstalling.
- Cache smart contract modules on startup from existing state to improve smart
  contract execution.
- Make consensus queries more robust, by validating input more extensively.
  This affects all queries whose input was a block or transaction hash.
  These queries now return `InvalidArgument` error, as opposed to `Unknown`
  which they returned previously.
- Fix issue #244: Collector to keep querying. Remove the parameter for maximum allowed
  times a gRPC call can fail and keeps `node-collector` querying forever.
- `GetAccountInfo` endpoint supports querying the account via the account index.
- Mac installer: Users now can leave one (but not both) of the net configurations empty
  when they don't want to configure a node for it.
  - On the initial installation, leaving a net configuration empty means that
    the start/stop app shortcuts and the application support folder for that net won't be installed.
- Implement baker pools and stake delegation for the P4 protocol version.
  - New gRPC endpoint: `GetBakerList` retrieves a JSON list of the baker IDs of the bakers
    registered in a known block. (Returns `null` for an unknown block.)
  - New gRPC endpoint: `GetPoolStatus` retrieves a status record for a baker pool, or for
    the set of passive delegators.
  - The `bakerStakeThreshold` level-2 keys are renamed as the `poolParameters` keys; two
    additional access structures are defined: `cooldownParameters` and `timeParameters`.
  - The following changes are made to the chain parameters in P4:
    - The mint distribution no longer includes the mint per slot rate.
    - Pool parameters are added, governed by the `poolParameters` keys, that determine
      commission rates and ranges, bounds and other factors affecting baker pools.
    - Time parameters, governed by `timeParameters`, are added that determine the
      duration of a payday (in epochs) and the mint rate per payday.
    - Cooldown parameters, governed by `cooldownParameters`, are added that determine
      the required cooldown periods when bakers and delegators reduce their stakes.
  - ConfigureBaker and ConfigureDelegator transactions are added (with the old baker
    transactions becoming obsolete in P4). These permit adding, modifying and removing bakers
    and delegators respectively from an account. Delegators can delegate to a baker, or
    delegate passively (effectively to all bakers).
  - The reward mechanism is overhauled, with minting and rewarding being done once per
    'payday' (a number of epochs, nominally one day). Baker rewards are shared with
    delegators to the baker's pool, with some commission being paid to the baker.
    Block rewards (i.e. transaction fee rewards), baking rewards and finalization rewards
    are accumulated over the reward period and paid out at the payday.
- Implement V1 smart contracts with the following key features
  - unlimited contract state size
  - synchronous contract calls
  - fallback entrypoints
  - increased smart contract module size limit, 512kB
  - a number of cryptographic primitives
- Node can now be stopped during out of band catchup by using signals, SIGINT and SIGTERM.

## concordium-node 3.0.1

- Fix a starvation bug in some cases of parallel node queries.

## concordium-node 3.0.0

- Fix a bug due to incorrect use of LMDB database environments where a node
  would crash if queried at specific times.
- Faster state queries by avoiding locking the block state file when reading.
- Fix a bug by shutting down RPC before the node, which caused the node to crash
  when attempting a graceful shutdown while processing RPC requests.
- Introduce support for account aliases via protocol P3. Accounts can be queried
  in `GetAccountInfo`, `GetAccountNonFinalizedTransactions`,
  `GetNextAccountNonce` by any alias.
- `GetAccountInfo` object has an additional field `accountAddress` that contains
  the canonical address of the account.
- The node now drops all connections on an unrecognized protocol update and
  refuses to accept new transactions.

## concordium-node 1.1.3

- Fix a number of bugs that led to node crashes due to failed block lookup in some situations.
- Support custom path for genesis data via `CONCORDIUM_NODE_CONSENSUS_GENESIS_DATA_FILE`.

## concordium-node 1.1.2

- Fix regression where expired transactions were not immediately rejected.

## concordium-node 1.1.1

- Fix response of the transaction status query. Due to incorrect serialization
  the response was incorrectly reported as finalized even if transaction was
  only committed.
- For macOS:
  - Added option to use the native mac logging system. To enable it, provide
    the new flag `--use-mac-log <subsystem-name>`. The flag is available on both
    the node and collector with corresponding, respective, environment variables
    `CONCORDIUM_NODE_MACOS_USE_MAC_LOG` and `CONCORDIUM_NODE_COLLECTOR_USE_MAC_LOG`.
  - When the flag is provided, you can view the logs with `log show --predicate
    'subsystem == "<subsystem-name>"'`, or by using Console.app. 

## concordium-node 1.1.0

- Node improvements and new features
  - Update dependencies, code cleanup, and removal of the staging_net feature.
  - Fix a bug in average throughput calculation that was triggered in some cases
    of bad connectivity.
  - Add support for configuring the node and the collector via environment
    variables in addition to command line arguments. This is a breaking change in
    that flags now need to have an explicit argument.
  - Remove use of `unbound` for DNS resolution. This also removes the dnssec functionality, and the
    flag `--no-dnssec` is no longer supported. The command-line option `--resolv-conf` is also
    removed, as the system resolver will be used.
  - Introduce protocol P2 that supports transfers with memo.
  - Implement protocol updates, allowing migration to a new protocol. Two protocol updates are
    implemented. One which does not switch to a new protocol version, but allows for updating a number
    of genesis parameters that would otherwise be immutable, while retaining the
    state. A second protocol update updates from P1 to P2.
  - Reduced logging of certain events. Received blocks, finalization messages/records, and
    transactions are only logged at Trace level. GRPC queries are not logged.
  - Support [log4rs](https://docs.rs/log4rs/1.0.0/log4rs/) logging, by specifying a configuration file
    (in toml or yaml format) with the `--log-config` argument or `CONCORDIUM_NODE_LOG_CONFIG`
    environment variable.
  - A Windows node runner service and installer.
    See [service/windows/README.md](service/windows/README.md).

- Network API changes
  - Remove unused `--bootstrap-server` flag.
  - Support for a new wire-protocol version (version 1) that adds a genesis index to non-transaction
    messages, a version header to catch-up messages. Version 0 is still supported for communication
    with legacy nodes during migration.
  - Relax compatibility check so that the node only checks a lower bound on the
    peer major version, in contrast to requiring an exact major version match.

- Database changes
  - Global state database now includes version metadata. The treestate directory and blockstate file
    names are suffixed with "-*n*" to indicate genesis index *n*.
    A legacy database will automatically be migrated by renaming and adding version metadata.
  - Change the automatically created indices on the transaction logging database.
    Instead of an index on the `id` column on `ati` and `cti` tables there are now
    multi-column indices that better support the intended use-cases. This only
    affects newly created databases.
  - The block export format has been revised to a new version (version 3) which allows for
    protocol updates. Version 2 is no longer supported.

- GRPC API changes
  - In the GetRewardStatus GRPC call, the amounts that were previously represented as integers are now
    represented as strings in the JSON serialization. This is in line with how amounts are serialized
    elsewhere.
  - The behaviour of GetAccountList, GetInstances, and GetModuleList have changed in the case
    where the block hash is ill-formed. Instead of returning the JSON string "Invalid block hash.",
    these functions will now return the JSON null value.
  - GetConsensusStatus return value has additional fields to indicate the protocol
    version and effected protocol updates.
  - GetBlockInfo return value has additional fields indicating the genesis index and local height
    (relative to the genesis block at the genesis index) of the block. The block height reported
    is absolute. The reported parent of a re-genesis block will be the last final block of the
    preceding chain, so the absolute height indicates how many times the parent pointer should be
    followed to reach the initial genesis.
  - GetBlocksAtHeight supports specifying a genesis index, with the supplied height being treated as
    relative to the genesis block at that index. An additional flag allows restricting the query to
    just that index.

## concordium-node 1.0.1

- Check that baker keys are consistent (private key matches the public one) on startup.
- Prevent rebroadcast of catch-up status messages.

## concordium-node 1.0.0

- Expose accountIndex in the `getAccountInfo` query.
- Fix serialization bug in smart contracts get_receive_sender when the address
  is that of an account.

## concordium-node 0.7.1

- Make sure to not rebroadcast transactions that consensus marked as not
  rebroadcastable.
- Fix command-line parsing issue in concordium-node related to --import-blocks-from.

## concordium-node 0.7.0

Start of changelog.<|MERGE_RESOLUTION|>--- conflicted
+++ resolved
@@ -2,17 +2,13 @@
 
 ## Unreleased changes
 
-<<<<<<< HEAD
 - Add support for protocol version 5. This adds the following features:
-  - Support for smart contract upgradability
+  - Support for smart contract upgradability.
   - Query the current exchange rates, account balances and contract balances from a smart contract.
-=======
-- Add support for protocol version 5. This adds the following features
-  - support for smart contract upgradability
-  - a new representation of accounts that is better optimised for common operations
+  - A new representation of accounts that is better optimised for common operations.
+
 - More efficient indexing of accounts with scheduled releases.
 - Fix an issue where the catch-up downloader would fail at a protocol update.
->>>>>>> 4f3dfdf0
 
 ## 4.5.0
 
