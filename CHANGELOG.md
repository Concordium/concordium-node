--- conflicted
+++ resolved
@@ -6,18 +6,14 @@
 - Fix a bug in average throughput calculation that was triggered in some cases
   of bad connectivity.
 - Add support for configuring the node and the collector via environment
-<<<<<<< HEAD
-  variables in addition to command line arguments.
-- Global state database now includes version metadata. The treestate directory and blockstate file
-  names are suffixed with "-0" to indicate genesis index 0, for compatibility with protocol updates.
-  A legacy database will automatically be migrated by renaming and adding version metadata.
-=======
   variables in addition to command line arguments. This is a breaking change in
   that flags now need to have an explicit argument.
 - Disable dnssec by default. This replaces the flag `--no-dnssec` with
   `--require-dnssec`, and the environment variable
   `CONCORIDUM_NODE_CONNECTION_NO_DNSSEC` with `CONCORDIUM_NODE_CONNECTION_REQUIRE_DNSSEC`.
->>>>>>> 6163ad1b
+- Global state database now includes version metadata. The treestate directory and blockstate file
+  names are suffixed with "-0" to indicate genesis index 0, for compatibility with protocol updates.
+  A legacy database will automatically be migrated by renaming and adding version metadata.
 
 ## concordium-node 1.0.1
 
