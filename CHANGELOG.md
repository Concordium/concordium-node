--- conflicted
+++ resolved
@@ -18,13 +18,10 @@
   used incorrectly. The consequence was that in some cases the calls would fail
   with an error indicating insufficient amount on the account where the amount
   was sufficient for the transaction.
-<<<<<<< HEAD
-- Support for out-of-band catch-up for protocol versions beyond P6.
-=======
 - Fix a bug where it was not possible to use the `collector` with a node configured with TLS.
   One has to configure the `grpc-host` flag of the `collector` with domain stated in the certificate that the
   node is configured with.
->>>>>>> 82704bb5
+- Support for out-of-band catch-up for protocol versions beyond P6.
 
 ## 6.1.1
 
