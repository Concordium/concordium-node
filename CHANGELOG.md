--- conflicted
+++ resolved
@@ -2,26 +2,16 @@
 
 ## Unreleased changes
 
-<<<<<<< HEAD
-- Add support for protocol version 5. This adds the following features
-  - support for smart contract upgradability
-  - Query the current exchange rates, account balances and contract balances from a smart contract.
-  - Relax restrictions on smart contracts
-    - Parameter size limit: 1kb -> 65kb
-    - Return value size limit: 16kb -> no limit (apart from energy)
-    - Number of logs per invocation: 64 -> no limit (apart from energy)
-    - Cost of parameters:
-      - Of size <= 1kb: base cost + 1NRG / 1 *kilobyte* (same as prior to PV5)
-      - Of size > 1kb: base cost + 1NRG / *byte*
-=======
 - Add support for protocol version 5. This adds the following features:
   - Support for smart contract upgradability.
   - Query the current exchange rates, account balances and contract balances from a smart contract.
+  - Relax restrictions on smart contracts
+    - Parameter size limit: 1kiB -> 65kiB
+    - Return value size limit: 16kiB -> no limit (apart from energy)
+    - Number of logs per invocation: 64 -> no limit (apart from energy)
   - A new representation of accounts that is better optimised for common operations.
-
 - More efficient indexing of accounts with scheduled releases.
 - Fix an issue where the catch-up downloader would fail at a protocol update.
->>>>>>> 2a820184
 
 ## 4.5.0
 
