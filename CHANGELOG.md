--- conflicted
+++ resolved
@@ -3,7 +3,7 @@
 ## Unreleased changes
 
 - Expose the health check service via grpc-web when grpc-web is enabled.
-<<<<<<< HEAD
+ Support for out-of-band catch-up for protocol versions beyond P6.
 - Extend Prometheus exporter with metric `grpc_connected_clients`, see
   [docs/prometheus-exporter.md](https://github.com/Concordium/concordium-node/blob/main/docs/prometheus-exporter.md) for more details.
 - Add configuration options for imposing resource limits to the V2 gRPC server.
@@ -21,9 +21,6 @@
   See
   [docs/grpc2.md](https://github.com/Concordium/concordium-node/blob/main/docs/grpc2.md)
   for an explanation of the options.
-=======
-- Support for out-of-band catch-up for protocol versions beyond P6.
->>>>>>> 2d82388f
  
 ## 6.1.3
 
