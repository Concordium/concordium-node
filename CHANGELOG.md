--- conflicted
+++ resolved
@@ -2,18 +2,16 @@
 
 ## Unreleased changes
 
-<<<<<<< HEAD
 - Protocol-level tokens:
   - Simplified token transaction handling: Consolidated all token holder and
     governance operations for a single `TokenUpdateTransaction` type.
   - Moved authorization from the scheduler to the token module and moved the
     token governance account from `PLTConfiguration` to the token module state.
-=======
+
 ## 9.0.4 (DevNet)
 
 - Protocol-level tokens:
   - Changes to event representation and serialization.
->>>>>>> 05cf21d4
 
 ## 9.0.3 (DevNet)
 
