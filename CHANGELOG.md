--- conflicted
+++ resolved
@@ -2,12 +2,9 @@
 
 ## Unreleased changes
 
-<<<<<<< HEAD
 - Fix a bug which caused account nonces and sequence numbers to not be migrated to P6 correctly.
-=======
 - Fix a network layer bug where initial messages after the handshake could be
   dropped in some circumstances.
->>>>>>> 12114ab4
 - Fix a bug which caused the first epoch of the new protocol to be shorter than expected.
 - Fix a bug that caused an incorrect reporting of total stake in the first
   payday just after genesis when the node started from genesis at protocols 4 or 5.
