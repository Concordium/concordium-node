# Changelog

## Unrelease changes

- Decrease node startup time and memory use by avoiding needless checks when
  loading the database.
- Improve startup time by avoiding processing already processed protocol
  updates.
- Decrease memory usage by not storing genesis blocks. This has the effect that
  the database produced by node versions >= 4.2.* cannot be used by node
  versions <= 4.1. The other direction works.

## 4.0.11
- The `SendTransaction` function exposed via the gRPC interface now provides the caller with detailed error messages if the 
  transaction was rejected instead of just `False`. The function still returns `True` if 
  the transaction was accepted.
  The following gRPC error codes can be returned.
  - 'SUCCESS' The transaction was succesfully relayed to consensus.
  - 'INVALID_ARGUMENT' The transaction was deemed invalid or exceeds the maximum size allowed (the raw size of the transaction).
     In addition the error message contains information as to why the transaction was deemed invalid.
  - 'FAILED_PRECONDITION' The network was stopped due to an unrecognized protocol update.
  - 'DUPLICATE_ENTRY' The transaction was a duplicate.
  - 'INTERNAL' An internal error happened and as such the transaction could not be processed.
  The server will return a gRPC status if the transaction was deemed invalid. 
- Support for wire-protocol version 0 is dropped, meaning that the node cannot
  connect to peers that do not support wire-protocol version 1, which is supported
  since version 1.1.0.
- The macOS installer no longer overwrites the service files when reinstalling.
- Cache smart contract modules on startup from existing state to improve smart
  contract execution.
- Make consensus queries more robust, by validating input more extensively.
  This affects all queries whose input was a block or transaction hash.
  These queries now return `InvalidArgument` error, as opposed to `Unknown`
  which they returned previously.
- Fix issue #244: Collector to keep querying. Remove the parameter for maximum allowed
  times a gRPC call can fail and keeps `node-collector` querying forever.
- `GetAccountInfo` endpoint supports querying the account via the account index.
- Mac installer: Users now can leave one (but not both) of the net configurations empty
  when they don't want to configure a node for it.
  - On the initial installation, leaving a net configuration empty means that
    the start/stop app shortcuts and the application support folder for that net won't be installed.
- Implement baker pools and stake delegation for the P4 protocol version.
  - New gRPC endpoint: `GetBakerList` retrieves a JSON list of the baker IDs of the bakers
    registered in a known block. (Returns `null` for an unknown block.)
  - New gRPC endpoint: `GetPoolStatus` retrieves a status record for a baker pool, or for
    the set of passive delegators.
  - The `bakerStakeThreshold` level-2 keys are renamed as the `poolParameters` keys; two
    additional access structures are defined: `cooldownParameters` and `timeParameters`.
  - The following changes are made to the chain parameters in P4:
    - The mint distribution no longer includes the mint per slot rate.
    - Pool parameters are added, governed by the `poolParameters` keys, that determine
      commission rates and ranges, bounds and other factors affecting baker pools.
    - Time parameters, governed by `timeParameters`, are added that determine the
      duration of a payday (in epochs) and the mint rate per payday.
    - Cooldown parameters, governed by `cooldownParameters`, are added that determine
      the required cooldown periods when bakers and delegators reduce their stakes.
  - ConfigureBaker and ConfigureDelegator transactions are added (with the old baker
    transactions becoming obsolete in P4). These permit adding, modifying and removing bakers
    and delegators respectively from an account. Delegators can delegate to a baker, or
    delegate passively (effectively to all bakers).
  - The reward mechanism is overhauled, with minting and rewarding being done once per
    'payday' (a number of epochs, nominally one day). Baker rewards are shared with
    delegators to the baker's pool, with some commission being paid to the baker.
    Block rewards (i.e. transaction fee rewards), baking rewards and finalization rewards
    are accumulated over the reward period and paid out at the payday.
- Implement V1 smart contracts with the following key features
  - unlimited contract state size
  - synchronous contract calls
  - fallback entrypoints
  - increased smart contract module size limit, 512kB
  - a number of cryptographic primitives
- Node can now be stopped during out of band catchup by using signals, SIGINT and SIGTERM.
<<<<<<< HEAD
- Decreased node startup time by avoiding needless checks when loading the database.
=======
>>>>>>> dee1ef07

## concordium-node 3.0.1

- Fix a starvation bug in some cases of parallel node queries.

## concordium-node 3.0.0

- Fix a bug due to incorrect use of LMDB database environments where a node
  would crash if queried at specific times.
- Faster state queries by avoiding locking the block state file when reading.
- Fix a bug by shutting down RPC before the node, which caused the node to crash
  when attempting a graceful shutdown while processing RPC requests.
- Introduce support for account aliases via protocol P3. Accounts can be queried
  in `GetAccountInfo`, `GetAccountNonFinalizedTransactions`,
  `GetNextAccountNonce` by any alias.
- `GetAccountInfo` object has an additional field `accountAddress` that contains
  the canonical address of the account.
- The node now drops all connections on an unrecognized protocol update and
  refuses to accept new transactions.

## concordium-node 1.1.3

- Fix a number of bugs that led to node crashes due to failed block lookup in some situations.
- Support custom path for genesis data via `CONCORDIUM_NODE_CONSENSUS_GENESIS_DATA_FILE`.

## concordium-node 1.1.2

- Fix regression where expired transactions were not immediately rejected.

## concordium-node 1.1.1

- Fix response of the transaction status query. Due to incorrect serialization
  the response was incorrectly reported as finalized even if transaction was
  only committed.
- For macOS:
  - Added option to use the native mac logging system. To enable it, provide
    the new flag `--use-mac-log <subsystem-name>`. The flag is available on both
    the node and collector with corresponding, respective, environment variables
    `CONCORDIUM_NODE_MACOS_USE_MAC_LOG` and `CONCORDIUM_NODE_COLLECTOR_USE_MAC_LOG`.
  - When the flag is provided, you can view the logs with `log show --predicate
    'subsystem == "<subsystem-name>"'`, or by using Console.app. 

## concordium-node 1.1.0

- Node improvements and new features
  - Update dependencies, code cleanup, and removal of the staging_net feature.
  - Fix a bug in average throughput calculation that was triggered in some cases
    of bad connectivity.
  - Add support for configuring the node and the collector via environment
    variables in addition to command line arguments. This is a breaking change in
    that flags now need to have an explicit argument.
  - Remove use of `unbound` for DNS resolution. This also removes the dnssec functionality, and the
    flag `--no-dnssec` is no longer supported. The command-line option `--resolv-conf` is also
    removed, as the system resolver will be used.
  - Introduce protocol P2 that supports transfers with memo.
  - Implement protocol updates, allowing migration to a new protocol. Two protocol updates are
    implemented. One which does not switch to a new protocol version, but allows for updating a number
    of genesis parameters that would otherwise be immutable, while retaining the
    state. A second protocol update updates from P1 to P2.
  - Reduced logging of certain events. Received blocks, finalization messages/records, and
    transactions are only logged at Trace level. GRPC queries are not logged.
  - Support [log4rs](https://docs.rs/log4rs/1.0.0/log4rs/) logging, by specifying a configuration file
    (in toml or yaml format) with the `--log-config` argument or `CONCORDIUM_NODE_LOG_CONFIG`
    environment variable.
  - A Windows node runner service and installer.
    See [service/windows/README.md](service/windows/README.md).

- Network API changes
  - Remove unused `--bootstrap-server` flag.
  - Support for a new wire-protocol version (version 1) that adds a genesis index to non-transaction
    messages, a version header to catch-up messages. Version 0 is still supported for communication
    with legacy nodes during migration.
  - Relax compatibility check so that the node only checks a lower bound on the
    peer major version, in contrast to requiring an exact major version match.

- Database changes
  - Global state database now includes version metadata. The treestate directory and blockstate file
    names are suffixed with "-*n*" to indicate genesis index *n*.
    A legacy database will automatically be migrated by renaming and adding version metadata.
  - Change the automatically created indices on the transaction logging database.
    Instead of an index on the `id` column on `ati` and `cti` tables there are now
    multi-column indices that better support the intended use-cases. This only
    affects newly created databases.
  - The block export format has been revised to a new version (version 3) which allows for
    protocol updates. Version 2 is no longer supported.

- GRPC API changes
  - In the GetRewardStatus GRPC call, the amounts that were previously represented as integers are now
    represented as strings in the JSON serialization. This is in line with how amounts are serialized
    elsewhere.
  - The behaviour of GetAccountList, GetInstances, and GetModuleList have changed in the case
    where the block hash is ill-formed. Instead of returning the JSON string "Invalid block hash.",
    these functions will now return the JSON null value.
  - GetConsensusStatus return value has additional fields to indicate the protocol
    version and effected protocol updates.
  - GetBlockInfo return value has additional fields indicating the genesis index and local height
    (relative to the genesis block at the genesis index) of the block. The block height reported
    is absolute. The reported parent of a re-genesis block will be the last final block of the
    preceding chain, so the absolute height indicates how many times the parent pointer should be
    followed to reach the initial genesis.
  - GetBlocksAtHeight supports specifying a genesis index, with the supplied height being treated as
    relative to the genesis block at that index. An additional flag allows restricting the query to
    just that index.

## concordium-node 1.0.1

- Check that baker keys are consistent (private key matches the public one) on startup.
- Prevent rebroadcast of catch-up status messages.

## concordium-node 1.0.0

- Expose accountIndex in the `getAccountInfo` query.
- Fix serialization bug in smart contracts get_receive_sender when the address
  is that of an account.

## concordium-node 0.7.1

- Make sure to not rebroadcast transactions that consensus marked as not
  rebroadcastable.
- Fix command-line parsing issue in concordium-node related to --import-blocks-from.

## concordium-node 0.7.0

Start of changelog.<|MERGE_RESOLUTION|>--- conflicted
+++ resolved
@@ -70,10 +70,6 @@
   - increased smart contract module size limit, 512kB
   - a number of cryptographic primitives
 - Node can now be stopped during out of band catchup by using signals, SIGINT and SIGTERM.
-<<<<<<< HEAD
-- Decreased node startup time by avoiding needless checks when loading the database.
-=======
->>>>>>> dee1ef07
 
 ## concordium-node 3.0.1
 
