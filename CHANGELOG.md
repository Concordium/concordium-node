# Changelog

## Unreleased changes

<<<<<<< HEAD
- The node will now shut down to start if an error occurs in a required service
  (e.g., grpc server). In particular, the node will shut down if a required
  service could not be started.
=======
- Remove the "instrumentation" feature of the node and build the node with
  Prometheus support enabled by default.
  - Remove the `CONCORDIUM_NODE_PROMETHEUS_SERVER` environment variable.
    The prometheus server is now started if
    `CONCORDIUM_NODE_PROMETHEUS_LISTEN_PORT` is set.

## 5.1.1

- Relay blocks earlier. In particular this means that blocks are now processed in
  two steps, `block receive` and `block execute`. The former performs verification of block meta data
  while the latter adds the block to the tree.
  Blocks are now enqueued in the outgoing message queue in between the the two steps.
- Removed the configuration option 'no_rebroadcast_consensus_validation'.
>>>>>>> 4efaa333

## 5.1.0

- Improvements to allow greater concurrency with transaction processing.
  (Checking transaction signatures is done without acquiring the global
  state lock.)

## 5.0.6

- Fix persistent state implementation of contract modifications.
  In certain cases the cached part of the instance was not correctly updated.
- Change the cost of the exchange rate query to be more aligned with other operations.
- Fix the behaviour of a smart contract upgrade when upgrading to a contract
  without entrypoints.

## 5.0.5

- Fix bug in persistent state implementation of contract modification.
- Fix bug in the contract balance query.
- Do not forget logs emitted by smart contracts.

## 5.0.3

- Fix P4->P5 state migration issues.
  - Delegators were not correctly copied over, references were retained to the
    P4 database.
  - Account stake was incorrectly recreated, all account balance was staked.
  - Next payday was incorrectly migrated.

## 5.0.2

- Fix an issue in the node GRPC V2 API where a baker transaction was encoded
  in an unintended way.
- Enforce parameter limits in `InvokeContract` endpoint.

## 5.0.1

- Fix an issue where accounts with scheduled releases would be incorrectly migrated
  on a protocol update.

## 5.0.0

- Add support for protocol version 5. This adds the following features:
  - Support for smart contract upgradability.
  - Query the current exchange rates, account balances and contract balances from a smart contract.
  - Relax restrictions on smart contracts
    - Parameter size limit: 1kiB -> 65kiB
    - Return value size limit: 16kiB -> no limit (apart from energy)
    - Number of logs per invocation: 64 -> no limit (apart from energy)
  - A new representation of accounts that is better optimised for common operations.
  - Revised the hashing scheme for transaction outcomes in protocol version 5.
    In particular the exact reject reasons are no longer part of the computed hash.
    Further the transaction outcomes are being stored in a merkle tree for P5 resulting 
    in some queries being faster.
- More efficient indexing of accounts with scheduled releases.
- Fix an issue where the catch-up downloader would fail at a protocol update.

## 4.5.0

- The node is now able to recover after crashes which leave only treestate or
  only blockstate usable.
- Fix a memory leak that could occur in certain usage scenarios involving smart
  contracts.
- Support for a new GRPC API which uses typed proto definitions. This adds a
  number of new configuration options for the node. These are detailed in
  [grpc2.md](https://github.com/Concordium/concordium-node/blob/main/docs/grpc2.md)

## 4.4.4

- Fix a bug in database recovery where the node would hang when truncating the block state database
  on Windows.

## 4.4.3

- Fix a bug in database recovery where corruption was not always correctly detected.
- Fix typo in environment variable `CONCORDIUM_NODE_PROMETHEUS_LISTEN_ADDRESSS` (remove trailing `S`).

## 4.4.2

- Speed up and reduce memory overhead during protocol updates.

- Smart contract modules are no longer retained in memory. Module artifacts are loaded as needed
  during contract execution. Metadata is cached for a limited number of smart contract modules.
  By default, the cache will retain metadata for at most 1000 smart contract modules, and this is
  configurable via the `--modules-cache-size` command line argument or by using the 
  `CONCORDIUM_NODE_CONSENSUS_MODULES_CACHE_SIZE` environment variable.

- Smart contract state is no longer cached on startup and is not cached after
  finalization.

- Partial node database recovery. The node is now able to recover from the most
  common causes of its database corruption.

## 4.4.1

- Verify pending blocks earlier when possible.
- Do not relay pending blocks.

## 4.4.0

- Fix a bug in Ctrl-C signal handling where a node would fail to stop if
  interrupted early on in the startup if out-of-band catchup was enabled.
- `database-exporter` now produces a collection of export files, instead of a single file. The new
  `--chunksize` option specifies the size of export files in blocks.
- The `--download-blocks-from` option now takes the URL to the catchup _index file_, permitting to
  only download and import catchup files containing blocks not already present in the database.

## 4.3.1

- Improvements to start-up time that fix regressions introduced by the account caching.

## 4.3.0

- Account records are no longer constantly retained in memory. Instead a limited
  number are retained in a cache. The number of cached accounts defaults to 10000,
  and can be configured by the `--accounts-cache-size` command line argument or the
  `CONCORDIUM_NODE_CONSENSUS_ACCOUNTS_CACHE_SIZE` environment variable.
- Reduce startup time and memory use further by reducing the amount of block
  data retained in memory. In particular finalized blocks are no longer stored
  in memory.
- Optimize node data structures related to accounts. This reduces node memory
  use and improves performance.
- Added the ability to download the catch-up file using the
  `--download-blocks-from` option (or `CONCORDIUM_NODE_CONSENSUS_DOWNLOAD_BLOCKS_FROM` environment variable).
- The gRPC API now reports correctly when the sender of a transaction did
  not have enough funds to cover the transaction costs.
- Remove obsolete and unused option `--max-expiry-duration`
- Remove transaction logging functionality from the node. It is replaced by an
  external service. As a consequence the `transaction-outcome-logging` family of
  command-line options are removed from the node.

## 4.2.3

- Fix a bug in the scheduler which would cause the node to crash when executing
  certain transactions. [Security advisory](https://github.com/Concordium/concordium-node/security/advisories/GHSA-44wx-3q8j-r8qr)

## 4.2.1

- Decrease node startup time and memory use by avoiding needless checks when
  loading the database.
- Improve startup time by avoiding processing already processed protocol
  updates.
- Decrease memory usage by not storing genesis blocks. This has the effect that
  the database produced by node versions >= 4.2.* cannot be used by node
  versions <= 4.1. The other direction works.
- Increase precision of block arrive and block receive times in the
  `GetBlockInfo` query.

## 4.1.1
- The `SendTransaction` function exposed via the gRPC interface now provides the caller with detailed error messages if the 
  transaction was rejected instead of just `False`. The function still returns `True` if 
  the transaction was accepted.
  The following gRPC error codes can be returned.
  - 'SUCCESS' The transaction was succesfully relayed to consensus.
  - 'INVALID_ARGUMENT' The transaction was deemed invalid or exceeds the maximum size allowed (the raw size of the transaction).
     In addition the error message contains information as to why the transaction was deemed invalid.
  - 'FAILED_PRECONDITION' The network was stopped due to an unrecognized protocol update.
  - 'DUPLICATE_ENTRY' The transaction was a duplicate.
  - 'INTERNAL' An internal error happened and as such the transaction could not be processed.
  The server will return a gRPC status if the transaction was deemed invalid. 
- Support for wire-protocol version 0 is dropped, meaning that the node cannot
  connect to peers that do not support wire-protocol version 1, which is supported
  since version 1.1.0.
- The macOS installer no longer overwrites the service files when reinstalling.
- Cache smart contract modules on startup from existing state to improve smart
  contract execution.
- Make consensus queries more robust, by validating input more extensively.
  This affects all queries whose input was a block or transaction hash.
  These queries now return `InvalidArgument` error, as opposed to `Unknown`
  which they returned previously.
- Fix issue #244: Collector to keep querying. Remove the parameter for maximum allowed
  times a gRPC call can fail and keeps `node-collector` querying forever.
- `GetAccountInfo` endpoint supports querying the account via the account index.
- Mac installer: Users now can leave one (but not both) of the net configurations empty
  when they don't want to configure a node for it.
  - On the initial installation, leaving a net configuration empty means that
    the start/stop app shortcuts and the application support folder for that net won't be installed.
- Implement baker pools and stake delegation for the P4 protocol version.
  - New gRPC endpoint: `GetBakerList` retrieves a JSON list of the baker IDs of the bakers
    registered in a known block. (Returns `null` for an unknown block.)
  - New gRPC endpoint: `GetPoolStatus` retrieves a status record for a baker pool, or for
    the set of passive delegators.
  - The `bakerStakeThreshold` level-2 keys are renamed as the `poolParameters` keys; two
    additional access structures are defined: `cooldownParameters` and `timeParameters`.
  - The following changes are made to the chain parameters in P4:
    - The mint distribution no longer includes the mint per slot rate.
    - Pool parameters are added, governed by the `poolParameters` keys, that determine
      commission rates and ranges, bounds and other factors affecting baker pools.
    - Time parameters, governed by `timeParameters`, are added that determine the
      duration of a payday (in epochs) and the mint rate per payday.
    - Cooldown parameters, governed by `cooldownParameters`, are added that determine
      the required cooldown periods when bakers and delegators reduce their stakes.
  - ConfigureBaker and ConfigureDelegator transactions are added (with the old baker
    transactions becoming obsolete in P4). These permit adding, modifying and removing bakers
    and delegators respectively from an account. Delegators can delegate to a baker, or
    delegate passively (effectively to all bakers).
  - The reward mechanism is overhauled, with minting and rewarding being done once per
    'payday' (a number of epochs, nominally one day). Baker rewards are shared with
    delegators to the baker's pool, with some commission being paid to the baker.
    Block rewards (i.e. transaction fee rewards), baking rewards and finalization rewards
    are accumulated over the reward period and paid out at the payday.
- Implement V1 smart contracts with the following key features
  - unlimited contract state size
  - synchronous contract calls
  - fallback entrypoints
  - increased smart contract module size limit, 512kB
  - a number of cryptographic primitives
- Node can now be stopped during out of band catchup by using signals, SIGINT and SIGTERM.

## concordium-node 3.0.1

- Fix a starvation bug in some cases of parallel node queries.

## concordium-node 3.0.0

- Fix a bug due to incorrect use of LMDB database environments where a node
  would crash if queried at specific times.
- Faster state queries by avoiding locking the block state file when reading.
- Fix a bug by shutting down RPC before the node, which caused the node to crash
  when attempting a graceful shutdown while processing RPC requests.
- Introduce support for account aliases via protocol P3. Accounts can be queried
  in `GetAccountInfo`, `GetAccountNonFinalizedTransactions`,
  `GetNextAccountNonce` by any alias.
- `GetAccountInfo` object has an additional field `accountAddress` that contains
  the canonical address of the account.
- The node now drops all connections on an unrecognized protocol update and
  refuses to accept new transactions.

## concordium-node 1.1.3

- Fix a number of bugs that led to node crashes due to failed block lookup in some situations.
- Support custom path for genesis data via `CONCORDIUM_NODE_CONSENSUS_GENESIS_DATA_FILE`.

## concordium-node 1.1.2

- Fix regression where expired transactions were not immediately rejected.

## concordium-node 1.1.1

- Fix response of the transaction status query. Due to incorrect serialization
  the response was incorrectly reported as finalized even if transaction was
  only committed.
- For macOS:
  - Added option to use the native mac logging system. To enable it, provide
    the new flag `--use-mac-log <subsystem-name>`. The flag is available on both
    the node and collector with corresponding, respective, environment variables
    `CONCORDIUM_NODE_MACOS_USE_MAC_LOG` and `CONCORDIUM_NODE_COLLECTOR_USE_MAC_LOG`.
  - When the flag is provided, you can view the logs with `log show --predicate
    'subsystem == "<subsystem-name>"'`, or by using Console.app. 

## concordium-node 1.1.0

- Node improvements and new features
  - Update dependencies, code cleanup, and removal of the staging_net feature.
  - Fix a bug in average throughput calculation that was triggered in some cases
    of bad connectivity.
  - Add support for configuring the node and the collector via environment
    variables in addition to command line arguments. This is a breaking change in
    that flags now need to have an explicit argument.
  - Remove use of `unbound` for DNS resolution. This also removes the dnssec functionality, and the
    flag `--no-dnssec` is no longer supported. The command-line option `--resolv-conf` is also
    removed, as the system resolver will be used.
  - Introduce protocol P2 that supports transfers with memo.
  - Implement protocol updates, allowing migration to a new protocol. Two protocol updates are
    implemented. One which does not switch to a new protocol version, but allows for updating a number
    of genesis parameters that would otherwise be immutable, while retaining the
    state. A second protocol update updates from P1 to P2.
  - Reduced logging of certain events. Received blocks, finalization messages/records, and
    transactions are only logged at Trace level. GRPC queries are not logged.
  - Support [log4rs](https://docs.rs/log4rs/1.0.0/log4rs/) logging, by specifying a configuration file
    (in toml or yaml format) with the `--log-config` argument or `CONCORDIUM_NODE_LOG_CONFIG`
    environment variable.
  - A Windows node runner service and installer.
    See [service/windows/README.md](service/windows/README.md).

- Network API changes
  - Remove unused `--bootstrap-server` flag.
  - Support for a new wire-protocol version (version 1) that adds a genesis index to non-transaction
    messages, a version header to catch-up messages. Version 0 is still supported for communication
    with legacy nodes during migration.
  - Relax compatibility check so that the node only checks a lower bound on the
    peer major version, in contrast to requiring an exact major version match.

- Database changes
  - Global state database now includes version metadata. The treestate directory and blockstate file
    names are suffixed with "-*n*" to indicate genesis index *n*.
    A legacy database will automatically be migrated by renaming and adding version metadata.
  - Change the automatically created indices on the transaction logging database.
    Instead of an index on the `id` column on `ati` and `cti` tables there are now
    multi-column indices that better support the intended use-cases. This only
    affects newly created databases.
  - The block export format has been revised to a new version (version 3) which allows for
    protocol updates. Version 2 is no longer supported.

- GRPC API changes
  - In the GetRewardStatus GRPC call, the amounts that were previously represented as integers are now
    represented as strings in the JSON serialization. This is in line with how amounts are serialized
    elsewhere.
  - The behaviour of GetAccountList, GetInstances, and GetModuleList have changed in the case
    where the block hash is ill-formed. Instead of returning the JSON string "Invalid block hash.",
    these functions will now return the JSON null value.
  - GetConsensusStatus return value has additional fields to indicate the protocol
    version and effected protocol updates.
  - GetBlockInfo return value has additional fields indicating the genesis index and local height
    (relative to the genesis block at the genesis index) of the block. The block height reported
    is absolute. The reported parent of a re-genesis block will be the last final block of the
    preceding chain, so the absolute height indicates how many times the parent pointer should be
    followed to reach the initial genesis.
  - GetBlocksAtHeight supports specifying a genesis index, with the supplied height being treated as
    relative to the genesis block at that index. An additional flag allows restricting the query to
    just that index.

## concordium-node 1.0.1

- Check that baker keys are consistent (private key matches the public one) on startup.
- Prevent rebroadcast of catch-up status messages.

## concordium-node 1.0.0

- Expose accountIndex in the `getAccountInfo` query.
- Fix serialization bug in smart contracts get_receive_sender when the address
  is that of an account.

## concordium-node 0.7.1

- Make sure to not rebroadcast transactions that consensus marked as not
  rebroadcastable.
- Fix command-line parsing issue in concordium-node related to --import-blocks-from.

## concordium-node 0.7.0

Start of changelog.<|MERGE_RESOLUTION|>--- conflicted
+++ resolved
@@ -2,11 +2,10 @@
 
 ## Unreleased changes
 
-<<<<<<< HEAD
 - The node will now shut down to start if an error occurs in a required service
   (e.g., grpc server). In particular, the node will shut down if a required
   service could not be started.
-=======
+
 - Remove the "instrumentation" feature of the node and build the node with
   Prometheus support enabled by default.
   - Remove the `CONCORDIUM_NODE_PROMETHEUS_SERVER` environment variable.
@@ -20,7 +19,6 @@
   while the latter adds the block to the tree.
   Blocks are now enqueued in the outgoing message queue in between the the two steps.
 - Removed the configuration option 'no_rebroadcast_consensus_validation'.
->>>>>>> 4efaa333
 
 ## 5.1.0
 
