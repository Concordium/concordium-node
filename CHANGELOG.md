--- conflicted
+++ resolved
@@ -2,15 +2,13 @@
 
 ## Unreleased changes
 
-<<<<<<< HEAD
+- Speed up and reduce memory overhead during protocol updates.
+
 - Smart contract modules are no longer retained in memory. Module artifacts are loaded as needed
   during contract execution. Metadata is cached for a limited number of smart contract modules.
   By default, the cache will retain metadata for at most 100 smart contract modules, and this is
   configurable via the `--modules-cache-size` command line argument or by using the 
   `CONCORDIUM_NODE_CONSENSUS_MODULES_CACHE_SIZE` environment variable.
-=======
-- Speed up and reduce memory overhead during protocol updates.
->>>>>>> 7962f0ac
 
 ## 4.4.1
 
