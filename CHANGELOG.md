--- conflicted
+++ resolved
@@ -2,13 +2,11 @@
 
 ## Unreleased changes
 
-<<<<<<< HEAD
 - Extend Prometheus exporter with metrics: `grpc_request_duration_seconds` see [docs/prometheus-exporter.md](https://github.com/Concordium/concordium-node/blob/main/docs/prometheus-exporter.md) for more details.
-=======
+
 ## 5.2.3
 
 - Internal refactoring to support the future consensus.
->>>>>>> 1b247bfb
 
 ## 5.2.2
 
