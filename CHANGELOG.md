# Changelog

## Unreleased changes

- Protocol-level tokens:
<<<<<<< HEAD
  - Support for token pause/unpause operations.
=======
  - Adjusted energy cost of mint/burn from 100 to 50
  - PLTs can now only be created with the module reference:
    5c5c2645db84a7026d78f2501740f60a8ccb8fae5c166dc2428077fd9a699a4a
>>>>>>> e95e9c4f

## 9.0.5 (DevNet)

- Protocol-level tokens:
  - Simplified token transaction handling: Consolidated all token holder and
    governance operations for a single `TokenUpdateTransaction` type.
  - Moved authorization from the scheduler to the token module.
  - Fix a bug in checking authorization for CreatePLT update.

## 9.0.4 (DevNet)

- Protocol-level tokens:
  - Changes to event representation and serialization.

## 9.0.3 (DevNet)

- Protocol-level tokens:
  - `GetAccountInfo` reports the token module-defined state as CBOR-encoded, rather than directly
    exposing the allow/deny list membership at the GRPC level.
  - `metadata` in token module state (reported in `GetTokenInfo`) can now include the metadata
    hash as well as the URL.
  - A new set of authorized level-2 keys for the `CreatePLT` chain update.

## 9.0.2 (DevNet)

- Protocol-level tokens:
  - Token operations emit events. This includes `CreatePLT`.
  - Support for energy charging for token module execution.

## 9.0.1 (DevNet)

- Protocol-level tokens:
  - Support for token governance transactions (mint, burn, modify allow/deny lists).
  - Enforcement of allow and deny lists in transfer operations.
  - `GetTokenInfo` returns state from token module.
  - `GetAccountInfo` reports state of allow/deny lists.
  - Changes to the caching and storage of account-level token state.


## 9.0.0 (DevNet)

- Preliminary support for protocol-level tokens (as part of protocol version 9), including:
  - Support for `CreatePLT` chain update for creating a new protocol-level token.
  - Support for transferring protocol-level tokens between accounts with the `TokenHolder`
    transaction type.
  - API support:
    - Add `GetTokenList` query for getting a list of all protocol-level tokens.
    - Add `GetTokenInfo` query for getting details about a specific protocol-level token.
    - `GetAccountInfo` query displays balances of protocol-level tokens held by an account.

## 8.1.0

- Replace `BufferedRef` with `HashedBufferedRef` in `PoolRewards`
  `bakerPoolRewardDetails::LFMBTree` field to cache computed hashes.
- Improvements to the loading of modules. This particularly improves the performance of
  `GetModuleSource` in certain cases, and can also reduce start-up time.
- Use a persistent LMDB-backed store to track the finalized module map.
- Fix a bug that affects setting up the account map correctly for non-finalized certified blocks
  that contain account creations (#1329).
- Fix a bug that can occasionally result in a crash if `GetBlockInfo` is invoked during a protocol
  update ([#1352](https://github.com/Concordium/concordium-node/issues/1352)). The fix delays
  executing the on-block and on-finalization handlers until after the state update has been
  committed. This also should also result in better consistency in the gRPC API (i.e. if a client
  is notified that a block has arrived, `GetBlockInfo` should not result in `NOT_FOUND` for thatb
  block).

## 8.0.3

- Fix a bug where, after a protocol update in consensus version 1 (P6 onwards), a node may
  miscalculate the absolute height of blocks when it is restarted. (#1319)
- Fix a bug where `GetBlockInfo` reports the parent block of a genesis block to be the last
  finalized block of the previous genesis index, instead of the terminal block.

## 8.0.2

- Fix a bug where the P7->P8 protocol update affects payday timing.

## 8.0.1

- Fix a bug in computing the number of missed rounds in the event of a timeout.
- Fix a bug where the suspended status of a baker pool would be omitted when it was suspended.
- Fix a bug where `GetBlockChainParameters` returns a `ChainParametersV2` in cases where it should
  return `ChainParametersV3`.

## 8.0.0

- Add P7 -> P8 update.
- Automatically suspend validators from the consensus that missed too many
  rounds in the previous payday.
- Add support for suspend/resume to validator configuration updates.
- Add support to add a validator in a suspended state.
- Validators that are suspended are paused from participating in the consensus algorithm.
- Add suspension info to `BakerPoolStatus` / `CurrentPaydayBakerPoolStatus` query results.
- Add `GetConsensusDetailedStatus` gRPC endpoint for getting detailed information on the status
  of the consensus, at consensus version 1.
- Update Rust version to 1.82.
- Update GHC version to 9.6.6 (LTS-22.39).
- Add `GetScheduledReleaseAccounts` endpoint for querying the list of accounts that
  have scheduled releases.
- Add `GetCooldownAccounts`, `GetPreCooldownAccounts` and `GetPrePreCooldownAccounts`
  endpoints for querying the lists of accounts that have pending cooldowns in protocol
  version 7 onwards.
- gRPC endpoints `DryRun`, `GetBlockItemStatus` and `GetBlockTransactionEvents` now report the
  parameter used to initialize a smart contract instance as part of a `ContractInitializedEvent`.

## 7.0.5

- Fix inconsistent handling of valid contract names.

## 7.0.4

- Fix a bug where the next payday time reported by the `GetTokenomicsInfo` query was
  incorrect (#1240).

## 7.0.3

- Fix a bug in the computation of the genesis height after the second protocol update. (#1237)
- Fix a bug where an error was incorrectly thrown when loading the consenus state immediately
  after a protocol update (in the new consensus version) (#1236).

## 7.0.2

- Fix the timing of paydays after protocol update from version 6 to 7.
- Improve consensus behaviour in the event of an unrecoverable exception.

## 7.0.1

- Fix a bug in migration from protocol version 6 to 7.
- Support "reboot" protocol update at protocol version 7.

## 7.0.0

- Fix a bug where `GetBakersRewardPeriod` returns incorrect data (#1176).
- Fix a bug where `GetPoolInfo` returns incorrect data (#1177).
- Change the severity of logs for failed gRPC API requests to DEBUG level.
- Add support for new `invoke` calls from smart contracts in protocol version 7:
  - query the contract module reference for a given contract address
  - query the contract name for a given contract address
- Update Rust version to 1.73.
- Integrate new Wasm execution engine. Migration of old execution artifacts in
  the node's database to the new format is done on-demand, which means node
  startup can be a bit slower when a lot of modules exist. All Wasm modules will
  be migrated to the new format when the protocol is updated to P7.
- Remove support for encrypted transfers in protocol version 7. Transactions with
  payload types `TransferToEncrypted`, `EncryptedAmountTransfer` and
  `EncryptedAmountTransferWithMemo` are disabled in this protocol version, which
  prevents encrypting further CCDs or transferring encrypted CCDs.
  `TransferToPublic` remains enabled, allowing existing encrypted balances to be
  decrypted.
- Improve logging around protocol update events.
- Changes to stake cooldown behavior in protocol version 7:
  - When stake is reduced or removed from a validator or delegator, it becomes
    inactive, and is not counted for future stake calculations. The inactive
    stake is not spendable, but is released after a cooldown period elapses.
  - Changes to validators and delegators can be made while stake is in cooldown,
    including changing the stake, or changing directly between validator and
    delegator.
- Fix a bug where a configure-validator transaction that is rejected for having
  a duplicate aggregation key would report the old key for the validator,
  rather than the key that is a duplicate.

## 6.3.1

- Fix a bug where a node may fail to produce a timeout certificate due to
  incorrectly computing the total weight of finalizers that have signed
  timeout messages.

## 6.3.0

- Fix a bug where `GetBlockPendingUpdates` fails to report pending updates to the finalization
  committee parameters.
- Run GRPC queries in dedicated threads. This improves node resource management
  and increases responsiveness of the GRPC server in cases of high number of
  concurrent queries. To support this a new option `--grpc2-max-threads`
  (environment variable `CONCORDIUM_NODE_GRPC2_MAX_THREADS`) is
  added which specifies the number of threads that the node should use for
  processing gRPC requests. If not set this defaults to the number of (logical)
  CPUs.
- The option `--grpc2-max-concurrent-streams` now defaults to `200` from the
  previous unbounded value. This makes the node defaults safer.
- Update GHC version to 9.6.4 (lts-22.9).

## 6.2.3

- Fix a bug that caused the node to crash on Windows when processing a protocol update.

## 6.2.2

- The transaction table is only used for tracking next available account nonce
  for accounts that have non-finalized transactions. This reduces memory usage
  and startup time.

- Add options `CONCORDIUM_NODE_VALIDATOR_CREDENTIALS_FILE` and
  `CONCORDIUM_NODE_VALIDATOR_DECRYPT_CREDENTIALS` that alias
  `CONCORDIUM_NODE_BAKER_CREDENTIALS_FILE`
  `CONCORDIUM_NODE_BAKER_DECRYPT_CREDENTIALS`, respectively
  The latter two options are still available, but hidden in the help text.
- Support `validatorId` in addition to `bakerId` in the credentials to start a validator.

## 6.2.1

- The account map is now kept solely on disk in a separate lmdb database and it is no longer part of the internal block state database.
  This change results in less memory usage per account and a decrease in the growth of the database.
- Remove V1 GRPC API from the node. This removes configuration options
  `CONCORDIUM_NODE_RPC_SERVER_PORT`, `CONCORDIUM_NODE_RPC_SERVER_ADDRESS`, 
  `CONCORDIUM_NODE_RPC_SERVER_TOKEN`, `CONCORDIUM_NODE_DISABLE_RPC_SERVER_NODE_ENDPOINTS`
  and their command line equivalents.

## 6.2.0

- Add an additional health-check service to the V2 GRPC API.
  This service conforms to the [standard GRPC health service API](https://github.com/grpc/grpc-proto/blob/master/grpc/health/v1/health.proto).
- New `DryRun` endpoint that allows simulating the execution of transactions.

## 6.1.7

- Add load-shedding to the V2 GRPC API. In particular, if at the time of the
  request the node is already handling more than
  `CONCORDIUM_NODE_GRPC2_MAX_CONCURRENT_REQUESTS` requests then the incoming
  request will be immediately rejected.

## 6.1.6

- Fix a regression in the start up time. When upgrading from an earlier version, the first start-up
  time may be longer than usual, as the genesis state hashes are computed. Subsequent restarts
  will not suffer this penalty.

## 6.1.5

- Enable out of band catchup by default in all distributions.

## 6.1.4

- Expose the health check service via grpc-web when grpc-web is enabled.
 Support for out-of-band catch-up for protocol versions beyond P6.
- Extend Prometheus exporter with metric `grpc_connected_clients`, see
  [docs/prometheus-exporter.md](https://github.com/Concordium/concordium-node/blob/main/docs/prometheus-exporter.md) for more details.
- Add configuration options for imposing resource limits to the V2 gRPC server.
  The following environment variables are added
  - `CONCORDIUM_NODE_GRPC2_KEEPALIVE_INTERVAL`
  - `CONCORDIUM_NODE_GRPC2_KEEPALIVE_TIMEOUT`
  - `CONCORDIUM_NODE_GRPC2_TCP_KEEPALIVE`
  - `CONCORDIUM_NODE_GRPC2_INVOKE_MAX_ENERGY`
  - `CONCORDIUM_NODE_GRPC2_MAX_CONCURRENT_REQUESTS`
  - `CONCORDIUM_NODE_GRPC2_MAX_CONCURRENT_REQUESTS_PER_CONNECTION`
  - `CONCORDIUM_NODE_GRPC2_MAX_CONCURRENT_STREAMS`
  - `CONCORDIUM_NODE_GRPC2_MAX_CONNECTIONS`
  - `CONCORDIUM_NODE_GRPC2_REQUEST_TIMEOUT`

  See
  [docs/grpc2.md](https://github.com/Concordium/concordium-node/blob/main/docs/grpc2.md)
  for an explanation of the options.
 
## 6.1.3

- Fix a bug where stored peers are removed incorrectly.
- Fix incorrect `peer_bucket_size` metric calculation exposed by the
  bootstrapper. What was counted was not the number of peers in the bucket, but
  rather, roughly, how many times peers that are in the bucket have
  reconnected.

## 6.1.2

- Fix a bug where the block state hash was not returned properly for the genesis block.
- Do not reset banned peers on startup by default.
- The node remembers peers across restarts. When starting up it will try to connect to stored peers in addition to any supplied bootstrap and given nodes. 
  Use the new flag `--clear-persisted-peers` (environment variable  `CONCORDIUM_NODE_CLEAR_PERSISTED_PEERS`) to clear stored peers on startup.
- Renamed the flag `--no-clear-bans` to `clear-bans`. When set it will clear the banned peers on startup.
- Fix a bug where credential registration IDs for genesis accounts were not
  correctly recorded. As a result, the index of accounts by credential ids was
  incorrect if the chain was started from genesis by node versions 5.1.3 up to
  and including 6.0. If a chain was started by an older node version and then
  the node was upgraded the index is loaded correctly. This index is used when
  checking for duplicate credential registration IDs, and when looking up an
  account via a credential registration ID.
- Fix a bug in the `InvokeInstance` endpoint where the amount sent was
  used incorrectly. The consequence was that in some cases the calls would fail
  with an error indicating insufficient amount on the account where the amount
  was sufficient for the transaction.
- Fix a bug where it was not possible to use the `collector` with a node configured with TLS.
  One has to configure the `grpc-host` flag of the `collector` with domain stated in the certificate that the
  node is configured with.

## 6.1.1

- Apply fix for processing of chain parameter updates when they occur at the same time
  retroactively to all protocol versions. This may break compatibility with any local/private
  chains on which the bug occurs.
- Remove the concept of pending blocks.

## 6.1.0

- `GetPoolInfo` now also returns the commission rates for the current reward period.
- Add `GetBakersRewardPeriod` to GRPCV2 API. Provided a block, then it returns information about bakers
  for the reward period of the block.
- Add endpoint `GetBlockCertificates` to GRPCV2 API. Provided a block, then it returns 
  quorum certificate, timeout certificate and epoch finalization entry contained in the block (where present).
- Add endpoint `GetBakerEarliestWinTime` to GRPCV2 API. Provided a baker ID, it returns the
  earliest time at which the node projects that the baker could be required to bake a block.
- Add endpoint `GetFirstBlockEpoch` to GRPCV2 API. It returns the block hash of the first block in
  a given epoch.
- Add endpoint `GitWinningBakersEpoch` to GRPCV2 API. It returns a list of the bakers that won
  rounds in a specified (finalized) epoch. This only supports consensus version 1.
- Fix a bug in how the last timeout certificate is recovered at start-up.
- Fix the behaviour of the block last finalized pointer in the `GetBlockInfo` so that it
  consistently returns the last finalized block at the time the block was baked.
- Add debug-level logging when a round is advanced, either due to a quorum certificate or a
  timeout certificate.

## 6.0.4

- Fix a bug in how timeout certificates across epoch boundaries are handled in catch-up.

## 6.0.3

- Update specification hash for protocol 5 to protocol 6 update.
- Fix processing of chain parameter updates when they occur at the same time.
- Fix a bug where out-of-band catch-up fails in P6 when processing blocks that have already been
  processed.
- Fix a bug where certified blocks are not written to disk in some circumstances.

## 6.0.2

- Fix a bug where the LMDB map was not resized when exporting the database. 
  This could cause the database exporter to fail when used on a running node.
- Fix a bug where the database exporter creates files in the wrong path when invoked with a
  relative `--exportpath`.
- Fix a bug where a setup with a single baker and a minimum block time of 0s would result in an
  unresponsive node in protocol version 6.
- Fix a bug where receiving a duplicate of an invalid block could be spuriously reported as double
  signing.
- Fix a bug where database roll-back could fail on Windows.
- Fix a bug where catch-up for ConcordiumBFT can loop or result in incorrect soft-banning of peers.
- Prevent the baker thread from starting when it is not required.
- Implement a "reboot" protocol update from P6 to P6 as a test of the protocol update mechanism.

## 6.0.1

- Remove configuration option `no-rpc-server` and environment variable
  `CONCORDIUM_NODE_DISABLE_RPC_SERVER`, as well as default values of
  `rpc-server-port` (`CONCORDIUM_NODE_RPC_SERVER_PORT`) and `rpc-server-addr`
  (`CONCORDIUM_NODE_RPC_SERVER_ADDR`). The V1 gRPC server is only started if
  both of these options are supplied.
- Fix a bug which caused account nonces and sequence numbers to not be migrated to P6 correctly.
- Add support for out-of-band export files for ConcordiumBFT (protocol version 6).
- Fix a network layer bug where initial messages after the handshake could be
  dropped in some circumstances.
- Fix a bug which caused the first epoch of the new protocol to be shorter than expected.
- Fix a bug that caused an incorrect reporting of total stake in the first
  payday just after genesis when the node started from genesis at protocols 4 or 5.
- Revise the behaviour of rollbacks in P6.
- Changes in Wasm validation and execution in P6
  - Disallow globals in initialization sections for V1 contracts in P6.
  - Support sign extension instructions in Wasm in P6.
  - Do not count custom sections towards module size when executing contracts.
  - Support new `invoke` operations for retrieving account keys and checking signatures.
- Shut down consensus upon a protocol update updating from protocol version 6.
- Revised persistent state for P6 with changes to startup and catch-up handling.

## 6.0.0

- Support the new ConcordiumBFT consensus (protocol version 6).
- Fix a bug that causes bakers in genesis to restake their earnings when they should not. This
  affects genesis data at protocol version P5; P1-P4 genesis data are not affected. This breaks
  compatibility with chains started with P5 genesis data, where some genesis bakers are not set to
  restake earnings. Other chains (including mainnet and testnet) are not affected.
- Changes to the `GetConsensusStatus` endpoint:
  * Slot duration only returned in protocol versions 0-5.
  * Endpoint extended to return current timeout duration, current round, current epoch and trigger
    block time in protocol version 6.
- Changes to the `GetBlockInfo` endpoint:
  * Block slot only returned in protocol versions 0-5.
  * In protocol version 6, the returned finalized block is the last finalized block until itself
    is finalized. Then it is itself.
  * Endpoint extended to return block round and epoch in protocol version 6.
- Changes to the `ElectionInfo` endpoint:
  * Election difficulty only returned in protocol versions 0-5.

## 5.4.2

- Revert a change in getModuleSource of the V1 GRPC API.

## 5.4.0

- Support using block height as block identifiers in gRPC v2 API.
- Extend gRPC v2 API call `GetBlockInfo` with the protocol version of the block.
- Do not use peer buckets when running as a normal node (not as a bootstrapper).
- Enable CORS support in grpc-web. This only applies when grpc-web is enabled.

## 5.3.2

- Extend Prometheus exporter with metric `peer_bucket_size`, see
  [docs/prometheus-exporter.md](https://github.com/Concordium/concordium-node/blob/main/docs/prometheus-exporter.md) for more details.

## 5.3.1

- Add an option `--grpc2-health-min-peers` (environment variable `CONCORDIUM_NODE_GRPC2_HEALTH_MIN_PEERS`)
  that causes the grpc V2 health endpoint to check minimum number of peers.
- Extend the node health check so that if the node is configured with baker
  credentials then it is required to be in the baking committee for it to be
  considered healthy.
- Add a new option `--grpc2-invoke-max-energy` (environment variable
  `CONCORDIUM_NODE_GRPC2_INVOKE_MAX_ENERGY`) that allows the node runner to
  control the maximum amount of energy allowed by an `InvokeInstance` (and the
  V1 GRPC `InvokeContract`) call. The behaviour of the endpoint is slightly
  changed as well. The `energy` is no longer required in the request, and the
  effective energy used by the call will be `min(request.energy,
  grpc-invoke-max-energy)`. This differs from the previous behaviour where a
  request would fail if the request either omitted the `energy`, or supplied an
  excessive value.
- Fix a bug that could cause the node to hang indefinitely during the out-of-
  band-catchup when the node is a finalizer.
- Fix an additional bug in `GetAccountInfo` endpoint in GRPCv2 where
  `incoming_amounts` field of encrypted amounts was not always set correctly.
- The node collector is migrated to a separate package and now uses the V2 GRPC API.


## 5.3.0

- Extend Prometheus exporter with metrics: `grpc_request_response_time_seconds`, `grpc_in_flight_requests`, `consensus_baking_committee`, `consensus_finalization_committee`, `consensus_baking_lottery_power`, `consensus_baked_blocks_total`, `consensus_finalized_baked_blocks_total`, `network_soft_banned_peers_total`, `consensus_non_finalized_transactions` and `consensus_unsupported_pending_protocol_version` see [docs/prometheus-exporter.md](https://github.com/Concordium/concordium-node/blob/main/docs/prometheus-exporter.md) for more details.

## 5.2.4

- Fix incorrect labelling of some catchup messages as invalid in Prometheus metrics.

## 5.2.3

- Internal refactoring to support the future consensus.

## 5.2.2

- Rename a number of metrics exposed by the Prometheus exporter:
  - `peer_number` is now `network_connected_peers`.
  - `conn_received` is now `network_connections_received_total`.
  - `packets_received` is now `network_packets_received_total`.
  - `packets_sent` is now `network_packets_sent_total`.
  - `inbound_high_priority_consensus_drops` is now `network_inbound_high_priority_message_drops_total`.
  - `inbound_low_priority_consensus_drops` is now `network_inbound_low_priority_message_drops_total`.
  - `inbound_high_priority_consensus_counter` is now `network_inbound_high_priority_messages_total`.
  - `inbound_low_priority_consensus_counter` is now `network_inbound_low_priority_messages_total`.
  - `inbound_high_priority_consensus_size` is now `network_inbound_high_priority_message_queue_size`.
  - `inbound_low_priority_consensus_size` is now `network_inbound_low_priority_message_queue_size`.
  - `outbound_high_priority_consensus_size` is now `network_outbound_high_priority_message_queue_size`.
  - `outbound_low_priority_consensus_size` is now `network_outbound_low_priority_message_queue_size`.
  - `bytes_received` is now `network_received_bytes`.
  - `bytes_sent` is now `network_sent_bytes`.
- Remove `last_throughput_measurement_timestamp`, `avg_bps_in` and `avg_bps_out` metrics exposed by the Prometheus exporter.
- Change behavior of Prometheus metrics `network_sent_bytes` and `network_received_bytes`. Before this change these metrics were calculated as a sum of all the bytes sent/received to peers, which causes the metrics to drop when a peer is dropped. They were only updated during the scheduled "housekeeping" (every 30 secons by default). The new behavior is to update the metric every time a message is sent/received to a peer.
- Extend Prometheus exporter with metrics: `consensus_last_finalized_block_height`, `consensus_last_finalized_block_timestamp`, `consensus_last_arrived_block_height`, `consensus_last_arrived_block_timestamp`, `consensus_received_messages_total`, `consensus_sent_messages_total`, `network_soft_banned_peers`, `network_peers_total`, `node_info` and `node_startup_timestamp` see [docs/prometheus-exporter.md](https://github.com/Concordium/concordium-node/blob/main/docs/prometheus-exporter.md) for more details.
- Remove metrics `network_inbound_high_priority_message_drops_total`, `network_inbound_low_priority_message_drops_total`, `network_inbound_high_priority_messages_total` and `network_inbound_high_priority_messages_total` as they can be derived using the labels of `consensus_received_messages_total`.

## 5.2.1

- Fix a bug in `GetAccountInfo` endpoint in GRPCv2 where `incoming_amounts`
  field of encrypted amounts was not set correctly.
- Remove `current_queue_size`,  `resend_queue_size`, `packets_dropped`, `invalid_packets_received`
  `unknown_packets_received`, `invalid_network_packets_received`,
  `packets_resend` metrics from the Prometheus server since they were never updated.
- Internal refactoring to support new consensus chain parameters.
- Internal refactoring to simplify configuration of the node's databases.

## 5.2.0

- Fix an issue where the node configuration file (`main.config.json`) was
  sometimes corrupted.
- Add an option to disable only the node specific grpc V1 endpoints that can be
  used to control the node. All the endpoints that are consensus related are
  kept allowing the node to be used as a gateway to the chain. The mentioned can
  be disabled by setting `CONCORDIUM_NODE_DISABLE_RPC_SERVER_NODE_ENDPOINTS`
  or using the flag `--no-rpc-server-node-endpoints`.

## 5.1.3

- Fix a bug in the `GetAccountInfo` endpoint in GRPCv2 where the `ar_data` field
  always would be empty.

## 5.1.2

- Avoid deadlocks during node shutdown in specific scenarios.
- The node will now shut down to start if an error occurs in a required service
  (e.g., grpc server). In particular, the node will shut down if a required
  service could not be started.
- Add timeout to downloading out of band catchup files when block indices and
  catch-up chunk files are specified by an URL. The timeout is controlled
  by the option `--download-blocks-timeout` (environment variable
  `CONCORDIUM_NODE_CONSENSUS_DOWNLOAD_BLOCKS_TIMEOUT`) and defaults to 5 min.
  timeout is 5 now minutes per chunk instead of waiting indefinitely.
- Remove the "instrumentation" feature of the node and build the node with
  Prometheus support enabled by default.
  - Remove the `CONCORDIUM_NODE_PROMETHEUS_SERVER` environment variable.
    The prometheus server is now started if
    `CONCORDIUM_NODE_PROMETHEUS_LISTEN_PORT` is set.

## 5.1.1

- Relay blocks earlier. In particular this means that blocks are now processed in
  two steps, `block receive` and `block execute`. The former performs verification of block meta data
  while the latter adds the block to the tree.
  Blocks are now enqueued in the outgoing message queue in between the the two steps.
- Removed the configuration option 'no_rebroadcast_consensus_validation'.

## 5.1.0

- Improvements to allow greater concurrency with transaction processing.
  (Checking transaction signatures is done without acquiring the global
  state lock.)

## 5.0.6

- Fix persistent state implementation of contract modifications.
  In certain cases the cached part of the instance was not correctly updated.
- Change the cost of the exchange rate query to be more aligned with other operations.
- Fix the behaviour of a smart contract upgrade when upgrading to a contract
  without entrypoints.

## 5.0.5

- Fix bug in persistent state implementation of contract modification.
- Fix bug in the contract balance query.
- Do not forget logs emitted by smart contracts.

## 5.0.3

- Fix P4->P5 state migration issues.
  - Delegators were not correctly copied over, references were retained to the
    P4 database.
  - Account stake was incorrectly recreated, all account balance was staked.
  - Next payday was incorrectly migrated.

## 5.0.2

- Fix an issue in the node GRPC V2 API where a baker transaction was encoded
  in an unintended way.
- Enforce parameter limits in `InvokeContract` endpoint.

## 5.0.1

- Fix an issue where accounts with scheduled releases would be incorrectly migrated
  on a protocol update.

## 5.0.0

- Add support for protocol version 5. This adds the following features:
  - Support for smart contract upgradability.
  - Query the current exchange rates, account balances and contract balances from a smart contract.
  - Relax restrictions on smart contracts
    - Parameter size limit: 1kiB -> 65kiB
    - Return value size limit: 16kiB -> no limit (apart from energy)
    - Number of logs per invocation: 64 -> no limit (apart from energy)
  - A new representation of accounts that is better optimised for common operations.
  - Revised the hashing scheme for transaction outcomes in protocol version 5.
    In particular the exact reject reasons are no longer part of the computed hash.
    Further the transaction outcomes are being stored in a merkle tree for P5 resulting 
    in some queries being faster.
- More efficient indexing of accounts with scheduled releases.
- Fix an issue where the catch-up downloader would fail at a protocol update.

## 4.5.0

- The node is now able to recover after crashes which leave only treestate or
  only blockstate usable.
- Fix a memory leak that could occur in certain usage scenarios involving smart
  contracts.
- Support for a new GRPC API which uses typed proto definitions. This adds a
  number of new configuration options for the node. These are detailed in
  [grpc2.md](https://github.com/Concordium/concordium-node/blob/main/docs/grpc2.md)

## 4.4.4

- Fix a bug in database recovery where the node would hang when truncating the block state database
  on Windows.

## 4.4.3

- Fix a bug in database recovery where corruption was not always correctly detected.
- Fix typo in environment variable `CONCORDIUM_NODE_PROMETHEUS_LISTEN_ADDRESSS` (remove trailing `S`).

## 4.4.2

- Speed up and reduce memory overhead during protocol updates.

- Smart contract modules are no longer retained in memory. Module artifacts are loaded as needed
  during contract execution. Metadata is cached for a limited number of smart contract modules.
  By default, the cache will retain metadata for at most 1000 smart contract modules, and this is
  configurable via the `--modules-cache-size` command line argument or by using the 
  `CONCORDIUM_NODE_CONSENSUS_MODULES_CACHE_SIZE` environment variable.

- Smart contract state is no longer cached on startup and is not cached after
  finalization.

- Partial node database recovery. The node is now able to recover from the most
  common causes of its database corruption.

## 4.4.1

- Verify pending blocks earlier when possible.
- Do not relay pending blocks.

## 4.4.0

- Fix a bug in Ctrl-C signal handling where a node would fail to stop if
  interrupted early on in the startup if out-of-band catchup was enabled.
- `database-exporter` now produces a collection of export files, instead of a single file. The new
  `--chunksize` option specifies the size of export files in blocks.
- The `--download-blocks-from` option now takes the URL to the catchup _index file_, permitting to
  only download and import catchup files containing blocks not already present in the database.

## 4.3.1

- Improvements to start-up time that fix regressions introduced by the account caching.

## 4.3.0

- Account records are no longer constantly retained in memory. Instead a limited
  number are retained in a cache. The number of cached accounts defaults to 10000,
  and can be configured by the `--accounts-cache-size` command line argument or the
  `CONCORDIUM_NODE_CONSENSUS_ACCOUNTS_CACHE_SIZE` environment variable.
- Reduce startup time and memory use further by reducing the amount of block
  data retained in memory. In particular finalized blocks are no longer stored
  in memory.
- Optimize node data structures related to accounts. This reduces node memory
  use and improves performance.
- Added the ability to download the catch-up file using the
  `--download-blocks-from` option (or `CONCORDIUM_NODE_CONSENSUS_DOWNLOAD_BLOCKS_FROM` environment variable).
- The gRPC API now reports correctly when the sender of a transaction did
  not have enough funds to cover the transaction costs.
- Remove obsolete and unused option `--max-expiry-duration`
- Remove transaction logging functionality from the node. It is replaced by an
  external service. As a consequence the `transaction-outcome-logging` family of
  command-line options are removed from the node.

## 4.2.3

- Fix a bug in the scheduler which would cause the node to crash when executing
  certain transactions. [Security advisory](https://github.com/Concordium/concordium-node/security/advisories/GHSA-44wx-3q8j-r8qr)

## 4.2.1

- Decrease node startup time and memory use by avoiding needless checks when
  loading the database.
- Improve startup time by avoiding processing already processed protocol
  updates.
- Decrease memory usage by not storing genesis blocks. This has the effect that
  the database produced by node versions >= 4.2.* cannot be used by node
  versions <= 4.1. The other direction works.
- Increase precision of block arrive and block receive times in the
  `GetBlockInfo` query.

## 4.1.1
- The `SendTransaction` function exposed via the gRPC interface now provides the caller with detailed error messages if the 
  transaction was rejected instead of just `False`. The function still returns `True` if 
  the transaction was accepted.
  The following gRPC error codes can be returned.
  - 'SUCCESS' The transaction was succesfully relayed to consensus.
  - 'INVALID_ARGUMENT' The transaction was deemed invalid or exceeds the maximum size allowed (the raw size of the transaction).
     In addition the error message contains information as to why the transaction was deemed invalid.
  - 'FAILED_PRECONDITION' The network was stopped due to an unrecognized protocol update.
  - 'DUPLICATE_ENTRY' The transaction was a duplicate.
  - 'INTERNAL' An internal error happened and as such the transaction could not be processed.
  The server will return a gRPC status if the transaction was deemed invalid. 
- Support for wire-protocol version 0 is dropped, meaning that the node cannot
  connect to peers that do not support wire-protocol version 1, which is supported
  since version 1.1.0.
- The macOS installer no longer overwrites the service files when reinstalling.
- Cache smart contract modules on startup from existing state to improve smart
  contract execution.
- Make consensus queries more robust, by validating input more extensively.
  This affects all queries whose input was a block or transaction hash.
  These queries now return `InvalidArgument` error, as opposed to `Unknown`
  which they returned previously.
- Fix issue #244: Collector to keep querying. Remove the parameter for maximum allowed
  times a gRPC call can fail and keeps `node-collector` querying forever.
- `GetAccountInfo` endpoint supports querying the account via the account index.
- Mac installer: Users now can leave one (but not both) of the net configurations empty
  when they don't want to configure a node for it.
  - On the initial installation, leaving a net configuration empty means that
    the start/stop app shortcuts and the application support folder for that net won't be installed.
- Implement baker pools and stake delegation for the P4 protocol version.
  - New gRPC endpoint: `GetBakerList` retrieves a JSON list of the baker IDs of the bakers
    registered in a known block. (Returns `null` for an unknown block.)
  - New gRPC endpoint: `GetPoolStatus` retrieves a status record for a baker pool, or for
    the set of passive delegators.
  - The `bakerStakeThreshold` level-2 keys are renamed as the `poolParameters` keys; two
    additional access structures are defined: `cooldownParameters` and `timeParameters`.
  - The following changes are made to the chain parameters in P4:
    - The mint distribution no longer includes the mint per slot rate.
    - Pool parameters are added, governed by the `poolParameters` keys, that determine
      commission rates and ranges, bounds and other factors affecting baker pools.
    - Time parameters, governed by `timeParameters`, are added that determine the
      duration of a payday (in epochs) and the mint rate per payday.
    - Cooldown parameters, governed by `cooldownParameters`, are added that determine
      the required cooldown periods when bakers and delegators reduce their stakes.
  - ConfigureBaker and ConfigureDelegator transactions are added (with the old baker
    transactions becoming obsolete in P4). These permit adding, modifying and removing bakers
    and delegators respectively from an account. Delegators can delegate to a baker, or
    delegate passively (effectively to all bakers).
  - The reward mechanism is overhauled, with minting and rewarding being done once per
    'payday' (a number of epochs, nominally one day). Baker rewards are shared with
    delegators to the baker's pool, with some commission being paid to the baker.
    Block rewards (i.e. transaction fee rewards), baking rewards and finalization rewards
    are accumulated over the reward period and paid out at the payday.
- Implement V1 smart contracts with the following key features
  - unlimited contract state size
  - synchronous contract calls
  - fallback entrypoints
  - increased smart contract module size limit, 512kB
  - a number of cryptographic primitives
- Node can now be stopped during out of band catchup by using signals, SIGINT and SIGTERM.

## concordium-node 3.0.1

- Fix a starvation bug in some cases of parallel node queries.

## concordium-node 3.0.0

- Fix a bug due to incorrect use of LMDB database environments where a node
  would crash if queried at specific times.
- Faster state queries by avoiding locking the block state file when reading.
- Fix a bug by shutting down RPC before the node, which caused the node to crash
  when attempting a graceful shutdown while processing RPC requests.
- Introduce support for account aliases via protocol P3. Accounts can be queried
  in `GetAccountInfo`, `GetAccountNonFinalizedTransactions`,
  `GetNextAccountNonce` by any alias.
- `GetAccountInfo` object has an additional field `accountAddress` that contains
  the canonical address of the account.
- The node now drops all connections on an unrecognized protocol update and
  refuses to accept new transactions.

## concordium-node 1.1.3

- Fix a number of bugs that led to node crashes due to failed block lookup in some situations.
- Support custom path for genesis data via `CONCORDIUM_NODE_CONSENSUS_GENESIS_DATA_FILE`.

## concordium-node 1.1.2

- Fix regression where expired transactions were not immediately rejected.

## concordium-node 1.1.1

- Fix response of the transaction status query. Due to incorrect serialization
  the response was incorrectly reported as finalized even if transaction was
  only committed.
- For macOS:
  - Added option to use the native mac logging system. To enable it, provide
    the new flag `--use-mac-log <subsystem-name>`. The flag is available on both
    the node and collector with corresponding, respective, environment variables
    `CONCORDIUM_NODE_MACOS_USE_MAC_LOG` and `CONCORDIUM_NODE_COLLECTOR_USE_MAC_LOG`.
  - When the flag is provided, you can view the logs with `log show --predicate
    'subsystem == "<subsystem-name>"'`, or by using Console.app. 

## concordium-node 1.1.0

- Node improvements and new features
  - Update dependencies, code cleanup, and removal of the staging_net feature.
  - Fix a bug in average throughput calculation that was triggered in some cases
    of bad connectivity.
  - Add support for configuring the node and the collector via environment
    variables in addition to command line arguments. This is a breaking change in
    that flags now need to have an explicit argument.
  - Remove use of `unbound` for DNS resolution. This also removes the dnssec functionality, and the
    flag `--no-dnssec` is no longer supported. The command-line option `--resolv-conf` is also
    removed, as the system resolver will be used.
  - Introduce protocol P2 that supports transfers with memo.
  - Implement protocol updates, allowing migration to a new protocol. Two protocol updates are
    implemented. One which does not switch to a new protocol version, but allows for updating a number
    of genesis parameters that would otherwise be immutable, while retaining the
    state. A second protocol update updates from P1 to P2.
  - Reduced logging of certain events. Received blocks, finalization messages/records, and
    transactions are only logged at Trace level. GRPC queries are not logged.
  - Support [log4rs](https://docs.rs/log4rs/1.0.0/log4rs/) logging, by specifying a configuration file
    (in toml or yaml format) with the `--log-config` argument or `CONCORDIUM_NODE_LOG_CONFIG`
    environment variable.
  - A Windows node runner service and installer.
    See [service/windows/README.md](service/windows/README.md).

- Network API changes
  - Remove unused `--bootstrap-server` flag.
  - Support for a new wire-protocol version (version 1) that adds a genesis index to non-transaction
    messages, a version header to catch-up messages. Version 0 is still supported for communication
    with legacy nodes during migration.
  - Relax compatibility check so that the node only checks a lower bound on the
    peer major version, in contrast to requiring an exact major version match.

- Database changes
  - Global state database now includes version metadata. The treestate directory and blockstate file
    names are suffixed with "-*n*" to indicate genesis index *n*.
    A legacy database will automatically be migrated by renaming and adding version metadata.
  - Change the automatically created indices on the transaction logging database.
    Instead of an index on the `id` column on `ati` and `cti` tables there are now
    multi-column indices that better support the intended use-cases. This only
    affects newly created databases.
  - The block export format has been revised to a new version (version 3) which allows for
    protocol updates. Version 2 is no longer supported.

- GRPC API changes
  - In the GetRewardStatus GRPC call, the amounts that were previously represented as integers are now
    represented as strings in the JSON serialization. This is in line with how amounts are serialized
    elsewhere.
  - The behaviour of GetAccountList, GetInstances, and GetModuleList have changed in the case
    where the block hash is ill-formed. Instead of returning the JSON string "Invalid block hash.",
    these functions will now return the JSON null value.
  - GetConsensusStatus return value has additional fields to indicate the protocol
    version and effected protocol updates.
  - GetBlockInfo return value has additional fields indicating the genesis index and local height
    (relative to the genesis block at the genesis index) of the block. The block height reported
    is absolute. The reported parent of a re-genesis block will be the last final block of the
    preceding chain, so the absolute height indicates how many times the parent pointer should be
    followed to reach the initial genesis.
  - GetBlocksAtHeight supports specifying a genesis index, with the supplied height being treated as
    relative to the genesis block at that index. An additional flag allows restricting the query to
    just that index.

## concordium-node 1.0.1

- Check that baker keys are consistent (private key matches the public one) on startup.
- Prevent rebroadcast of catch-up status messages.

## concordium-node 1.0.0

- Expose accountIndex in the `getAccountInfo` query.
- Fix serialization bug in smart contracts get_receive_sender when the address
  is that of an account.

## concordium-node 0.7.1

- Make sure to not rebroadcast transactions that consensus marked as not
  rebroadcastable.
- Fix command-line parsing issue in concordium-node related to --import-blocks-from.

## concordium-node 0.7.0

Start of changelog.<|MERGE_RESOLUTION|>--- conflicted
+++ resolved
@@ -3,13 +3,10 @@
 ## Unreleased changes
 
 - Protocol-level tokens:
-<<<<<<< HEAD
-  - Support for token pause/unpause operations.
-=======
   - Adjusted energy cost of mint/burn from 100 to 50
   - PLTs can now only be created with the module reference:
     5c5c2645db84a7026d78f2501740f60a8ccb8fae5c166dc2428077fd9a699a4a
->>>>>>> e95e9c4f
+  - Support for token pause/unpause operations.
 
 ## 9.0.5 (DevNet)
 
