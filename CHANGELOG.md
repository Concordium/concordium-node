--- conflicted
+++ resolved
@@ -4,11 +4,8 @@
 
 - Add support for protocol version 5. This adds the following features
   - support for smart contract upgradability
-<<<<<<< HEAD
   - a new representation of accounts that is better optimised for common operations
-=======
 - Fix an issue where the catch-up downloader would fail at a protocol update.
->>>>>>> 334801f2
 
 ## 4.5.0
 
