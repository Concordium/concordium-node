--- conflicted
+++ resolved
@@ -12,11 +12,8 @@
   - Disallow globals in initialization sections for V1 contracts in P6.
   - Support sign extension instructions in Wasm in P6.
   - Do not count custom sections towards module size when executing contracts.
-<<<<<<< HEAD
+  - Support new `invoke` operations for retrieving account keys and checking signatures.
 - Shut down consensus upon a protocol update updating from protocol version 6.
-=======
-  - Support new `invoke` operations for retrieving account keys and checking signatures.
->>>>>>> a84d0b1c
 
 ## 6.0.0
 
