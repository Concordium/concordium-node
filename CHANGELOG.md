--- conflicted
+++ resolved
@@ -2,7 +2,7 @@
 
 ## Unreleased changes
 
-<<<<<<< HEAD
+- Expose the health check service via grpc-web when grpc-web is enabled.
 - Extend Prometheus exporter with metric `grpc_connected_clients`, see
   [docs/prometheus-exporter.md](https://github.com/Concordium/concordium-node/blob/main/docs/prometheus-exporter.md) for more details.
 - Add configuration options for imposing resource limits to the V2 gRPC server.
@@ -20,11 +20,7 @@
   See
   [docs/grpc2.md](https://github.com/Concordium/concordium-node/blob/main/docs/grpc2.md)
   for an explanation of the options.
-
-=======
-- Expose the health check service via grpc-web when grpc-web is enabled.
  
->>>>>>> 24e4b2a6
 ## 6.1.3
 
 - Fix a bug where stored peers are removed incorrectly.
