--- conflicted
+++ resolved
@@ -4,12 +4,9 @@
 
 - `database-exporter` now produces a collection of export files, instead of a single file. The new
   `--chunksize` option specifies the size of export files in blocks.
-<<<<<<< HEAD
 - The `--download-blocks-from` option now takes the URL to the catchup _index file_, permitting to
   only download and import catchup files containing blocks not already present in the database.
-=======
 - Improvements to start-up time that fix regressions introduced by the account caching.
->>>>>>> 2ec9feee
 
 ## 4.3.0
 
