# Changelog

## Unrelease changes

- Remove transaction logging functionality from the node. It is replaced by an
  external service. As a consequence the `transaction-outcome-logging` family of
  command-line options are removed from the node.

## 4.2.1

- Decrease node startup time and memory use by avoiding needless checks when
  loading the database.
- Improve startup time by avoiding processing already processed protocol
  updates.
- Decrease memory usage by not storing genesis blocks. This has the effect that
  the database produced by node versions >= 4.2.* cannot be used by node
  versions <= 4.1. The other direction works.
<<<<<<< HEAD
- Increase precision of block arrive and block receive times in the
  `GetBlockInfo` query.
=======
- The gRPC API now reports correctly when the sender of a transaction did 
  not have enough funds to cover the transaction costs.
>>>>>>> 0d08c8b6

## 4.1.1
- The `SendTransaction` function exposed via the gRPC interface now provides the caller with detailed error messages if the 
  transaction was rejected instead of just `False`. The function still returns `True` if 
  the transaction was accepted.
  The following gRPC error codes can be returned.
  - 'SUCCESS' The transaction was succesfully relayed to consensus.
  - 'INVALID_ARGUMENT' The transaction was deemed invalid or exceeds the maximum size allowed (the raw size of the transaction).
     In addition the error message contains information as to why the transaction was deemed invalid.
  - 'FAILED_PRECONDITION' The network was stopped due to an unrecognized protocol update.
  - 'DUPLICATE_ENTRY' The transaction was a duplicate.
  - 'INTERNAL' An internal error happened and as such the transaction could not be processed.
  The server will return a gRPC status if the transaction was deemed invalid. 
- Support for wire-protocol version 0 is dropped, meaning that the node cannot
  connect to peers that do not support wire-protocol version 1, which is supported
  since version 1.1.0.
- The macOS installer no longer overwrites the service files when reinstalling.
- Cache smart contract modules on startup from existing state to improve smart
  contract execution.
- Make consensus queries more robust, by validating input more extensively.
  This affects all queries whose input was a block or transaction hash.
  These queries now return `InvalidArgument` error, as opposed to `Unknown`
  which they returned previously.
- Fix issue #244: Collector to keep querying. Remove the parameter for maximum allowed
  times a gRPC call can fail and keeps `node-collector` querying forever.
- `GetAccountInfo` endpoint supports querying the account via the account index.
- Mac installer: Users now can leave one (but not both) of the net configurations empty
  when they don't want to configure a node for it.
  - On the initial installation, leaving a net configuration empty means that
    the start/stop app shortcuts and the application support folder for that net won't be installed.
- Implement baker pools and stake delegation for the P4 protocol version.
  - New gRPC endpoint: `GetBakerList` retrieves a JSON list of the baker IDs of the bakers
    registered in a known block. (Returns `null` for an unknown block.)
  - New gRPC endpoint: `GetPoolStatus` retrieves a status record for a baker pool, or for
    the set of passive delegators.
  - The `bakerStakeThreshold` level-2 keys are renamed as the `poolParameters` keys; two
    additional access structures are defined: `cooldownParameters` and `timeParameters`.
  - The following changes are made to the chain parameters in P4:
    - The mint distribution no longer includes the mint per slot rate.
    - Pool parameters are added, governed by the `poolParameters` keys, that determine
      commission rates and ranges, bounds and other factors affecting baker pools.
    - Time parameters, governed by `timeParameters`, are added that determine the
      duration of a payday (in epochs) and the mint rate per payday.
    - Cooldown parameters, governed by `cooldownParameters`, are added that determine
      the required cooldown periods when bakers and delegators reduce their stakes.
  - ConfigureBaker and ConfigureDelegator transactions are added (with the old baker
    transactions becoming obsolete in P4). These permit adding, modifying and removing bakers
    and delegators respectively from an account. Delegators can delegate to a baker, or
    delegate passively (effectively to all bakers).
  - The reward mechanism is overhauled, with minting and rewarding being done once per
    'payday' (a number of epochs, nominally one day). Baker rewards are shared with
    delegators to the baker's pool, with some commission being paid to the baker.
    Block rewards (i.e. transaction fee rewards), baking rewards and finalization rewards
    are accumulated over the reward period and paid out at the payday.
- Implement V1 smart contracts with the following key features
  - unlimited contract state size
  - synchronous contract calls
  - fallback entrypoints
  - increased smart contract module size limit, 512kB
  - a number of cryptographic primitives
- Node can now be stopped during out of band catchup by using signals, SIGINT and SIGTERM.

## concordium-node 3.0.1

- Fix a starvation bug in some cases of parallel node queries.

## concordium-node 3.0.0

- Fix a bug due to incorrect use of LMDB database environments where a node
  would crash if queried at specific times.
- Faster state queries by avoiding locking the block state file when reading.
- Fix a bug by shutting down RPC before the node, which caused the node to crash
  when attempting a graceful shutdown while processing RPC requests.
- Introduce support for account aliases via protocol P3. Accounts can be queried
  in `GetAccountInfo`, `GetAccountNonFinalizedTransactions`,
  `GetNextAccountNonce` by any alias.
- `GetAccountInfo` object has an additional field `accountAddress` that contains
  the canonical address of the account.
- The node now drops all connections on an unrecognized protocol update and
  refuses to accept new transactions.

## concordium-node 1.1.3

- Fix a number of bugs that led to node crashes due to failed block lookup in some situations.
- Support custom path for genesis data via `CONCORDIUM_NODE_CONSENSUS_GENESIS_DATA_FILE`.

## concordium-node 1.1.2

- Fix regression where expired transactions were not immediately rejected.

## concordium-node 1.1.1

- Fix response of the transaction status query. Due to incorrect serialization
  the response was incorrectly reported as finalized even if transaction was
  only committed.
- For macOS:
  - Added option to use the native mac logging system. To enable it, provide
    the new flag `--use-mac-log <subsystem-name>`. The flag is available on both
    the node and collector with corresponding, respective, environment variables
    `CONCORDIUM_NODE_MACOS_USE_MAC_LOG` and `CONCORDIUM_NODE_COLLECTOR_USE_MAC_LOG`.
  - When the flag is provided, you can view the logs with `log show --predicate
    'subsystem == "<subsystem-name>"'`, or by using Console.app. 

## concordium-node 1.1.0

- Node improvements and new features
  - Update dependencies, code cleanup, and removal of the staging_net feature.
  - Fix a bug in average throughput calculation that was triggered in some cases
    of bad connectivity.
  - Add support for configuring the node and the collector via environment
    variables in addition to command line arguments. This is a breaking change in
    that flags now need to have an explicit argument.
  - Remove use of `unbound` for DNS resolution. This also removes the dnssec functionality, and the
    flag `--no-dnssec` is no longer supported. The command-line option `--resolv-conf` is also
    removed, as the system resolver will be used.
  - Introduce protocol P2 that supports transfers with memo.
  - Implement protocol updates, allowing migration to a new protocol. Two protocol updates are
    implemented. One which does not switch to a new protocol version, but allows for updating a number
    of genesis parameters that would otherwise be immutable, while retaining the
    state. A second protocol update updates from P1 to P2.
  - Reduced logging of certain events. Received blocks, finalization messages/records, and
    transactions are only logged at Trace level. GRPC queries are not logged.
  - Support [log4rs](https://docs.rs/log4rs/1.0.0/log4rs/) logging, by specifying a configuration file
    (in toml or yaml format) with the `--log-config` argument or `CONCORDIUM_NODE_LOG_CONFIG`
    environment variable.
  - A Windows node runner service and installer.
    See [service/windows/README.md](service/windows/README.md).

- Network API changes
  - Remove unused `--bootstrap-server` flag.
  - Support for a new wire-protocol version (version 1) that adds a genesis index to non-transaction
    messages, a version header to catch-up messages. Version 0 is still supported for communication
    with legacy nodes during migration.
  - Relax compatibility check so that the node only checks a lower bound on the
    peer major version, in contrast to requiring an exact major version match.

- Database changes
  - Global state database now includes version metadata. The treestate directory and blockstate file
    names are suffixed with "-*n*" to indicate genesis index *n*.
    A legacy database will automatically be migrated by renaming and adding version metadata.
  - Change the automatically created indices on the transaction logging database.
    Instead of an index on the `id` column on `ati` and `cti` tables there are now
    multi-column indices that better support the intended use-cases. This only
    affects newly created databases.
  - The block export format has been revised to a new version (version 3) which allows for
    protocol updates. Version 2 is no longer supported.

- GRPC API changes
  - In the GetRewardStatus GRPC call, the amounts that were previously represented as integers are now
    represented as strings in the JSON serialization. This is in line with how amounts are serialized
    elsewhere.
  - The behaviour of GetAccountList, GetInstances, and GetModuleList have changed in the case
    where the block hash is ill-formed. Instead of returning the JSON string "Invalid block hash.",
    these functions will now return the JSON null value.
  - GetConsensusStatus return value has additional fields to indicate the protocol
    version and effected protocol updates.
  - GetBlockInfo return value has additional fields indicating the genesis index and local height
    (relative to the genesis block at the genesis index) of the block. The block height reported
    is absolute. The reported parent of a re-genesis block will be the last final block of the
    preceding chain, so the absolute height indicates how many times the parent pointer should be
    followed to reach the initial genesis.
  - GetBlocksAtHeight supports specifying a genesis index, with the supplied height being treated as
    relative to the genesis block at that index. An additional flag allows restricting the query to
    just that index.

## concordium-node 1.0.1

- Check that baker keys are consistent (private key matches the public one) on startup.
- Prevent rebroadcast of catch-up status messages.

## concordium-node 1.0.0

- Expose accountIndex in the `getAccountInfo` query.
- Fix serialization bug in smart contracts get_receive_sender when the address
  is that of an account.

## concordium-node 0.7.1

- Make sure to not rebroadcast transactions that consensus marked as not
  rebroadcastable.
- Fix command-line parsing issue in concordium-node related to --import-blocks-from.

## concordium-node 0.7.0

Start of changelog.<|MERGE_RESOLUTION|>--- conflicted
+++ resolved
@@ -5,6 +5,8 @@
 - Remove transaction logging functionality from the node. It is replaced by an
   external service. As a consequence the `transaction-outcome-logging` family of
   command-line options are removed from the node.
+- The gRPC API now reports correctly when the sender of a transaction did
+  not have enough funds to cover the transaction costs.
 
 ## 4.2.1
 
@@ -15,13 +17,8 @@
 - Decrease memory usage by not storing genesis blocks. This has the effect that
   the database produced by node versions >= 4.2.* cannot be used by node
   versions <= 4.1. The other direction works.
-<<<<<<< HEAD
 - Increase precision of block arrive and block receive times in the
   `GetBlockInfo` query.
-=======
-- The gRPC API now reports correctly when the sender of a transaction did 
-  not have enough funds to cover the transaction costs.
->>>>>>> 0d08c8b6
 
 ## 4.1.1
 - The `SendTransaction` function exposed via the gRPC interface now provides the caller with detailed error messages if the 
