# Changelog

## Unreleased changes

<<<<<<< HEAD
- Apply fix for processing of chain parameter updates when they occur at the same time
  retroactively to all protocol versions. This may break compatibility with any local/private
  chains on which the bug occurs.
=======
## 6.1.0

- `GetPoolInfo` now also returns the commission rates for the current reward period.
- Add `GetBakersRewardPeriod` to GRPCV2 API. Provided a block, then it returns information about bakers
  for the reward period of the block.
- Add endpoint `GetBlockCertificates` to GRPCV2 API. Provided a block, then it returns 
  quorum certificate, timeout certificate and epoch finalization entry contained in the block (where present).
- Add endpoint `GetBakerEarliestWinTime` to GRPCV2 API. Provided a baker ID, it returns the
  earliest time at which the node projects that the baker could be required to bake a block.
- Add endpoint `GetFirstBlockEpoch` to GRPCV2 API. It returns the block hash of the first block in
  a given epoch.
- Add endpoint `GitWinningBakersEpoch` to GRPCV2 API. It returns a list of the bakers that won
  rounds in a specified (finalized) epoch. This only supports consensus version 1.
- Fix a bug in how the last timeout certificate is recovered at start-up.
- Fix the behaviour of the block last finalized pointer in the `GetBlockInfo` so that it
  consistently returns the last finalized block at the time the block was baked.
- Add debug-level logging when a round is advanced, either due to a quorum certificate or a
  timeout certificate.

- Remove the concept of pending blocks.

## 6.0.4

- Fix a bug in how timeout certificates across epoch boundaries are handled in catch-up.
>>>>>>> 14c57599

## 6.0.3

- Update specification hash for protocol 5 to protocol 6 update.
- Fix processing of chain parameter updates when they occur at the same time.
- Fix a bug where out-of-band catch-up fails in P6 when processing blocks that have already been
  processed.
- Fix a bug where certified blocks are not written to disk in some circumstances.

## 6.0.2

- Fix a bug where the LMDB map was not resized when exporting the database. 
  This could cause the database exporter to fail when used on a running node.
- Fix a bug where the database exporter creates files in the wrong path when invoked with a
  relative `--exportpath`.
- Fix a bug where a setup with a single baker and a minimum block time of 0s would result in an
  unresponsive node in protocol version 6.
- Fix a bug where receiving a duplicate of an invalid block could be spuriously reported as double
  signing.
- Fix a bug where database roll-back could fail on Windows.
- Fix a bug where catch-up for ConcordiumBFT can loop or result in incorrect soft-banning of peers.
- Prevent the baker thread from starting when it is not required.
- Implement a "reboot" protocol update from P6 to P6 as a test of the protocol update mechanism.

## 6.0.1

- Remove configuration option `no-rpc-server` and environment variable
  `CONCORDIUM_NODE_DISABLE_RPC_SERVER`, as well as default values of
  `rpc-server-port` (`CONCORDIUM_NODE_RPC_SERVER_PORT`) and `rpc-server-addr`
  (`CONCORDIUM_NODE_RPC_SERVER_ADDR`). The V1 gRPC server is only started if
  both of these options are supplied.
- Fix a bug which caused account nonces and sequence numbers to not be migrated to P6 correctly.
- Add support for out-of-band export files for ConcordiumBFT (protocol version 6).
- Fix a network layer bug where initial messages after the handshake could be
  dropped in some circumstances.
- Fix a bug which caused the first epoch of the new protocol to be shorter than expected.
- Fix a bug that caused an incorrect reporting of total stake in the first
  payday just after genesis when the node started from genesis at protocols 4 or 5.
- Revise the behaviour of rollbacks in P6.
- Changes in Wasm validation and execution in P6
  - Disallow globals in initialization sections for V1 contracts in P6.
  - Support sign extension instructions in Wasm in P6.
  - Do not count custom sections towards module size when executing contracts.
  - Support new `invoke` operations for retrieving account keys and checking signatures.
- Shut down consensus upon a protocol update updating from protocol version 6.
- Revised persistent state for P6 with changes to startup and catch-up handling.

## 6.0.0

- Support the new ConcordiumBFT consensus (protocol version 6).
- Fix a bug that causes bakers in genesis to restake their earnings when they should not. This
  affects genesis data at protocol version P5; P1-P4 genesis data are not affected. This breaks
  compatibility with chains started with P5 genesis data, where some genesis bakers are not set to
  restake earnings. Other chains (including mainnet and testnet) are not affected.
- Changes to the `GetConsensusStatus` endpoint:
  * Slot duration only returned in protocol versions 0-5.
  * Endpoint extended to return current timeout duration, current round, current epoch and trigger
    block time in protocol version 6.
- Changes to the `GetBlockInfo` endpoint:
  * Block slot only returned in protocol versions 0-5.
  * In protocol version 6, the returned finalized block is the last finalized block until itself
    is finalized. Then it is itself.
  * Endpoint extended to return block round and epoch in protocol version 6.
- Changes to the `ElectionInfo` endpoint:
  * Election difficulty only returned in protocol versions 0-5.

## 5.4.2

- Revert a change in getModuleSource of the V1 GRPC API.

## 5.4.0

- Support using block height as block identifiers in gRPC v2 API.
- Extend gRPC v2 API call `GetBlockInfo` with the protocol version of the block.
- Do not use peer buckets when running as a normal node (not as a bootstrapper).
- Enable CORS support in grpc-web. This only applies when grpc-web is enabled.

## 5.3.2

- Extend Prometheus exporter with metric `peer_bucket_size`, see
  [docs/prometheus-exporter.md](https://github.com/Concordium/concordium-node/blob/main/docs/prometheus-exporter.md) for more details.

## 5.3.1

- Add an option `--grpc2-health-min-peers` (environment variable `CONCORDIUM_NODE_GRPC2_HEALTH_MIN_PEERS`)
  that causes the grpc V2 health endpoint to check minimum number of peers.
- Extend the node health check so that if the node is configured with baker
  credentials then it is required to be in the baking committee for it to be
  considered healthy.
- Add a new option `--grpc2-invoke-max-energy` (environment variable
  `CONCORDIUM_NODE_GRPC2_INVOKE_MAX_ENERGY`) that allows the node runner to
  control the maximum amount of energy allowed by an `InvokeInstance` (and the
  V1 GRPC `InvokeContract`) call. The behaviour of the endpoint is slightly
  changed as well. The `energy` is no longer required in the request, and the
  effective energy used by the call will be `min(request.energy,
  grpc-invoke-max-energy)`. This differs from the previous behaviour where a
  request would fail if the request either omitted the `energy`, or supplied an
  excessive value.
- Fix a bug that could cause the node to hang indefinitely during the out-of-
  band-catchup when the node is a finalizer.
- Fix an additional bug in `GetAccountInfo` endpoint in GRPCv2 where
  `incoming_amounts` field of encrypted amounts was not always set correctly.
- The node collector is migrated to a separate package and now uses the V2 GRPC API.


## 5.3.0

- Extend Prometheus exporter with metrics: `grpc_request_response_time_seconds`, `grpc_in_flight_requests`, `consensus_baking_committee`, `consensus_finalization_committee`, `consensus_baking_lottery_power`, `consensus_baked_blocks_total`, `consensus_finalized_baked_blocks_total`, `network_soft_banned_peers_total`, `consensus_non_finalized_transactions` and `consensus_unsupported_pending_protocol_version` see [docs/prometheus-exporter.md](https://github.com/Concordium/concordium-node/blob/main/docs/prometheus-exporter.md) for more details.

## 5.2.4

- Fix incorrect labelling of some catchup messages as invalid in Prometheus metrics.

## 5.2.3

- Internal refactoring to support the future consensus.

## 5.2.2

- Rename a number of metrics exposed by the Prometheus exporter:
  - `peer_number` is now `network_connected_peers`.
  - `conn_received` is now `network_connections_received_total`.
  - `packets_received` is now `network_packets_received_total`.
  - `packets_sent` is now `network_packets_sent_total`.
  - `inbound_high_priority_consensus_drops` is now `network_inbound_high_priority_message_drops_total`.
  - `inbound_low_priority_consensus_drops` is now `network_inbound_low_priority_message_drops_total`.
  - `inbound_high_priority_consensus_counter` is now `network_inbound_high_priority_messages_total`.
  - `inbound_low_priority_consensus_counter` is now `network_inbound_low_priority_messages_total`.
  - `inbound_high_priority_consensus_size` is now `network_inbound_high_priority_message_queue_size`.
  - `inbound_low_priority_consensus_size` is now `network_inbound_low_priority_message_queue_size`.
  - `outbound_high_priority_consensus_size` is now `network_outbound_high_priority_message_queue_size`.
  - `outbound_low_priority_consensus_size` is now `network_outbound_low_priority_message_queue_size`.
  - `bytes_received` is now `network_received_bytes`.
  - `bytes_sent` is now `network_sent_bytes`.
- Remove `last_throughput_measurement_timestamp`, `avg_bps_in` and `avg_bps_out` metrics exposed by the Prometheus exporter.
- Change behavior of Prometheus metrics `network_sent_bytes` and `network_received_bytes`. Before this change these metrics were calculated as a sum of all the bytes sent/received to peers, which causes the metrics to drop when a peer is dropped. They were only updated during the scheduled "housekeeping" (every 30 secons by default). The new behavior is to update the metric every time a message is sent/received to a peer.
- Extend Prometheus exporter with metrics: `consensus_last_finalized_block_height`, `consensus_last_finalized_block_timestamp`, `consensus_last_arrived_block_height`, `consensus_last_arrived_block_timestamp`, `consensus_received_messages_total`, `consensus_sent_messages_total`, `network_soft_banned_peers`, `network_peers_total`, `node_info` and `node_startup_timestamp` see [docs/prometheus-exporter.md](https://github.com/Concordium/concordium-node/blob/main/docs/prometheus-exporter.md) for more details.
- Remove metrics `network_inbound_high_priority_message_drops_total`, `network_inbound_low_priority_message_drops_total`, `network_inbound_high_priority_messages_total` and `network_inbound_high_priority_messages_total` as they can be derived using the labels of `consensus_received_messages_total`.

## 5.2.1

- Fix a bug in `GetAccountInfo` endpoint in GRPCv2 where `incoming_amounts`
  field of encrypted amounts was not set correctly.
- Remove `current_queue_size`,  `resend_queue_size`, `packets_dropped`, `invalid_packets_received`
  `unknown_packets_received`, `invalid_network_packets_received`,
  `packets_resend` metrics from the Prometheus server since they were never updated.
- Internal refactoring to support new consensus chain parameters.
- Internal refactoring to simplify configuration of the node's databases.

## 5.2.0

- Fix an issue where the node configuration file (`main.config.json`) was
  sometimes corrupted.
- Add an option to disable only the node specific grpc V1 endpoints that can be
  used to control the node. All the endpoints that are consensus related are
  kept allowing the node to be used as a gateway to the chain. The mentioned can
  be disabled by setting `CONCORDIUM_NODE_DISABLE_RPC_SERVER_NODE_ENDPOINTS`
  or using the flag `--no-rpc-server-node-endpoints`.

## 5.1.3

- Fix a bug in the `GetAccountInfo` endpoint in GRPCv2 where the `ar_data` field
  always would be empty.

## 5.1.2

- Avoid deadlocks during node shutdown in specific scenarios.
- The node will now shut down to start if an error occurs in a required service
  (e.g., grpc server). In particular, the node will shut down if a required
  service could not be started.
- Add timeout to downloading out of band catchup files when block indices and
  catch-up chunk files are specified by an URL. The timeout is controlled
  by the option `--download-blocks-timeout` (environment variable
  `CONCORDIUM_NODE_CONSENSUS_DOWNLOAD_BLOCKS_TIMEOUT`) and defaults to 5 min.
  timeout is 5 now minutes per chunk instead of waiting indefinitely.
- Remove the "instrumentation" feature of the node and build the node with
  Prometheus support enabled by default.
  - Remove the `CONCORDIUM_NODE_PROMETHEUS_SERVER` environment variable.
    The prometheus server is now started if
    `CONCORDIUM_NODE_PROMETHEUS_LISTEN_PORT` is set.

## 5.1.1

- Relay blocks earlier. In particular this means that blocks are now processed in
  two steps, `block receive` and `block execute`. The former performs verification of block meta data
  while the latter adds the block to the tree.
  Blocks are now enqueued in the outgoing message queue in between the the two steps.
- Removed the configuration option 'no_rebroadcast_consensus_validation'.

## 5.1.0

- Improvements to allow greater concurrency with transaction processing.
  (Checking transaction signatures is done without acquiring the global
  state lock.)

## 5.0.6

- Fix persistent state implementation of contract modifications.
  In certain cases the cached part of the instance was not correctly updated.
- Change the cost of the exchange rate query to be more aligned with other operations.
- Fix the behaviour of a smart contract upgrade when upgrading to a contract
  without entrypoints.

## 5.0.5

- Fix bug in persistent state implementation of contract modification.
- Fix bug in the contract balance query.
- Do not forget logs emitted by smart contracts.

## 5.0.3

- Fix P4->P5 state migration issues.
  - Delegators were not correctly copied over, references were retained to the
    P4 database.
  - Account stake was incorrectly recreated, all account balance was staked.
  - Next payday was incorrectly migrated.

## 5.0.2

- Fix an issue in the node GRPC V2 API where a baker transaction was encoded
  in an unintended way.
- Enforce parameter limits in `InvokeContract` endpoint.

## 5.0.1

- Fix an issue where accounts with scheduled releases would be incorrectly migrated
  on a protocol update.

## 5.0.0

- Add support for protocol version 5. This adds the following features:
  - Support for smart contract upgradability.
  - Query the current exchange rates, account balances and contract balances from a smart contract.
  - Relax restrictions on smart contracts
    - Parameter size limit: 1kiB -> 65kiB
    - Return value size limit: 16kiB -> no limit (apart from energy)
    - Number of logs per invocation: 64 -> no limit (apart from energy)
  - A new representation of accounts that is better optimised for common operations.
  - Revised the hashing scheme for transaction outcomes in protocol version 5.
    In particular the exact reject reasons are no longer part of the computed hash.
    Further the transaction outcomes are being stored in a merkle tree for P5 resulting 
    in some queries being faster.
- More efficient indexing of accounts with scheduled releases.
- Fix an issue where the catch-up downloader would fail at a protocol update.

## 4.5.0

- The node is now able to recover after crashes which leave only treestate or
  only blockstate usable.
- Fix a memory leak that could occur in certain usage scenarios involving smart
  contracts.
- Support for a new GRPC API which uses typed proto definitions. This adds a
  number of new configuration options for the node. These are detailed in
  [grpc2.md](https://github.com/Concordium/concordium-node/blob/main/docs/grpc2.md)

## 4.4.4

- Fix a bug in database recovery where the node would hang when truncating the block state database
  on Windows.

## 4.4.3

- Fix a bug in database recovery where corruption was not always correctly detected.
- Fix typo in environment variable `CONCORDIUM_NODE_PROMETHEUS_LISTEN_ADDRESSS` (remove trailing `S`).

## 4.4.2

- Speed up and reduce memory overhead during protocol updates.

- Smart contract modules are no longer retained in memory. Module artifacts are loaded as needed
  during contract execution. Metadata is cached for a limited number of smart contract modules.
  By default, the cache will retain metadata for at most 1000 smart contract modules, and this is
  configurable via the `--modules-cache-size` command line argument or by using the 
  `CONCORDIUM_NODE_CONSENSUS_MODULES_CACHE_SIZE` environment variable.

- Smart contract state is no longer cached on startup and is not cached after
  finalization.

- Partial node database recovery. The node is now able to recover from the most
  common causes of its database corruption.

## 4.4.1

- Verify pending blocks earlier when possible.
- Do not relay pending blocks.

## 4.4.0

- Fix a bug in Ctrl-C signal handling where a node would fail to stop if
  interrupted early on in the startup if out-of-band catchup was enabled.
- `database-exporter` now produces a collection of export files, instead of a single file. The new
  `--chunksize` option specifies the size of export files in blocks.
- The `--download-blocks-from` option now takes the URL to the catchup _index file_, permitting to
  only download and import catchup files containing blocks not already present in the database.

## 4.3.1

- Improvements to start-up time that fix regressions introduced by the account caching.

## 4.3.0

- Account records are no longer constantly retained in memory. Instead a limited
  number are retained in a cache. The number of cached accounts defaults to 10000,
  and can be configured by the `--accounts-cache-size` command line argument or the
  `CONCORDIUM_NODE_CONSENSUS_ACCOUNTS_CACHE_SIZE` environment variable.
- Reduce startup time and memory use further by reducing the amount of block
  data retained in memory. In particular finalized blocks are no longer stored
  in memory.
- Optimize node data structures related to accounts. This reduces node memory
  use and improves performance.
- Added the ability to download the catch-up file using the
  `--download-blocks-from` option (or `CONCORDIUM_NODE_CONSENSUS_DOWNLOAD_BLOCKS_FROM` environment variable).
- The gRPC API now reports correctly when the sender of a transaction did
  not have enough funds to cover the transaction costs.
- Remove obsolete and unused option `--max-expiry-duration`
- Remove transaction logging functionality from the node. It is replaced by an
  external service. As a consequence the `transaction-outcome-logging` family of
  command-line options are removed from the node.

## 4.2.3

- Fix a bug in the scheduler which would cause the node to crash when executing
  certain transactions. [Security advisory](https://github.com/Concordium/concordium-node/security/advisories/GHSA-44wx-3q8j-r8qr)

## 4.2.1

- Decrease node startup time and memory use by avoiding needless checks when
  loading the database.
- Improve startup time by avoiding processing already processed protocol
  updates.
- Decrease memory usage by not storing genesis blocks. This has the effect that
  the database produced by node versions >= 4.2.* cannot be used by node
  versions <= 4.1. The other direction works.
- Increase precision of block arrive and block receive times in the
  `GetBlockInfo` query.

## 4.1.1
- The `SendTransaction` function exposed via the gRPC interface now provides the caller with detailed error messages if the 
  transaction was rejected instead of just `False`. The function still returns `True` if 
  the transaction was accepted.
  The following gRPC error codes can be returned.
  - 'SUCCESS' The transaction was succesfully relayed to consensus.
  - 'INVALID_ARGUMENT' The transaction was deemed invalid or exceeds the maximum size allowed (the raw size of the transaction).
     In addition the error message contains information as to why the transaction was deemed invalid.
  - 'FAILED_PRECONDITION' The network was stopped due to an unrecognized protocol update.
  - 'DUPLICATE_ENTRY' The transaction was a duplicate.
  - 'INTERNAL' An internal error happened and as such the transaction could not be processed.
  The server will return a gRPC status if the transaction was deemed invalid. 
- Support for wire-protocol version 0 is dropped, meaning that the node cannot
  connect to peers that do not support wire-protocol version 1, which is supported
  since version 1.1.0.
- The macOS installer no longer overwrites the service files when reinstalling.
- Cache smart contract modules on startup from existing state to improve smart
  contract execution.
- Make consensus queries more robust, by validating input more extensively.
  This affects all queries whose input was a block or transaction hash.
  These queries now return `InvalidArgument` error, as opposed to `Unknown`
  which they returned previously.
- Fix issue #244: Collector to keep querying. Remove the parameter for maximum allowed
  times a gRPC call can fail and keeps `node-collector` querying forever.
- `GetAccountInfo` endpoint supports querying the account via the account index.
- Mac installer: Users now can leave one (but not both) of the net configurations empty
  when they don't want to configure a node for it.
  - On the initial installation, leaving a net configuration empty means that
    the start/stop app shortcuts and the application support folder for that net won't be installed.
- Implement baker pools and stake delegation for the P4 protocol version.
  - New gRPC endpoint: `GetBakerList` retrieves a JSON list of the baker IDs of the bakers
    registered in a known block. (Returns `null` for an unknown block.)
  - New gRPC endpoint: `GetPoolStatus` retrieves a status record for a baker pool, or for
    the set of passive delegators.
  - The `bakerStakeThreshold` level-2 keys are renamed as the `poolParameters` keys; two
    additional access structures are defined: `cooldownParameters` and `timeParameters`.
  - The following changes are made to the chain parameters in P4:
    - The mint distribution no longer includes the mint per slot rate.
    - Pool parameters are added, governed by the `poolParameters` keys, that determine
      commission rates and ranges, bounds and other factors affecting baker pools.
    - Time parameters, governed by `timeParameters`, are added that determine the
      duration of a payday (in epochs) and the mint rate per payday.
    - Cooldown parameters, governed by `cooldownParameters`, are added that determine
      the required cooldown periods when bakers and delegators reduce their stakes.
  - ConfigureBaker and ConfigureDelegator transactions are added (with the old baker
    transactions becoming obsolete in P4). These permit adding, modifying and removing bakers
    and delegators respectively from an account. Delegators can delegate to a baker, or
    delegate passively (effectively to all bakers).
  - The reward mechanism is overhauled, with minting and rewarding being done once per
    'payday' (a number of epochs, nominally one day). Baker rewards are shared with
    delegators to the baker's pool, with some commission being paid to the baker.
    Block rewards (i.e. transaction fee rewards), baking rewards and finalization rewards
    are accumulated over the reward period and paid out at the payday.
- Implement V1 smart contracts with the following key features
  - unlimited contract state size
  - synchronous contract calls
  - fallback entrypoints
  - increased smart contract module size limit, 512kB
  - a number of cryptographic primitives
- Node can now be stopped during out of band catchup by using signals, SIGINT and SIGTERM.

## concordium-node 3.0.1

- Fix a starvation bug in some cases of parallel node queries.

## concordium-node 3.0.0

- Fix a bug due to incorrect use of LMDB database environments where a node
  would crash if queried at specific times.
- Faster state queries by avoiding locking the block state file when reading.
- Fix a bug by shutting down RPC before the node, which caused the node to crash
  when attempting a graceful shutdown while processing RPC requests.
- Introduce support for account aliases via protocol P3. Accounts can be queried
  in `GetAccountInfo`, `GetAccountNonFinalizedTransactions`,
  `GetNextAccountNonce` by any alias.
- `GetAccountInfo` object has an additional field `accountAddress` that contains
  the canonical address of the account.
- The node now drops all connections on an unrecognized protocol update and
  refuses to accept new transactions.

## concordium-node 1.1.3

- Fix a number of bugs that led to node crashes due to failed block lookup in some situations.
- Support custom path for genesis data via `CONCORDIUM_NODE_CONSENSUS_GENESIS_DATA_FILE`.

## concordium-node 1.1.2

- Fix regression where expired transactions were not immediately rejected.

## concordium-node 1.1.1

- Fix response of the transaction status query. Due to incorrect serialization
  the response was incorrectly reported as finalized even if transaction was
  only committed.
- For macOS:
  - Added option to use the native mac logging system. To enable it, provide
    the new flag `--use-mac-log <subsystem-name>`. The flag is available on both
    the node and collector with corresponding, respective, environment variables
    `CONCORDIUM_NODE_MACOS_USE_MAC_LOG` and `CONCORDIUM_NODE_COLLECTOR_USE_MAC_LOG`.
  - When the flag is provided, you can view the logs with `log show --predicate
    'subsystem == "<subsystem-name>"'`, or by using Console.app. 

## concordium-node 1.1.0

- Node improvements and new features
  - Update dependencies, code cleanup, and removal of the staging_net feature.
  - Fix a bug in average throughput calculation that was triggered in some cases
    of bad connectivity.
  - Add support for configuring the node and the collector via environment
    variables in addition to command line arguments. This is a breaking change in
    that flags now need to have an explicit argument.
  - Remove use of `unbound` for DNS resolution. This also removes the dnssec functionality, and the
    flag `--no-dnssec` is no longer supported. The command-line option `--resolv-conf` is also
    removed, as the system resolver will be used.
  - Introduce protocol P2 that supports transfers with memo.
  - Implement protocol updates, allowing migration to a new protocol. Two protocol updates are
    implemented. One which does not switch to a new protocol version, but allows for updating a number
    of genesis parameters that would otherwise be immutable, while retaining the
    state. A second protocol update updates from P1 to P2.
  - Reduced logging of certain events. Received blocks, finalization messages/records, and
    transactions are only logged at Trace level. GRPC queries are not logged.
  - Support [log4rs](https://docs.rs/log4rs/1.0.0/log4rs/) logging, by specifying a configuration file
    (in toml or yaml format) with the `--log-config` argument or `CONCORDIUM_NODE_LOG_CONFIG`
    environment variable.
  - A Windows node runner service and installer.
    See [service/windows/README.md](service/windows/README.md).

- Network API changes
  - Remove unused `--bootstrap-server` flag.
  - Support for a new wire-protocol version (version 1) that adds a genesis index to non-transaction
    messages, a version header to catch-up messages. Version 0 is still supported for communication
    with legacy nodes during migration.
  - Relax compatibility check so that the node only checks a lower bound on the
    peer major version, in contrast to requiring an exact major version match.

- Database changes
  - Global state database now includes version metadata. The treestate directory and blockstate file
    names are suffixed with "-*n*" to indicate genesis index *n*.
    A legacy database will automatically be migrated by renaming and adding version metadata.
  - Change the automatically created indices on the transaction logging database.
    Instead of an index on the `id` column on `ati` and `cti` tables there are now
    multi-column indices that better support the intended use-cases. This only
    affects newly created databases.
  - The block export format has been revised to a new version (version 3) which allows for
    protocol updates. Version 2 is no longer supported.

- GRPC API changes
  - In the GetRewardStatus GRPC call, the amounts that were previously represented as integers are now
    represented as strings in the JSON serialization. This is in line with how amounts are serialized
    elsewhere.
  - The behaviour of GetAccountList, GetInstances, and GetModuleList have changed in the case
    where the block hash is ill-formed. Instead of returning the JSON string "Invalid block hash.",
    these functions will now return the JSON null value.
  - GetConsensusStatus return value has additional fields to indicate the protocol
    version and effected protocol updates.
  - GetBlockInfo return value has additional fields indicating the genesis index and local height
    (relative to the genesis block at the genesis index) of the block. The block height reported
    is absolute. The reported parent of a re-genesis block will be the last final block of the
    preceding chain, so the absolute height indicates how many times the parent pointer should be
    followed to reach the initial genesis.
  - GetBlocksAtHeight supports specifying a genesis index, with the supplied height being treated as
    relative to the genesis block at that index. An additional flag allows restricting the query to
    just that index.

## concordium-node 1.0.1

- Check that baker keys are consistent (private key matches the public one) on startup.
- Prevent rebroadcast of catch-up status messages.

## concordium-node 1.0.0

- Expose accountIndex in the `getAccountInfo` query.
- Fix serialization bug in smart contracts get_receive_sender when the address
  is that of an account.

## concordium-node 0.7.1

- Make sure to not rebroadcast transactions that consensus marked as not
  rebroadcastable.
- Fix command-line parsing issue in concordium-node related to --import-blocks-from.

## concordium-node 0.7.0

Start of changelog.<|MERGE_RESOLUTION|>--- conflicted
+++ resolved
@@ -2,11 +2,11 @@
 
 ## Unreleased changes
 
-<<<<<<< HEAD
 - Apply fix for processing of chain parameter updates when they occur at the same time
   retroactively to all protocol versions. This may break compatibility with any local/private
   chains on which the bug occurs.
-=======
+- Remove the concept of pending blocks.
+
 ## 6.1.0
 
 - `GetPoolInfo` now also returns the commission rates for the current reward period.
@@ -26,12 +26,9 @@
 - Add debug-level logging when a round is advanced, either due to a quorum certificate or a
   timeout certificate.
 
-- Remove the concept of pending blocks.
-
 ## 6.0.4
 
 - Fix a bug in how timeout certificates across epoch boundaries are handled in catch-up.
->>>>>>> 14c57599
 
 ## 6.0.3
 
