--- conflicted
+++ resolved
@@ -2,12 +2,9 @@
 
 ## Unreleased changes
 
-<<<<<<< HEAD
+- Add support for suspend/resume to validator configuration updates.
 - Add `GetConsensusDetailedStatus` gRPC endpoint for getting detailed information on the status
   of the consensus, at consensus version 1.
-=======
-- Add support for suspend/resume to validator configuration updates.
->>>>>>> abc7c51c
 
 ## 7.0.5
 
