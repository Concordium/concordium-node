--- conflicted
+++ resolved
@@ -2,7 +2,8 @@
 
 ## Unreleased changes
 
-<<<<<<< HEAD
+- Add support for suspend/resume to validator configuration updates.
+
 ## 7.0.5
 
 - Fix inconsistent handling of valid contract names.
@@ -11,9 +12,6 @@
 
 - Fix a bug where the next payday time reported by the `GetTokenomicsInfo` query was
   incorrect (#1240).
-=======
-- Add support for suspend/resume to validator configuration updates.
->>>>>>> 2eec499b
 
 ## 7.0.3
 
