# Changelog

## Unreleased changes

## 6.2.1

- The account map is now kept solely on disk in a separate lmdb database and it is no longer part of the internal block state database.
  This change results in less memory usage per account and a decrease in the growth of the database.
<<<<<<< HEAD
- If an account does not have any pending transactions, then the transaction table is no longer used for tracking next available account nonce but
  instead the lfb block state is used.

=======
>>>>>>> fe1ae10b
- Remove V1 GRPC API from the node. This removes configuration options
  `CONCORDIUM_NODE_RPC_SERVER_PORT`, `CONCORDIUM_NODE_RPC_SERVER_ADDRESS`, 
  `CONCORDIUM_NODE_RPC_SERVER_TOKEN`, `CONCORDIUM_NODE_DISABLE_RPC_SERVER_NODE_ENDPOINTS`
  and their command line equivalents.

## 6.2.0

- Add an additional health-check service to the V2 GRPC API.
  This service conforms to the [standard GRPC health service API](https://github.com/grpc/grpc-proto/blob/master/grpc/health/v1/health.proto).
- New `DryRun` endpoint that allows simulating the execution of transactions.

## 6.1.7

- Add load-shedding to the V2 GRPC API. In particular, if at the time of the
  request the node is already handling more than
  `CONCORDIUM_NODE_GRPC2_MAX_CONCURRENT_REQUESTS` requests then the incoming
  request will be immediately rejected.

## 6.1.6

- Fix a regression in the start up time. When upgrading from an earlier version, the first start-up
  time may be longer than usual, as the genesis state hashes are computed. Subsequent restarts
  will not suffer this penalty.

## 6.1.5

- Enable out of band catchup by default in all distributions.

## 6.1.4

- Expose the health check service via grpc-web when grpc-web is enabled.
 Support for out-of-band catch-up for protocol versions beyond P6.
- Extend Prometheus exporter with metric `grpc_connected_clients`, see
  [docs/prometheus-exporter.md](https://github.com/Concordium/concordium-node/blob/main/docs/prometheus-exporter.md) for more details.
- Add configuration options for imposing resource limits to the V2 gRPC server.
  The following environment variables are added
  - `CONCORDIUM_NODE_GRPC2_KEEPALIVE_INTERVAL`
  - `CONCORDIUM_NODE_GRPC2_KEEPALIVE_TIMEOUT`
  - `CONCORDIUM_NODE_GRPC2_TCP_KEEPALIVE`
  - `CONCORDIUM_NODE_GRPC2_INVOKE_MAX_ENERGY`
  - `CONCORDIUM_NODE_GRPC2_MAX_CONCURRENT_REQUESTS`
  - `CONCORDIUM_NODE_GRPC2_MAX_CONCURRENT_REQUESTS_PER_CONNECTION`
  - `CONCORDIUM_NODE_GRPC2_MAX_CONCURRENT_STREAMS`
  - `CONCORDIUM_NODE_GRPC2_MAX_CONNECTIONS`
  - `CONCORDIUM_NODE_GRPC2_REQUEST_TIMEOUT`

  See
  [docs/grpc2.md](https://github.com/Concordium/concordium-node/blob/main/docs/grpc2.md)
  for an explanation of the options.
 
## 6.1.3

- Fix a bug where stored peers are removed incorrectly.
- Fix incorrect `peer_bucket_size` metric calculation exposed by the
  bootstrapper. What was counted was not the number of peers in the bucket, but
  rather, roughly, how many times peers that are in the bucket have
  reconnected.

## 6.1.2

- Fix a bug where the block state hash was not returned properly for the genesis block.
- Do not reset banned peers on startup by default.
- The node remembers peers across restarts. When starting up it will try to connect to stored peers in addition to any supplied bootstrap and given nodes. 
  Use the new flag `--clear-persisted-peers` (environment variable  `CONCORDIUM_NODE_CLEAR_PERSISTED_PEERS`) to clear stored peers on startup.
- Renamed the flag `--no-clear-bans` to `clear-bans`. When set it will clear the banned peers on startup.
- Fix a bug where credential registration IDs for genesis accounts were not
  correctly recorded. As a result, the index of accounts by credential ids was
  incorrect if the chain was started from genesis by node versions 5.1.3 up to
  and including 6.0. If a chain was started by an older node version and then
  the node was upgraded the index is loaded correctly. This index is used when
  checking for duplicate credential registration IDs, and when looking up an
  account via a credential registration ID.
- Fix a bug in the `InvokeInstance` endpoint where the amount sent was
  used incorrectly. The consequence was that in some cases the calls would fail
  with an error indicating insufficient amount on the account where the amount
  was sufficient for the transaction.
- Fix a bug where it was not possible to use the `collector` with a node configured with TLS.
  One has to configure the `grpc-host` flag of the `collector` with domain stated in the certificate that the
  node is configured with.

## 6.1.1

- Apply fix for processing of chain parameter updates when they occur at the same time
  retroactively to all protocol versions. This may break compatibility with any local/private
  chains on which the bug occurs.
- Remove the concept of pending blocks.

## 6.1.0

- `GetPoolInfo` now also returns the commission rates for the current reward period.
- Add `GetBakersRewardPeriod` to GRPCV2 API. Provided a block, then it returns information about bakers
  for the reward period of the block.
- Add endpoint `GetBlockCertificates` to GRPCV2 API. Provided a block, then it returns 
  quorum certificate, timeout certificate and epoch finalization entry contained in the block (where present).
- Add endpoint `GetBakerEarliestWinTime` to GRPCV2 API. Provided a baker ID, it returns the
  earliest time at which the node projects that the baker could be required to bake a block.
- Add endpoint `GetFirstBlockEpoch` to GRPCV2 API. It returns the block hash of the first block in
  a given epoch.
- Add endpoint `GitWinningBakersEpoch` to GRPCV2 API. It returns a list of the bakers that won
  rounds in a specified (finalized) epoch. This only supports consensus version 1.
- Fix a bug in how the last timeout certificate is recovered at start-up.
- Fix the behaviour of the block last finalized pointer in the `GetBlockInfo` so that it
  consistently returns the last finalized block at the time the block was baked.
- Add debug-level logging when a round is advanced, either due to a quorum certificate or a
  timeout certificate.

## 6.0.4

- Fix a bug in how timeout certificates across epoch boundaries are handled in catch-up.

## 6.0.3

- Update specification hash for protocol 5 to protocol 6 update.
- Fix processing of chain parameter updates when they occur at the same time.
- Fix a bug where out-of-band catch-up fails in P6 when processing blocks that have already been
  processed.
- Fix a bug where certified blocks are not written to disk in some circumstances.

## 6.0.2

- Fix a bug where the LMDB map was not resized when exporting the database. 
  This could cause the database exporter to fail when used on a running node.
- Fix a bug where the database exporter creates files in the wrong path when invoked with a
  relative `--exportpath`.
- Fix a bug where a setup with a single baker and a minimum block time of 0s would result in an
  unresponsive node in protocol version 6.
- Fix a bug where receiving a duplicate of an invalid block could be spuriously reported as double
  signing.
- Fix a bug where database roll-back could fail on Windows.
- Fix a bug where catch-up for ConcordiumBFT can loop or result in incorrect soft-banning of peers.
- Prevent the baker thread from starting when it is not required.
- Implement a "reboot" protocol update from P6 to P6 as a test of the protocol update mechanism.

## 6.0.1

- Remove configuration option `no-rpc-server` and environment variable
  `CONCORDIUM_NODE_DISABLE_RPC_SERVER`, as well as default values of
  `rpc-server-port` (`CONCORDIUM_NODE_RPC_SERVER_PORT`) and `rpc-server-addr`
  (`CONCORDIUM_NODE_RPC_SERVER_ADDR`). The V1 gRPC server is only started if
  both of these options are supplied.
- Fix a bug which caused account nonces and sequence numbers to not be migrated to P6 correctly.
- Add support for out-of-band export files for ConcordiumBFT (protocol version 6).
- Fix a network layer bug where initial messages after the handshake could be
  dropped in some circumstances.
- Fix a bug which caused the first epoch of the new protocol to be shorter than expected.
- Fix a bug that caused an incorrect reporting of total stake in the first
  payday just after genesis when the node started from genesis at protocols 4 or 5.
- Revise the behaviour of rollbacks in P6.
- Changes in Wasm validation and execution in P6
  - Disallow globals in initialization sections for V1 contracts in P6.
  - Support sign extension instructions in Wasm in P6.
  - Do not count custom sections towards module size when executing contracts.
  - Support new `invoke` operations for retrieving account keys and checking signatures.
- Shut down consensus upon a protocol update updating from protocol version 6.
- Revised persistent state for P6 with changes to startup and catch-up handling.

## 6.0.0

- Support the new ConcordiumBFT consensus (protocol version 6).
- Fix a bug that causes bakers in genesis to restake their earnings when they should not. This
  affects genesis data at protocol version P5; P1-P4 genesis data are not affected. This breaks
  compatibility with chains started with P5 genesis data, where some genesis bakers are not set to
  restake earnings. Other chains (including mainnet and testnet) are not affected.
- Changes to the `GetConsensusStatus` endpoint:
  * Slot duration only returned in protocol versions 0-5.
  * Endpoint extended to return current timeout duration, current round, current epoch and trigger
    block time in protocol version 6.
- Changes to the `GetBlockInfo` endpoint:
  * Block slot only returned in protocol versions 0-5.
  * In protocol version 6, the returned finalized block is the last finalized block until itself
    is finalized. Then it is itself.
  * Endpoint extended to return block round and epoch in protocol version 6.
- Changes to the `ElectionInfo` endpoint:
  * Election difficulty only returned in protocol versions 0-5.

## 5.4.2

- Revert a change in getModuleSource of the V1 GRPC API.

## 5.4.0

- Support using block height as block identifiers in gRPC v2 API.
- Extend gRPC v2 API call `GetBlockInfo` with the protocol version of the block.
- Do not use peer buckets when running as a normal node (not as a bootstrapper).
- Enable CORS support in grpc-web. This only applies when grpc-web is enabled.

## 5.3.2

- Extend Prometheus exporter with metric `peer_bucket_size`, see
  [docs/prometheus-exporter.md](https://github.com/Concordium/concordium-node/blob/main/docs/prometheus-exporter.md) for more details.

## 5.3.1

- Add an option `--grpc2-health-min-peers` (environment variable `CONCORDIUM_NODE_GRPC2_HEALTH_MIN_PEERS`)
  that causes the grpc V2 health endpoint to check minimum number of peers.
- Extend the node health check so that if the node is configured with baker
  credentials then it is required to be in the baking committee for it to be
  considered healthy.
- Add a new option `--grpc2-invoke-max-energy` (environment variable
  `CONCORDIUM_NODE_GRPC2_INVOKE_MAX_ENERGY`) that allows the node runner to
  control the maximum amount of energy allowed by an `InvokeInstance` (and the
  V1 GRPC `InvokeContract`) call. The behaviour of the endpoint is slightly
  changed as well. The `energy` is no longer required in the request, and the
  effective energy used by the call will be `min(request.energy,
  grpc-invoke-max-energy)`. This differs from the previous behaviour where a
  request would fail if the request either omitted the `energy`, or supplied an
  excessive value.
- Fix a bug that could cause the node to hang indefinitely during the out-of-
  band-catchup when the node is a finalizer.
- Fix an additional bug in `GetAccountInfo` endpoint in GRPCv2 where
  `incoming_amounts` field of encrypted amounts was not always set correctly.
- The node collector is migrated to a separate package and now uses the V2 GRPC API.


## 5.3.0

- Extend Prometheus exporter with metrics: `grpc_request_response_time_seconds`, `grpc_in_flight_requests`, `consensus_baking_committee`, `consensus_finalization_committee`, `consensus_baking_lottery_power`, `consensus_baked_blocks_total`, `consensus_finalized_baked_blocks_total`, `network_soft_banned_peers_total`, `consensus_non_finalized_transactions` and `consensus_unsupported_pending_protocol_version` see [docs/prometheus-exporter.md](https://github.com/Concordium/concordium-node/blob/main/docs/prometheus-exporter.md) for more details.

## 5.2.4

- Fix incorrect labelling of some catchup messages as invalid in Prometheus metrics.

## 5.2.3

- Internal refactoring to support the future consensus.

## 5.2.2

- Rename a number of metrics exposed by the Prometheus exporter:
  - `peer_number` is now `network_connected_peers`.
  - `conn_received` is now `network_connections_received_total`.
  - `packets_received` is now `network_packets_received_total`.
  - `packets_sent` is now `network_packets_sent_total`.
  - `inbound_high_priority_consensus_drops` is now `network_inbound_high_priority_message_drops_total`.
  - `inbound_low_priority_consensus_drops` is now `network_inbound_low_priority_message_drops_total`.
  - `inbound_high_priority_consensus_counter` is now `network_inbound_high_priority_messages_total`.
  - `inbound_low_priority_consensus_counter` is now `network_inbound_low_priority_messages_total`.
  - `inbound_high_priority_consensus_size` is now `network_inbound_high_priority_message_queue_size`.
  - `inbound_low_priority_consensus_size` is now `network_inbound_low_priority_message_queue_size`.
  - `outbound_high_priority_consensus_size` is now `network_outbound_high_priority_message_queue_size`.
  - `outbound_low_priority_consensus_size` is now `network_outbound_low_priority_message_queue_size`.
  - `bytes_received` is now `network_received_bytes`.
  - `bytes_sent` is now `network_sent_bytes`.
- Remove `last_throughput_measurement_timestamp`, `avg_bps_in` and `avg_bps_out` metrics exposed by the Prometheus exporter.
- Change behavior of Prometheus metrics `network_sent_bytes` and `network_received_bytes`. Before this change these metrics were calculated as a sum of all the bytes sent/received to peers, which causes the metrics to drop when a peer is dropped. They were only updated during the scheduled "housekeeping" (every 30 secons by default). The new behavior is to update the metric every time a message is sent/received to a peer.
- Extend Prometheus exporter with metrics: `consensus_last_finalized_block_height`, `consensus_last_finalized_block_timestamp`, `consensus_last_arrived_block_height`, `consensus_last_arrived_block_timestamp`, `consensus_received_messages_total`, `consensus_sent_messages_total`, `network_soft_banned_peers`, `network_peers_total`, `node_info` and `node_startup_timestamp` see [docs/prometheus-exporter.md](https://github.com/Concordium/concordium-node/blob/main/docs/prometheus-exporter.md) for more details.
- Remove metrics `network_inbound_high_priority_message_drops_total`, `network_inbound_low_priority_message_drops_total`, `network_inbound_high_priority_messages_total` and `network_inbound_high_priority_messages_total` as they can be derived using the labels of `consensus_received_messages_total`.

## 5.2.1

- Fix a bug in `GetAccountInfo` endpoint in GRPCv2 where `incoming_amounts`
  field of encrypted amounts was not set correctly.
- Remove `current_queue_size`,  `resend_queue_size`, `packets_dropped`, `invalid_packets_received`
  `unknown_packets_received`, `invalid_network_packets_received`,
  `packets_resend` metrics from the Prometheus server since they were never updated.
- Internal refactoring to support new consensus chain parameters.
- Internal refactoring to simplify configuration of the node's databases.

## 5.2.0

- Fix an issue where the node configuration file (`main.config.json`) was
  sometimes corrupted.
- Add an option to disable only the node specific grpc V1 endpoints that can be
  used to control the node. All the endpoints that are consensus related are
  kept allowing the node to be used as a gateway to the chain. The mentioned can
  be disabled by setting `CONCORDIUM_NODE_DISABLE_RPC_SERVER_NODE_ENDPOINTS`
  or using the flag `--no-rpc-server-node-endpoints`.

## 5.1.3

- Fix a bug in the `GetAccountInfo` endpoint in GRPCv2 where the `ar_data` field
  always would be empty.

## 5.1.2

- Avoid deadlocks during node shutdown in specific scenarios.
- The node will now shut down to start if an error occurs in a required service
  (e.g., grpc server). In particular, the node will shut down if a required
  service could not be started.
- Add timeout to downloading out of band catchup files when block indices and
  catch-up chunk files are specified by an URL. The timeout is controlled
  by the option `--download-blocks-timeout` (environment variable
  `CONCORDIUM_NODE_CONSENSUS_DOWNLOAD_BLOCKS_TIMEOUT`) and defaults to 5 min.
  timeout is 5 now minutes per chunk instead of waiting indefinitely.
- Remove the "instrumentation" feature of the node and build the node with
  Prometheus support enabled by default.
  - Remove the `CONCORDIUM_NODE_PROMETHEUS_SERVER` environment variable.
    The prometheus server is now started if
    `CONCORDIUM_NODE_PROMETHEUS_LISTEN_PORT` is set.

## 5.1.1

- Relay blocks earlier. In particular this means that blocks are now processed in
  two steps, `block receive` and `block execute`. The former performs verification of block meta data
  while the latter adds the block to the tree.
  Blocks are now enqueued in the outgoing message queue in between the the two steps.
- Removed the configuration option 'no_rebroadcast_consensus_validation'.

## 5.1.0

- Improvements to allow greater concurrency with transaction processing.
  (Checking transaction signatures is done without acquiring the global
  state lock.)

## 5.0.6

- Fix persistent state implementation of contract modifications.
  In certain cases the cached part of the instance was not correctly updated.
- Change the cost of the exchange rate query to be more aligned with other operations.
- Fix the behaviour of a smart contract upgrade when upgrading to a contract
  without entrypoints.

## 5.0.5

- Fix bug in persistent state implementation of contract modification.
- Fix bug in the contract balance query.
- Do not forget logs emitted by smart contracts.

## 5.0.3

- Fix P4->P5 state migration issues.
  - Delegators were not correctly copied over, references were retained to the
    P4 database.
  - Account stake was incorrectly recreated, all account balance was staked.
  - Next payday was incorrectly migrated.

## 5.0.2

- Fix an issue in the node GRPC V2 API where a baker transaction was encoded
  in an unintended way.
- Enforce parameter limits in `InvokeContract` endpoint.

## 5.0.1

- Fix an issue where accounts with scheduled releases would be incorrectly migrated
  on a protocol update.

## 5.0.0

- Add support for protocol version 5. This adds the following features:
  - Support for smart contract upgradability.
  - Query the current exchange rates, account balances and contract balances from a smart contract.
  - Relax restrictions on smart contracts
    - Parameter size limit: 1kiB -> 65kiB
    - Return value size limit: 16kiB -> no limit (apart from energy)
    - Number of logs per invocation: 64 -> no limit (apart from energy)
  - A new representation of accounts that is better optimised for common operations.
  - Revised the hashing scheme for transaction outcomes in protocol version 5.
    In particular the exact reject reasons are no longer part of the computed hash.
    Further the transaction outcomes are being stored in a merkle tree for P5 resulting 
    in some queries being faster.
- More efficient indexing of accounts with scheduled releases.
- Fix an issue where the catch-up downloader would fail at a protocol update.

## 4.5.0

- The node is now able to recover after crashes which leave only treestate or
  only blockstate usable.
- Fix a memory leak that could occur in certain usage scenarios involving smart
  contracts.
- Support for a new GRPC API which uses typed proto definitions. This adds a
  number of new configuration options for the node. These are detailed in
  [grpc2.md](https://github.com/Concordium/concordium-node/blob/main/docs/grpc2.md)

## 4.4.4

- Fix a bug in database recovery where the node would hang when truncating the block state database
  on Windows.

## 4.4.3

- Fix a bug in database recovery where corruption was not always correctly detected.
- Fix typo in environment variable `CONCORDIUM_NODE_PROMETHEUS_LISTEN_ADDRESSS` (remove trailing `S`).

## 4.4.2

- Speed up and reduce memory overhead during protocol updates.

- Smart contract modules are no longer retained in memory. Module artifacts are loaded as needed
  during contract execution. Metadata is cached for a limited number of smart contract modules.
  By default, the cache will retain metadata for at most 1000 smart contract modules, and this is
  configurable via the `--modules-cache-size` command line argument or by using the 
  `CONCORDIUM_NODE_CONSENSUS_MODULES_CACHE_SIZE` environment variable.

- Smart contract state is no longer cached on startup and is not cached after
  finalization.

- Partial node database recovery. The node is now able to recover from the most
  common causes of its database corruption.

## 4.4.1

- Verify pending blocks earlier when possible.
- Do not relay pending blocks.

## 4.4.0

- Fix a bug in Ctrl-C signal handling where a node would fail to stop if
  interrupted early on in the startup if out-of-band catchup was enabled.
- `database-exporter` now produces a collection of export files, instead of a single file. The new
  `--chunksize` option specifies the size of export files in blocks.
- The `--download-blocks-from` option now takes the URL to the catchup _index file_, permitting to
  only download and import catchup files containing blocks not already present in the database.

## 4.3.1

- Improvements to start-up time that fix regressions introduced by the account caching.

## 4.3.0

- Account records are no longer constantly retained in memory. Instead a limited
  number are retained in a cache. The number of cached accounts defaults to 10000,
  and can be configured by the `--accounts-cache-size` command line argument or the
  `CONCORDIUM_NODE_CONSENSUS_ACCOUNTS_CACHE_SIZE` environment variable.
- Reduce startup time and memory use further by reducing the amount of block
  data retained in memory. In particular finalized blocks are no longer stored
  in memory.
- Optimize node data structures related to accounts. This reduces node memory
  use and improves performance.
- Added the ability to download the catch-up file using the
  `--download-blocks-from` option (or `CONCORDIUM_NODE_CONSENSUS_DOWNLOAD_BLOCKS_FROM` environment variable).
- The gRPC API now reports correctly when the sender of a transaction did
  not have enough funds to cover the transaction costs.
- Remove obsolete and unused option `--max-expiry-duration`
- Remove transaction logging functionality from the node. It is replaced by an
  external service. As a consequence the `transaction-outcome-logging` family of
  command-line options are removed from the node.

## 4.2.3

- Fix a bug in the scheduler which would cause the node to crash when executing
  certain transactions. [Security advisory](https://github.com/Concordium/concordium-node/security/advisories/GHSA-44wx-3q8j-r8qr)

## 4.2.1

- Decrease node startup time and memory use by avoiding needless checks when
  loading the database.
- Improve startup time by avoiding processing already processed protocol
  updates.
- Decrease memory usage by not storing genesis blocks. This has the effect that
  the database produced by node versions >= 4.2.* cannot be used by node
  versions <= 4.1. The other direction works.
- Increase precision of block arrive and block receive times in the
  `GetBlockInfo` query.

## 4.1.1
- The `SendTransaction` function exposed via the gRPC interface now provides the caller with detailed error messages if the 
  transaction was rejected instead of just `False`. The function still returns `True` if 
  the transaction was accepted.
  The following gRPC error codes can be returned.
  - 'SUCCESS' The transaction was succesfully relayed to consensus.
  - 'INVALID_ARGUMENT' The transaction was deemed invalid or exceeds the maximum size allowed (the raw size of the transaction).
     In addition the error message contains information as to why the transaction was deemed invalid.
  - 'FAILED_PRECONDITION' The network was stopped due to an unrecognized protocol update.
  - 'DUPLICATE_ENTRY' The transaction was a duplicate.
  - 'INTERNAL' An internal error happened and as such the transaction could not be processed.
  The server will return a gRPC status if the transaction was deemed invalid. 
- Support for wire-protocol version 0 is dropped, meaning that the node cannot
  connect to peers that do not support wire-protocol version 1, which is supported
  since version 1.1.0.
- The macOS installer no longer overwrites the service files when reinstalling.
- Cache smart contract modules on startup from existing state to improve smart
  contract execution.
- Make consensus queries more robust, by validating input more extensively.
  This affects all queries whose input was a block or transaction hash.
  These queries now return `InvalidArgument` error, as opposed to `Unknown`
  which they returned previously.
- Fix issue #244: Collector to keep querying. Remove the parameter for maximum allowed
  times a gRPC call can fail and keeps `node-collector` querying forever.
- `GetAccountInfo` endpoint supports querying the account via the account index.
- Mac installer: Users now can leave one (but not both) of the net configurations empty
  when they don't want to configure a node for it.
  - On the initial installation, leaving a net configuration empty means that
    the start/stop app shortcuts and the application support folder for that net won't be installed.
- Implement baker pools and stake delegation for the P4 protocol version.
  - New gRPC endpoint: `GetBakerList` retrieves a JSON list of the baker IDs of the bakers
    registered in a known block. (Returns `null` for an unknown block.)
  - New gRPC endpoint: `GetPoolStatus` retrieves a status record for a baker pool, or for
    the set of passive delegators.
  - The `bakerStakeThreshold` level-2 keys are renamed as the `poolParameters` keys; two
    additional access structures are defined: `cooldownParameters` and `timeParameters`.
  - The following changes are made to the chain parameters in P4:
    - The mint distribution no longer includes the mint per slot rate.
    - Pool parameters are added, governed by the `poolParameters` keys, that determine
      commission rates and ranges, bounds and other factors affecting baker pools.
    - Time parameters, governed by `timeParameters`, are added that determine the
      duration of a payday (in epochs) and the mint rate per payday.
    - Cooldown parameters, governed by `cooldownParameters`, are added that determine
      the required cooldown periods when bakers and delegators reduce their stakes.
  - ConfigureBaker and ConfigureDelegator transactions are added (with the old baker
    transactions becoming obsolete in P4). These permit adding, modifying and removing bakers
    and delegators respectively from an account. Delegators can delegate to a baker, or
    delegate passively (effectively to all bakers).
  - The reward mechanism is overhauled, with minting and rewarding being done once per
    'payday' (a number of epochs, nominally one day). Baker rewards are shared with
    delegators to the baker's pool, with some commission being paid to the baker.
    Block rewards (i.e. transaction fee rewards), baking rewards and finalization rewards
    are accumulated over the reward period and paid out at the payday.
- Implement V1 smart contracts with the following key features
  - unlimited contract state size
  - synchronous contract calls
  - fallback entrypoints
  - increased smart contract module size limit, 512kB
  - a number of cryptographic primitives
- Node can now be stopped during out of band catchup by using signals, SIGINT and SIGTERM.

## concordium-node 3.0.1

- Fix a starvation bug in some cases of parallel node queries.

## concordium-node 3.0.0

- Fix a bug due to incorrect use of LMDB database environments where a node
  would crash if queried at specific times.
- Faster state queries by avoiding locking the block state file when reading.
- Fix a bug by shutting down RPC before the node, which caused the node to crash
  when attempting a graceful shutdown while processing RPC requests.
- Introduce support for account aliases via protocol P3. Accounts can be queried
  in `GetAccountInfo`, `GetAccountNonFinalizedTransactions`,
  `GetNextAccountNonce` by any alias.
- `GetAccountInfo` object has an additional field `accountAddress` that contains
  the canonical address of the account.
- The node now drops all connections on an unrecognized protocol update and
  refuses to accept new transactions.

## concordium-node 1.1.3

- Fix a number of bugs that led to node crashes due to failed block lookup in some situations.
- Support custom path for genesis data via `CONCORDIUM_NODE_CONSENSUS_GENESIS_DATA_FILE`.

## concordium-node 1.1.2

- Fix regression where expired transactions were not immediately rejected.

## concordium-node 1.1.1

- Fix response of the transaction status query. Due to incorrect serialization
  the response was incorrectly reported as finalized even if transaction was
  only committed.
- For macOS:
  - Added option to use the native mac logging system. To enable it, provide
    the new flag `--use-mac-log <subsystem-name>`. The flag is available on both
    the node and collector with corresponding, respective, environment variables
    `CONCORDIUM_NODE_MACOS_USE_MAC_LOG` and `CONCORDIUM_NODE_COLLECTOR_USE_MAC_LOG`.
  - When the flag is provided, you can view the logs with `log show --predicate
    'subsystem == "<subsystem-name>"'`, or by using Console.app. 

## concordium-node 1.1.0

- Node improvements and new features
  - Update dependencies, code cleanup, and removal of the staging_net feature.
  - Fix a bug in average throughput calculation that was triggered in some cases
    of bad connectivity.
  - Add support for configuring the node and the collector via environment
    variables in addition to command line arguments. This is a breaking change in
    that flags now need to have an explicit argument.
  - Remove use of `unbound` for DNS resolution. This also removes the dnssec functionality, and the
    flag `--no-dnssec` is no longer supported. The command-line option `--resolv-conf` is also
    removed, as the system resolver will be used.
  - Introduce protocol P2 that supports transfers with memo.
  - Implement protocol updates, allowing migration to a new protocol. Two protocol updates are
    implemented. One which does not switch to a new protocol version, but allows for updating a number
    of genesis parameters that would otherwise be immutable, while retaining the
    state. A second protocol update updates from P1 to P2.
  - Reduced logging of certain events. Received blocks, finalization messages/records, and
    transactions are only logged at Trace level. GRPC queries are not logged.
  - Support [log4rs](https://docs.rs/log4rs/1.0.0/log4rs/) logging, by specifying a configuration file
    (in toml or yaml format) with the `--log-config` argument or `CONCORDIUM_NODE_LOG_CONFIG`
    environment variable.
  - A Windows node runner service and installer.
    See [service/windows/README.md](service/windows/README.md).

- Network API changes
  - Remove unused `--bootstrap-server` flag.
  - Support for a new wire-protocol version (version 1) that adds a genesis index to non-transaction
    messages, a version header to catch-up messages. Version 0 is still supported for communication
    with legacy nodes during migration.
  - Relax compatibility check so that the node only checks a lower bound on the
    peer major version, in contrast to requiring an exact major version match.

- Database changes
  - Global state database now includes version metadata. The treestate directory and blockstate file
    names are suffixed with "-*n*" to indicate genesis index *n*.
    A legacy database will automatically be migrated by renaming and adding version metadata.
  - Change the automatically created indices on the transaction logging database.
    Instead of an index on the `id` column on `ati` and `cti` tables there are now
    multi-column indices that better support the intended use-cases. This only
    affects newly created databases.
  - The block export format has been revised to a new version (version 3) which allows for
    protocol updates. Version 2 is no longer supported.

- GRPC API changes
  - In the GetRewardStatus GRPC call, the amounts that were previously represented as integers are now
    represented as strings in the JSON serialization. This is in line with how amounts are serialized
    elsewhere.
  - The behaviour of GetAccountList, GetInstances, and GetModuleList have changed in the case
    where the block hash is ill-formed. Instead of returning the JSON string "Invalid block hash.",
    these functions will now return the JSON null value.
  - GetConsensusStatus return value has additional fields to indicate the protocol
    version and effected protocol updates.
  - GetBlockInfo return value has additional fields indicating the genesis index and local height
    (relative to the genesis block at the genesis index) of the block. The block height reported
    is absolute. The reported parent of a re-genesis block will be the last final block of the
    preceding chain, so the absolute height indicates how many times the parent pointer should be
    followed to reach the initial genesis.
  - GetBlocksAtHeight supports specifying a genesis index, with the supplied height being treated as
    relative to the genesis block at that index. An additional flag allows restricting the query to
    just that index.

## concordium-node 1.0.1

- Check that baker keys are consistent (private key matches the public one) on startup.
- Prevent rebroadcast of catch-up status messages.

## concordium-node 1.0.0

- Expose accountIndex in the `getAccountInfo` query.
- Fix serialization bug in smart contracts get_receive_sender when the address
  is that of an account.

## concordium-node 0.7.1

- Make sure to not rebroadcast transactions that consensus marked as not
  rebroadcastable.
- Fix command-line parsing issue in concordium-node related to --import-blocks-from.

## concordium-node 0.7.0

Start of changelog.<|MERGE_RESOLUTION|>--- conflicted
+++ resolved
@@ -1,17 +1,13 @@
 # Changelog
 
 ## Unreleased changes
+- If an account does not have any pending transactions, then the transaction table is no longer used for tracking next available account nonce but instead the lfb state is used.
 
 ## 6.2.1
 
 - The account map is now kept solely on disk in a separate lmdb database and it is no longer part of the internal block state database.
   This change results in less memory usage per account and a decrease in the growth of the database.
-<<<<<<< HEAD
-- If an account does not have any pending transactions, then the transaction table is no longer used for tracking next available account nonce but
-  instead the lfb block state is used.
-
-=======
->>>>>>> fe1ae10b
+
 - Remove V1 GRPC API from the node. This removes configuration options
   `CONCORDIUM_NODE_RPC_SERVER_PORT`, `CONCORDIUM_NODE_RPC_SERVER_ADDRESS`, 
   `CONCORDIUM_NODE_RPC_SERVER_TOKEN`, `CONCORDIUM_NODE_DISABLE_RPC_SERVER_NODE_ENDPOINTS`
