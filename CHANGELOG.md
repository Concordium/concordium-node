# Changelog

## Unreleased changes

<<<<<<< HEAD
- Added command-line option for specifying a timeout when downloading
  block indices and catch-up chunk files specified by an URL. The default
  timeout is 5 now minutes per chunk instead of waiting indefinitely.
=======
- Remove the "instrumentation" feature of the node and build the node with
  Prometheus support enabled by default.
  - Remove the `CONCORDIUM_NODE_PROMETHEUS_SERVER` environment variable.
    The prometheus server is now started if
    `CONCORDIUM_NODE_PROMETHEUS_LISTEN_PORT` is set.
>>>>>>> fb154910

## 5.1.1

- Relay blocks earlier. In particular this means that blocks are now processed in 
  two steps, `block receive` and `block execute`. The former performs verification of block meta data
  while the latter adds the block to the tree.
  Blocks are now enqueued in the outgoing message queue in between the the two steps.
- Removed the configuration option 'no_rebroadcast_consensus_validation'.

## 5.1.0

- Improvements to allow greater concurrency with transaction processing.
  (Checking transaction signatures is done without acquiring the global
  state lock.)

## 5.0.6

- Fix persistent state implementation of contract modifications.
  In certain cases the cached part of the instance was not correctly updated.
- Change the cost of the exchange rate query to be more aligned with other operations.
- Fix the behaviour of a smart contract upgrade when upgrading to a contract
  without entrypoints.

## 5.0.5

- Fix bug in persistent state implementation of contract modification.
- Fix bug in the contract balance query.
- Do not forget logs emitted by smart contracts.

## 5.0.3

- Fix P4->P5 state migration issues.
  - Delegators were not correctly copied over, references were retained to the
    P4 database.
  - Account stake was incorrectly recreated, all account balance was staked.
  - Next payday was incorrectly migrated.

## 5.0.2

- Fix an issue in the node GRPC V2 API where a baker transaction was encoded
  in an unintended way.
- Enforce parameter limits in `InvokeContract` endpoint.

## 5.0.1

- Fix an issue where accounts with scheduled releases would be incorrectly migrated
  on a protocol update.

## 5.0.0

- Add support for protocol version 5. This adds the following features:
  - Support for smart contract upgradability.
  - Query the current exchange rates, account balances and contract balances from a smart contract.
  - Relax restrictions on smart contracts
    - Parameter size limit: 1kiB -> 65kiB
    - Return value size limit: 16kiB -> no limit (apart from energy)
    - Number of logs per invocation: 64 -> no limit (apart from energy)
  - A new representation of accounts that is better optimised for common operations.
  - Revised the hashing scheme for transaction outcomes in protocol version 5.
    In particular the exact reject reasons are no longer part of the computed hash.
    Further the transaction outcomes are being stored in a merkle tree for P5 resulting 
    in some queries being faster.
- More efficient indexing of accounts with scheduled releases.
- Fix an issue where the catch-up downloader would fail at a protocol update.

## 4.5.0

- The node is now able to recover after crashes which leave only treestate or
  only blockstate usable.
- Fix a memory leak that could occur in certain usage scenarios involving smart
  contracts.
- Support for a new GRPC API which uses typed proto definitions. This adds a
  number of new configuration options for the node. These are detailed in
  [grpc2.md](https://github.com/Concordium/concordium-node/blob/main/docs/grpc2.md)

## 4.4.4

- Fix a bug in database recovery where the node would hang when truncating the block state database
  on Windows.

## 4.4.3

- Fix a bug in database recovery where corruption was not always correctly detected.
- Fix typo in environment variable `CONCORDIUM_NODE_PROMETHEUS_LISTEN_ADDRESSS` (remove trailing `S`).

## 4.4.2

- Speed up and reduce memory overhead during protocol updates.

- Smart contract modules are no longer retained in memory. Module artifacts are loaded as needed
  during contract execution. Metadata is cached for a limited number of smart contract modules.
  By default, the cache will retain metadata for at most 1000 smart contract modules, and this is
  configurable via the `--modules-cache-size` command line argument or by using the 
  `CONCORDIUM_NODE_CONSENSUS_MODULES_CACHE_SIZE` environment variable.

- Smart contract state is no longer cached on startup and is not cached after
  finalization.

- Partial node database recovery. The node is now able to recover from the most
  common causes of its database corruption.

## 4.4.1

- Verify pending blocks earlier when possible.
- Do not relay pending blocks.

## 4.4.0

- Fix a bug in Ctrl-C signal handling where a node would fail to stop if
  interrupted early on in the startup if out-of-band catchup was enabled.
- `database-exporter` now produces a collection of export files, instead of a single file. The new
  `--chunksize` option specifies the size of export files in blocks.
- The `--download-blocks-from` option now takes the URL to the catchup _index file_, permitting to
  only download and import catchup files containing blocks not already present in the database.

## 4.3.1

- Improvements to start-up time that fix regressions introduced by the account caching.

## 4.3.0

- Account records are no longer constantly retained in memory. Instead a limited
  number are retained in a cache. The number of cached accounts defaults to 10000,
  and can be configured by the `--accounts-cache-size` command line argument or the
  `CONCORDIUM_NODE_CONSENSUS_ACCOUNTS_CACHE_SIZE` environment variable.
- Reduce startup time and memory use further by reducing the amount of block
  data retained in memory. In particular finalized blocks are no longer stored
  in memory.
- Optimize node data structures related to accounts. This reduces node memory
  use and improves performance.
- Added the ability to download the catch-up file using the
  `--download-blocks-from` option (or `CONCORDIUM_NODE_CONSENSUS_DOWNLOAD_BLOCKS_FROM` environment variable).
- The gRPC API now reports correctly when the sender of a transaction did
  not have enough funds to cover the transaction costs.
- Remove obsolete and unused option `--max-expiry-duration`
- Remove transaction logging functionality from the node. It is replaced by an
  external service. As a consequence the `transaction-outcome-logging` family of
  command-line options are removed from the node.

## 4.2.3

- Fix a bug in the scheduler which would cause the node to crash when executing
  certain transactions. [Security advisory](https://github.com/Concordium/concordium-node/security/advisories/GHSA-44wx-3q8j-r8qr)

## 4.2.1

- Decrease node startup time and memory use by avoiding needless checks when
  loading the database.
- Improve startup time by avoiding processing already processed protocol
  updates.
- Decrease memory usage by not storing genesis blocks. This has the effect that
  the database produced by node versions >= 4.2.* cannot be used by node
  versions <= 4.1. The other direction works.
- Increase precision of block arrive and block receive times in the
  `GetBlockInfo` query.

## 4.1.1
- The `SendTransaction` function exposed via the gRPC interface now provides the caller with detailed error messages if the 
  transaction was rejected instead of just `False`. The function still returns `True` if 
  the transaction was accepted.
  The following gRPC error codes can be returned.
  - 'SUCCESS' The transaction was succesfully relayed to consensus.
  - 'INVALID_ARGUMENT' The transaction was deemed invalid or exceeds the maximum size allowed (the raw size of the transaction).
     In addition the error message contains information as to why the transaction was deemed invalid.
  - 'FAILED_PRECONDITION' The network was stopped due to an unrecognized protocol update.
  - 'DUPLICATE_ENTRY' The transaction was a duplicate.
  - 'INTERNAL' An internal error happened and as such the transaction could not be processed.
  The server will return a gRPC status if the transaction was deemed invalid. 
- Support for wire-protocol version 0 is dropped, meaning that the node cannot
  connect to peers that do not support wire-protocol version 1, which is supported
  since version 1.1.0.
- The macOS installer no longer overwrites the service files when reinstalling.
- Cache smart contract modules on startup from existing state to improve smart
  contract execution.
- Make consensus queries more robust, by validating input more extensively.
  This affects all queries whose input was a block or transaction hash.
  These queries now return `InvalidArgument` error, as opposed to `Unknown`
  which they returned previously.
- Fix issue #244: Collector to keep querying. Remove the parameter for maximum allowed
  times a gRPC call can fail and keeps `node-collector` querying forever.
- `GetAccountInfo` endpoint supports querying the account via the account index.
- Mac installer: Users now can leave one (but not both) of the net configurations empty
  when they don't want to configure a node for it.
  - On the initial installation, leaving a net configuration empty means that
    the start/stop app shortcuts and the application support folder for that net won't be installed.
- Implement baker pools and stake delegation for the P4 protocol version.
  - New gRPC endpoint: `GetBakerList` retrieves a JSON list of the baker IDs of the bakers
    registered in a known block. (Returns `null` for an unknown block.)
  - New gRPC endpoint: `GetPoolStatus` retrieves a status record for a baker pool, or for
    the set of passive delegators.
  - The `bakerStakeThreshold` level-2 keys are renamed as the `poolParameters` keys; two
    additional access structures are defined: `cooldownParameters` and `timeParameters`.
  - The following changes are made to the chain parameters in P4:
    - The mint distribution no longer includes the mint per slot rate.
    - Pool parameters are added, governed by the `poolParameters` keys, that determine
      commission rates and ranges, bounds and other factors affecting baker pools.
    - Time parameters, governed by `timeParameters`, are added that determine the
      duration of a payday (in epochs) and the mint rate per payday.
    - Cooldown parameters, governed by `cooldownParameters`, are added that determine
      the required cooldown periods when bakers and delegators reduce their stakes.
  - ConfigureBaker and ConfigureDelegator transactions are added (with the old baker
    transactions becoming obsolete in P4). These permit adding, modifying and removing bakers
    and delegators respectively from an account. Delegators can delegate to a baker, or
    delegate passively (effectively to all bakers).
  - The reward mechanism is overhauled, with minting and rewarding being done once per
    'payday' (a number of epochs, nominally one day). Baker rewards are shared with
    delegators to the baker's pool, with some commission being paid to the baker.
    Block rewards (i.e. transaction fee rewards), baking rewards and finalization rewards
    are accumulated over the reward period and paid out at the payday.
- Implement V1 smart contracts with the following key features
  - unlimited contract state size
  - synchronous contract calls
  - fallback entrypoints
  - increased smart contract module size limit, 512kB
  - a number of cryptographic primitives
- Node can now be stopped during out of band catchup by using signals, SIGINT and SIGTERM.

## concordium-node 3.0.1

- Fix a starvation bug in some cases of parallel node queries.

## concordium-node 3.0.0

- Fix a bug due to incorrect use of LMDB database environments where a node
  would crash if queried at specific times.
- Faster state queries by avoiding locking the block state file when reading.
- Fix a bug by shutting down RPC before the node, which caused the node to crash
  when attempting a graceful shutdown while processing RPC requests.
- Introduce support for account aliases via protocol P3. Accounts can be queried
  in `GetAccountInfo`, `GetAccountNonFinalizedTransactions`,
  `GetNextAccountNonce` by any alias.
- `GetAccountInfo` object has an additional field `accountAddress` that contains
  the canonical address of the account.
- The node now drops all connections on an unrecognized protocol update and
  refuses to accept new transactions.

## concordium-node 1.1.3

- Fix a number of bugs that led to node crashes due to failed block lookup in some situations.
- Support custom path for genesis data via `CONCORDIUM_NODE_CONSENSUS_GENESIS_DATA_FILE`.

## concordium-node 1.1.2

- Fix regression where expired transactions were not immediately rejected.

## concordium-node 1.1.1

- Fix response of the transaction status query. Due to incorrect serialization
  the response was incorrectly reported as finalized even if transaction was
  only committed.
- For macOS:
  - Added option to use the native mac logging system. To enable it, provide
    the new flag `--use-mac-log <subsystem-name>`. The flag is available on both
    the node and collector with corresponding, respective, environment variables
    `CONCORDIUM_NODE_MACOS_USE_MAC_LOG` and `CONCORDIUM_NODE_COLLECTOR_USE_MAC_LOG`.
  - When the flag is provided, you can view the logs with `log show --predicate
    'subsystem == "<subsystem-name>"'`, or by using Console.app. 

## concordium-node 1.1.0

- Node improvements and new features
  - Update dependencies, code cleanup, and removal of the staging_net feature.
  - Fix a bug in average throughput calculation that was triggered in some cases
    of bad connectivity.
  - Add support for configuring the node and the collector via environment
    variables in addition to command line arguments. This is a breaking change in
    that flags now need to have an explicit argument.
  - Remove use of `unbound` for DNS resolution. This also removes the dnssec functionality, and the
    flag `--no-dnssec` is no longer supported. The command-line option `--resolv-conf` is also
    removed, as the system resolver will be used.
  - Introduce protocol P2 that supports transfers with memo.
  - Implement protocol updates, allowing migration to a new protocol. Two protocol updates are
    implemented. One which does not switch to a new protocol version, but allows for updating a number
    of genesis parameters that would otherwise be immutable, while retaining the
    state. A second protocol update updates from P1 to P2.
  - Reduced logging of certain events. Received blocks, finalization messages/records, and
    transactions are only logged at Trace level. GRPC queries are not logged.
  - Support [log4rs](https://docs.rs/log4rs/1.0.0/log4rs/) logging, by specifying a configuration file
    (in toml or yaml format) with the `--log-config` argument or `CONCORDIUM_NODE_LOG_CONFIG`
    environment variable.
  - A Windows node runner service and installer.
    See [service/windows/README.md](service/windows/README.md).

- Network API changes
  - Remove unused `--bootstrap-server` flag.
  - Support for a new wire-protocol version (version 1) that adds a genesis index to non-transaction
    messages, a version header to catch-up messages. Version 0 is still supported for communication
    with legacy nodes during migration.
  - Relax compatibility check so that the node only checks a lower bound on the
    peer major version, in contrast to requiring an exact major version match.

- Database changes
  - Global state database now includes version metadata. The treestate directory and blockstate file
    names are suffixed with "-*n*" to indicate genesis index *n*.
    A legacy database will automatically be migrated by renaming and adding version metadata.
  - Change the automatically created indices on the transaction logging database.
    Instead of an index on the `id` column on `ati` and `cti` tables there are now
    multi-column indices that better support the intended use-cases. This only
    affects newly created databases.
  - The block export format has been revised to a new version (version 3) which allows for
    protocol updates. Version 2 is no longer supported.

- GRPC API changes
  - In the GetRewardStatus GRPC call, the amounts that were previously represented as integers are now
    represented as strings in the JSON serialization. This is in line with how amounts are serialized
    elsewhere.
  - The behaviour of GetAccountList, GetInstances, and GetModuleList have changed in the case
    where the block hash is ill-formed. Instead of returning the JSON string "Invalid block hash.",
    these functions will now return the JSON null value.
  - GetConsensusStatus return value has additional fields to indicate the protocol
    version and effected protocol updates.
  - GetBlockInfo return value has additional fields indicating the genesis index and local height
    (relative to the genesis block at the genesis index) of the block. The block height reported
    is absolute. The reported parent of a re-genesis block will be the last final block of the
    preceding chain, so the absolute height indicates how many times the parent pointer should be
    followed to reach the initial genesis.
  - GetBlocksAtHeight supports specifying a genesis index, with the supplied height being treated as
    relative to the genesis block at that index. An additional flag allows restricting the query to
    just that index.

## concordium-node 1.0.1

- Check that baker keys are consistent (private key matches the public one) on startup.
- Prevent rebroadcast of catch-up status messages.

## concordium-node 1.0.0

- Expose accountIndex in the `getAccountInfo` query.
- Fix serialization bug in smart contracts get_receive_sender when the address
  is that of an account.

## concordium-node 0.7.1

- Make sure to not rebroadcast transactions that consensus marked as not
  rebroadcastable.
- Fix command-line parsing issue in concordium-node related to --import-blocks-from.

## concordium-node 0.7.0

Start of changelog.<|MERGE_RESOLUTION|>--- conflicted
+++ resolved
@@ -2,17 +2,14 @@
 
 ## Unreleased changes
 
-<<<<<<< HEAD
 - Added command-line option for specifying a timeout when downloading
   block indices and catch-up chunk files specified by an URL. The default
   timeout is 5 now minutes per chunk instead of waiting indefinitely.
-=======
 - Remove the "instrumentation" feature of the node and build the node with
   Prometheus support enabled by default.
   - Remove the `CONCORDIUM_NODE_PROMETHEUS_SERVER` environment variable.
     The prometheus server is now started if
     `CONCORDIUM_NODE_PROMETHEUS_LISTEN_PORT` is set.
->>>>>>> fb154910
 
 ## 5.1.1
 
