# Changelog

## Unreleased changes

## 8.1.0

- Replace `BufferedRef` with `HashedBufferedRef` in `PoolRewards`
  `bakerPoolRewardDetails::LFMBTree` field to cache computed hashes.
- Improvements to the loading of modules. This particularly improves the performance of
  `GetModuleSource` in certain cases, and can also reduce start-up time.
- Use a persistent LMDB-backed store to track the finalized module map.
- Fix a bug that affects setting up the account map correctly for non-finalized certified blocks
  that contain account creations (#1329).
<<<<<<< HEAD
- Add `GetTokenList` query for getting a list of all protocol level tokens.
=======
- Fix a bug that can occasionally result in a crash if `GetBlockInfo` is invoked during a protocol
  update ([#1352](https://github.com/Concordium/concordium-node/issues/1352)). The fix delays
  executing the on-block and on-finalization handlers until after the state update has been
  committed. This also should also result in better consistency in the gRPC API (i.e. if a client
  is notified that a block has arrived, `GetBlockInfo` should not result in `NOT_FOUND` for thatb
  block).
>>>>>>> 5ba2a2ef

## 8.0.3

- Fix a bug where, after a protocol update in consensus version 1 (P6 onwards), a node may
  miscalculate the absolute height of blocks when it is restarted. (#1319)
- Fix a bug where `GetBlockInfo` reports the parent block of a genesis block to be the last
  finalized block of the previous genesis index, instead of the terminal block.

## 8.0.2

- Fix a bug where the P7->P8 protocol update affects payday timing.

## 8.0.1

- Fix a bug in computing the number of missed rounds in the event of a timeout.
- Fix a bug where the suspended status of a baker pool would be omitted when it was suspended.
- Fix a bug where `GetBlockChainParameters` returns a `ChainParametersV2` in cases where it should
  return `ChainParametersV3`.

## 8.0.0

- Add P7 -> P8 update.
- Automatically suspend validators from the consensus that missed too many
  rounds in the previous payday.
- Add support for suspend/resume to validator configuration updates.
- Add support to add a validator in a suspended state.
- Validators that are suspended are paused from participating in the consensus algorithm.
- Add suspension info to `BakerPoolStatus` / `CurrentPaydayBakerPoolStatus` query results.
- Add `GetConsensusDetailedStatus` gRPC endpoint for getting detailed information on the status
  of the consensus, at consensus version 1.
- Update Rust version to 1.82.
- Update GHC version to 9.6.6 (LTS-22.39).
- Add `GetScheduledReleaseAccounts` endpoint for querying the list of accounts that
  have scheduled releases.
- Add `GetCooldownAccounts`, `GetPreCooldownAccounts` and `GetPrePreCooldownAccounts`
  endpoints for querying the lists of accounts that have pending cooldowns in protocol
  version 7 onwards.
- gRPC endpoints `DryRun`, `GetBlockItemStatus` and `GetBlockTransactionEvents` now report the
  parameter used to initialize a smart contract instance as part of a `ContractInitializedEvent`.

## 7.0.5

- Fix inconsistent handling of valid contract names.

## 7.0.4

- Fix a bug where the next payday time reported by the `GetTokenomicsInfo` query was
  incorrect (#1240).

## 7.0.3

- Fix a bug in the computation of the genesis height after the second protocol update. (#1237)
- Fix a bug where an error was incorrectly thrown when loading the consenus state immediately
  after a protocol update (in the new consensus version) (#1236).

## 7.0.2

- Fix the timing of paydays after protocol update from version 6 to 7.
- Improve consensus behaviour in the event of an unrecoverable exception.

## 7.0.1

- Fix a bug in migration from protocol version 6 to 7.
- Support "reboot" protocol update at protocol version 7.

## 7.0.0

- Fix a bug where `GetBakersRewardPeriod` returns incorrect data (#1176).
- Fix a bug where `GetPoolInfo` returns incorrect data (#1177).
- Change the severity of logs for failed gRPC API requests to DEBUG level.
- Add support for new `invoke` calls from smart contracts in protocol version 7:
  - query the contract module reference for a given contract address
  - query the contract name for a given contract address
- Update Rust version to 1.73.
- Integrate new Wasm execution engine. Migration of old execution artifacts in
  the node's database to the new format is done on-demand, which means node
  startup can be a bit slower when a lot of modules exist. All Wasm modules will
  be migrated to the new format when the protocol is updated to P7.
- Remove support for encrypted transfers in protocol version 7. Transactions with
  payload types `TransferToEncrypted`, `EncryptedAmountTransfer` and
  `EncryptedAmountTransferWithMemo` are disabled in this protocol version, which
  prevents encrypting further CCDs or transferring encrypted CCDs.
  `TransferToPublic` remains enabled, allowing existing encrypted balances to be
  decrypted.
- Improve logging around protocol update events.
- Changes to stake cooldown behavior in protocol version 7:
  - When stake is reduced or removed from a validator or delegator, it becomes
    inactive, and is not counted for future stake calculations. The inactive
    stake is not spendable, but is released after a cooldown period elapses.
  - Changes to validators and delegators can be made while stake is in cooldown,
    including changing the stake, or changing directly between validator and
    delegator.
- Fix a bug where a configure-validator transaction that is rejected for having
  a duplicate aggregation key would report the old key for the validator,
  rather than the key that is a duplicate.

## 6.3.1

- Fix a bug where a node may fail to produce a timeout certificate due to
  incorrectly computing the total weight of finalizers that have signed
  timeout messages.

## 6.3.0

- Fix a bug where `GetBlockPendingUpdates` fails to report pending updates to the finalization
  committee parameters.
- Run GRPC queries in dedicated threads. This improves node resource management
  and increases responsiveness of the GRPC server in cases of high number of
  concurrent queries. To support this a new option `--grpc2-max-threads`
  (environment variable `CONCORDIUM_NODE_GRPC2_MAX_THREADS`) is
  added which specifies the number of threads that the node should use for
  processing gRPC requests. If not set this defaults to the number of (logical)
  CPUs.
- The option `--grpc2-max-concurrent-streams` now defaults to `200` from the
  previous unbounded value. This makes the node defaults safer.
- Update GHC version to 9.6.4 (lts-22.9).

## 6.2.3

- Fix a bug that caused the node to crash on Windows when processing a protocol update.

## 6.2.2

- The transaction table is only used for tracking next available account nonce
  for accounts that have non-finalized transactions. This reduces memory usage
  and startup time.

- Add options `CONCORDIUM_NODE_VALIDATOR_CREDENTIALS_FILE` and
  `CONCORDIUM_NODE_VALIDATOR_DECRYPT_CREDENTIALS` that alias
  `CONCORDIUM_NODE_BAKER_CREDENTIALS_FILE`
  `CONCORDIUM_NODE_BAKER_DECRYPT_CREDENTIALS`, respectively
  The latter two options are still available, but hidden in the help text.
- Support `validatorId` in addition to `bakerId` in the credentials to start a validator.

## 6.2.1

- The account map is now kept solely on disk in a separate lmdb database and it is no longer part of the internal block state database.
  This change results in less memory usage per account and a decrease in the growth of the database.
- Remove V1 GRPC API from the node. This removes configuration options
  `CONCORDIUM_NODE_RPC_SERVER_PORT`, `CONCORDIUM_NODE_RPC_SERVER_ADDRESS`, 
  `CONCORDIUM_NODE_RPC_SERVER_TOKEN`, `CONCORDIUM_NODE_DISABLE_RPC_SERVER_NODE_ENDPOINTS`
  and their command line equivalents.

## 6.2.0

- Add an additional health-check service to the V2 GRPC API.
  This service conforms to the [standard GRPC health service API](https://github.com/grpc/grpc-proto/blob/master/grpc/health/v1/health.proto).
- New `DryRun` endpoint that allows simulating the execution of transactions.

## 6.1.7

- Add load-shedding to the V2 GRPC API. In particular, if at the time of the
  request the node is already handling more than
  `CONCORDIUM_NODE_GRPC2_MAX_CONCURRENT_REQUESTS` requests then the incoming
  request will be immediately rejected.

## 6.1.6

- Fix a regression in the start up time. When upgrading from an earlier version, the first start-up
  time may be longer than usual, as the genesis state hashes are computed. Subsequent restarts
  will not suffer this penalty.

## 6.1.5

- Enable out of band catchup by default in all distributions.

## 6.1.4

- Expose the health check service via grpc-web when grpc-web is enabled.
 Support for out-of-band catch-up for protocol versions beyond P6.
- Extend Prometheus exporter with metric `grpc_connected_clients`, see
  [docs/prometheus-exporter.md](https://github.com/Concordium/concordium-node/blob/main/docs/prometheus-exporter.md) for more details.
- Add configuration options for imposing resource limits to the V2 gRPC server.
  The following environment variables are added
  - `CONCORDIUM_NODE_GRPC2_KEEPALIVE_INTERVAL`
  - `CONCORDIUM_NODE_GRPC2_KEEPALIVE_TIMEOUT`
  - `CONCORDIUM_NODE_GRPC2_TCP_KEEPALIVE`
  - `CONCORDIUM_NODE_GRPC2_INVOKE_MAX_ENERGY`
  - `CONCORDIUM_NODE_GRPC2_MAX_CONCURRENT_REQUESTS`
  - `CONCORDIUM_NODE_GRPC2_MAX_CONCURRENT_REQUESTS_PER_CONNECTION`
  - `CONCORDIUM_NODE_GRPC2_MAX_CONCURRENT_STREAMS`
  - `CONCORDIUM_NODE_GRPC2_MAX_CONNECTIONS`
  - `CONCORDIUM_NODE_GRPC2_REQUEST_TIMEOUT`

  See
  [docs/grpc2.md](https://github.com/Concordium/concordium-node/blob/main/docs/grpc2.md)
  for an explanation of the options.
 
## 6.1.3

- Fix a bug where stored peers are removed incorrectly.
- Fix incorrect `peer_bucket_size` metric calculation exposed by the
  bootstrapper. What was counted was not the number of peers in the bucket, but
  rather, roughly, how many times peers that are in the bucket have
  reconnected.

## 6.1.2

- Fix a bug where the block state hash was not returned properly for the genesis block.
- Do not reset banned peers on startup by default.
- The node remembers peers across restarts. When starting up it will try to connect to stored peers in addition to any supplied bootstrap and given nodes. 
  Use the new flag `--clear-persisted-peers` (environment variable  `CONCORDIUM_NODE_CLEAR_PERSISTED_PEERS`) to clear stored peers on startup.
- Renamed the flag `--no-clear-bans` to `clear-bans`. When set it will clear the banned peers on startup.
- Fix a bug where credential registration IDs for genesis accounts were not
  correctly recorded. As a result, the index of accounts by credential ids was
  incorrect if the chain was started from genesis by node versions 5.1.3 up to
  and including 6.0. If a chain was started by an older node version and then
  the node was upgraded the index is loaded correctly. This index is used when
  checking for duplicate credential registration IDs, and when looking up an
  account via a credential registration ID.
- Fix a bug in the `InvokeInstance` endpoint where the amount sent was
  used incorrectly. The consequence was that in some cases the calls would fail
  with an error indicating insufficient amount on the account where the amount
  was sufficient for the transaction.
- Fix a bug where it was not possible to use the `collector` with a node configured with TLS.
  One has to configure the `grpc-host` flag of the `collector` with domain stated in the certificate that the
  node is configured with.

## 6.1.1

- Apply fix for processing of chain parameter updates when they occur at the same time
  retroactively to all protocol versions. This may break compatibility with any local/private
  chains on which the bug occurs.
- Remove the concept of pending blocks.

## 6.1.0

- `GetPoolInfo` now also returns the commission rates for the current reward period.
- Add `GetBakersRewardPeriod` to GRPCV2 API. Provided a block, then it returns information about bakers
  for the reward period of the block.
- Add endpoint `GetBlockCertificates` to GRPCV2 API. Provided a block, then it returns 
  quorum certificate, timeout certificate and epoch finalization entry contained in the block (where present).
- Add endpoint `GetBakerEarliestWinTime` to GRPCV2 API. Provided a baker ID, it returns the
  earliest time at which the node projects that the baker could be required to bake a block.
- Add endpoint `GetFirstBlockEpoch` to GRPCV2 API. It returns the block hash of the first block in
  a given epoch.
- Add endpoint `GitWinningBakersEpoch` to GRPCV2 API. It returns a list of the bakers that won
  rounds in a specified (finalized) epoch. This only supports consensus version 1.
- Fix a bug in how the last timeout certificate is recovered at start-up.
- Fix the behaviour of the block last finalized pointer in the `GetBlockInfo` so that it
  consistently returns the last finalized block at the time the block was baked.
- Add debug-level logging when a round is advanced, either due to a quorum certificate or a
  timeout certificate.

## 6.0.4

- Fix a bug in how timeout certificates across epoch boundaries are handled in catch-up.

## 6.0.3

- Update specification hash for protocol 5 to protocol 6 update.
- Fix processing of chain parameter updates when they occur at the same time.
- Fix a bug where out-of-band catch-up fails in P6 when processing blocks that have already been
  processed.
- Fix a bug where certified blocks are not written to disk in some circumstances.

## 6.0.2

- Fix a bug where the LMDB map was not resized when exporting the database. 
  This could cause the database exporter to fail when used on a running node.
- Fix a bug where the database exporter creates files in the wrong path when invoked with a
  relative `--exportpath`.
- Fix a bug where a setup with a single baker and a minimum block time of 0s would result in an
  unresponsive node in protocol version 6.
- Fix a bug where receiving a duplicate of an invalid block could be spuriously reported as double
  signing.
- Fix a bug where database roll-back could fail on Windows.
- Fix a bug where catch-up for ConcordiumBFT can loop or result in incorrect soft-banning of peers.
- Prevent the baker thread from starting when it is not required.
- Implement a "reboot" protocol update from P6 to P6 as a test of the protocol update mechanism.

## 6.0.1

- Remove configuration option `no-rpc-server` and environment variable
  `CONCORDIUM_NODE_DISABLE_RPC_SERVER`, as well as default values of
  `rpc-server-port` (`CONCORDIUM_NODE_RPC_SERVER_PORT`) and `rpc-server-addr`
  (`CONCORDIUM_NODE_RPC_SERVER_ADDR`). The V1 gRPC server is only started if
  both of these options are supplied.
- Fix a bug which caused account nonces and sequence numbers to not be migrated to P6 correctly.
- Add support for out-of-band export files for ConcordiumBFT (protocol version 6).
- Fix a network layer bug where initial messages after the handshake could be
  dropped in some circumstances.
- Fix a bug which caused the first epoch of the new protocol to be shorter than expected.
- Fix a bug that caused an incorrect reporting of total stake in the first
  payday just after genesis when the node started from genesis at protocols 4 or 5.
- Revise the behaviour of rollbacks in P6.
- Changes in Wasm validation and execution in P6
  - Disallow globals in initialization sections for V1 contracts in P6.
  - Support sign extension instructions in Wasm in P6.
  - Do not count custom sections towards module size when executing contracts.
  - Support new `invoke` operations for retrieving account keys and checking signatures.
- Shut down consensus upon a protocol update updating from protocol version 6.
- Revised persistent state for P6 with changes to startup and catch-up handling.

## 6.0.0

- Support the new ConcordiumBFT consensus (protocol version 6).
- Fix a bug that causes bakers in genesis to restake their earnings when they should not. This
  affects genesis data at protocol version P5; P1-P4 genesis data are not affected. This breaks
  compatibility with chains started with P5 genesis data, where some genesis bakers are not set to
  restake earnings. Other chains (including mainnet and testnet) are not affected.
- Changes to the `GetConsensusStatus` endpoint:
  * Slot duration only returned in protocol versions 0-5.
  * Endpoint extended to return current timeout duration, current round, current epoch and trigger
    block time in protocol version 6.
- Changes to the `GetBlockInfo` endpoint:
  * Block slot only returned in protocol versions 0-5.
  * In protocol version 6, the returned finalized block is the last finalized block until itself
    is finalized. Then it is itself.
  * Endpoint extended to return block round and epoch in protocol version 6.
- Changes to the `ElectionInfo` endpoint:
  * Election difficulty only returned in protocol versions 0-5.

## 5.4.2

- Revert a change in getModuleSource of the V1 GRPC API.

## 5.4.0

- Support using block height as block identifiers in gRPC v2 API.
- Extend gRPC v2 API call `GetBlockInfo` with the protocol version of the block.
- Do not use peer buckets when running as a normal node (not as a bootstrapper).
- Enable CORS support in grpc-web. This only applies when grpc-web is enabled.

## 5.3.2

- Extend Prometheus exporter with metric `peer_bucket_size`, see
  [docs/prometheus-exporter.md](https://github.com/Concordium/concordium-node/blob/main/docs/prometheus-exporter.md) for more details.

## 5.3.1

- Add an option `--grpc2-health-min-peers` (environment variable `CONCORDIUM_NODE_GRPC2_HEALTH_MIN_PEERS`)
  that causes the grpc V2 health endpoint to check minimum number of peers.
- Extend the node health check so that if the node is configured with baker
  credentials then it is required to be in the baking committee for it to be
  considered healthy.
- Add a new option `--grpc2-invoke-max-energy` (environment variable
  `CONCORDIUM_NODE_GRPC2_INVOKE_MAX_ENERGY`) that allows the node runner to
  control the maximum amount of energy allowed by an `InvokeInstance` (and the
  V1 GRPC `InvokeContract`) call. The behaviour of the endpoint is slightly
  changed as well. The `energy` is no longer required in the request, and the
  effective energy used by the call will be `min(request.energy,
  grpc-invoke-max-energy)`. This differs from the previous behaviour where a
  request would fail if the request either omitted the `energy`, or supplied an
  excessive value.
- Fix a bug that could cause the node to hang indefinitely during the out-of-
  band-catchup when the node is a finalizer.
- Fix an additional bug in `GetAccountInfo` endpoint in GRPCv2 where
  `incoming_amounts` field of encrypted amounts was not always set correctly.
- The node collector is migrated to a separate package and now uses the V2 GRPC API.


## 5.3.0

- Extend Prometheus exporter with metrics: `grpc_request_response_time_seconds`, `grpc_in_flight_requests`, `consensus_baking_committee`, `consensus_finalization_committee`, `consensus_baking_lottery_power`, `consensus_baked_blocks_total`, `consensus_finalized_baked_blocks_total`, `network_soft_banned_peers_total`, `consensus_non_finalized_transactions` and `consensus_unsupported_pending_protocol_version` see [docs/prometheus-exporter.md](https://github.com/Concordium/concordium-node/blob/main/docs/prometheus-exporter.md) for more details.

## 5.2.4

- Fix incorrect labelling of some catchup messages as invalid in Prometheus metrics.

## 5.2.3

- Internal refactoring to support the future consensus.

## 5.2.2

- Rename a number of metrics exposed by the Prometheus exporter:
  - `peer_number` is now `network_connected_peers`.
  - `conn_received` is now `network_connections_received_total`.
  - `packets_received` is now `network_packets_received_total`.
  - `packets_sent` is now `network_packets_sent_total`.
  - `inbound_high_priority_consensus_drops` is now `network_inbound_high_priority_message_drops_total`.
  - `inbound_low_priority_consensus_drops` is now `network_inbound_low_priority_message_drops_total`.
  - `inbound_high_priority_consensus_counter` is now `network_inbound_high_priority_messages_total`.
  - `inbound_low_priority_consensus_counter` is now `network_inbound_low_priority_messages_total`.
  - `inbound_high_priority_consensus_size` is now `network_inbound_high_priority_message_queue_size`.
  - `inbound_low_priority_consensus_size` is now `network_inbound_low_priority_message_queue_size`.
  - `outbound_high_priority_consensus_size` is now `network_outbound_high_priority_message_queue_size`.
  - `outbound_low_priority_consensus_size` is now `network_outbound_low_priority_message_queue_size`.
  - `bytes_received` is now `network_received_bytes`.
  - `bytes_sent` is now `network_sent_bytes`.
- Remove `last_throughput_measurement_timestamp`, `avg_bps_in` and `avg_bps_out` metrics exposed by the Prometheus exporter.
- Change behavior of Prometheus metrics `network_sent_bytes` and `network_received_bytes`. Before this change these metrics were calculated as a sum of all the bytes sent/received to peers, which causes the metrics to drop when a peer is dropped. They were only updated during the scheduled "housekeeping" (every 30 secons by default). The new behavior is to update the metric every time a message is sent/received to a peer.
- Extend Prometheus exporter with metrics: `consensus_last_finalized_block_height`, `consensus_last_finalized_block_timestamp`, `consensus_last_arrived_block_height`, `consensus_last_arrived_block_timestamp`, `consensus_received_messages_total`, `consensus_sent_messages_total`, `network_soft_banned_peers`, `network_peers_total`, `node_info` and `node_startup_timestamp` see [docs/prometheus-exporter.md](https://github.com/Concordium/concordium-node/blob/main/docs/prometheus-exporter.md) for more details.
- Remove metrics `network_inbound_high_priority_message_drops_total`, `network_inbound_low_priority_message_drops_total`, `network_inbound_high_priority_messages_total` and `network_inbound_high_priority_messages_total` as they can be derived using the labels of `consensus_received_messages_total`.

## 5.2.1

- Fix a bug in `GetAccountInfo` endpoint in GRPCv2 where `incoming_amounts`
  field of encrypted amounts was not set correctly.
- Remove `current_queue_size`,  `resend_queue_size`, `packets_dropped`, `invalid_packets_received`
  `unknown_packets_received`, `invalid_network_packets_received`,
  `packets_resend` metrics from the Prometheus server since they were never updated.
- Internal refactoring to support new consensus chain parameters.
- Internal refactoring to simplify configuration of the node's databases.

## 5.2.0

- Fix an issue where the node configuration file (`main.config.json`) was
  sometimes corrupted.
- Add an option to disable only the node specific grpc V1 endpoints that can be
  used to control the node. All the endpoints that are consensus related are
  kept allowing the node to be used as a gateway to the chain. The mentioned can
  be disabled by setting `CONCORDIUM_NODE_DISABLE_RPC_SERVER_NODE_ENDPOINTS`
  or using the flag `--no-rpc-server-node-endpoints`.

## 5.1.3

- Fix a bug in the `GetAccountInfo` endpoint in GRPCv2 where the `ar_data` field
  always would be empty.

## 5.1.2

- Avoid deadlocks during node shutdown in specific scenarios.
- The node will now shut down to start if an error occurs in a required service
  (e.g., grpc server). In particular, the node will shut down if a required
  service could not be started.
- Add timeout to downloading out of band catchup files when block indices and
  catch-up chunk files are specified by an URL. The timeout is controlled
  by the option `--download-blocks-timeout` (environment variable
  `CONCORDIUM_NODE_CONSENSUS_DOWNLOAD_BLOCKS_TIMEOUT`) and defaults to 5 min.
  timeout is 5 now minutes per chunk instead of waiting indefinitely.
- Remove the "instrumentation" feature of the node and build the node with
  Prometheus support enabled by default.
  - Remove the `CONCORDIUM_NODE_PROMETHEUS_SERVER` environment variable.
    The prometheus server is now started if
    `CONCORDIUM_NODE_PROMETHEUS_LISTEN_PORT` is set.

## 5.1.1

- Relay blocks earlier. In particular this means that blocks are now processed in
  two steps, `block receive` and `block execute`. The former performs verification of block meta data
  while the latter adds the block to the tree.
  Blocks are now enqueued in the outgoing message queue in between the the two steps.
- Removed the configuration option 'no_rebroadcast_consensus_validation'.

## 5.1.0

- Improvements to allow greater concurrency with transaction processing.
  (Checking transaction signatures is done without acquiring the global
  state lock.)

## 5.0.6

- Fix persistent state implementation of contract modifications.
  In certain cases the cached part of the instance was not correctly updated.
- Change the cost of the exchange rate query to be more aligned with other operations.
- Fix the behaviour of a smart contract upgrade when upgrading to a contract
  without entrypoints.

## 5.0.5

- Fix bug in persistent state implementation of contract modification.
- Fix bug in the contract balance query.
- Do not forget logs emitted by smart contracts.

## 5.0.3

- Fix P4->P5 state migration issues.
  - Delegators were not correctly copied over, references were retained to the
    P4 database.
  - Account stake was incorrectly recreated, all account balance was staked.
  - Next payday was incorrectly migrated.

## 5.0.2

- Fix an issue in the node GRPC V2 API where a baker transaction was encoded
  in an unintended way.
- Enforce parameter limits in `InvokeContract` endpoint.

## 5.0.1

- Fix an issue where accounts with scheduled releases would be incorrectly migrated
  on a protocol update.

## 5.0.0

- Add support for protocol version 5. This adds the following features:
  - Support for smart contract upgradability.
  - Query the current exchange rates, account balances and contract balances from a smart contract.
  - Relax restrictions on smart contracts
    - Parameter size limit: 1kiB -> 65kiB
    - Return value size limit: 16kiB -> no limit (apart from energy)
    - Number of logs per invocation: 64 -> no limit (apart from energy)
  - A new representation of accounts that is better optimised for common operations.
  - Revised the hashing scheme for transaction outcomes in protocol version 5.
    In particular the exact reject reasons are no longer part of the computed hash.
    Further the transaction outcomes are being stored in a merkle tree for P5 resulting 
    in some queries being faster.
- More efficient indexing of accounts with scheduled releases.
- Fix an issue where the catch-up downloader would fail at a protocol update.

## 4.5.0

- The node is now able to recover after crashes which leave only treestate or
  only blockstate usable.
- Fix a memory leak that could occur in certain usage scenarios involving smart
  contracts.
- Support for a new GRPC API which uses typed proto definitions. This adds a
  number of new configuration options for the node. These are detailed in
  [grpc2.md](https://github.com/Concordium/concordium-node/blob/main/docs/grpc2.md)

## 4.4.4

- Fix a bug in database recovery where the node would hang when truncating the block state database
  on Windows.

## 4.4.3

- Fix a bug in database recovery where corruption was not always correctly detected.
- Fix typo in environment variable `CONCORDIUM_NODE_PROMETHEUS_LISTEN_ADDRESSS` (remove trailing `S`).

## 4.4.2

- Speed up and reduce memory overhead during protocol updates.

- Smart contract modules are no longer retained in memory. Module artifacts are loaded as needed
  during contract execution. Metadata is cached for a limited number of smart contract modules.
  By default, the cache will retain metadata for at most 1000 smart contract modules, and this is
  configurable via the `--modules-cache-size` command line argument or by using the 
  `CONCORDIUM_NODE_CONSENSUS_MODULES_CACHE_SIZE` environment variable.

- Smart contract state is no longer cached on startup and is not cached after
  finalization.

- Partial node database recovery. The node is now able to recover from the most
  common causes of its database corruption.

## 4.4.1

- Verify pending blocks earlier when possible.
- Do not relay pending blocks.

## 4.4.0

- Fix a bug in Ctrl-C signal handling where a node would fail to stop if
  interrupted early on in the startup if out-of-band catchup was enabled.
- `database-exporter` now produces a collection of export files, instead of a single file. The new
  `--chunksize` option specifies the size of export files in blocks.
- The `--download-blocks-from` option now takes the URL to the catchup _index file_, permitting to
  only download and import catchup files containing blocks not already present in the database.

## 4.3.1

- Improvements to start-up time that fix regressions introduced by the account caching.

## 4.3.0

- Account records are no longer constantly retained in memory. Instead a limited
  number are retained in a cache. The number of cached accounts defaults to 10000,
  and can be configured by the `--accounts-cache-size` command line argument or the
  `CONCORDIUM_NODE_CONSENSUS_ACCOUNTS_CACHE_SIZE` environment variable.
- Reduce startup time and memory use further by reducing the amount of block
  data retained in memory. In particular finalized blocks are no longer stored
  in memory.
- Optimize node data structures related to accounts. This reduces node memory
  use and improves performance.
- Added the ability to download the catch-up file using the
  `--download-blocks-from` option (or `CONCORDIUM_NODE_CONSENSUS_DOWNLOAD_BLOCKS_FROM` environment variable).
- The gRPC API now reports correctly when the sender of a transaction did
  not have enough funds to cover the transaction costs.
- Remove obsolete and unused option `--max-expiry-duration`
- Remove transaction logging functionality from the node. It is replaced by an
  external service. As a consequence the `transaction-outcome-logging` family of
  command-line options are removed from the node.

## 4.2.3

- Fix a bug in the scheduler which would cause the node to crash when executing
  certain transactions. [Security advisory](https://github.com/Concordium/concordium-node/security/advisories/GHSA-44wx-3q8j-r8qr)

## 4.2.1

- Decrease node startup time and memory use by avoiding needless checks when
  loading the database.
- Improve startup time by avoiding processing already processed protocol
  updates.
- Decrease memory usage by not storing genesis blocks. This has the effect that
  the database produced by node versions >= 4.2.* cannot be used by node
  versions <= 4.1. The other direction works.
- Increase precision of block arrive and block receive times in the
  `GetBlockInfo` query.

## 4.1.1
- The `SendTransaction` function exposed via the gRPC interface now provides the caller with detailed error messages if the 
  transaction was rejected instead of just `False`. The function still returns `True` if 
  the transaction was accepted.
  The following gRPC error codes can be returned.
  - 'SUCCESS' The transaction was succesfully relayed to consensus.
  - 'INVALID_ARGUMENT' The transaction was deemed invalid or exceeds the maximum size allowed (the raw size of the transaction).
     In addition the error message contains information as to why the transaction was deemed invalid.
  - 'FAILED_PRECONDITION' The network was stopped due to an unrecognized protocol update.
  - 'DUPLICATE_ENTRY' The transaction was a duplicate.
  - 'INTERNAL' An internal error happened and as such the transaction could not be processed.
  The server will return a gRPC status if the transaction was deemed invalid. 
- Support for wire-protocol version 0 is dropped, meaning that the node cannot
  connect to peers that do not support wire-protocol version 1, which is supported
  since version 1.1.0.
- The macOS installer no longer overwrites the service files when reinstalling.
- Cache smart contract modules on startup from existing state to improve smart
  contract execution.
- Make consensus queries more robust, by validating input more extensively.
  This affects all queries whose input was a block or transaction hash.
  These queries now return `InvalidArgument` error, as opposed to `Unknown`
  which they returned previously.
- Fix issue #244: Collector to keep querying. Remove the parameter for maximum allowed
  times a gRPC call can fail and keeps `node-collector` querying forever.
- `GetAccountInfo` endpoint supports querying the account via the account index.
- Mac installer: Users now can leave one (but not both) of the net configurations empty
  when they don't want to configure a node for it.
  - On the initial installation, leaving a net configuration empty means that
    the start/stop app shortcuts and the application support folder for that net won't be installed.
- Implement baker pools and stake delegation for the P4 protocol version.
  - New gRPC endpoint: `GetBakerList` retrieves a JSON list of the baker IDs of the bakers
    registered in a known block. (Returns `null` for an unknown block.)
  - New gRPC endpoint: `GetPoolStatus` retrieves a status record for a baker pool, or for
    the set of passive delegators.
  - The `bakerStakeThreshold` level-2 keys are renamed as the `poolParameters` keys; two
    additional access structures are defined: `cooldownParameters` and `timeParameters`.
  - The following changes are made to the chain parameters in P4:
    - The mint distribution no longer includes the mint per slot rate.
    - Pool parameters are added, governed by the `poolParameters` keys, that determine
      commission rates and ranges, bounds and other factors affecting baker pools.
    - Time parameters, governed by `timeParameters`, are added that determine the
      duration of a payday (in epochs) and the mint rate per payday.
    - Cooldown parameters, governed by `cooldownParameters`, are added that determine
      the required cooldown periods when bakers and delegators reduce their stakes.
  - ConfigureBaker and ConfigureDelegator transactions are added (with the old baker
    transactions becoming obsolete in P4). These permit adding, modifying and removing bakers
    and delegators respectively from an account. Delegators can delegate to a baker, or
    delegate passively (effectively to all bakers).
  - The reward mechanism is overhauled, with minting and rewarding being done once per
    'payday' (a number of epochs, nominally one day). Baker rewards are shared with
    delegators to the baker's pool, with some commission being paid to the baker.
    Block rewards (i.e. transaction fee rewards), baking rewards and finalization rewards
    are accumulated over the reward period and paid out at the payday.
- Implement V1 smart contracts with the following key features
  - unlimited contract state size
  - synchronous contract calls
  - fallback entrypoints
  - increased smart contract module size limit, 512kB
  - a number of cryptographic primitives
- Node can now be stopped during out of band catchup by using signals, SIGINT and SIGTERM.

## concordium-node 3.0.1

- Fix a starvation bug in some cases of parallel node queries.

## concordium-node 3.0.0

- Fix a bug due to incorrect use of LMDB database environments where a node
  would crash if queried at specific times.
- Faster state queries by avoiding locking the block state file when reading.
- Fix a bug by shutting down RPC before the node, which caused the node to crash
  when attempting a graceful shutdown while processing RPC requests.
- Introduce support for account aliases via protocol P3. Accounts can be queried
  in `GetAccountInfo`, `GetAccountNonFinalizedTransactions`,
  `GetNextAccountNonce` by any alias.
- `GetAccountInfo` object has an additional field `accountAddress` that contains
  the canonical address of the account.
- The node now drops all connections on an unrecognized protocol update and
  refuses to accept new transactions.

## concordium-node 1.1.3

- Fix a number of bugs that led to node crashes due to failed block lookup in some situations.
- Support custom path for genesis data via `CONCORDIUM_NODE_CONSENSUS_GENESIS_DATA_FILE`.

## concordium-node 1.1.2

- Fix regression where expired transactions were not immediately rejected.

## concordium-node 1.1.1

- Fix response of the transaction status query. Due to incorrect serialization
  the response was incorrectly reported as finalized even if transaction was
  only committed.
- For macOS:
  - Added option to use the native mac logging system. To enable it, provide
    the new flag `--use-mac-log <subsystem-name>`. The flag is available on both
    the node and collector with corresponding, respective, environment variables
    `CONCORDIUM_NODE_MACOS_USE_MAC_LOG` and `CONCORDIUM_NODE_COLLECTOR_USE_MAC_LOG`.
  - When the flag is provided, you can view the logs with `log show --predicate
    'subsystem == "<subsystem-name>"'`, or by using Console.app. 

## concordium-node 1.1.0

- Node improvements and new features
  - Update dependencies, code cleanup, and removal of the staging_net feature.
  - Fix a bug in average throughput calculation that was triggered in some cases
    of bad connectivity.
  - Add support for configuring the node and the collector via environment
    variables in addition to command line arguments. This is a breaking change in
    that flags now need to have an explicit argument.
  - Remove use of `unbound` for DNS resolution. This also removes the dnssec functionality, and the
    flag `--no-dnssec` is no longer supported. The command-line option `--resolv-conf` is also
    removed, as the system resolver will be used.
  - Introduce protocol P2 that supports transfers with memo.
  - Implement protocol updates, allowing migration to a new protocol. Two protocol updates are
    implemented. One which does not switch to a new protocol version, but allows for updating a number
    of genesis parameters that would otherwise be immutable, while retaining the
    state. A second protocol update updates from P1 to P2.
  - Reduced logging of certain events. Received blocks, finalization messages/records, and
    transactions are only logged at Trace level. GRPC queries are not logged.
  - Support [log4rs](https://docs.rs/log4rs/1.0.0/log4rs/) logging, by specifying a configuration file
    (in toml or yaml format) with the `--log-config` argument or `CONCORDIUM_NODE_LOG_CONFIG`
    environment variable.
  - A Windows node runner service and installer.
    See [service/windows/README.md](service/windows/README.md).

- Network API changes
  - Remove unused `--bootstrap-server` flag.
  - Support for a new wire-protocol version (version 1) that adds a genesis index to non-transaction
    messages, a version header to catch-up messages. Version 0 is still supported for communication
    with legacy nodes during migration.
  - Relax compatibility check so that the node only checks a lower bound on the
    peer major version, in contrast to requiring an exact major version match.

- Database changes
  - Global state database now includes version metadata. The treestate directory and blockstate file
    names are suffixed with "-*n*" to indicate genesis index *n*.
    A legacy database will automatically be migrated by renaming and adding version metadata.
  - Change the automatically created indices on the transaction logging database.
    Instead of an index on the `id` column on `ati` and `cti` tables there are now
    multi-column indices that better support the intended use-cases. This only
    affects newly created databases.
  - The block export format has been revised to a new version (version 3) which allows for
    protocol updates. Version 2 is no longer supported.

- GRPC API changes
  - In the GetRewardStatus GRPC call, the amounts that were previously represented as integers are now
    represented as strings in the JSON serialization. This is in line with how amounts are serialized
    elsewhere.
  - The behaviour of GetAccountList, GetInstances, and GetModuleList have changed in the case
    where the block hash is ill-formed. Instead of returning the JSON string "Invalid block hash.",
    these functions will now return the JSON null value.
  - GetConsensusStatus return value has additional fields to indicate the protocol
    version and effected protocol updates.
  - GetBlockInfo return value has additional fields indicating the genesis index and local height
    (relative to the genesis block at the genesis index) of the block. The block height reported
    is absolute. The reported parent of a re-genesis block will be the last final block of the
    preceding chain, so the absolute height indicates how many times the parent pointer should be
    followed to reach the initial genesis.
  - GetBlocksAtHeight supports specifying a genesis index, with the supplied height being treated as
    relative to the genesis block at that index. An additional flag allows restricting the query to
    just that index.

## concordium-node 1.0.1

- Check that baker keys are consistent (private key matches the public one) on startup.
- Prevent rebroadcast of catch-up status messages.

## concordium-node 1.0.0

- Expose accountIndex in the `getAccountInfo` query.
- Fix serialization bug in smart contracts get_receive_sender when the address
  is that of an account.

## concordium-node 0.7.1

- Make sure to not rebroadcast transactions that consensus marked as not
  rebroadcastable.
- Fix command-line parsing issue in concordium-node related to --import-blocks-from.

## concordium-node 0.7.0

Start of changelog.<|MERGE_RESOLUTION|>--- conflicted
+++ resolved
@@ -1,6 +1,8 @@
 # Changelog
 
 ## Unreleased changes
+
+- Add `GetTokenList` query for getting a list of all protocol level tokens.
 
 ## 8.1.0
 
@@ -11,16 +13,12 @@
 - Use a persistent LMDB-backed store to track the finalized module map.
 - Fix a bug that affects setting up the account map correctly for non-finalized certified blocks
   that contain account creations (#1329).
-<<<<<<< HEAD
-- Add `GetTokenList` query for getting a list of all protocol level tokens.
-=======
 - Fix a bug that can occasionally result in a crash if `GetBlockInfo` is invoked during a protocol
   update ([#1352](https://github.com/Concordium/concordium-node/issues/1352)). The fix delays
   executing the on-block and on-finalization handlers until after the state update has been
   committed. This also should also result in better consistency in the gRPC API (i.e. if a client
   is notified that a block has arrived, `GetBlockInfo` should not result in `NOT_FOUND` for thatb
   block).
->>>>>>> 5ba2a2ef
 
 ## 8.0.3
 
