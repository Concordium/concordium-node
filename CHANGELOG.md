# Changelog

## Unreleased changes

- Fix a bug where `GetBlockPendingUpdates` fails to report pending updates to the finalization
  committee parameters.
<<<<<<< HEAD
- Update GHC version to 9.6.4 (lts-22.9).
=======
- Run GRPC queries in dedicated threads. This improves node resource management
  and increases responsiveness of the GRPC server in cases of high number of
  concurrent queries. To support this a new option `--grpc2-max-threads`
  (environment variable `CONCORDIUM_NODE_GRPC2_MAX_THREADS`) is
  added which specifies the number of threads that the node should use for
  processing gRPC requests. If not set this defaults to the number of (logical)
  CPUs.
- The option `--grpc2-max-concurrent-streams` now defaults to `200` from the
  previous unbounded value. This makes the node defaults safer.
>>>>>>> 516529c4

## 6.2.3

- Fix a bug that caused the node to crash on Windows when processing a protocol update.

## 6.2.2

- The transaction table is only used for tracking next available account nonce
  for accounts that have non-finalized transactions. This reduces memory usage
  and startup time.

- Add options `CONCORDIUM_NODE_VALIDATOR_CREDENTIALS_FILE` and
  `CONCORDIUM_NODE_VALIDATOR_DECRYPT_CREDENTIALS` that alias
  `CONCORDIUM_NODE_BAKER_CREDENTIALS_FILE`
  `CONCORDIUM_NODE_BAKER_DECRYPT_CREDENTIALS`, respectively
  The latter two options are still available, but hidden in the help text.
- Support `validatorId` in addition to `bakerId` in the credentials to start a validator.

## 6.2.1

- The account map is now kept solely on disk in a separate lmdb database and it is no longer part of the internal block state database.
  This change results in less memory usage per account and a decrease in the growth of the database.
- Remove V1 GRPC API from the node. This removes configuration options
  `CONCORDIUM_NODE_RPC_SERVER_PORT`, `CONCORDIUM_NODE_RPC_SERVER_ADDRESS`, 
  `CONCORDIUM_NODE_RPC_SERVER_TOKEN`, `CONCORDIUM_NODE_DISABLE_RPC_SERVER_NODE_ENDPOINTS`
  and their command line equivalents.

## 6.2.0

- Add an additional health-check service to the V2 GRPC API.
  This service conforms to the [standard GRPC health service API](https://github.com/grpc/grpc-proto/blob/master/grpc/health/v1/health.proto).
- New `DryRun` endpoint that allows simulating the execution of transactions.

## 6.1.7

- Add load-shedding to the V2 GRPC API. In particular, if at the time of the
  request the node is already handling more than
  `CONCORDIUM_NODE_GRPC2_MAX_CONCURRENT_REQUESTS` requests then the incoming
  request will be immediately rejected.

## 6.1.6

- Fix a regression in the start up time. When upgrading from an earlier version, the first start-up
  time may be longer than usual, as the genesis state hashes are computed. Subsequent restarts
  will not suffer this penalty.

## 6.1.5

- Enable out of band catchup by default in all distributions.

## 6.1.4

- Expose the health check service via grpc-web when grpc-web is enabled.
 Support for out-of-band catch-up for protocol versions beyond P6.
- Extend Prometheus exporter with metric `grpc_connected_clients`, see
  [docs/prometheus-exporter.md](https://github.com/Concordium/concordium-node/blob/main/docs/prometheus-exporter.md) for more details.
- Add configuration options for imposing resource limits to the V2 gRPC server.
  The following environment variables are added
  - `CONCORDIUM_NODE_GRPC2_KEEPALIVE_INTERVAL`
  - `CONCORDIUM_NODE_GRPC2_KEEPALIVE_TIMEOUT`
  - `CONCORDIUM_NODE_GRPC2_TCP_KEEPALIVE`
  - `CONCORDIUM_NODE_GRPC2_INVOKE_MAX_ENERGY`
  - `CONCORDIUM_NODE_GRPC2_MAX_CONCURRENT_REQUESTS`
  - `CONCORDIUM_NODE_GRPC2_MAX_CONCURRENT_REQUESTS_PER_CONNECTION`
  - `CONCORDIUM_NODE_GRPC2_MAX_CONCURRENT_STREAMS`
  - `CONCORDIUM_NODE_GRPC2_MAX_CONNECTIONS`
  - `CONCORDIUM_NODE_GRPC2_REQUEST_TIMEOUT`

  See
  [docs/grpc2.md](https://github.com/Concordium/concordium-node/blob/main/docs/grpc2.md)
  for an explanation of the options.
 
## 6.1.3

- Fix a bug where stored peers are removed incorrectly.
- Fix incorrect `peer_bucket_size` metric calculation exposed by the
  bootstrapper. What was counted was not the number of peers in the bucket, but
  rather, roughly, how many times peers that are in the bucket have
  reconnected.

## 6.1.2

- Fix a bug where the block state hash was not returned properly for the genesis block.
- Do not reset banned peers on startup by default.
- The node remembers peers across restarts. When starting up it will try to connect to stored peers in addition to any supplied bootstrap and given nodes. 
  Use the new flag `--clear-persisted-peers` (environment variable  `CONCORDIUM_NODE_CLEAR_PERSISTED_PEERS`) to clear stored peers on startup.
- Renamed the flag `--no-clear-bans` to `clear-bans`. When set it will clear the banned peers on startup.
- Fix a bug where credential registration IDs for genesis accounts were not
  correctly recorded. As a result, the index of accounts by credential ids was
  incorrect if the chain was started from genesis by node versions 5.1.3 up to
  and including 6.0. If a chain was started by an older node version and then
  the node was upgraded the index is loaded correctly. This index is used when
  checking for duplicate credential registration IDs, and when looking up an
  account via a credential registration ID.
- Fix a bug in the `InvokeInstance` endpoint where the amount sent was
  used incorrectly. The consequence was that in some cases the calls would fail
  with an error indicating insufficient amount on the account where the amount
  was sufficient for the transaction.
- Fix a bug where it was not possible to use the `collector` with a node configured with TLS.
  One has to configure the `grpc-host` flag of the `collector` with domain stated in the certificate that the
  node is configured with.

## 6.1.1

- Apply fix for processing of chain parameter updates when they occur at the same time
  retroactively to all protocol versions. This may break compatibility with any local/private
  chains on which the bug occurs.
- Remove the concept of pending blocks.

## 6.1.0

- `GetPoolInfo` now also returns the commission rates for the current reward period.
- Add `GetBakersRewardPeriod` to GRPCV2 API. Provided a block, then it returns information about bakers
  for the reward period of the block.
- Add endpoint `GetBlockCertificates` to GRPCV2 API. Provided a block, then it returns 
  quorum certificate, timeout certificate and epoch finalization entry contained in the block (where present).
- Add endpoint `GetBakerEarliestWinTime` to GRPCV2 API. Provided a baker ID, it returns the
  earliest time at which the node projects that the baker could be required to bake a block.
- Add endpoint `GetFirstBlockEpoch` to GRPCV2 API. It returns the block hash of the first block in
  a given epoch.
- Add endpoint `GitWinningBakersEpoch` to GRPCV2 API. It returns a list of the bakers that won
  rounds in a specified (finalized) epoch. This only supports consensus version 1.
- Fix a bug in how the last timeout certificate is recovered at start-up.
- Fix the behaviour of the block last finalized pointer in the `GetBlockInfo` so that it
  consistently returns the last finalized block at the time the block was baked.
- Add debug-level logging when a round is advanced, either due to a quorum certificate or a
  timeout certificate.

## 6.0.4

- Fix a bug in how timeout certificates across epoch boundaries are handled in catch-up.

## 6.0.3

- Update specification hash for protocol 5 to protocol 6 update.
- Fix processing of chain parameter updates when they occur at the same time.
- Fix a bug where out-of-band catch-up fails in P6 when processing blocks that have already been
  processed.
- Fix a bug where certified blocks are not written to disk in some circumstances.

## 6.0.2

- Fix a bug where the LMDB map was not resized when exporting the database. 
  This could cause the database exporter to fail when used on a running node.
- Fix a bug where the database exporter creates files in the wrong path when invoked with a
  relative `--exportpath`.
- Fix a bug where a setup with a single baker and a minimum block time of 0s would result in an
  unresponsive node in protocol version 6.
- Fix a bug where receiving a duplicate of an invalid block could be spuriously reported as double
  signing.
- Fix a bug where database roll-back could fail on Windows.
- Fix a bug where catch-up for ConcordiumBFT can loop or result in incorrect soft-banning of peers.
- Prevent the baker thread from starting when it is not required.
- Implement a "reboot" protocol update from P6 to P6 as a test of the protocol update mechanism.

## 6.0.1

- Remove configuration option `no-rpc-server` and environment variable
  `CONCORDIUM_NODE_DISABLE_RPC_SERVER`, as well as default values of
  `rpc-server-port` (`CONCORDIUM_NODE_RPC_SERVER_PORT`) and `rpc-server-addr`
  (`CONCORDIUM_NODE_RPC_SERVER_ADDR`). The V1 gRPC server is only started if
  both of these options are supplied.
- Fix a bug which caused account nonces and sequence numbers to not be migrated to P6 correctly.
- Add support for out-of-band export files for ConcordiumBFT (protocol version 6).
- Fix a network layer bug where initial messages after the handshake could be
  dropped in some circumstances.
- Fix a bug which caused the first epoch of the new protocol to be shorter than expected.
- Fix a bug that caused an incorrect reporting of total stake in the first
  payday just after genesis when the node started from genesis at protocols 4 or 5.
- Revise the behaviour of rollbacks in P6.
- Changes in Wasm validation and execution in P6
  - Disallow globals in initialization sections for V1 contracts in P6.
  - Support sign extension instructions in Wasm in P6.
  - Do not count custom sections towards module size when executing contracts.
  - Support new `invoke` operations for retrieving account keys and checking signatures.
- Shut down consensus upon a protocol update updating from protocol version 6.
- Revised persistent state for P6 with changes to startup and catch-up handling.

## 6.0.0

- Support the new ConcordiumBFT consensus (protocol version 6).
- Fix a bug that causes bakers in genesis to restake their earnings when they should not. This
  affects genesis data at protocol version P5; P1-P4 genesis data are not affected. This breaks
  compatibility with chains started with P5 genesis data, where some genesis bakers are not set to
  restake earnings. Other chains (including mainnet and testnet) are not affected.
- Changes to the `GetConsensusStatus` endpoint:
  * Slot duration only returned in protocol versions 0-5.
  * Endpoint extended to return current timeout duration, current round, current epoch and trigger
    block time in protocol version 6.
- Changes to the `GetBlockInfo` endpoint:
  * Block slot only returned in protocol versions 0-5.
  * In protocol version 6, the returned finalized block is the last finalized block until itself
    is finalized. Then it is itself.
  * Endpoint extended to return block round and epoch in protocol version 6.
- Changes to the `ElectionInfo` endpoint:
  * Election difficulty only returned in protocol versions 0-5.

## 5.4.2

- Revert a change in getModuleSource of the V1 GRPC API.

## 5.4.0

- Support using block height as block identifiers in gRPC v2 API.
- Extend gRPC v2 API call `GetBlockInfo` with the protocol version of the block.
- Do not use peer buckets when running as a normal node (not as a bootstrapper).
- Enable CORS support in grpc-web. This only applies when grpc-web is enabled.

## 5.3.2

- Extend Prometheus exporter with metric `peer_bucket_size`, see
  [docs/prometheus-exporter.md](https://github.com/Concordium/concordium-node/blob/main/docs/prometheus-exporter.md) for more details.

## 5.3.1

- Add an option `--grpc2-health-min-peers` (environment variable `CONCORDIUM_NODE_GRPC2_HEALTH_MIN_PEERS`)
  that causes the grpc V2 health endpoint to check minimum number of peers.
- Extend the node health check so that if the node is configured with baker
  credentials then it is required to be in the baking committee for it to be
  considered healthy.
- Add a new option `--grpc2-invoke-max-energy` (environment variable
  `CONCORDIUM_NODE_GRPC2_INVOKE_MAX_ENERGY`) that allows the node runner to
  control the maximum amount of energy allowed by an `InvokeInstance` (and the
  V1 GRPC `InvokeContract`) call. The behaviour of the endpoint is slightly
  changed as well. The `energy` is no longer required in the request, and the
  effective energy used by the call will be `min(request.energy,
  grpc-invoke-max-energy)`. This differs from the previous behaviour where a
  request would fail if the request either omitted the `energy`, or supplied an
  excessive value.
- Fix a bug that could cause the node to hang indefinitely during the out-of-
  band-catchup when the node is a finalizer.
- Fix an additional bug in `GetAccountInfo` endpoint in GRPCv2 where
  `incoming_amounts` field of encrypted amounts was not always set correctly.
- The node collector is migrated to a separate package and now uses the V2 GRPC API.


## 5.3.0

- Extend Prometheus exporter with metrics: `grpc_request_response_time_seconds`, `grpc_in_flight_requests`, `consensus_baking_committee`, `consensus_finalization_committee`, `consensus_baking_lottery_power`, `consensus_baked_blocks_total`, `consensus_finalized_baked_blocks_total`, `network_soft_banned_peers_total`, `consensus_non_finalized_transactions` and `consensus_unsupported_pending_protocol_version` see [docs/prometheus-exporter.md](https://github.com/Concordium/concordium-node/blob/main/docs/prometheus-exporter.md) for more details.

## 5.2.4

- Fix incorrect labelling of some catchup messages as invalid in Prometheus metrics.

## 5.2.3

- Internal refactoring to support the future consensus.

## 5.2.2

- Rename a number of metrics exposed by the Prometheus exporter:
  - `peer_number` is now `network_connected_peers`.
  - `conn_received` is now `network_connections_received_total`.
  - `packets_received` is now `network_packets_received_total`.
  - `packets_sent` is now `network_packets_sent_total`.
  - `inbound_high_priority_consensus_drops` is now `network_inbound_high_priority_message_drops_total`.
  - `inbound_low_priority_consensus_drops` is now `network_inbound_low_priority_message_drops_total`.
  - `inbound_high_priority_consensus_counter` is now `network_inbound_high_priority_messages_total`.
  - `inbound_low_priority_consensus_counter` is now `network_inbound_low_priority_messages_total`.
  - `inbound_high_priority_consensus_size` is now `network_inbound_high_priority_message_queue_size`.
  - `inbound_low_priority_consensus_size` is now `network_inbound_low_priority_message_queue_size`.
  - `outbound_high_priority_consensus_size` is now `network_outbound_high_priority_message_queue_size`.
  - `outbound_low_priority_consensus_size` is now `network_outbound_low_priority_message_queue_size`.
  - `bytes_received` is now `network_received_bytes`.
  - `bytes_sent` is now `network_sent_bytes`.
- Remove `last_throughput_measurement_timestamp`, `avg_bps_in` and `avg_bps_out` metrics exposed by the Prometheus exporter.
- Change behavior of Prometheus metrics `network_sent_bytes` and `network_received_bytes`. Before this change these metrics were calculated as a sum of all the bytes sent/received to peers, which causes the metrics to drop when a peer is dropped. They were only updated during the scheduled "housekeeping" (every 30 secons by default). The new behavior is to update the metric every time a message is sent/received to a peer.
- Extend Prometheus exporter with metrics: `consensus_last_finalized_block_height`, `consensus_last_finalized_block_timestamp`, `consensus_last_arrived_block_height`, `consensus_last_arrived_block_timestamp`, `consensus_received_messages_total`, `consensus_sent_messages_total`, `network_soft_banned_peers`, `network_peers_total`, `node_info` and `node_startup_timestamp` see [docs/prometheus-exporter.md](https://github.com/Concordium/concordium-node/blob/main/docs/prometheus-exporter.md) for more details.
- Remove metrics `network_inbound_high_priority_message_drops_total`, `network_inbound_low_priority_message_drops_total`, `network_inbound_high_priority_messages_total` and `network_inbound_high_priority_messages_total` as they can be derived using the labels of `consensus_received_messages_total`.

## 5.2.1

- Fix a bug in `GetAccountInfo` endpoint in GRPCv2 where `incoming_amounts`
  field of encrypted amounts was not set correctly.
- Remove `current_queue_size`,  `resend_queue_size`, `packets_dropped`, `invalid_packets_received`
  `unknown_packets_received`, `invalid_network_packets_received`,
  `packets_resend` metrics from the Prometheus server since they were never updated.
- Internal refactoring to support new consensus chain parameters.
- Internal refactoring to simplify configuration of the node's databases.

## 5.2.0

- Fix an issue where the node configuration file (`main.config.json`) was
  sometimes corrupted.
- Add an option to disable only the node specific grpc V1 endpoints that can be
  used to control the node. All the endpoints that are consensus related are
  kept allowing the node to be used as a gateway to the chain. The mentioned can
  be disabled by setting `CONCORDIUM_NODE_DISABLE_RPC_SERVER_NODE_ENDPOINTS`
  or using the flag `--no-rpc-server-node-endpoints`.

## 5.1.3

- Fix a bug in the `GetAccountInfo` endpoint in GRPCv2 where the `ar_data` field
  always would be empty.

## 5.1.2

- Avoid deadlocks during node shutdown in specific scenarios.
- The node will now shut down to start if an error occurs in a required service
  (e.g., grpc server). In particular, the node will shut down if a required
  service could not be started.
- Add timeout to downloading out of band catchup files when block indices and
  catch-up chunk files are specified by an URL. The timeout is controlled
  by the option `--download-blocks-timeout` (environment variable
  `CONCORDIUM_NODE_CONSENSUS_DOWNLOAD_BLOCKS_TIMEOUT`) and defaults to 5 min.
  timeout is 5 now minutes per chunk instead of waiting indefinitely.
- Remove the "instrumentation" feature of the node and build the node with
  Prometheus support enabled by default.
  - Remove the `CONCORDIUM_NODE_PROMETHEUS_SERVER` environment variable.
    The prometheus server is now started if
    `CONCORDIUM_NODE_PROMETHEUS_LISTEN_PORT` is set.

## 5.1.1

- Relay blocks earlier. In particular this means that blocks are now processed in
  two steps, `block receive` and `block execute`. The former performs verification of block meta data
  while the latter adds the block to the tree.
  Blocks are now enqueued in the outgoing message queue in between the the two steps.
- Removed the configuration option 'no_rebroadcast_consensus_validation'.

## 5.1.0

- Improvements to allow greater concurrency with transaction processing.
  (Checking transaction signatures is done without acquiring the global
  state lock.)

## 5.0.6

- Fix persistent state implementation of contract modifications.
  In certain cases the cached part of the instance was not correctly updated.
- Change the cost of the exchange rate query to be more aligned with other operations.
- Fix the behaviour of a smart contract upgrade when upgrading to a contract
  without entrypoints.

## 5.0.5

- Fix bug in persistent state implementation of contract modification.
- Fix bug in the contract balance query.
- Do not forget logs emitted by smart contracts.

## 5.0.3

- Fix P4->P5 state migration issues.
  - Delegators were not correctly copied over, references were retained to the
    P4 database.
  - Account stake was incorrectly recreated, all account balance was staked.
  - Next payday was incorrectly migrated.

## 5.0.2

- Fix an issue in the node GRPC V2 API where a baker transaction was encoded
  in an unintended way.
- Enforce parameter limits in `InvokeContract` endpoint.

## 5.0.1

- Fix an issue where accounts with scheduled releases would be incorrectly migrated
  on a protocol update.

## 5.0.0

- Add support for protocol version 5. This adds the following features:
  - Support for smart contract upgradability.
  - Query the current exchange rates, account balances and contract balances from a smart contract.
  - Relax restrictions on smart contracts
    - Parameter size limit: 1kiB -> 65kiB
    - Return value size limit: 16kiB -> no limit (apart from energy)
    - Number of logs per invocation: 64 -> no limit (apart from energy)
  - A new representation of accounts that is better optimised for common operations.
  - Revised the hashing scheme for transaction outcomes in protocol version 5.
    In particular the exact reject reasons are no longer part of the computed hash.
    Further the transaction outcomes are being stored in a merkle tree for P5 resulting 
    in some queries being faster.
- More efficient indexing of accounts with scheduled releases.
- Fix an issue where the catch-up downloader would fail at a protocol update.

## 4.5.0

- The node is now able to recover after crashes which leave only treestate or
  only blockstate usable.
- Fix a memory leak that could occur in certain usage scenarios involving smart
  contracts.
- Support for a new GRPC API which uses typed proto definitions. This adds a
  number of new configuration options for the node. These are detailed in
  [grpc2.md](https://github.com/Concordium/concordium-node/blob/main/docs/grpc2.md)

## 4.4.4

- Fix a bug in database recovery where the node would hang when truncating the block state database
  on Windows.

## 4.4.3

- Fix a bug in database recovery where corruption was not always correctly detected.
- Fix typo in environment variable `CONCORDIUM_NODE_PROMETHEUS_LISTEN_ADDRESSS` (remove trailing `S`).

## 4.4.2

- Speed up and reduce memory overhead during protocol updates.

- Smart contract modules are no longer retained in memory. Module artifacts are loaded as needed
  during contract execution. Metadata is cached for a limited number of smart contract modules.
  By default, the cache will retain metadata for at most 1000 smart contract modules, and this is
  configurable via the `--modules-cache-size` command line argument or by using the 
  `CONCORDIUM_NODE_CONSENSUS_MODULES_CACHE_SIZE` environment variable.

- Smart contract state is no longer cached on startup and is not cached after
  finalization.

- Partial node database recovery. The node is now able to recover from the most
  common causes of its database corruption.

## 4.4.1

- Verify pending blocks earlier when possible.
- Do not relay pending blocks.

## 4.4.0

- Fix a bug in Ctrl-C signal handling where a node would fail to stop if
  interrupted early on in the startup if out-of-band catchup was enabled.
- `database-exporter` now produces a collection of export files, instead of a single file. The new
  `--chunksize` option specifies the size of export files in blocks.
- The `--download-blocks-from` option now takes the URL to the catchup _index file_, permitting to
  only download and import catchup files containing blocks not already present in the database.

## 4.3.1

- Improvements to start-up time that fix regressions introduced by the account caching.

## 4.3.0

- Account records are no longer constantly retained in memory. Instead a limited
  number are retained in a cache. The number of cached accounts defaults to 10000,
  and can be configured by the `--accounts-cache-size` command line argument or the
  `CONCORDIUM_NODE_CONSENSUS_ACCOUNTS_CACHE_SIZE` environment variable.
- Reduce startup time and memory use further by reducing the amount of block
  data retained in memory. In particular finalized blocks are no longer stored
  in memory.
- Optimize node data structures related to accounts. This reduces node memory
  use and improves performance.
- Added the ability to download the catch-up file using the
  `--download-blocks-from` option (or `CONCORDIUM_NODE_CONSENSUS_DOWNLOAD_BLOCKS_FROM` environment variable).
- The gRPC API now reports correctly when the sender of a transaction did
  not have enough funds to cover the transaction costs.
- Remove obsolete and unused option `--max-expiry-duration`
- Remove transaction logging functionality from the node. It is replaced by an
  external service. As a consequence the `transaction-outcome-logging` family of
  command-line options are removed from the node.

## 4.2.3

- Fix a bug in the scheduler which would cause the node to crash when executing
  certain transactions. [Security advisory](https://github.com/Concordium/concordium-node/security/advisories/GHSA-44wx-3q8j-r8qr)

## 4.2.1

- Decrease node startup time and memory use by avoiding needless checks when
  loading the database.
- Improve startup time by avoiding processing already processed protocol
  updates.
- Decrease memory usage by not storing genesis blocks. This has the effect that
  the database produced by node versions >= 4.2.* cannot be used by node
  versions <= 4.1. The other direction works.
- Increase precision of block arrive and block receive times in the
  `GetBlockInfo` query.

## 4.1.1
- The `SendTransaction` function exposed via the gRPC interface now provides the caller with detailed error messages if the 
  transaction was rejected instead of just `False`. The function still returns `True` if 
  the transaction was accepted.
  The following gRPC error codes can be returned.
  - 'SUCCESS' The transaction was succesfully relayed to consensus.
  - 'INVALID_ARGUMENT' The transaction was deemed invalid or exceeds the maximum size allowed (the raw size of the transaction).
     In addition the error message contains information as to why the transaction was deemed invalid.
  - 'FAILED_PRECONDITION' The network was stopped due to an unrecognized protocol update.
  - 'DUPLICATE_ENTRY' The transaction was a duplicate.
  - 'INTERNAL' An internal error happened and as such the transaction could not be processed.
  The server will return a gRPC status if the transaction was deemed invalid. 
- Support for wire-protocol version 0 is dropped, meaning that the node cannot
  connect to peers that do not support wire-protocol version 1, which is supported
  since version 1.1.0.
- The macOS installer no longer overwrites the service files when reinstalling.
- Cache smart contract modules on startup from existing state to improve smart
  contract execution.
- Make consensus queries more robust, by validating input more extensively.
  This affects all queries whose input was a block or transaction hash.
  These queries now return `InvalidArgument` error, as opposed to `Unknown`
  which they returned previously.
- Fix issue #244: Collector to keep querying. Remove the parameter for maximum allowed
  times a gRPC call can fail and keeps `node-collector` querying forever.
- `GetAccountInfo` endpoint supports querying the account via the account index.
- Mac installer: Users now can leave one (but not both) of the net configurations empty
  when they don't want to configure a node for it.
  - On the initial installation, leaving a net configuration empty means that
    the start/stop app shortcuts and the application support folder for that net won't be installed.
- Implement baker pools and stake delegation for the P4 protocol version.
  - New gRPC endpoint: `GetBakerList` retrieves a JSON list of the baker IDs of the bakers
    registered in a known block. (Returns `null` for an unknown block.)
  - New gRPC endpoint: `GetPoolStatus` retrieves a status record for a baker pool, or for
    the set of passive delegators.
  - The `bakerStakeThreshold` level-2 keys are renamed as the `poolParameters` keys; two
    additional access structures are defined: `cooldownParameters` and `timeParameters`.
  - The following changes are made to the chain parameters in P4:
    - The mint distribution no longer includes the mint per slot rate.
    - Pool parameters are added, governed by the `poolParameters` keys, that determine
      commission rates and ranges, bounds and other factors affecting baker pools.
    - Time parameters, governed by `timeParameters`, are added that determine the
      duration of a payday (in epochs) and the mint rate per payday.
    - Cooldown parameters, governed by `cooldownParameters`, are added that determine
      the required cooldown periods when bakers and delegators reduce their stakes.
  - ConfigureBaker and ConfigureDelegator transactions are added (with the old baker
    transactions becoming obsolete in P4). These permit adding, modifying and removing bakers
    and delegators respectively from an account. Delegators can delegate to a baker, or
    delegate passively (effectively to all bakers).
  - The reward mechanism is overhauled, with minting and rewarding being done once per
    'payday' (a number of epochs, nominally one day). Baker rewards are shared with
    delegators to the baker's pool, with some commission being paid to the baker.
    Block rewards (i.e. transaction fee rewards), baking rewards and finalization rewards
    are accumulated over the reward period and paid out at the payday.
- Implement V1 smart contracts with the following key features
  - unlimited contract state size
  - synchronous contract calls
  - fallback entrypoints
  - increased smart contract module size limit, 512kB
  - a number of cryptographic primitives
- Node can now be stopped during out of band catchup by using signals, SIGINT and SIGTERM.

## concordium-node 3.0.1

- Fix a starvation bug in some cases of parallel node queries.

## concordium-node 3.0.0

- Fix a bug due to incorrect use of LMDB database environments where a node
  would crash if queried at specific times.
- Faster state queries by avoiding locking the block state file when reading.
- Fix a bug by shutting down RPC before the node, which caused the node to crash
  when attempting a graceful shutdown while processing RPC requests.
- Introduce support for account aliases via protocol P3. Accounts can be queried
  in `GetAccountInfo`, `GetAccountNonFinalizedTransactions`,
  `GetNextAccountNonce` by any alias.
- `GetAccountInfo` object has an additional field `accountAddress` that contains
  the canonical address of the account.
- The node now drops all connections on an unrecognized protocol update and
  refuses to accept new transactions.

## concordium-node 1.1.3

- Fix a number of bugs that led to node crashes due to failed block lookup in some situations.
- Support custom path for genesis data via `CONCORDIUM_NODE_CONSENSUS_GENESIS_DATA_FILE`.

## concordium-node 1.1.2

- Fix regression where expired transactions were not immediately rejected.

## concordium-node 1.1.1

- Fix response of the transaction status query. Due to incorrect serialization
  the response was incorrectly reported as finalized even if transaction was
  only committed.
- For macOS:
  - Added option to use the native mac logging system. To enable it, provide
    the new flag `--use-mac-log <subsystem-name>`. The flag is available on both
    the node and collector with corresponding, respective, environment variables
    `CONCORDIUM_NODE_MACOS_USE_MAC_LOG` and `CONCORDIUM_NODE_COLLECTOR_USE_MAC_LOG`.
  - When the flag is provided, you can view the logs with `log show --predicate
    'subsystem == "<subsystem-name>"'`, or by using Console.app. 

## concordium-node 1.1.0

- Node improvements and new features
  - Update dependencies, code cleanup, and removal of the staging_net feature.
  - Fix a bug in average throughput calculation that was triggered in some cases
    of bad connectivity.
  - Add support for configuring the node and the collector via environment
    variables in addition to command line arguments. This is a breaking change in
    that flags now need to have an explicit argument.
  - Remove use of `unbound` for DNS resolution. This also removes the dnssec functionality, and the
    flag `--no-dnssec` is no longer supported. The command-line option `--resolv-conf` is also
    removed, as the system resolver will be used.
  - Introduce protocol P2 that supports transfers with memo.
  - Implement protocol updates, allowing migration to a new protocol. Two protocol updates are
    implemented. One which does not switch to a new protocol version, but allows for updating a number
    of genesis parameters that would otherwise be immutable, while retaining the
    state. A second protocol update updates from P1 to P2.
  - Reduced logging of certain events. Received blocks, finalization messages/records, and
    transactions are only logged at Trace level. GRPC queries are not logged.
  - Support [log4rs](https://docs.rs/log4rs/1.0.0/log4rs/) logging, by specifying a configuration file
    (in toml or yaml format) with the `--log-config` argument or `CONCORDIUM_NODE_LOG_CONFIG`
    environment variable.
  - A Windows node runner service and installer.
    See [service/windows/README.md](service/windows/README.md).

- Network API changes
  - Remove unused `--bootstrap-server` flag.
  - Support for a new wire-protocol version (version 1) that adds a genesis index to non-transaction
    messages, a version header to catch-up messages. Version 0 is still supported for communication
    with legacy nodes during migration.
  - Relax compatibility check so that the node only checks a lower bound on the
    peer major version, in contrast to requiring an exact major version match.

- Database changes
  - Global state database now includes version metadata. The treestate directory and blockstate file
    names are suffixed with "-*n*" to indicate genesis index *n*.
    A legacy database will automatically be migrated by renaming and adding version metadata.
  - Change the automatically created indices on the transaction logging database.
    Instead of an index on the `id` column on `ati` and `cti` tables there are now
    multi-column indices that better support the intended use-cases. This only
    affects newly created databases.
  - The block export format has been revised to a new version (version 3) which allows for
    protocol updates. Version 2 is no longer supported.

- GRPC API changes
  - In the GetRewardStatus GRPC call, the amounts that were previously represented as integers are now
    represented as strings in the JSON serialization. This is in line with how amounts are serialized
    elsewhere.
  - The behaviour of GetAccountList, GetInstances, and GetModuleList have changed in the case
    where the block hash is ill-formed. Instead of returning the JSON string "Invalid block hash.",
    these functions will now return the JSON null value.
  - GetConsensusStatus return value has additional fields to indicate the protocol
    version and effected protocol updates.
  - GetBlockInfo return value has additional fields indicating the genesis index and local height
    (relative to the genesis block at the genesis index) of the block. The block height reported
    is absolute. The reported parent of a re-genesis block will be the last final block of the
    preceding chain, so the absolute height indicates how many times the parent pointer should be
    followed to reach the initial genesis.
  - GetBlocksAtHeight supports specifying a genesis index, with the supplied height being treated as
    relative to the genesis block at that index. An additional flag allows restricting the query to
    just that index.

## concordium-node 1.0.1

- Check that baker keys are consistent (private key matches the public one) on startup.
- Prevent rebroadcast of catch-up status messages.

## concordium-node 1.0.0

- Expose accountIndex in the `getAccountInfo` query.
- Fix serialization bug in smart contracts get_receive_sender when the address
  is that of an account.

## concordium-node 0.7.1

- Make sure to not rebroadcast transactions that consensus marked as not
  rebroadcastable.
- Fix command-line parsing issue in concordium-node related to --import-blocks-from.

## concordium-node 0.7.0

Start of changelog.<|MERGE_RESOLUTION|>--- conflicted
+++ resolved
@@ -4,9 +4,6 @@
 
 - Fix a bug where `GetBlockPendingUpdates` fails to report pending updates to the finalization
   committee parameters.
-<<<<<<< HEAD
-- Update GHC version to 9.6.4 (lts-22.9).
-=======
 - Run GRPC queries in dedicated threads. This improves node resource management
   and increases responsiveness of the GRPC server in cases of high number of
   concurrent queries. To support this a new option `--grpc2-max-threads`
@@ -16,7 +13,7 @@
   CPUs.
 - The option `--grpc2-max-concurrent-streams` now defaults to `200` from the
   previous unbounded value. This makes the node defaults safer.
->>>>>>> 516529c4
+- Update GHC version to 9.6.4 (lts-22.9).
 
 ## 6.2.3
 
