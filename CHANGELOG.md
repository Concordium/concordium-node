--- conflicted
+++ resolved
@@ -2,12 +2,9 @@
 
 ## Unreleased changes
 
-<<<<<<< HEAD
 - Add an additional health-check service to the V2 GRPC API.
   This service conforms to the [standard GRPC health service API](https://github.com/grpc/grpc-proto/blob/master/grpc/health/v1/health.proto).
-=======
 - New `DryRun` endpoint that allows simulating the execution of transactions.
->>>>>>> 001ad685
 
 ## 6.1.7
 
