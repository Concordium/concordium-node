# Changelog

## Unreleased changes
- Fix a bug due to incorrect use of LMDB database environments where a node
  would crash if queried at specific times.
- Faster state queries by avoiding locking the block state file when reading.
- Fix a bug by shutting down RPC before the node, which caused the node to crash
  when attempting a graceful shutdown while processing RPC requests.
<<<<<<< HEAD
- Introduce an earlier verification process for credential deployments and accordingly more fine grained
  FFI result codes.
- The `SendTransaction` function exposed via the GRPC now provides the caller with detailed error messages if the 
  transaction was rejected by the consensus instead of just `False`. The function still returns `True` if 
  everything went well.
=======
- Introduce support for account aliases via protocol P3. Accounts can be queried
  in `GetAccountInfo`, `GetAccountNonFinalizedTransactions`,
  `GetNextAccountNonce` by any alias.
- `GetAccountInfo` object has an additional field `accountAddress` that contains
  the canonical address of the account.
>>>>>>> cd991a13

## concordium-node 1.1.3

- Fix a number of bugs that led to node crashes due to failed block lookup in some situations.
- Support custom path for genesis data via `CONCORDIUM_NODE_CONSENSUS_GENESIS_DATA_FILE`.

## concordium-node 1.1.2

- Fix regression where expired transactions were not immediately rejected.

## concordium-node 1.1.1

- Fix response of the transaction status query. Due to incorrect serialization
  the response was incorrectly reported as finalized even if transaction was
  only committed.
- For macOS:
  - Added option to use the native mac logging system. To enable it, provide
    the new flag `--use-mac-log <subsystem-name>`. The flag is available on both
    the node and collector with corresponding, respective, environment variables
    `CONCORDIUM_NODE_MACOS_USE_MAC_LOG` and `CONCORDIUM_NODE_COLLECTOR_USE_MAC_LOG`.
  - When the flag is provided, you can view the logs with `log show --predicate
    'subsystem == "<subsystem-name>"'`, or by using Console.app. 

## concordium-node 1.1.0

- Node improvements and new features
  - Update dependencies, code cleanup, and removal of the staging_net feature.
  - Fix a bug in average throughput calculation that was triggered in some cases
    of bad connectivity.
  - Add support for configuring the node and the collector via environment
    variables in addition to command line arguments. This is a breaking change in
    that flags now need to have an explicit argument.
  - Remove use of `unbound` for DNS resolution. This also removes the dnssec functionality, and the
    flag `--no-dnssec` is no longer supported. The command-line option `--resolv-conf` is also
    removed, as the system resolver will be used.
  - Introduce protocol P2 that supports transfers with memo.
  - Implement protocol updates, allowing migration to a new protocol. Two protocol updates are
    implemented. One which does not switch to a new protocol version, but allows for updating a number
    of genesis parameters that would otherwise be immutable, while retaining the
    state. A second protocol update updates from P1 to P2.
  - Reduced logging of certain events. Received blocks, finalization messages/records, and
    transactions are only logged at Trace level. GRPC queries are not logged.
  - Support [log4rs](https://docs.rs/log4rs/1.0.0/log4rs/) logging, by specifying a configuration file
    (in toml or yaml format) with the `--log-config` argument or `CONCORDIUM_NODE_LOG_CONFIG`
    environment variable.
  - A Windows node runner service and installer.
    See [service/windows/README.md](service/windows/README.md).

- Network API changes
  - Remove unused `--bootstrap-server` flag.
  - Support for a new wire-protocol version (version 1) that adds a genesis index to non-transaction
    messages, a version header to catch-up messages. Version 0 is still supported for communication
    with legacy nodes during migration.
  - Relax compatibility check so that the node only checks a lower bound on the
    peer major version, in contrast to requiring an exact major version match.

- Database changes
  - Global state database now includes version metadata. The treestate directory and blockstate file
    names are suffixed with "-*n*" to indicate genesis index *n*.
    A legacy database will automatically be migrated by renaming and adding version metadata.
  - Change the automatically created indices on the transaction logging database.
    Instead of an index on the `id` column on `ati` and `cti` tables there are now
    multi-column indices that better support the intended use-cases. This only
    affects newly created databases.
  - The block export format has been revised to a new version (version 3) which allows for
    protocol updates. Version 2 is no longer supported.

- GRPC API changes
  - In the GetRewardStatus GRPC call, the amounts that were previously represented as integers are now
    represented as strings in the JSON serialization. This is in line with how amounts are serialized
    elsewhere.
  - The behaviour of GetAccountList, GetInstances, and GetModuleList have changed in the case
    where the block hash is ill-formed. Instead of returning the JSON string "Invalid block hash.",
    these functions will now return the JSON null value.
  - GetConsensusStatus return value has additional fields to indicate the protocol
    version and effected protocol updates.
  - GetBlockInfo return value has additional fields indicating the genesis index and local height
    (relative to the genesis block at the genesis index) of the block. The block height reported
    is absolute. The reported parent of a re-genesis block will be the last final block of the
    preceding chain, so the absolute height indicates how many times the parent pointer should be
    followed to reach the initial genesis.
  - GetBlocksAtHeight supports specifying a genesis index, with the supplied height being treated as
    relative to the genesis block at that index. An additional flag allows restricting the query to
    just that index.

## concordium-node 1.0.1

- Check that baker keys are consistent (private key matches the public one) on startup.
- Prevent rebroadcast of catch-up status messages.

## concordium-node 1.0.0

- Expose accountIndex in the `getAccountInfo` query.
- Fix serialization bug in smart contracts get_receive_sender when the address
  is that of an account.

## concordium-node 0.7.1

- Make sure to not rebroadcast transactions that consensus marked as not
  rebroadcastable.
- Fix command-line parsing issue in concordium-node related to --import-blocks-from.

## concordium-node 0.7.0

Start of changelog.<|MERGE_RESOLUTION|>--- conflicted
+++ resolved
@@ -6,19 +6,16 @@
 - Faster state queries by avoiding locking the block state file when reading.
 - Fix a bug by shutting down RPC before the node, which caused the node to crash
   when attempting a graceful shutdown while processing RPC requests.
-<<<<<<< HEAD
 - Introduce an earlier verification process for credential deployments and accordingly more fine grained
   FFI result codes.
 - The `SendTransaction` function exposed via the GRPC now provides the caller with detailed error messages if the 
   transaction was rejected by the consensus instead of just `False`. The function still returns `True` if 
   everything went well.
-=======
 - Introduce support for account aliases via protocol P3. Accounts can be queried
   in `GetAccountInfo`, `GetAccountNonFinalizedTransactions`,
   `GetNextAccountNonce` by any alias.
 - `GetAccountInfo` object has an additional field `accountAddress` that contains
   the canonical address of the account.
->>>>>>> cd991a13
 
 ## concordium-node 1.1.3
 
