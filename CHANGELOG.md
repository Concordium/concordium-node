# Changelog

## Unreleased changes

<<<<<<< HEAD
- Fix a bug where a setup with a single baker and a minimum block time of 0s would result in an
  unresponsive node in protocol version 6.
=======
- Fix a bug where receiving a duplicate of an invalid block could be spuriously reported as double
  signing.
>>>>>>> c9cb5656

## 6.0.1

- Remove configuration option `no-rpc-server` and environment variable
  `CONCORDIUM_NODE_DISABLE_RPC_SERVER`, as well as default values of
  `rpc-server-port` (`CONCORDIUM_NODE_RPC_SERVER_PORT`) and `rpc-server-addr`
  (`CONCORDIUM_NODE_RPC_SERVER_ADDR`). The V1 gRPC server is only started if
  both of these options are supplied.
- Fix a bug which caused account nonces and sequence numbers to not be migrated to P6 correctly.
- Add support for out-of-band export files for ConcordiumBFT (protocol version 6).
- Fix a network layer bug where initial messages after the handshake could be
  dropped in some circumstances.
- Fix a bug which caused the first epoch of the new protocol to be shorter than expected.
- Fix a bug that caused an incorrect reporting of total stake in the first
  payday just after genesis when the node started from genesis at protocols 4 or 5.
- Revise the behaviour of rollbacks in P6.
- Changes in Wasm validation and execution in P6
  - Disallow globals in initialization sections for V1 contracts in P6.
  - Support sign extension instructions in Wasm in P6.
  - Do not count custom sections towards module size when executing contracts.
  - Support new `invoke` operations for retrieving account keys and checking signatures.
- Shut down consensus upon a protocol update updating from protocol version 6.
- Revised persistent state for P6 with changes to startup and catch-up handling.

## 6.0.0

- Support the new ConcordiumBFT consensus (protocol version 6).
- Fix a bug that causes bakers in genesis to restake their earnings when they should not. This
  affects genesis data at protocol version P5; P1-P4 genesis data are not affected. This breaks
  compatibility with chains started with P5 genesis data, where some genesis bakers are not set to
  restake earnings. Other chains (including mainnet and testnet) are not affected.
- Changes to the `GetConsensusStatus` endpoint:
  * Slot duration only returned in protocol versions 0-5.
  * Endpoint extended to return current timeout duration, current round, current epoch and trigger
    block time in protocol version 6.
- Changes to the `GetBlockInfo` endpoint:
  * Block slot only returned in protocol versions 0-5.
  * In protocol version 6, the returned finalized block is the last finalized block until itself
    is finalized. Then it is itself.
  * Endpoint extended to return block round and epoch in protocol version 6.
- Changes to the `ElectionInfo` endpoint:
  * Election difficulty only returned in protocol versions 0-5.

## 5.4.2

- Revert a change in getModuleSource of the V1 GRPC API.

## 5.4.0

- Support using block height as block identifiers in gRPC v2 API.
- Extend gRPC v2 API call `GetBlockInfo` with the protocol version of the block.
- Do not use peer buckets when running as a normal node (not as a bootstrapper).
- Enable CORS support in grpc-web. This only applies when grpc-web is enabled.

## 5.3.2

- Extend Prometheus exporter with metric `peer_bucket_size`, see
  [docs/prometheus-exporter.md](https://github.com/Concordium/concordium-node/blob/main/docs/prometheus-exporter.md) for more details.

## 5.3.1

- Add an option `--grpc2-health-min-peers` (environment variable `CONCORDIUM_NODE_GRPC2_HEALTH_MIN_PEERS`)
  that causes the grpc V2 health endpoint to check minimum number of peers.
- Extend the node health check so that if the node is configured with baker
  credentials then it is required to be in the baking committee for it to be
  considered healthy.
- Add a new option `--grpc2-invoke-max-energy` (environment variable
  `CONCORDIUM_NODE_GRPC2_INVOKE_MAX_ENERGY`) that allows the node runner to
  control the maximum amount of energy allowed by an `InvokeInstance` (and the
  V1 GRPC `InvokeContract`) call. The behaviour of the endpoint is slightly
  changed as well. The `energy` is no longer required in the request, and the
  effective energy used by the call will be `min(request.energy,
  grpc-invoke-max-energy)`. This differs from the previous behaviour where a
  request would fail if the request either omitted the `energy`, or supplied an
  excessive value.
- Fix a bug that could cause the node to hang indefinitely during the out-of-
  band-catchup when the node is a finalizer.
- Fix an additional bug in `GetAccountInfo` endpoint in GRPCv2 where
  `incoming_amounts` field of encrypted amounts was not always set correctly.
- The node collector is migrated to a separate package and now uses the V2 GRPC API.


## 5.3.0

- Extend Prometheus exporter with metrics: `grpc_request_response_time_seconds`, `grpc_in_flight_requests`, `consensus_baking_committee`, `consensus_finalization_committee`, `consensus_baking_lottery_power`, `consensus_baked_blocks_total`, `consensus_finalized_baked_blocks_total`, `network_soft_banned_peers_total`, `consensus_non_finalized_transactions` and `consensus_unsupported_pending_protocol_version` see [docs/prometheus-exporter.md](https://github.com/Concordium/concordium-node/blob/main/docs/prometheus-exporter.md) for more details.

## 5.2.4

- Fix incorrect labelling of some catchup messages as invalid in Prometheus metrics.

## 5.2.3

- Internal refactoring to support the future consensus.

## 5.2.2

- Rename a number of metrics exposed by the Prometheus exporter:
  - `peer_number` is now `network_connected_peers`.
  - `conn_received` is now `network_connections_received_total`.
  - `packets_received` is now `network_packets_received_total`.
  - `packets_sent` is now `network_packets_sent_total`.
  - `inbound_high_priority_consensus_drops` is now `network_inbound_high_priority_message_drops_total`.
  - `inbound_low_priority_consensus_drops` is now `network_inbound_low_priority_message_drops_total`.
  - `inbound_high_priority_consensus_counter` is now `network_inbound_high_priority_messages_total`.
  - `inbound_low_priority_consensus_counter` is now `network_inbound_low_priority_messages_total`.
  - `inbound_high_priority_consensus_size` is now `network_inbound_high_priority_message_queue_size`.
  - `inbound_low_priority_consensus_size` is now `network_inbound_low_priority_message_queue_size`.
  - `outbound_high_priority_consensus_size` is now `network_outbound_high_priority_message_queue_size`.
  - `outbound_low_priority_consensus_size` is now `network_outbound_low_priority_message_queue_size`.
  - `bytes_received` is now `network_received_bytes`.
  - `bytes_sent` is now `network_sent_bytes`.
- Remove `last_throughput_measurement_timestamp`, `avg_bps_in` and `avg_bps_out` metrics exposed by the Prometheus exporter.
- Change behavior of Prometheus metrics `network_sent_bytes` and `network_received_bytes`. Before this change these metrics were calculated as a sum of all the bytes sent/received to peers, which causes the metrics to drop when a peer is dropped. They were only updated during the scheduled "housekeeping" (every 30 secons by default). The new behavior is to update the metric every time a message is sent/received to a peer.
- Extend Prometheus exporter with metrics: `consensus_last_finalized_block_height`, `consensus_last_finalized_block_timestamp`, `consensus_last_arrived_block_height`, `consensus_last_arrived_block_timestamp`, `consensus_received_messages_total`, `consensus_sent_messages_total`, `network_soft_banned_peers`, `network_peers_total`, `node_info` and `node_startup_timestamp` see [docs/prometheus-exporter.md](https://github.com/Concordium/concordium-node/blob/main/docs/prometheus-exporter.md) for more details.
- Remove metrics `network_inbound_high_priority_message_drops_total`, `network_inbound_low_priority_message_drops_total`, `network_inbound_high_priority_messages_total` and `network_inbound_high_priority_messages_total` as they can be derived using the labels of `consensus_received_messages_total`.

## 5.2.1

- Fix a bug in `GetAccountInfo` endpoint in GRPCv2 where `incoming_amounts`
  field of encrypted amounts was not set correctly.
- Remove `current_queue_size`,  `resend_queue_size`, `packets_dropped`, `invalid_packets_received`
  `unknown_packets_received`, `invalid_network_packets_received`,
  `packets_resend` metrics from the Prometheus server since they were never updated.
- Internal refactoring to support new consensus chain parameters.
- Internal refactoring to simplify configuration of the node's databases.

## 5.2.0

- Fix an issue where the node configuration file (`main.config.json`) was
  sometimes corrupted.
- Add an option to disable only the node specific grpc V1 endpoints that can be
  used to control the node. All the endpoints that are consensus related are
  kept allowing the node to be used as a gateway to the chain. The mentioned can
  be disabled by setting `CONCORDIUM_NODE_DISABLE_RPC_SERVER_NODE_ENDPOINTS`
  or using the flag `--no-rpc-server-node-endpoints`.

## 5.1.3

- Fix a bug in the `GetAccountInfo` endpoint in GRPCv2 where the `ar_data` field
  always would be empty.

## 5.1.2

- Avoid deadlocks during node shutdown in specific scenarios.
- The node will now shut down to start if an error occurs in a required service
  (e.g., grpc server). In particular, the node will shut down if a required
  service could not be started.
- Add timeout to downloading out of band catchup files when block indices and
  catch-up chunk files are specified by an URL. The timeout is controlled
  by the option `--download-blocks-timeout` (environment variable
  `CONCORDIUM_NODE_CONSENSUS_DOWNLOAD_BLOCKS_TIMEOUT`) and defaults to 5 min.
  timeout is 5 now minutes per chunk instead of waiting indefinitely.
- Remove the "instrumentation" feature of the node and build the node with
  Prometheus support enabled by default.
  - Remove the `CONCORDIUM_NODE_PROMETHEUS_SERVER` environment variable.
    The prometheus server is now started if
    `CONCORDIUM_NODE_PROMETHEUS_LISTEN_PORT` is set.

## 5.1.1

- Relay blocks earlier. In particular this means that blocks are now processed in
  two steps, `block receive` and `block execute`. The former performs verification of block meta data
  while the latter adds the block to the tree.
  Blocks are now enqueued in the outgoing message queue in between the the two steps.
- Removed the configuration option 'no_rebroadcast_consensus_validation'.

## 5.1.0

- Improvements to allow greater concurrency with transaction processing.
  (Checking transaction signatures is done without acquiring the global
  state lock.)

## 5.0.6

- Fix persistent state implementation of contract modifications.
  In certain cases the cached part of the instance was not correctly updated.
- Change the cost of the exchange rate query to be more aligned with other operations.
- Fix the behaviour of a smart contract upgrade when upgrading to a contract
  without entrypoints.

## 5.0.5

- Fix bug in persistent state implementation of contract modification.
- Fix bug in the contract balance query.
- Do not forget logs emitted by smart contracts.

## 5.0.3

- Fix P4->P5 state migration issues.
  - Delegators were not correctly copied over, references were retained to the
    P4 database.
  - Account stake was incorrectly recreated, all account balance was staked.
  - Next payday was incorrectly migrated.

## 5.0.2

- Fix an issue in the node GRPC V2 API where a baker transaction was encoded
  in an unintended way.
- Enforce parameter limits in `InvokeContract` endpoint.

## 5.0.1

- Fix an issue where accounts with scheduled releases would be incorrectly migrated
  on a protocol update.

## 5.0.0

- Add support for protocol version 5. This adds the following features:
  - Support for smart contract upgradability.
  - Query the current exchange rates, account balances and contract balances from a smart contract.
  - Relax restrictions on smart contracts
    - Parameter size limit: 1kiB -> 65kiB
    - Return value size limit: 16kiB -> no limit (apart from energy)
    - Number of logs per invocation: 64 -> no limit (apart from energy)
  - A new representation of accounts that is better optimised for common operations.
  - Revised the hashing scheme for transaction outcomes in protocol version 5.
    In particular the exact reject reasons are no longer part of the computed hash.
    Further the transaction outcomes are being stored in a merkle tree for P5 resulting 
    in some queries being faster.
- More efficient indexing of accounts with scheduled releases.
- Fix an issue where the catch-up downloader would fail at a protocol update.

## 4.5.0

- The node is now able to recover after crashes which leave only treestate or
  only blockstate usable.
- Fix a memory leak that could occur in certain usage scenarios involving smart
  contracts.
- Support for a new GRPC API which uses typed proto definitions. This adds a
  number of new configuration options for the node. These are detailed in
  [grpc2.md](https://github.com/Concordium/concordium-node/blob/main/docs/grpc2.md)

## 4.4.4

- Fix a bug in database recovery where the node would hang when truncating the block state database
  on Windows.

## 4.4.3

- Fix a bug in database recovery where corruption was not always correctly detected.
- Fix typo in environment variable `CONCORDIUM_NODE_PROMETHEUS_LISTEN_ADDRESSS` (remove trailing `S`).

## 4.4.2

- Speed up and reduce memory overhead during protocol updates.

- Smart contract modules are no longer retained in memory. Module artifacts are loaded as needed
  during contract execution. Metadata is cached for a limited number of smart contract modules.
  By default, the cache will retain metadata for at most 1000 smart contract modules, and this is
  configurable via the `--modules-cache-size` command line argument or by using the 
  `CONCORDIUM_NODE_CONSENSUS_MODULES_CACHE_SIZE` environment variable.

- Smart contract state is no longer cached on startup and is not cached after
  finalization.

- Partial node database recovery. The node is now able to recover from the most
  common causes of its database corruption.

## 4.4.1

- Verify pending blocks earlier when possible.
- Do not relay pending blocks.

## 4.4.0

- Fix a bug in Ctrl-C signal handling where a node would fail to stop if
  interrupted early on in the startup if out-of-band catchup was enabled.
- `database-exporter` now produces a collection of export files, instead of a single file. The new
  `--chunksize` option specifies the size of export files in blocks.
- The `--download-blocks-from` option now takes the URL to the catchup _index file_, permitting to
  only download and import catchup files containing blocks not already present in the database.

## 4.3.1

- Improvements to start-up time that fix regressions introduced by the account caching.

## 4.3.0

- Account records are no longer constantly retained in memory. Instead a limited
  number are retained in a cache. The number of cached accounts defaults to 10000,
  and can be configured by the `--accounts-cache-size` command line argument or the
  `CONCORDIUM_NODE_CONSENSUS_ACCOUNTS_CACHE_SIZE` environment variable.
- Reduce startup time and memory use further by reducing the amount of block
  data retained in memory. In particular finalized blocks are no longer stored
  in memory.
- Optimize node data structures related to accounts. This reduces node memory
  use and improves performance.
- Added the ability to download the catch-up file using the
  `--download-blocks-from` option (or `CONCORDIUM_NODE_CONSENSUS_DOWNLOAD_BLOCKS_FROM` environment variable).
- The gRPC API now reports correctly when the sender of a transaction did
  not have enough funds to cover the transaction costs.
- Remove obsolete and unused option `--max-expiry-duration`
- Remove transaction logging functionality from the node. It is replaced by an
  external service. As a consequence the `transaction-outcome-logging` family of
  command-line options are removed from the node.

## 4.2.3

- Fix a bug in the scheduler which would cause the node to crash when executing
  certain transactions. [Security advisory](https://github.com/Concordium/concordium-node/security/advisories/GHSA-44wx-3q8j-r8qr)

## 4.2.1

- Decrease node startup time and memory use by avoiding needless checks when
  loading the database.
- Improve startup time by avoiding processing already processed protocol
  updates.
- Decrease memory usage by not storing genesis blocks. This has the effect that
  the database produced by node versions >= 4.2.* cannot be used by node
  versions <= 4.1. The other direction works.
- Increase precision of block arrive and block receive times in the
  `GetBlockInfo` query.

## 4.1.1
- The `SendTransaction` function exposed via the gRPC interface now provides the caller with detailed error messages if the 
  transaction was rejected instead of just `False`. The function still returns `True` if 
  the transaction was accepted.
  The following gRPC error codes can be returned.
  - 'SUCCESS' The transaction was succesfully relayed to consensus.
  - 'INVALID_ARGUMENT' The transaction was deemed invalid or exceeds the maximum size allowed (the raw size of the transaction).
     In addition the error message contains information as to why the transaction was deemed invalid.
  - 'FAILED_PRECONDITION' The network was stopped due to an unrecognized protocol update.
  - 'DUPLICATE_ENTRY' The transaction was a duplicate.
  - 'INTERNAL' An internal error happened and as such the transaction could not be processed.
  The server will return a gRPC status if the transaction was deemed invalid. 
- Support for wire-protocol version 0 is dropped, meaning that the node cannot
  connect to peers that do not support wire-protocol version 1, which is supported
  since version 1.1.0.
- The macOS installer no longer overwrites the service files when reinstalling.
- Cache smart contract modules on startup from existing state to improve smart
  contract execution.
- Make consensus queries more robust, by validating input more extensively.
  This affects all queries whose input was a block or transaction hash.
  These queries now return `InvalidArgument` error, as opposed to `Unknown`
  which they returned previously.
- Fix issue #244: Collector to keep querying. Remove the parameter for maximum allowed
  times a gRPC call can fail and keeps `node-collector` querying forever.
- `GetAccountInfo` endpoint supports querying the account via the account index.
- Mac installer: Users now can leave one (but not both) of the net configurations empty
  when they don't want to configure a node for it.
  - On the initial installation, leaving a net configuration empty means that
    the start/stop app shortcuts and the application support folder for that net won't be installed.
- Implement baker pools and stake delegation for the P4 protocol version.
  - New gRPC endpoint: `GetBakerList` retrieves a JSON list of the baker IDs of the bakers
    registered in a known block. (Returns `null` for an unknown block.)
  - New gRPC endpoint: `GetPoolStatus` retrieves a status record for a baker pool, or for
    the set of passive delegators.
  - The `bakerStakeThreshold` level-2 keys are renamed as the `poolParameters` keys; two
    additional access structures are defined: `cooldownParameters` and `timeParameters`.
  - The following changes are made to the chain parameters in P4:
    - The mint distribution no longer includes the mint per slot rate.
    - Pool parameters are added, governed by the `poolParameters` keys, that determine
      commission rates and ranges, bounds and other factors affecting baker pools.
    - Time parameters, governed by `timeParameters`, are added that determine the
      duration of a payday (in epochs) and the mint rate per payday.
    - Cooldown parameters, governed by `cooldownParameters`, are added that determine
      the required cooldown periods when bakers and delegators reduce their stakes.
  - ConfigureBaker and ConfigureDelegator transactions are added (with the old baker
    transactions becoming obsolete in P4). These permit adding, modifying and removing bakers
    and delegators respectively from an account. Delegators can delegate to a baker, or
    delegate passively (effectively to all bakers).
  - The reward mechanism is overhauled, with minting and rewarding being done once per
    'payday' (a number of epochs, nominally one day). Baker rewards are shared with
    delegators to the baker's pool, with some commission being paid to the baker.
    Block rewards (i.e. transaction fee rewards), baking rewards and finalization rewards
    are accumulated over the reward period and paid out at the payday.
- Implement V1 smart contracts with the following key features
  - unlimited contract state size
  - synchronous contract calls
  - fallback entrypoints
  - increased smart contract module size limit, 512kB
  - a number of cryptographic primitives
- Node can now be stopped during out of band catchup by using signals, SIGINT and SIGTERM.

## concordium-node 3.0.1

- Fix a starvation bug in some cases of parallel node queries.

## concordium-node 3.0.0

- Fix a bug due to incorrect use of LMDB database environments where a node
  would crash if queried at specific times.
- Faster state queries by avoiding locking the block state file when reading.
- Fix a bug by shutting down RPC before the node, which caused the node to crash
  when attempting a graceful shutdown while processing RPC requests.
- Introduce support for account aliases via protocol P3. Accounts can be queried
  in `GetAccountInfo`, `GetAccountNonFinalizedTransactions`,
  `GetNextAccountNonce` by any alias.
- `GetAccountInfo` object has an additional field `accountAddress` that contains
  the canonical address of the account.
- The node now drops all connections on an unrecognized protocol update and
  refuses to accept new transactions.

## concordium-node 1.1.3

- Fix a number of bugs that led to node crashes due to failed block lookup in some situations.
- Support custom path for genesis data via `CONCORDIUM_NODE_CONSENSUS_GENESIS_DATA_FILE`.

## concordium-node 1.1.2

- Fix regression where expired transactions were not immediately rejected.

## concordium-node 1.1.1

- Fix response of the transaction status query. Due to incorrect serialization
  the response was incorrectly reported as finalized even if transaction was
  only committed.
- For macOS:
  - Added option to use the native mac logging system. To enable it, provide
    the new flag `--use-mac-log <subsystem-name>`. The flag is available on both
    the node and collector with corresponding, respective, environment variables
    `CONCORDIUM_NODE_MACOS_USE_MAC_LOG` and `CONCORDIUM_NODE_COLLECTOR_USE_MAC_LOG`.
  - When the flag is provided, you can view the logs with `log show --predicate
    'subsystem == "<subsystem-name>"'`, or by using Console.app. 

## concordium-node 1.1.0

- Node improvements and new features
  - Update dependencies, code cleanup, and removal of the staging_net feature.
  - Fix a bug in average throughput calculation that was triggered in some cases
    of bad connectivity.
  - Add support for configuring the node and the collector via environment
    variables in addition to command line arguments. This is a breaking change in
    that flags now need to have an explicit argument.
  - Remove use of `unbound` for DNS resolution. This also removes the dnssec functionality, and the
    flag `--no-dnssec` is no longer supported. The command-line option `--resolv-conf` is also
    removed, as the system resolver will be used.
  - Introduce protocol P2 that supports transfers with memo.
  - Implement protocol updates, allowing migration to a new protocol. Two protocol updates are
    implemented. One which does not switch to a new protocol version, but allows for updating a number
    of genesis parameters that would otherwise be immutable, while retaining the
    state. A second protocol update updates from P1 to P2.
  - Reduced logging of certain events. Received blocks, finalization messages/records, and
    transactions are only logged at Trace level. GRPC queries are not logged.
  - Support [log4rs](https://docs.rs/log4rs/1.0.0/log4rs/) logging, by specifying a configuration file
    (in toml or yaml format) with the `--log-config` argument or `CONCORDIUM_NODE_LOG_CONFIG`
    environment variable.
  - A Windows node runner service and installer.
    See [service/windows/README.md](service/windows/README.md).

- Network API changes
  - Remove unused `--bootstrap-server` flag.
  - Support for a new wire-protocol version (version 1) that adds a genesis index to non-transaction
    messages, a version header to catch-up messages. Version 0 is still supported for communication
    with legacy nodes during migration.
  - Relax compatibility check so that the node only checks a lower bound on the
    peer major version, in contrast to requiring an exact major version match.

- Database changes
  - Global state database now includes version metadata. The treestate directory and blockstate file
    names are suffixed with "-*n*" to indicate genesis index *n*.
    A legacy database will automatically be migrated by renaming and adding version metadata.
  - Change the automatically created indices on the transaction logging database.
    Instead of an index on the `id` column on `ati` and `cti` tables there are now
    multi-column indices that better support the intended use-cases. This only
    affects newly created databases.
  - The block export format has been revised to a new version (version 3) which allows for
    protocol updates. Version 2 is no longer supported.

- GRPC API changes
  - In the GetRewardStatus GRPC call, the amounts that were previously represented as integers are now
    represented as strings in the JSON serialization. This is in line with how amounts are serialized
    elsewhere.
  - The behaviour of GetAccountList, GetInstances, and GetModuleList have changed in the case
    where the block hash is ill-formed. Instead of returning the JSON string "Invalid block hash.",
    these functions will now return the JSON null value.
  - GetConsensusStatus return value has additional fields to indicate the protocol
    version and effected protocol updates.
  - GetBlockInfo return value has additional fields indicating the genesis index and local height
    (relative to the genesis block at the genesis index) of the block. The block height reported
    is absolute. The reported parent of a re-genesis block will be the last final block of the
    preceding chain, so the absolute height indicates how many times the parent pointer should be
    followed to reach the initial genesis.
  - GetBlocksAtHeight supports specifying a genesis index, with the supplied height being treated as
    relative to the genesis block at that index. An additional flag allows restricting the query to
    just that index.

## concordium-node 1.0.1

- Check that baker keys are consistent (private key matches the public one) on startup.
- Prevent rebroadcast of catch-up status messages.

## concordium-node 1.0.0

- Expose accountIndex in the `getAccountInfo` query.
- Fix serialization bug in smart contracts get_receive_sender when the address
  is that of an account.

## concordium-node 0.7.1

- Make sure to not rebroadcast transactions that consensus marked as not
  rebroadcastable.
- Fix command-line parsing issue in concordium-node related to --import-blocks-from.

## concordium-node 0.7.0

Start of changelog.<|MERGE_RESOLUTION|>--- conflicted
+++ resolved
@@ -2,13 +2,10 @@
 
 ## Unreleased changes
 
-<<<<<<< HEAD
 - Fix a bug where a setup with a single baker and a minimum block time of 0s would result in an
   unresponsive node in protocol version 6.
-=======
 - Fix a bug where receiving a duplicate of an invalid block could be spuriously reported as double
   signing.
->>>>>>> c9cb5656
 
 ## 6.0.1
 
