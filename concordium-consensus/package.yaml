--- conflicted
+++ resolved
@@ -55,11 +55,8 @@
 - recursion-schemes >= 5.1
 - file-embed >= 0.0.11
 - lmdb
-<<<<<<< HEAD
 - lrucache
-=======
 - primitive
->>>>>>> c856fd8c
 
 default-extensions:
 - FlexibleContexts
@@ -330,7 +327,35 @@
     - temporary >= 1.3
 
 benchmarks:
-<<<<<<< HEAD
+  trie:
+    main:                TrieBench.hs
+    source-dirs:         benchmarks/trie
+    ghc-options:
+    - -threaded
+    - -rtsopts
+    - -with-rtsopts=-N1
+    - -Wall
+    - -Wcompat
+    - -fno-ignore-asserts
+    - -Wno-deprecations
+    when:
+      - condition: os(windows)
+        then:
+          ghc-options: -static
+        else:
+          when:
+            - condition: flag(dynamic)
+              then:
+                ghc-options: -dynamic
+              else:
+                ghc-options: -static
+    dependencies:
+    - concordium-consensus
+    - containers
+    - temporary >= 1.3
+    - criterion
+    - deepseq
+
   cache:
     main: ./haskell-bench/LRUCache.hs
     dependencies:
@@ -340,34 +365,4 @@
       - deepseq
     when:
       - condition: "!os(windows)"
-        ghc-options: -dynamic
-=======
-  trie:
-    main:                TrieBench.hs
-    source-dirs:         benchmarks/trie
-    ghc-options:
-    - -threaded
-    - -rtsopts
-    - -with-rtsopts=-N1
-    - -Wall
-    - -Wcompat
-    - -fno-ignore-asserts
-    - -Wno-deprecations
-    when:
-      - condition: os(windows)
-        then:
-          ghc-options: -static
-        else:
-          when:
-            - condition: flag(dynamic)
-              then:
-                ghc-options: -dynamic
-              else:
-                ghc-options: -static
-    dependencies:
-    - concordium-consensus
-    - containers
-    - temporary >= 1.3
-    - criterion
-    - deepseq
->>>>>>> c856fd8c
+        ghc-options: -dynamic