{-# LANGUAGE DataKinds #-}
{-# LANGUAGE DerivingVia #-}
{-# LANGUAGE StandaloneDeriving #-}
{-# LANGUAGE ScopedTypeVariables #-}
{-# LANGUAGE TypeFamilies #-}
{-# LANGUAGE TypeApplications #-}
{-# LANGUAGE UndecidableInstances #-}
-- FIXME: This is to suppress compiler warnings for derived instances of BlockStateOperations.
-- This may be fixed in GHC 9.0.1.
{-# OPTIONS_GHC -Wno-redundant-constraints #-}
-- |This module lifts the abstractions declared in the globalstate package to an
-- abstracted new type `GlobalStateM` that inherits all the monad behaviors defined
-- in this package.
module Concordium.GlobalState where

import Control.Monad.Catch
import Control.Monad.IO.Class
import Control.Monad.Reader.Class
import Control.Monad.State.Class
import Control.Monad.Trans.Reader hiding (ask)
import Data.Proxy
import Data.ByteString.Char8(ByteString)
import Data.Kind

import Concordium.Types.ProtocolVersion

import Concordium.GlobalState.Classes
import Concordium.GlobalState.Basic.BlockState as BS
import Concordium.GlobalState.Basic.TreeState
import Concordium.GlobalState.BlockMonads
import Concordium.GlobalState.BlockState
import Concordium.GlobalState.Parameters
import Concordium.GlobalState.Persistent.BlobStore (closeBlobStore, createBlobStore, destroyBlobStore, loadBlobStore)
import Concordium.GlobalState.Persistent.BlockState
import Concordium.GlobalState.Persistent.TreeState
import Concordium.GlobalState.TreeState as TS
import Concordium.Logger
import Concordium.Types.Block (AbsoluteBlockHeight)

import qualified Concordium.GlobalState.Persistent.Cache as Cache
import Concordium.GlobalState.Persistent.Cache
import qualified Concordium.GlobalState.Persistent.Accounts as Accounts

-- For the avid reader.
-- The strategy followed in this module is the following: First `BlockStateM` and
-- `TreeStateM` derive the behaviors of the BlockState Monads and TreeState Monads
-- respectively. If such behavior is independent of the specific implementation of
-- the monad we use generic implementations. As these are just wrappers that lift
-- behaviors, some of these are generic.
--
-- For example, deriving `MonadIO` when wrapping a monad that is already an instance
-- of `MonadIO` is trivially done in the deriving clause next to the definition of
-- the new type. Deriving a class that is agnostic to the types used (usually because
-- the relations between those types are given by another typeclass) is done in the
-- `Generic implementations` section for each type.
--
-- When the actual typeclass that is being derived depends on the type variables to
-- inherit one behavior or another (for example with the `TreeStateMonad` implementation)
-- we actually need to use two derive instances to generate the different type classes.
-- These derivations are done in the `Specialized implementations` section for each type.
--
-- The general strategy followed for these derivations is:
--
-- 1. derive via a type that is already an instance of the class we want (for example
-- `PureTreeStateMonad` is an instance of `TreeStateMonad`).
-- 2. Use the constraint `Monad m` because the newtype we are mirroring needs this to
-- even exist (`Monad m => MonadIO/MonadState s/MonadReader r/MonadWriter w m` so any
-- of those also work).
-- 3. If we are deriving the class `C` via the type `T`, require the constraint `C T`
-- that we know is true for some instances of the type variables in `T`.
-- 3b. If the class `C` depends in another typeclass `D` that is not implemented in a
-- generic way, we will need to add this constraint to our derivation. This happens
-- with the `BlockStateStorage m` constraint when deriving the `TreeStateMonad`,
-- as `BlockStateStorage` is not mandatory for all the possible instantiations of
-- the type variables in the `T` type.
-- 4. Declare the instance `C V` being V the actual newtype we want to give this
-- behavior.
--
-- This deriving mechanism most often requires the use of UndecidableInstances. Adding
-- derivations should be done with great care as it might lead to situations where the
-- constraints for a specific instance requires that same instance to be fulfilled
-- i.e. `C (T a) => C (T a)` leading to infinite loops in instance resolution (in runtime).
--
-- In the case of the `GlobalStateM` new type we will derive the BlockState monads,
-- generically from `BlockStateM` and the TreeState monads also generically from
-- `TreeStateM bs (BlockStateM ..)`.

-- |A newtype wrapper for providing instances of the block state related monads:
-- 'BlockStateTypes', 'BlockStateQuery', 'AccountOperations', 'BakerQuery', 'BlockStateOperations', 'BirkParametersOperations' and 'BlockStateStorage'.
--
-- For the monad @BlockStateM pv c r g s m@, the underlying monad @m@ should satisfy
-- @MonadReader r m@ and @MonadState s m@.  The types @c@ and @s@ should be components
-- of the context @r@ and state @s@, satisfying @HasGlobalStateContext c r@ and
-- @HasGlobalState g s@ respectively.
--
-- The particular instances for the block state monads are determined by the @c@ and @g@
-- parameters (although currently @g@ is not used).
--
-- * If @c@ is @()@, the block state is a pure, in-memory, Haskell implementation using
--   'Basic.PureBlockStateMonad'.
--
-- * If @c@ is 'PersistentBlockStateContext', the block state is a persistent, Haskell
--   implementation using 'PersistentBlockStateMonad'.
newtype BlockStateM (pv :: ProtocolVersion) c r g s m a = BlockStateM { runBlockStateM :: m a }
    deriving (Functor, Applicative, Monad, MonadIO, MonadLogger)

instance (IsProtocolVersion pv) => MonadProtocolVersion (BlockStateM pv c r g s m) where
    type MPV (BlockStateM pv c r g s m) = pv

-- * Specializations

type MemoryBlockStateM pv r g s m = BlockStateM pv () r g s m
type PersistentBlockStateM pv r g s m = BlockStateM pv (PersistentBlockStateContext pv) r g s m

-- * Generic implementations

deriving via FocusGlobalStateM c g m
    instance (HasGlobalStateContext c r, MonadReader r m)
             => MonadReader c (BlockStateM pv c r g s m)

deriving via FocusGlobalStateM c g m
    instance (HasGlobalState g s, MonadState s m)
             => MonadState g (BlockStateM pv c r g s m)

-- * Specific implementations

-- ** Memory implementations
deriving via PureBlockStateMonad pv m
    instance BlockStateTypes (MemoryBlockStateM pv r g s m)

deriving via PureBlockStateMonad pv m
    instance (Monad m, IsProtocolVersion pv)
             => BlockStateQuery (MemoryBlockStateM pv r g s m)

deriving via PureBlockStateMonad pv m
    instance (Monad m, IsProtocolVersion pv)
             => AccountOperations (MemoryBlockStateM pv r g s m)

deriving via PureBlockStateMonad pv m
    instance Monad m
             => ContractStateOperations (MemoryBlockStateM pv r g s m)

deriving via PureBlockStateMonad pv m
    instance (Monad m,
              IsProtocolVersion pv,
              BlockStateQuery (MemoryBlockStateM pv r g s m))
             => BlockStateOperations (MemoryBlockStateM pv r g s m)

deriving via PureBlockStateMonad pv m
    instance (MonadIO m,
              IsProtocolVersion pv,
              BlockStateOperations (MemoryBlockStateM pv r g s m))
             => BlockStateStorage (MemoryBlockStateM pv r g s m)

-- ** Disk implementations
deriving via PersistentBlockStateMonad pv (PersistentBlockStateContext pv) m
    instance BlockStateTypes (PersistentBlockStateM pv r g s m)

deriving via PersistentBlockStateMonad pv
              (PersistentBlockStateContext pv)
              (FocusGlobalStateM (PersistentBlockStateContext pv) g m)
    instance (MonadIO m,
              IsProtocolVersion pv,
              BlockStateQuery (PersistentBlockStateMonad pv
                                (PersistentBlockStateContext pv)
                                (FocusGlobalStateM (PersistentBlockStateContext pv) g m)))
             => BlockStateQuery (PersistentBlockStateM pv r g s m)

deriving via PersistentBlockStateMonad pv
              (PersistentBlockStateContext pv)
              (FocusGlobalStateM (PersistentBlockStateContext pv) g m)
    instance (MonadIO m,
              AccountOperations (PersistentBlockStateMonad pv
                                  (PersistentBlockStateContext pv)
                                  (FocusGlobalStateM (PersistentBlockStateContext pv) g m)))
             => AccountOperations (PersistentBlockStateM pv r g s m)

deriving via PersistentBlockStateMonad pv
              (PersistentBlockStateContext pv)
              (FocusGlobalStateM (PersistentBlockStateContext pv) g m)
    instance (MonadIO m,
              IsProtocolVersion pv,
              ContractStateOperations (PersistentBlockStateMonad pv
                                        (PersistentBlockStateContext pv)
                                        (FocusGlobalStateM (PersistentBlockStateContext pv) g m)))
             => ContractStateOperations (PersistentBlockStateM pv r g s m)


deriving via PersistentBlockStateMonad pv
              (PersistentBlockStateContext pv)
              (FocusGlobalStateM (PersistentBlockStateContext pv) g m)
    instance (MonadIO m,
              IsProtocolVersion pv,
              BlockStateOperations (PersistentBlockStateMonad pv
                                     (PersistentBlockStateContext pv)
                                     (FocusGlobalStateM (PersistentBlockStateContext pv) g m)))
             => BlockStateOperations (PersistentBlockStateM pv r g s m)

deriving via PersistentBlockStateMonad pv
              (PersistentBlockStateContext pv)
              (FocusGlobalStateM (PersistentBlockStateContext pv) g m)
    instance (MonadIO m,
              IsProtocolVersion pv,
              BlockStateStorage (PersistentBlockStateMonad pv
                                  (PersistentBlockStateContext pv)
                                  (FocusGlobalStateM (PersistentBlockStateContext pv) g m)))
             => BlockStateStorage (PersistentBlockStateM pv r g s m)

instance (MonadIO m, c ~ PersistentBlockStateContext pv, HasGlobalStateContext c r, AccountVersionFor pv ~ av, MonadReader r m, HasCache (Accounts.AccountCache av) c) => MonadCache (Accounts.AccountCache av) (PersistentBlockStateM pv r g s m) where
  getCache = projectCache <$> ask

-----------------------------------------------------------------------------

-- |@TreeStateM s m@ is a newtype wrapper around a monad for
-- implementing tree state monads.  The parameter @s@ should
-- be the state type of the underlying monad @m@.
--
-- For the monad @TreeStateM s m@, the underlying monad @m@ should satisfy
-- @MonadState s m@.
--
-- * If @s@ is 'SkovData pv bs', then the in-memory, Haskell tree state is used.
-- * If @s@ is 'SkovPersistentData pv bs', then the persistent Haskell tree state is used.
newtype TreeStateM s m a = TreeStateM {runTreeStateM :: m a}
    deriving (Functor, Applicative, Monad, MonadState s, MonadIO, BlockStateTypes, BlockStateQuery,
            AccountOperations, BlockStateOperations, BlockStateStorage, ContractStateOperations)

deriving instance MonadProtocolVersion m => MonadProtocolVersion (TreeStateM s m)

-- * Specializations
type MemoryTreeStateM pv bs m = TreeStateM (SkovData pv bs) m
type PersistentTreeStateM pv bs m = TreeStateM (SkovPersistentData pv bs) m

-- * Specialized implementations
-- ** Memory implementations

deriving via PureTreeStateMonad bs m
    instance GlobalStateTypes (MemoryTreeStateM pv bs m)

deriving via PureTreeStateMonad bs m
    instance (Monad m,
              BlockPointerMonad (PureTreeStateMonad bs m))
             => BlockPointerMonad (MemoryTreeStateM pv bs m)

deriving via PureTreeStateMonad bs m
    instance (Monad m,
              MPV m ~ pv, MonadProtocolVersion m,
              BlockStateStorage m,
              TreeStateMonad (PureTreeStateMonad bs m))
             => TreeStateMonad (MemoryTreeStateM pv bs m)

-- ** Disk implementations

deriving via PersistentTreeStateMonad bs m
    instance GlobalStateTypes (PersistentTreeStateM pv bs m)

deriving via PersistentTreeStateMonad bs m
    instance (Monad m,
              BlockPointerMonad (PersistentTreeStateMonad bs m),
              MPV m ~ pv)
             => BlockPointerMonad (PersistentTreeStateM pv bs m)

deriving via PersistentTreeStateMonad bs m
    instance (Monad m,
              MonadProtocolVersion m,
              BlockStateStorage m,
              TreeStateMonad (PersistentTreeStateMonad bs m),
              MPV m ~ pv)
             => TreeStateMonad (PersistentTreeStateM pv bs m)

-- |A newtype wrapper for providing instances of global state monad classes.
-- The block state monad instances are derived directly from 'BlockStateM'.
-- The tree state monad instances are derived directly from 'TreeStateM'.
-- The arguments c, r, g, s, m, a are as in BlockStateM, whereas the argument @db@
-- is an additional context that manages auxiliary databases not needed by consensus.
-- In particular this means the index of transactions that affect a given account.
newtype GlobalStateM (pv :: ProtocolVersion) c r g s m a = GlobalStateM {runGlobalStateM :: m a}
    deriving (Functor, Applicative, Monad, MonadReader r, MonadState s, MonadIO, MonadLogger)
    deriving (BlockStateTypes) via (BlockStateM pv c r g s m)

instance (IsProtocolVersion pv) => MonadProtocolVersion (GlobalStateM pv c r g s m) where
    type MPV (GlobalStateM pv c r g s m) = pv

-- * Specializations

type TreeStateBlockStateM pv g c r s m = TreeStateM g (BlockStateM pv c r g s m)

-- * Generic implementations

deriving via BlockStateM pv c r g s m
    instance (Monad m,
              BlockStateQuery (BlockStateM pv c r g s m))
             => BlockStateQuery (GlobalStateM pv c r g s m)

deriving via BlockStateM pv c r g s m
    instance (Monad m,
              AccountOperations (BlockStateM pv c r g s m))
             => AccountOperations (GlobalStateM pv c r g s m)

deriving via BlockStateM pv c r g s m
    instance (Monad m,
              ContractStateOperations (BlockStateM pv c r g s m))
             => ContractStateOperations (GlobalStateM pv c r g s m)

deriving via BlockStateM pv c r g s m
    instance (BlockStateQuery (GlobalStateM pv c r g s m),
              BlockStateOperations (BlockStateM pv c r g s m))
             => BlockStateOperations (GlobalStateM pv c r g s m)

deriving via BlockStateM pv c r g s m
    instance (BlockStateOperations (GlobalStateM pv c r g s m),
              BlockStateStorage (BlockStateM pv c r g s m))
             => BlockStateStorage (GlobalStateM pv c r g s m)

deriving via TreeStateBlockStateM pv g c r s m
    instance GlobalStateTypes (TreeStateBlockStateM pv g c r s m)
             => GlobalStateTypes (GlobalStateM pv c r g s m)

deriving via TreeStateBlockStateM pv g c r s m
    instance (Monad m,
              BlockPointerMonad (TreeStateBlockStateM pv g c r s m))
             => BlockPointerMonad (GlobalStateM pv c r g s m)

deriving via TreeStateBlockStateM pv g c r s m
    instance (Monad m,
              BlockStateStorage (BlockStateM pv c r g s m),
              TreeStateMonad (TreeStateBlockStateM pv g c r s m))
             => TreeStateMonad (GlobalStateM pv c r g s m)

-----------------------------------------------------------------------------

-- |Configuration that uses in-memory, Haskell implementations for both tree state and block state.
newtype MemoryTreeMemoryBlockConfig = MTMBConfig {
    mtmbRuntimeParameters :: RuntimeParameters
    }

-- |Configuration that uses the in-memory, Haskell implementation of tree state and the
-- persistent Haskell implementation of block state.
data MemoryTreeDiskBlockConfig = MTDBConfig {
    mtdbRuntimeParameters :: !RuntimeParameters,
    mtdbBlockStateFile :: !FilePath
    }

-- |Configuration that uses the disk implementation for both the tree state
-- and the block state
data DiskTreeDiskBlockConfig = DTDBConfig {
    dtdbRuntimeParameters :: !RuntimeParameters,
    dtdbTreeStateDirectory :: !FilePath,
    dtdbBlockStateFile :: !FilePath
    }

-- |Configuration that uses the disk implementation for both the tree state
-- and the block state, as well as an external database for producing
-- an index of transactions affecting a given account.
data DiskTreeDiskBlockWithLogConfig = DTDBWLConfig {
    dtdbwlRuntimeParameters :: !RuntimeParameters,
    dtdbwlTreeStateDirectory :: !FilePath,
    dtdbwlBlockStateFile :: !FilePath,
    dtdbwlTxDBConnectionString :: !ByteString,
    dtdbwlGenesisHeight  :: !AbsoluteBlockHeight
  }

-- |Exceptions that can occur when initialising the global state.
data GlobalStateInitException
    = -- |Genesis data could not be used to construct initial state.
        InvalidGenesisData !String

instance Show GlobalStateInitException where
    show (InvalidGenesisData desc) =
        "Could not initialise state from genesis data: " ++ desc    

instance Exception GlobalStateInitException

-- |This class is implemented by types that determine configurations for the global state.
class GlobalStateConfig (c :: Type) where
    -- |The read-only context type associated with a global state configuration.
    type GSContext c (pv :: ProtocolVersion)
    -- |The (mutable) state type associated with a global state configuration.
    type GSState c (pv :: ProtocolVersion)
    -- |Generate context and state from the initial configuration if the state
    -- exists already. This may have 'IO' side effects to set up any necessary
    -- storage. This may throw a 'GlobalStateInitException'.
    --
    -- The return value is 'Nothing' if the state could not be found. If the
    -- state could be found, but could not be loaded an exception is thrown.
    --
    -- Note that even if the state is successfully loaded it is not in a usable
    -- state for an active consensus and must be activated before. Use
    -- 'activateGlobalState' for that.
    initialiseExistingGlobalState :: forall pv . IsProtocolVersion pv => SProtocolVersion pv -> c -> LogIO (Maybe (GSContext c pv, GSState c pv))

    -- |Initialise new global state with the given genesis. If the state already
    -- exists this will raise an exception. The same considerations as for
    -- 'initialiseExistingGlobalState' apply about state activation.
    initialiseNewGlobalState :: IsProtocolVersion pv => GenesisData pv -> c -> LogIO (GSContext c pv, GSState c pv)

    -- |Either initialise an existing state, or if it does not exist, initialise a new one with the given genesis.
    initialiseGlobalState :: forall pv . IsProtocolVersion pv => GenesisData pv -> c -> LogIO (GSContext c pv, GSState c pv)
    initialiseGlobalState gd cfg = initialiseExistingGlobalState (protocolVersion @pv) cfg >>= \case
      Nothing -> initialiseNewGlobalState gd cfg
      Just config -> return config

    -- |Establish all the necessary invariants so that the state can be used by
    -- consensus. This should only be called once per initialised state.
    activateGlobalState :: IsProtocolVersion pv => Proxy c -> Proxy pv -> GSContext c pv -> GSState c pv -> LogIO (GSState c pv)

    -- |Shutdown the global state.
    shutdownGlobalState :: SProtocolVersion pv -> Proxy c -> GSContext c pv -> GSState c pv -> IO ()

instance GlobalStateConfig MemoryTreeMemoryBlockConfig where
    type GSContext MemoryTreeMemoryBlockConfig pv = ()
    type GSState MemoryTreeMemoryBlockConfig pv = SkovData pv (BS.HashedBlockState pv)
    initialiseExistingGlobalState _ _ = return Nothing
    initialiseNewGlobalState gendata (MTMBConfig rtparams) = do
        bs <- case genesisState gendata of
            Left err -> logExceptionAndThrow GlobalState (InvalidGenesisData err)
            Right bs -> return $ BS.hashBlockState bs
        skovData <- runPureBlockStateMonad (initialSkovData rtparams gendata bs)
        return ((), skovData)

    activateGlobalState _ _ _ = return

    shutdownGlobalState _ _ _ _ = return ()

-- |Configuration that uses the Haskell implementation of tree state and the
-- in-memory, Haskell implementation of the block state.
instance GlobalStateConfig MemoryTreeDiskBlockConfig where
<<<<<<< HEAD
    type GSContext MemoryTreeDiskBlockConfig pv = PersistentBlockStateContext pv
    type GSLogContext MemoryTreeDiskBlockConfig pv = NoLogContext
=======
    type GSContext MemoryTreeDiskBlockConfig pv = PersistentBlockStateContext
>>>>>>> 31d77c3a
    type GSState MemoryTreeDiskBlockConfig pv = SkovData pv (HashedPersistentBlockState pv)
    initialiseExistingGlobalState _ _ = return Nothing
    initialiseNewGlobalState genData MTDBConfig{..} = do
        genState <- case genesisState genData of
            Left err -> logExceptionAndThrow GlobalState (InvalidGenesisData err)
            Right genState -> return genState
        liftIO $ do
            pbscBlobStore <- createBlobStore mtdbBlockStateFile
            pbscCache <- Cache.newFIFOCache (rpAccountsCacheSize mtdbRuntimeParameters)
            let pbsc = PersistentBlockStateContext {..}
            let initState = do
                    pbs <- makePersistent genState
                    _ <- saveBlockState pbs
                    initialSkovData mtdbRuntimeParameters genData pbs
            skovData <- runReaderT (runPersistentBlockStateMonad initState) pbsc
            return (pbsc, skovData)

    activateGlobalState _ _ _ = return

    shutdownGlobalState _ _ PersistentBlockStateContext{..} _ = liftIO $ do
        closeBlobStore pbscBlobStore

instance GlobalStateConfig DiskTreeDiskBlockConfig where
<<<<<<< HEAD
    type GSLogContext DiskTreeDiskBlockConfig pv = NoLogContext
    type GSState DiskTreeDiskBlockConfig pv = SkovPersistentData pv () (HashedPersistentBlockState pv)
    type GSContext DiskTreeDiskBlockConfig pv = PersistentBlockStateContext pv
=======
    type GSState DiskTreeDiskBlockConfig pv = SkovPersistentData pv (HashedPersistentBlockState pv)
    type GSContext DiskTreeDiskBlockConfig pv = PersistentBlockStateContext
>>>>>>> 31d77c3a

    initialiseExistingGlobalState _ DTDBConfig{..} = do
      -- check if all the necessary database files exist
      existingDB <- checkExistingDatabase dtdbTreeStateDirectory dtdbBlockStateFile
      pbscCache <- liftIO $ Cache.newFIFOCache (rpAccountsCacheSize dtdbRuntimeParameters)
      if existingDB then do
        pbscBlobStore <- liftIO $ do
          -- the block state file exists, is readable and writable
          -- we ignore the given block state parameter in such a case.
          loadBlobStore dtdbBlockStateFile
        let pbsc = PersistentBlockStateContext{..}
        logm <- ask
        skovData <- liftIO (runLoggerT (loadSkovPersistentData dtdbRuntimeParameters dtdbTreeStateDirectory pbsc) logm
                    `onException` (closeBlobStore pbscBlobStore))
        return (Just (pbsc, skovData))
      else return Nothing

    initialiseNewGlobalState genData DTDBConfig{..} = do
      pbscBlobStore <- liftIO $ createBlobStore dtdbBlockStateFile
      pbscCache <- liftIO (Cache.newFIFOCache (rpAccountsCacheSize dtdbRuntimeParameters))
      let pbsc = PersistentBlockStateContext{..}
      let initGS = do
              genState <- case genesisState genData of
                  Left err -> logExceptionAndThrow GlobalState (InvalidGenesisData err)
                  Right genState -> return genState
              pbs <- makePersistent genState
              ser <- saveBlockState pbs
              initialSkovPersistentData dtdbRuntimeParameters dtdbTreeStateDirectory genData pbs ser
      isd <- runReaderT (runPersistentBlockStateMonad initGS) pbsc
              `onException` liftIO (destroyBlobStore pbscBlobStore)
<<<<<<< HEAD
      return (pbsc, isd, NoLogContext)

    activateGlobalState _ _ = activateSkovPersistentData

    shutdownGlobalState _ _ PersistentBlockStateContext{..} st _ = do
        closeBlobStore pbscBlobStore
        closeSkovPersistentData st

instance GlobalStateConfig DiskTreeDiskBlockWithLogConfig where
    type GSState DiskTreeDiskBlockWithLogConfig pv = SkovPersistentData pv SQLTransactionLog (HashedPersistentBlockState pv)
    type GSContext DiskTreeDiskBlockWithLogConfig pv = PersistentBlockStateContext pv
    type GSLogContext DiskTreeDiskBlockWithLogConfig pv = SQLTransactionLogContext

    initialiseExistingGlobalState (_ :: SProtocolVersion pv) DTDBWLConfig{..} = do
        -- check if all the necessary database files exist
      existingDB <- checkExistingDatabase dtdbwlTreeStateDirectory dtdbwlBlockStateFile
      pbscCache <- liftIO (Cache.newFIFOCache (rpAccountsCacheSize dtdbwlRuntimeParameters))
      if existingDB then do
        dbHandle <- do
          dbHandle <- liftIO $ connectPostgres dtdbwlTxDBConnectionString
          liftIO (checkTablesExist dbHandle) >>= \case
            Ok -> logEvent GlobalState LLInfo "Using existing PostgreSQL tables for transaction logging."
            NoTables -> do
              logEvent GlobalState LLInfo "No relevant tables found in transaction logging database. Creating them."
              liftIO $ createTables dbHandle
            IncorrectFormat -> logExceptionAndThrow GlobalState (DatabaseOpeningError (userError "The connected SQL database has some of the 'ati', 'cti', or 'summaries', but either not all or they have incorrect columns."))
          return dbHandle
        let transactionLogContext = SQLTransactionLogContext{
              connectionPool = dbHandle,
              genesisAbsoluteHeight = dtdbwlGenesisHeight                
            }
        pbscBlobStore <- liftIO $
          -- the block state file exists, is readable and writable
          -- we ignore the given block state parameter in such a case.
          loadBlobStore dtdbwlBlockStateFile
        let pbsc = PersistentBlockStateContext{..}
        logm <- ask
        skovData <- liftIO (runLoggerT (loadSkovPersistentData dtdbwlRuntimeParameters dtdbwlTreeStateDirectory pbsc transactionLogContext) logm
                    `onException` (destroyAllResources dbHandle >> closeBlobStore pbscBlobStore))
        return (Just (pbsc, skovData, transactionLogContext))
      else return Nothing

    initialiseNewGlobalState genData DTDBWLConfig{..} = do
        dbHandle <- do
          dbHandle <- liftIO $ connectPostgres dtdbwlTxDBConnectionString
          liftIO (checkTablesExist dbHandle) >>= \case
            Ok -> logEvent GlobalState LLInfo "Using existing PostgreSQL tables for transaction logging."
            NoTables -> do
              logEvent GlobalState LLInfo "No relevant tables found in transaction logging database. Creating them."
              liftIO $ createTables dbHandle
            IncorrectFormat -> logExceptionAndThrow GlobalState (DatabaseOpeningError (userError "The connected SQL database has some of the 'ati', 'cti', or 'summaries', but either not all or they have incorrect columns."))
          return dbHandle
        let transactionLogContext = SQLTransactionLogContext{
              connectionPool = dbHandle,
              genesisAbsoluteHeight = dtdbwlGenesisHeight                
            }
        pbscBlobStore <- liftIO $ createBlobStore dtdbwlBlockStateFile
        pbscCache <- liftIO (Cache.newFIFOCache (rpAccountsCacheSize dtdbwlRuntimeParameters))
        let pbsc = PersistentBlockStateContext{..}
        let initGS = do
                genState <- case genesisState genData of
                    Left err -> logExceptionAndThrow GlobalState (InvalidGenesisData err)
                    Right genState -> return genState
                pbs <- makePersistent genState
                ser <- saveBlockState pbs
                let ati = defaultValue
                initialSkovPersistentData dtdbwlRuntimeParameters dtdbwlTreeStateDirectory genData pbs ati transactionLogContext ser
        isd <- runReaderT (runPersistentBlockStateMonad initGS) pbsc
                `onException` liftIO (destroyAllResources dbHandle >> destroyBlobStore pbscBlobStore)
        return (pbsc, isd, transactionLogContext)
=======
      return (pbsc, isd)
>>>>>>> 31d77c3a

    activateGlobalState _ _ = activateSkovPersistentData

    shutdownGlobalState _ _ PersistentBlockStateContext{..} st = do
        closeBlobStore pbscBlobStore
        closeSkovPersistentData st<|MERGE_RESOLUTION|>--- conflicted
+++ resolved
@@ -424,13 +424,9 @@
 -- |Configuration that uses the Haskell implementation of tree state and the
 -- in-memory, Haskell implementation of the block state.
 instance GlobalStateConfig MemoryTreeDiskBlockConfig where
-<<<<<<< HEAD
     type GSContext MemoryTreeDiskBlockConfig pv = PersistentBlockStateContext pv
-    type GSLogContext MemoryTreeDiskBlockConfig pv = NoLogContext
-=======
-    type GSContext MemoryTreeDiskBlockConfig pv = PersistentBlockStateContext
->>>>>>> 31d77c3a
     type GSState MemoryTreeDiskBlockConfig pv = SkovData pv (HashedPersistentBlockState pv)
+    
     initialiseExistingGlobalState _ _ = return Nothing
     initialiseNewGlobalState genData MTDBConfig{..} = do
         genState <- case genesisState genData of
@@ -453,14 +449,8 @@
         closeBlobStore pbscBlobStore
 
 instance GlobalStateConfig DiskTreeDiskBlockConfig where
-<<<<<<< HEAD
-    type GSLogContext DiskTreeDiskBlockConfig pv = NoLogContext
-    type GSState DiskTreeDiskBlockConfig pv = SkovPersistentData pv () (HashedPersistentBlockState pv)
+    type GSState DiskTreeDiskBlockConfig pv = SkovPersistentData pv (HashedPersistentBlockState pv)
     type GSContext DiskTreeDiskBlockConfig pv = PersistentBlockStateContext pv
-=======
-    type GSState DiskTreeDiskBlockConfig pv = SkovPersistentData pv (HashedPersistentBlockState pv)
-    type GSContext DiskTreeDiskBlockConfig pv = PersistentBlockStateContext
->>>>>>> 31d77c3a
 
     initialiseExistingGlobalState _ DTDBConfig{..} = do
       -- check if all the necessary database files exist
@@ -491,80 +481,7 @@
               initialSkovPersistentData dtdbRuntimeParameters dtdbTreeStateDirectory genData pbs ser
       isd <- runReaderT (runPersistentBlockStateMonad initGS) pbsc
               `onException` liftIO (destroyBlobStore pbscBlobStore)
-<<<<<<< HEAD
-      return (pbsc, isd, NoLogContext)
-
-    activateGlobalState _ _ = activateSkovPersistentData
-
-    shutdownGlobalState _ _ PersistentBlockStateContext{..} st _ = do
-        closeBlobStore pbscBlobStore
-        closeSkovPersistentData st
-
-instance GlobalStateConfig DiskTreeDiskBlockWithLogConfig where
-    type GSState DiskTreeDiskBlockWithLogConfig pv = SkovPersistentData pv SQLTransactionLog (HashedPersistentBlockState pv)
-    type GSContext DiskTreeDiskBlockWithLogConfig pv = PersistentBlockStateContext pv
-    type GSLogContext DiskTreeDiskBlockWithLogConfig pv = SQLTransactionLogContext
-
-    initialiseExistingGlobalState (_ :: SProtocolVersion pv) DTDBWLConfig{..} = do
-        -- check if all the necessary database files exist
-      existingDB <- checkExistingDatabase dtdbwlTreeStateDirectory dtdbwlBlockStateFile
-      pbscCache <- liftIO (Cache.newFIFOCache (rpAccountsCacheSize dtdbwlRuntimeParameters))
-      if existingDB then do
-        dbHandle <- do
-          dbHandle <- liftIO $ connectPostgres dtdbwlTxDBConnectionString
-          liftIO (checkTablesExist dbHandle) >>= \case
-            Ok -> logEvent GlobalState LLInfo "Using existing PostgreSQL tables for transaction logging."
-            NoTables -> do
-              logEvent GlobalState LLInfo "No relevant tables found in transaction logging database. Creating them."
-              liftIO $ createTables dbHandle
-            IncorrectFormat -> logExceptionAndThrow GlobalState (DatabaseOpeningError (userError "The connected SQL database has some of the 'ati', 'cti', or 'summaries', but either not all or they have incorrect columns."))
-          return dbHandle
-        let transactionLogContext = SQLTransactionLogContext{
-              connectionPool = dbHandle,
-              genesisAbsoluteHeight = dtdbwlGenesisHeight                
-            }
-        pbscBlobStore <- liftIO $
-          -- the block state file exists, is readable and writable
-          -- we ignore the given block state parameter in such a case.
-          loadBlobStore dtdbwlBlockStateFile
-        let pbsc = PersistentBlockStateContext{..}
-        logm <- ask
-        skovData <- liftIO (runLoggerT (loadSkovPersistentData dtdbwlRuntimeParameters dtdbwlTreeStateDirectory pbsc transactionLogContext) logm
-                    `onException` (destroyAllResources dbHandle >> closeBlobStore pbscBlobStore))
-        return (Just (pbsc, skovData, transactionLogContext))
-      else return Nothing
-
-    initialiseNewGlobalState genData DTDBWLConfig{..} = do
-        dbHandle <- do
-          dbHandle <- liftIO $ connectPostgres dtdbwlTxDBConnectionString
-          liftIO (checkTablesExist dbHandle) >>= \case
-            Ok -> logEvent GlobalState LLInfo "Using existing PostgreSQL tables for transaction logging."
-            NoTables -> do
-              logEvent GlobalState LLInfo "No relevant tables found in transaction logging database. Creating them."
-              liftIO $ createTables dbHandle
-            IncorrectFormat -> logExceptionAndThrow GlobalState (DatabaseOpeningError (userError "The connected SQL database has some of the 'ati', 'cti', or 'summaries', but either not all or they have incorrect columns."))
-          return dbHandle
-        let transactionLogContext = SQLTransactionLogContext{
-              connectionPool = dbHandle,
-              genesisAbsoluteHeight = dtdbwlGenesisHeight                
-            }
-        pbscBlobStore <- liftIO $ createBlobStore dtdbwlBlockStateFile
-        pbscCache <- liftIO (Cache.newFIFOCache (rpAccountsCacheSize dtdbwlRuntimeParameters))
-        let pbsc = PersistentBlockStateContext{..}
-        let initGS = do
-                genState <- case genesisState genData of
-                    Left err -> logExceptionAndThrow GlobalState (InvalidGenesisData err)
-                    Right genState -> return genState
-                pbs <- makePersistent genState
-                ser <- saveBlockState pbs
-                let ati = defaultValue
-                initialSkovPersistentData dtdbwlRuntimeParameters dtdbwlTreeStateDirectory genData pbs ati transactionLogContext ser
-        isd <- runReaderT (runPersistentBlockStateMonad initGS) pbsc
-                `onException` liftIO (destroyAllResources dbHandle >> destroyBlobStore pbscBlobStore)
-        return (pbsc, isd, transactionLogContext)
-=======
       return (pbsc, isd)
->>>>>>> 31d77c3a
 
     activateGlobalState _ _ = activateSkovPersistentData
 
