--- conflicted
+++ resolved
@@ -28,14 +28,9 @@
 import Data.Serialize.Put (runPut)
 import System.FilePath
 
-<<<<<<< HEAD
-import Concordium.GlobalState.Parameters
-import Concordium.GlobalState.Classes
-import Concordium.GlobalState.TransactionLogs
-=======
 import Concordium.GlobalState.Basic.BlockState as BS
 import Concordium.GlobalState.Basic.TreeState
->>>>>>> e4716c69
+import Concordium.GlobalState.TransactionLogs
 import Concordium.GlobalState.BlockState
 import Concordium.GlobalState.BlockPointer
 import Concordium.GlobalState.Classes as GS
@@ -167,18 +162,10 @@
     instance (Monad m, BlockStateStorage (BlockStateM c r g s m))
         => BlockStateStorage (GlobalStateM c r g s m)
 
-<<<<<<< HEAD
 -- FIXME: Temporary instance to get things working
 deriving via NoTransactionLogger m
    instance Monad m => TransactionLogger (GlobalStateM c r g s m)
 
-deriving via (TreeStateM (Basic.SkovData bs) (BlockStateM c r (Basic.SkovData bs) s m))
-    instance (bs ~ BlockState (BlockStateM c r (Basic.SkovData bs) s m))
-        => GlobalStateTypes (GlobalStateM c r (Basic.SkovData bs) s m)
-deriving via (TreeStateM (Basic.SkovData bs) (BlockStateM c r (Basic.SkovData bs) s m))
-    instance (bs ~ BlockState (BlockStateM c r (Basic.SkovData bs) s m), BlockStateStorage (BlockStateM c r (Basic.SkovData bs) s m), MonadState s m, HasGlobalState (Basic.SkovData bs) s)
-        => TreeStateMonad (GlobalStateM c r (Basic.SkovData bs) s m)
-=======
 -- Deriving the global state types depending on the tree state implementation
 deriving via (TreeStateM (SkovData bs) m)
      instance (bs ~ GS.BlockState (BlockStateM c r (SkovData bs) s m))
@@ -260,7 +247,6 @@
               MonadReader r m,
               MonadIO m)
         => BlockPointerMonad (GlobalStateM () r (SkovPersistentData bs) s m)
->>>>>>> e4716c69
 
 -- |This class is implemented by types that determine configurations for the global state.
 class GlobalStateConfig c where
