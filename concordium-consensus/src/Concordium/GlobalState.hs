--- conflicted
+++ resolved
@@ -37,14 +37,11 @@
 import Concordium.GlobalState.Persistent.BlockState
 import Concordium.GlobalState.Persistent.TreeState
 import Concordium.GlobalState.TreeState
-<<<<<<< HEAD
-=======
 import qualified Concordium.GlobalState.Basic.BlockState as Basic
 import qualified Concordium.GlobalState.Basic.TreeState as Basic
 import qualified Concordium.GlobalState.Persistent.BlockState as Persistent
 import Concordium.GlobalState.Persistent.BlobStore (createTempBlobStore,destroyTempBlobStore)
 import Concordium.GlobalState.Persistent.BlockState (PersistentBlockStateContext(..), PersistentBlockStateMonad, PersistentBlockState)
->>>>>>> 7047de2c
 
 -- |A newtype wrapper for providing instances of the block state related monads:
 -- 'BlockStateTypes', 'BlockStateQuery', 'BlockStateOperations' and 'BlockStateStorage'.
@@ -151,13 +148,7 @@
 
 -- |A newtype wrapper for providing instances of global state monad classes.
 -- The block state monad instances are derived directly from 'BlockStateM'.
-<<<<<<< HEAD
 -- The tree state monad instances are derived directly from 'TreeStateM'.
-=======
--- The tree state is determined by the @g@ parameter (the global state type).
---
--- If @g@ is 'Basic.SkovData', then the in-memory, Haskell tree state is used. Right now 'Basic.SkovData' is the only available option.
->>>>>>> 7047de2c
 newtype GlobalStateM c r g s m a = GlobalStateM {runGlobalStateM :: m a}
     deriving (Functor, Applicative, Monad, MonadReader r, MonadState s, MonadIO)
     deriving (BlockStateTypes) via (BlockStateM c r g s m)
@@ -205,7 +196,6 @@
               MonadIO m)
         => TreeStateMonad (GlobalStateM PersistentBlockStateContext r (SkovData bs) s m)
 
-<<<<<<< HEAD
 -- |Disk Tree & Disk Block instance
 deriving via (TreeStateM (SkovPersistentData bs) (BlockStateM PersistentBlockStateContext r (SkovPersistentData bs) s m))
     instance (Monad m,
@@ -270,8 +260,6 @@
               MonadIO m)
         => BlockPointerMonad (GlobalStateM () r (SkovPersistentData bs) s m)
 
-=======
->>>>>>> 7047de2c
 -- |This class is implemented by types that determine configurations for the global state.
 class GlobalStateConfig c where
     -- TODO: making these data families could give better error messages
@@ -306,11 +294,8 @@
 -- persistent Haskell implementation of block state.
 data MemoryTreeDiskBlockConfig = MTDBConfig RuntimeParameters GenesisData BS.BlockState
 
-<<<<<<< HEAD
-=======
 -- |Configuration that uses the Haskell implementation of tree state and the
 -- in-memory, Haskell implmentation of the block state.
->>>>>>> 7047de2c
 instance GlobalStateConfig MemoryTreeDiskBlockConfig where
     type GSContext MemoryTreeDiskBlockConfig = PersistentBlockStateContext
     type GSState MemoryTreeDiskBlockConfig = SkovData PersistentBlockState
@@ -323,8 +308,7 @@
         return (pbsc, initialSkovData rtparams gendata pbs)
     shutdownGlobalState _ (PersistentBlockStateContext{..}) _ = do
         destroyTempBlobStore pbscBlobStore
-<<<<<<< HEAD
-        writeIORef pbscModuleCache emptyModuleCache
+        writeIORef pbscModuleCache Persistent.emptyModuleCache
 
 -- |Configuration that uses the disk tree state and the memory block state
 data DiskTreeMemoryBlockConfig = DTMBConfig RuntimeParameters GenesisData BS.BlockState
@@ -354,7 +338,4 @@
         return (pbsc, isd)
     shutdownGlobalState _ (PersistentBlockStateContext{..}) _ = do
         destroyTempBlobStore pbscBlobStore
-        writeIORef pbscModuleCache emptyModuleCache
-=======
-        writeIORef pbscModuleCache Persistent.emptyModuleCache
->>>>>>> 7047de2c
+        writeIORef pbscModuleCache Persistent.emptyModuleCache