{-# LANGUAGE StandaloneDeriving #-}
{-# LANGUAGE DerivingVia #-}
{-# LANGUAGE TypeFamilies #-}
{-# LANGUAGE UndecidableInstances #-}
-- |This module lifts the abstractions declared in the globalstate package to an
-- abstracted new type `GlobalStateM` that inherits all the monad behaviors defined
-- in this package.
module Concordium.GlobalState where

import Control.Exception
import Control.Monad.IO.Class
import Control.Monad.Reader.Class
import Control.Monad.State.Class
import Control.Monad.Trans.Reader hiding (ask)
import Data.IORef (newIORef,writeIORef)
import Data.Proxy
import Data.ByteString.Char8(ByteString)
import Data.Pool(destroyAllResources)
import System.FilePath

import Concordium.GlobalState.Classes
import Concordium.GlobalState.Types
import Concordium.GlobalState.Basic.BlockState as BS
import Concordium.GlobalState.Basic.TreeState
import Concordium.GlobalState.BlockMonads
import Concordium.GlobalState.BlockState
import Concordium.GlobalState.Parameters
import Concordium.GlobalState.Persistent.BlobStore (createBlobStore, closeBlobStore, loadBlobStore, destroyBlobStore)
import Concordium.GlobalState.Persistent.BlockState
import qualified Concordium.GlobalState.Persistent.BlockState as Persistent
import Concordium.GlobalState.Persistent.TreeState
import Concordium.GlobalState.TreeState as TS
import Concordium.GlobalState.AccountTransactionIndex
import Concordium.GlobalState.SQL.AccountTransactionIndex
import Concordium.Logger

-- For the avid reader.
-- The strategy followed in this module is the following: First `BlockStateM` and
-- `TreeStateM` derive the behaviors of the BlockState Monads and TreeState Monads
-- respectively. If such behavior is independent of the specific implementation of
-- the monad we use generic implementations. As these are just wrappers that lift
-- behaviors, some of these are generic.
--
-- For example, deriving `MonadIO` when wrapping a monad that is already an instance
-- of `MonadIO` is trivially done in the deriving clause next to the definition of
-- the new type. Deriving a class that is agnostic to the types used (usually because
-- the relations between those types are given by another typeclass) is done in the
-- `Generic implementations` section for each type.
--
-- When the actual typeclass that is being derived depends on the type variables to
-- inherit one behavior or another (for example with the `TreeStateMonad` implementation)
-- we actually need to use two derive instances to generate the different type classes.
-- These derivations are done in the `Specialized implementations` section for each type.
--
-- The general strategy followed for these derivations is:
--
-- 1. derive via a type that is already an instance of the class we want (for example
-- `PureTreeStateMonad` is an instance of `TreeStateMonad`).
-- 2. Use the constraint `Monad m` because the newtype we are mirroring needs this to
-- even exist (`Monad m => MonadIO/MonadState s/MonadReader r/MonadWriter w m` so any
-- of those also work).
-- 3. If we are deriving the class `C` via the type `T`, require the constraint `C T`
-- that we know is true for some instances of the type variables in `T`.
-- 3b. If the class `C` depends in another typeclass `D` that is not implemented in a
-- generic way, we will need to add this constraint to our derivation. This happens
-- with the `BlockStateStorage m` constraint when deriving the `TreeStateMonad`,
-- as `BlockStateStorage` is not mandatory for all the possible instantiations of
-- the type variables in the `T` type.
-- 4. Declare the instance `C V` being V the actual newtype we want to give this
-- behavior.
--
-- This deriving mechanism most often requires the use of UndecidableInstances. Adding
-- derivations should be done with great care as it might lead to situations where the
-- constraints for a specific instance requires that same instance to be fulfilled
-- i.e. `C (T a) => C (T a)` leading to infinite loops in instance resolution (in runtime).
--
-- In the case of the `GlobalStateM` new type we will derive the BlockState monads,
-- generically from `BlockStateM` and the TreeState monads also generically from
-- `TreeStateM bs (BlockStateM ..)`.


-- |A newtype wrapper for providing instances of the block state related monads:
-- 'BlockStateTypes', 'BlockStateQuery', 'BlockStateOperations', 'BirkParametersOperations' and 'BlockStateStorage'.
--
-- For the monad @BlockStateM c r g s m@, the underlying monad @m@ should satisfy
-- @MonadReader r m@ and @MonadState s m@.  The types @c@ and @s@ should be components
-- of the context @r@ and state @s@, satisfying @HasGlobalStateContext c r@ and
-- @HasGlobalState g s@ respectively.
--
-- The particular instances for the block state monads are determined by the @c@ and @g@
-- parameters (although currently @g@ is not used).
--
-- * If @c@ is @()@, the block state is a pure, in-memory, Haskell implementation using
--   'Basic.PureBlockStateMonad'.
--
-- * If @c@ is 'PersistentBlockStateContext', the block state is a persistent, Haskell
--   implementation using 'PersistentBlockStateMonad'.
newtype BlockStateM c r g s m a = BlockStateM (m a)
    deriving (Functor, Applicative, Monad, MonadIO, MonadLogger)

-- * Specializations

type MemoryBlockStateM r g s m = BlockStateM () r g s m
type PersistentBlockStateM r g s m = BlockStateM PersistentBlockStateContext r g s m

-- * Generic implementations

deriving via FocusGlobalStateM c g m
    instance (HasGlobalStateContext c r, MonadReader r m)
             => MonadReader c (BlockStateM c r g s m)

deriving via FocusGlobalStateM c g m
    instance (HasGlobalState g s, MonadState s m)
             => MonadState g (BlockStateM c r g s m)

-- * Specific implementations

-- ** Memory implementations
deriving via PureBlockStateMonad m
    instance BlockStateTypes (MemoryBlockStateM r g s m)

deriving via PureBlockStateMonad m
    instance (MonadLogger m)
             => BlockStateQuery (MemoryBlockStateM r g s m)

deriving via PureBlockStateMonad m
    instance (MonadLogger m)
             => BirkParametersOperations (MemoryBlockStateM r g s m)

deriving via PureBlockStateMonad m
    instance (MonadLogger m,
              BlockStateQuery (MemoryBlockStateM r g s m))
             => BlockStateOperations (MemoryBlockStateM r g s m)

deriving via PureBlockStateMonad m
    instance (MonadLogger m,
              BlockStateOperations (MemoryBlockStateM r g s m))
             => BlockStateStorage (MemoryBlockStateM r g s m)

-- ** Disk implementations
deriving via (PersistentBlockStateMonad PersistentBlockStateContext m)
    instance BlockStateTypes (PersistentBlockStateM r g s m)

deriving via (PersistentBlockStateMonad
               PersistentBlockStateContext
               (FocusGlobalStateM PersistentBlockStateContext g m))
    instance (MonadIO m,
              BlockStateQuery (PersistentBlockStateMonad
                                PersistentBlockStateContext
                                (FocusGlobalStateM PersistentBlockStateContext g m)))
             => BlockStateQuery (PersistentBlockStateM r g s m)

deriving via (PersistentBlockStateMonad
               PersistentBlockStateContext
               (FocusGlobalStateM PersistentBlockStateContext g m))
    instance (MonadIO m,
              BirkParametersOperations (PersistentBlockStateMonad
                                PersistentBlockStateContext
                                (FocusGlobalStateM PersistentBlockStateContext g m)))
             => BirkParametersOperations (PersistentBlockStateM r g s m)

deriving via (PersistentBlockStateMonad
               PersistentBlockStateContext
               (FocusGlobalStateM PersistentBlockStateContext g m))
    instance (MonadIO m,
              BlockStateOperations (PersistentBlockStateMonad
                                     PersistentBlockStateContext
                                     (FocusGlobalStateM PersistentBlockStateContext g m)))
             => BlockStateOperations (PersistentBlockStateM r g s m)

deriving via (PersistentBlockStateMonad
               PersistentBlockStateContext
               (FocusGlobalStateM PersistentBlockStateContext g m))
    instance (MonadIO m,
              BlockStateStorage (PersistentBlockStateMonad
                                  PersistentBlockStateContext
                                  (FocusGlobalStateM PersistentBlockStateContext g m)))
             => BlockStateStorage (PersistentBlockStateM r g s m)

-----------------------------------------------------------------------------

-- |@TreeStateM s m@ is a newtype wrapper around a monad for
-- implementing tree state monads.  The parameter @s@ should
-- be the state type of the underlying monad @m@.
--
-- For the monad @TreeStateM s m@, the underlying monad @m@ should satisfy
-- @MonadState s m@.
--
-- * If @s@ is 'SkovData bs', then the in-memory, Haskell tree state is used.
-- * If @s@ is 'SkovPersistentData ati bs', then the persistent Haskell tree state is used.
newtype TreeStateM s m a = TreeStateM {runTreeStateM :: m a}
    deriving (Functor, Applicative, Monad, MonadState s, MonadIO, BlockStateTypes, BlockStateQuery, BlockStateOperations, BlockStateStorage, BirkParametersOperations)

-- * Specializations
type MemoryTreeStateM bs m = TreeStateM (SkovData bs) m
type PersistentTreeStateM ati bs m = TreeStateM (SkovPersistentData ati bs) m

-- * Specialized implementations
-- ** Memory implementations
deriving via PureTreeStateMonad bs m
    instance ATITypes (MemoryTreeStateM bs m)

deriving via PureTreeStateMonad bs m
    instance Monad m => PerAccountDBOperations (MemoryTreeStateM bs m)

deriving via PureTreeStateMonad bs m
    instance GlobalStateTypes (MemoryTreeStateM bs m)

deriving via PureTreeStateMonad bs m
    instance (Monad m,
              BlockPointerMonad (PureTreeStateMonad bs m))
              => BlockPointerMonad (MemoryTreeStateM bs m)

deriving via PureTreeStateMonad bs m
    instance (Monad m,
              BlockStateStorage m,
              TreeStateMonad (PureTreeStateMonad bs m))
              => TreeStateMonad (MemoryTreeStateM bs m)

-- ** Disk implementations
deriving via PersistentTreeStateMonad ati bs m
    instance ATITypes (PersistentTreeStateMonad ati bs m)
             => ATITypes (PersistentTreeStateM ati bs m)

deriving via PersistentTreeStateMonad ati bs m
    instance (Monad m, PerAccountDBOperations (PersistentTreeStateMonad ati bs m))
             => PerAccountDBOperations (PersistentTreeStateM ati bs m)

deriving via PersistentTreeStateMonad ati bs m
    instance GlobalStateTypes (PersistentTreeStateM ati bs m)

deriving via PersistentTreeStateMonad ati bs m
    instance (Monad m,
              BlockPointerMonad (PersistentTreeStateMonad ati bs m))
             => BlockPointerMonad (PersistentTreeStateM ati bs m)

deriving via PersistentTreeStateMonad ati bs m
    instance (Monad m,
              BlockStateStorage m,
              TreeStateMonad (PersistentTreeStateMonad ati bs m))
             => TreeStateMonad (PersistentTreeStateM ati bs m)

-- |A newtype wrapper for providing instances of global state monad classes.
-- The block state monad instances are derived directly from 'BlockStateM'.
-- The tree state monad instances are derived directly from 'TreeStateM'.
-- The arguments c, r, g, s, m, a are as in BlockStateM, whereas the argument @db@
-- is an additional context that manages auxiliary databases not needed by consensus.
-- In particular this means the index of transactions that affect a given account.
newtype GlobalStateM db c r g s m a = GlobalStateM {runGlobalStateM :: m a}
    deriving (Functor, Applicative, Monad, MonadReader r, MonadState s, MonadIO, MonadLogger)
    deriving (BlockStateTypes) via (BlockStateM c r g s m)

-- * Specializations

type TreeStateBlockStateM g c r s m = TreeStateM g (BlockStateM c r g s m)

-- * Generic implementations

deriving via BlockStateM c r g s m
    instance (Monad m, BlockStateQuery (BlockStateM c r g s m))
             => BlockStateQuery (GlobalStateM db c r g s m)

deriving via BlockStateM c r g s m
    instance (Monad m, BirkParametersOperations (BlockStateM c r g s m))
             => BirkParametersOperations (GlobalStateM db c r g s m)

deriving via BlockStateM c r g s m
    instance (BlockStateQuery (GlobalStateM db c r g s m),
              BlockStateOperations (BlockStateM c r g s m))
             => BlockStateOperations (GlobalStateM db c r g s m)

deriving via BlockStateM c r g s m
    instance (BlockStateOperations (GlobalStateM db c r g s m),
              BlockStateStorage (BlockStateM c r g s m))
             => BlockStateStorage (GlobalStateM db c r g s m)

deriving via TreeStateBlockStateM g c r s m
    instance ATITypes (TreeStateBlockStateM g c r s m)
             => ATITypes (GlobalStateM db c r g s m)

deriving via TreeStateBlockStateM g c r s m
    instance (Monad m, PerAccountDBOperations (TreeStateBlockStateM g c r s m))
             => PerAccountDBOperations (GlobalStateM db c r g s m)

deriving via TreeStateBlockStateM g c r s m
    instance GlobalStateTypes (TreeStateBlockStateM g c r s m)
             => GlobalStateTypes (GlobalStateM db c r g s m)

deriving via TreeStateBlockStateM g c r s m
    instance (Monad m,
              BlockPointerMonad (TreeStateBlockStateM g c r s m))
             => BlockPointerMonad (GlobalStateM db c r g s m)

deriving via TreeStateBlockStateM g c r s m
    instance (Monad m, BlockStateStorage (BlockStateM c r g s m),
              TreeStateMonad (TreeStateBlockStateM g c r s m))
             => TreeStateMonad (GlobalStateM db c r g s m)

-----------------------------------------------------------------------------

-- |Configuration that uses in-memory, Haskell implementations for both tree state and block state.
data MemoryTreeMemoryBlockConfig = MTMBConfig RuntimeParameters GenesisData BS.BlockState

-- |Configuration that uses the in-memory, Haskell implementation of tree state and the
-- persistent Haskell implementation of block state.
data MemoryTreeDiskBlockConfig = MTDBConfig RuntimeParameters GenesisData BS.BlockState

-- |Configuration that uses the disk implementation for both the tree state
-- and the block state
data DiskTreeDiskBlockConfig = DTDBConfig RuntimeParameters GenesisData BS.BlockState

-- |Configuration that uses the disk implementation for both the tree state
-- and the block state, as well as an external database for producing
-- an index of transactions affecting a given account.
data DiskTreeDiskBlockWithLogConfig = DTDBWLConfig {
  configRP :: RuntimeParameters,
  configGD :: GenesisData,
  configBS :: BS.BlockState,
  configTxLog :: !ByteString
  }



-- |This class is implemented by types that determine configurations for the global state.
class GlobalStateConfig c where
    type GSContext c
    type GSState c
    type GSLogContext c
    -- |Generate context and state from the initial configuration. This may
    -- have 'IO' side effects to set up any necessary storage.
    initialiseGlobalState :: c -> LogIO (GSContext c, GSState c, GSLogContext c)
    -- |Shutdown the global state.
    shutdownGlobalState :: Proxy c -> GSContext c -> GSState c -> GSLogContext c -> IO ()

instance GlobalStateConfig MemoryTreeMemoryBlockConfig where
    type instance GSContext MemoryTreeMemoryBlockConfig = ()
    type instance GSState MemoryTreeMemoryBlockConfig = SkovData BS.BlockState
    type instance GSLogContext MemoryTreeMemoryBlockConfig = NoLogContext
    initialiseGlobalState (MTMBConfig rtparams gendata bs) = do
      return ((), initialSkovData rtparams gendata bs, NoLogContext)
    shutdownGlobalState _ _ _ _ = return ()

-- |Configuration that uses the Haskell implementation of tree state and the
-- in-memory, Haskell implmentation of the block state.
instance GlobalStateConfig MemoryTreeDiskBlockConfig where
    type GSContext MemoryTreeDiskBlockConfig = PersistentBlockStateContext
    type GSLogContext MemoryTreeDiskBlockConfig = NoLogContext
    type GSState MemoryTreeDiskBlockConfig = SkovData PersistentBlockState
    initialiseGlobalState (MTDBConfig rtparams gendata bs) = liftIO $ do
        pbscBlobStore <- createBlobStore . (<.> "dat") . rpBlockStateFile $ rtparams
        pbscModuleCache <- newIORef emptyModuleCache
        let pbsc = PersistentBlockStateContext{..}
        pbs <- makePersistent bs
        _ <- runReaderT (runPersistentBlockStateMonad (saveBlockState pbs)) pbsc
        return (pbsc, initialSkovData rtparams gendata pbs, NoLogContext)
    shutdownGlobalState _ (PersistentBlockStateContext{..}) _ _ = liftIO $ do
        closeBlobStore pbscBlobStore
        writeIORef pbscModuleCache Persistent.emptyModuleCache

instance GlobalStateConfig DiskTreeDiskBlockConfig where
    type GSLogContext DiskTreeDiskBlockConfig = NoLogContext
    type GSState DiskTreeDiskBlockConfig = SkovPersistentData () PersistentBlockState
    type GSContext DiskTreeDiskBlockConfig = PersistentBlockStateContext

    initialiseGlobalState (DTDBConfig rtparams gendata bs) = do
      -- check if all the necessary database files exist
      (blockStateFile, existingDB) <- checkExistingDatabase rtparams
      if existingDB then do
        (pbscBlobStore, pbscModuleCache) <- liftIO $ do
          -- the block state file exists, is readable and writable
          -- we ignore the given block state parameter in such a case.
          pbscBlobStore <- loadBlobStore blockStateFile
          -- we start with an empty module cache. It will be repopulated
          -- on block execution, and the cache is only an optimization, it is
          -- fine, if slow, if modules are always loaded from the database.
          (pbscBlobStore, ) <$> newIORef emptyModuleCache
        let pbsc = PersistentBlockStateContext{..}
        logm <- ask
        skovData <- liftIO (runLoggerT (loadSkovPersistentData rtparams gendata pbsc ((), NoLogContext)) logm
                     `onException` (closeBlobStore pbscBlobStore))
        return (pbsc, skovData, NoLogContext)
      else do
        (pbscBlobStore, pbscModuleCache) <- liftIO $ do
             pbscBlobStore <- createBlobStore blockStateFile
             (pbscBlobStore,) <$> newIORef emptyModuleCache
        pbs <- makePersistent bs
        let pbsc = PersistentBlockStateContext{..}
<<<<<<< HEAD
        serBS <- runReaderT (runPersistentBlockStateMonad (saveBlockState pbs)) pbsc
        isd <- initialSkovPersistentData rtparams gendata pbs ((), NoLogContext) serBS
                 `onException` (destroyBlobStore pbscBlobStore)
=======
        serBS <- runReaderT (runPersistentBlockStateMonad (putBlockState pbs)) pbsc
        isd <- liftIO (initialSkovPersistentData rtparams gendata pbs ((), NoLogContext) serBS
                            `onException` (destroyBlobStore pbscBlobStore))
>>>>>>> 9b02a9c0
        return (pbsc, isd, NoLogContext)
    shutdownGlobalState _ (PersistentBlockStateContext{..}) st _ = do
        closeBlobStore pbscBlobStore
        writeIORef pbscModuleCache Persistent.emptyModuleCache
        closeSkovPersistentData st

instance GlobalStateConfig DiskTreeDiskBlockWithLogConfig where
    type GSState DiskTreeDiskBlockWithLogConfig = SkovPersistentData DiskDump PersistentBlockState
    type GSContext DiskTreeDiskBlockWithLogConfig = PersistentBlockStateContext
    type GSLogContext DiskTreeDiskBlockWithLogConfig = PerAccountAffectIndex
    initialiseGlobalState (DTDBWLConfig rtparams gendata bs txLog) = do
      -- check if all the necessary database files exist
      (blockStateFile, existingDB) <- checkExistingDatabase rtparams
      dbHandle <- liftIO $ do
        dbHandle <- connectPostgres txLog
        createTable dbHandle
        return dbHandle
      if existingDB then do
        (pbscBlobStore, pbscModuleCache) <- liftIO $ do
          -- the block state file exists, is readable and writable
          -- we ignore the given block state parameter in such a case.
          pbscBlobStore <- loadBlobStore blockStateFile
          -- we start with an empty module cache. It will be repopulated
          -- on block execution, and the cache is only an optimization, it is
          -- fine, if slow, if modules are always loaded from the database.
          (pbscBlobStore,) <$> newIORef emptyModuleCache
        let pbsc = PersistentBlockStateContext{..}
        let ati = defaultValue
        logm <- ask
        skovData <-
          liftIO (runLoggerT (loadSkovPersistentData rtparams gendata pbsc (ati, PAAIConfig dbHandle)) logm
          `onException` (destroyAllResources dbHandle >> closeBlobStore pbscBlobStore))
        return (pbsc, skovData, PAAIConfig dbHandle)
      else do
        (pbscBlobStore, pbscModuleCache) <- liftIO $ do
            pbscBlobStore <- createBlobStore blockStateFile
            (pbscBlobStore,) <$> newIORef emptyModuleCache
        pbs <- makePersistent bs
        let pbsc = PersistentBlockStateContext{..}
        serBS <- runReaderT (runPersistentBlockStateMonad (saveBlockState pbs)) pbsc
        let ati = defaultValue
        isd <- liftIO (initialSkovPersistentData rtparams gendata pbs (ati, PAAIConfig dbHandle) serBS
                 `onException` (destroyAllResources dbHandle >> destroyBlobStore pbscBlobStore))
        return (pbsc, isd, PAAIConfig dbHandle)
    shutdownGlobalState _ (PersistentBlockStateContext{..}) st (PAAIConfig dbHandle) = do
        closeBlobStore pbscBlobStore
        writeIORef pbscModuleCache Persistent.emptyModuleCache
        destroyAllResources dbHandle
        closeSkovPersistentData st<|MERGE_RESOLUTION|>--- conflicted
+++ resolved
@@ -385,15 +385,9 @@
              (pbscBlobStore,) <$> newIORef emptyModuleCache
         pbs <- makePersistent bs
         let pbsc = PersistentBlockStateContext{..}
-<<<<<<< HEAD
         serBS <- runReaderT (runPersistentBlockStateMonad (saveBlockState pbs)) pbsc
-        isd <- initialSkovPersistentData rtparams gendata pbs ((), NoLogContext) serBS
-                 `onException` (destroyBlobStore pbscBlobStore)
-=======
-        serBS <- runReaderT (runPersistentBlockStateMonad (putBlockState pbs)) pbsc
         isd <- liftIO (initialSkovPersistentData rtparams gendata pbs ((), NoLogContext) serBS
                             `onException` (destroyBlobStore pbscBlobStore))
->>>>>>> 9b02a9c0
         return (pbsc, isd, NoLogContext)
     shutdownGlobalState _ (PersistentBlockStateContext{..}) st _ = do
         closeBlobStore pbscBlobStore
