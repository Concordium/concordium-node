{-# LANGUAGE FlexibleInstances, FlexibleContexts, TemplateHaskell, LambdaCase, RecordWildCards, ViewPatterns, ScopedTypeVariables, GeneralizedNewtypeDeriving, DerivingStrategies, DerivingVia, StandaloneDeriving, MultiParamTypeClasses #-}

module Concordium.MonadImplementation where

import Control.Monad
import Control.Monad.Trans.State hiding (gets)
import Control.Monad.Trans.Maybe
import Control.Monad.State.Class
import Control.Monad.RWS
import Lens.Micro.Platform
import Data.Foldable
import Data.Maybe
import Data.Time
import Data.Time.Clock.POSIX

import GHC.Stack

{-
import qualified Data.Map.Strict as Map
import qualified Data.HashMap.Strict as HM
import qualified Data.PQueue.Prio.Min as MPQ
-}

import qualified Data.Sequence as Seq

import Concordium.Types
import Concordium.Types.HashableTo
import Concordium.GlobalState.TreeState
import Concordium.GlobalState.TreeState.Basic
import Concordium.GlobalState.Block
import Concordium.GlobalState.BlockState
import Concordium.GlobalState.Finalization
import Concordium.GlobalState.Transactions
import Concordium.GlobalState.Parameters
import Concordium.GlobalState.Account

import Concordium.Scheduler.TreeStateEnvironment(executeFrom)


import Concordium.Skov.Monad
import Concordium.Kontrol.Monad
import Concordium.Birk.LeaderElection
import Concordium.Afgjort.Finalize
import Concordium.Logger
import Concordium.TimeMonad

isAncestorOf :: BlockPointer -> BlockPointer -> Bool
isAncestorOf b1 b2 = case compare (bpHeight b1) (bpHeight b2) of
        GT -> False
        EQ -> b1 == b2
        LT -> isAncestorOf b1 (bpParent b2)

updateFocusBlockTo :: (HasCallStack, TreeStateMonad m) => BlockPointer -> m ()
updateFocusBlockTo newBB = do
        oldBB <- getFocusBlock
        pts <- getPendingTransactions
        putPendingTransactions (updatePTs oldBB newBB [] pts)
        putFocusBlock newBB
    where
        updatePTs oBB nBB forw pts = case compare (bpHeight oBB) (bpHeight nBB) of
                LT -> updatePTs oBB (bpParent nBB) (nBB : forw) pts
                EQ -> if oBB == nBB then
                            foldl (flip (forwardPTT . blockTransactions)) pts forw
                        else
                            updatePTs (bpParent oBB) (bpParent nBB) (nBB : forw) (reversePTT (blockTransactions oBB) pts)
                GT -> updatePTs (bpParent oBB) nBB forw (reversePTT (blockTransactions oBB) pts)

-- |Weight factor to use in computing exponentially-weighted moving averages.
emaWeight :: Double
emaWeight = 0.1


-- | Called when a block is fully validated (arrives) to update the statistics.
updateArriveStatistics :: forall m. (LoggerMonad m, TreeStateMonad m, SkovMonad m) => BlockPointer -> m ()
updateArriveStatistics bp = do
        s0 <- getConsensusStatistics
        let s1 = s0 & blocksVerifiedCount +~ 1
        s2 <- updateLatency s1
        let s3 = updatePeriod s2
        let s = updateTransactionsPerBlock s3
        putConsensusStatistics s
        logEvent Skov LLInfo $ "Arrive statistics:" ++
            " blocksVerifiedCount=" ++ show (s ^. blocksVerifiedCount) ++
            " blockLastArrive=" ++ show (maybe (0::Double) (realToFrac . utcTimeToPOSIXSeconds) $ s ^. blockLastArrive) ++
            " blockArriveLatencyEMA=" ++ show (s ^. blockArriveLatencyEMA) ++
            " blockArriveLatencyEMSD=" ++ show (sqrt $ s ^. blockArriveLatencyEMVar) ++
            " blockArrivePeriodEMA=" ++ show (s ^. blockArrivePeriodEMA) ++
            " blockArrivePeriodEMSD=" ++ show (sqrt <$> s ^. blockArrivePeriodEMVar) ++
            " transactionsPerBlockEMA=" ++ show (s ^. transactionsPerBlockEMA) ++
            " transactionsPerBlockEMSD=" ++ show (sqrt $ s ^. transactionsPerBlockEMVar)
    where
        curTime = bpArriveTime bp
        updateLatency s = do
            slotTime <- getSlotTime (blockSlot bp)
            let 
                oldEMA = s ^. blockArriveLatencyEMA
                delta = realToFrac (diffUTCTime curTime slotTime) - oldEMA
            return $
                s & (blockArriveLatencyEMA .~ oldEMA + emaWeight * delta)
                  & (blockArriveLatencyEMVar %~ \oldEMVar -> (1 - emaWeight) * (oldEMVar + emaWeight * delta * delta))
        updatePeriod s = 
            case s ^. blockLastArrive of
                Nothing -> s & blockLastArrive ?~ curTime
                Just lastBTime -> 
                    let 
                        blockTime = realToFrac (diffUTCTime curTime lastBTime)
                        oldEMA = fromMaybe blockTime (s ^. blockArrivePeriodEMA)
                        delta = blockTime - oldEMA
                        oldEMVar = fromMaybe 0 (s ^. blockArrivePeriodEMVar)
                    in
                        s & (blockLastArrive ?~ curTime)
                            & (blockArrivePeriodEMA ?~ oldEMA + emaWeight * delta)
                            & (blockArrivePeriodEMVar ?~ (1 - emaWeight) * (oldEMVar + emaWeight * delta * delta))
        updateTransactionsPerBlock s =
            let
                oldEMA = s ^. transactionsPerBlockEMA
                delta = fromIntegral (bpTransactionCount bp) - oldEMA
            in
                s & (transactionsPerBlockEMA .~ oldEMA + emaWeight * delta)
                  & (transactionsPerBlockEMVar %~ \oldEMVar -> (1 - emaWeight) * (oldEMVar + emaWeight * delta * delta))

-- | Called when a block is received to update the statistics.
updateReceiveStatistics :: forall m. (TreeStateMonad m, SkovMonad m) => PendingBlock -> m ()
updateReceiveStatistics pb = do
        s0 <- getConsensusStatistics
        let s1 = s0 & blocksReceivedCount +~ 1
        s2 <- updateLatency s1
        let s = updatePeriod s2
        putConsensusStatistics s
        logEvent Skov LLInfo $ "Receive statistics:" ++
            " blocksReceivedCount=" ++ show (s ^. blocksReceivedCount) ++
            " blockLastReceived=" ++ show (maybe (0::Double) (realToFrac . utcTimeToPOSIXSeconds) $ s ^. blockLastReceived) ++
            " blockReceiveLatencyEMA=" ++ show (s ^. blockReceiveLatencyEMA) ++
            " blockReceiveLatencyEMSD=" ++ show (sqrt $ s ^. blockReceiveLatencyEMVar) ++
            " blockReceivePeriodEMA=" ++ show (s ^. blockReceivePeriodEMA) ++
            " blockReceivePeriodEMSD=" ++ show (sqrt <$> s ^. blockReceivePeriodEMVar)
    where
        updateLatency s = do
            slotTime <- getSlotTime (blockSlot pb)
            let
                oldEMA = s ^. blockReceiveLatencyEMA
                delta = realToFrac (diffUTCTime (pbReceiveTime pb) slotTime) - oldEMA
            return $
                s & (blockReceiveLatencyEMA .~ oldEMA + emaWeight * delta)
                  & (blockReceiveLatencyEMVar %~ \oldEMVar -> (1 - emaWeight) * (oldEMVar + emaWeight * delta * delta))
        updatePeriod s = 
            case s ^. blockLastReceived of
                Nothing -> s & blockLastReceived ?~ pbReceiveTime pb
                Just lastBTime ->
                    let
                        blockTime = realToFrac (diffUTCTime (pbReceiveTime pb) lastBTime)
                        oldEMA = fromMaybe blockTime (s ^. blockReceivePeriodEMA)
                        delta = blockTime - oldEMA
                        oldEMVar = fromMaybe 0 (s ^. blockReceivePeriodEMVar)
                    in
                        s & (blockLastReceived ?~ pbReceiveTime pb)
                          & (blockReceivePeriodEMA ?~ oldEMA + emaWeight * delta)
                          & (blockReceivePeriodEMVar ?~ (1 - emaWeight) * (oldEMVar + emaWeight * delta * delta))

-- | Called when a block has been finalized to update the statistics.        
updateFinalizationStatistics :: forall m. (TreeStateMonad m, SkovMonad m) => m ()
updateFinalizationStatistics = do
        s0 <- getConsensusStatistics
        let s1 = s0 & finalizationCount +~ 1
        curTime <- currentTime
        let s = case (s1 ^. lastFinalizedTime) of
                Nothing -> s1 & lastFinalizedTime ?~ curTime
                Just lastFinTime ->
                    let
                        finTime = realToFrac (diffUTCTime curTime lastFinTime)
                        oldEMA = fromMaybe finTime (s1 ^. finalizationPeriodEMA)
                        delta = finTime - oldEMA
                        oldEMVar = fromMaybe 0 (s1 ^. finalizationPeriodEMVar)
                    in
                        s1 & (lastFinalizedTime ?~ curTime)
                           & (finalizationPeriodEMA ?~ oldEMA + emaWeight * delta)
                           & (finalizationPeriodEMVar ?~ (1 - emaWeight) * (oldEMVar + emaWeight * delta * delta))
        putConsensusStatistics s
        logEvent Skov LLInfo $ "Finalization statistics:" ++
            " finalizationCount=" ++ show (s ^. finalizationCount) ++
            " lastFinalizedTime=" ++ show (maybe (0::Double) (realToFrac . utcTimeToPOSIXSeconds) $ s ^. lastFinalizedTime) ++
            " finalizationPeriodEMA=" ++ show (s ^. finalizationPeriodEMA) ++
            " finalizationPeriodEMSD=" ++ show (sqrt <$> s ^. finalizationPeriodEMVar)

data SkovListeners m = SkovListeners {
    onBlock :: BlockPointer -> m (),
    onFinalize :: FinalizationRecord -> BlockPointer -> m ()
}

-- |Handle a block arriving that is dead.  That is, the block has never
-- been in the tree before, and now it never can be.  Any descendents of
-- this block that have previously arrived cannot have been added to the
-- tree, and we purge them recursively from '_skovPossiblyPendingTable'.
blockArriveDead :: (HasCallStack, TreeStateMonad m, LoggerMonad m) => BlockHash -> m ()
blockArriveDead cbp = do
        markDead cbp
        logEvent Skov LLDebug $ "Block " ++ show cbp ++ " arrived dead"
        children <- map getHash <$> takePendingChildren cbp
        forM_ children blockArriveDead

-- |Purge pending blocks with slot numbers predating the last finalized slot.
purgePending :: (HasCallStack, TreeStateMonad m, LoggerMonad m) => m ()
purgePending = do
        lfSlot <- getLastFinalizedSlot
        let purgeLoop = takeNextPendingUntil lfSlot >>= \case
                            Nothing -> return ()
                            Just (getHash -> pb) -> do
                                pbStatus <- getBlockStatus pb
                                when (isNothing pbStatus) $ blockArriveDead pb
                                purgeLoop
        purgeLoop

processAwaitingLastFinalized :: (HasCallStack, TreeStateMonad m, SkovMonad m) => SkovListeners m -> m ()
processAwaitingLastFinalized sl = do
        lastFinHeight <- getLastFinalizedHeight
        takeAwaitingLastFinalizedUntil lastFinHeight >>= \case
            Nothing -> return ()
            Just pb -> do
                -- This block is awaiting its last final block to be finalized.
                -- At this point, it should be or it never will.
                addBlock sl pb
                processAwaitingLastFinalized sl

processFinalizationPool :: forall m. (HasCallStack, TreeStateMonad m, SkovMonad m) => SkovListeners m -> m ()
processFinalizationPool sl@SkovListeners{..} = do
        nextFinIx <- getNextFinalizationIndex
        frs <- getFinalizationPoolAtIndex nextFinIx
        unless (null frs) $ do
            logEvent Skov LLDebug $ "Processing " ++ show (length frs) ++ " finalization records at index " ++ show nextFinIx
            lastFinHeight <- getLastFinalizedHeight
            finParams <- getFinalizationParameters
            genHash <- getHash <$> getGenesisBlockPointer
            let
                finSessId = FinalizationSessionId genHash 0 -- FIXME: Don't hard-code this!
                goodFin finRec@FinalizationRecord{..} =
                    finalizationIndex == nextFinIx -- Should always be true
                    && verifyFinalProof finSessId (makeFinalizationCommittee finParams) finRec
                checkFin finRec lp = getBlockStatus (finalizationBlockPointer finRec) >>= return . \case
                    -- If the block is not present, the finalization record is pending
                    Nothing -> (finRec :) <$> lp
                    -- If the block is alive and the finalization proof checks out,
                    -- we can use this for finalization
                    Just (BlockAlive bp) -> if goodFin finRec then Left (finRec, bp) else lp
                    -- Otherwise, the finalization record is dead because the block is
                    -- either dead or already finalized
                    Just _ -> lp
            foldrM checkFin (Right []) frs >>= \case
                -- We got a valid finalization proof, so progress finalization
                Left (finRec, newFinBlock) -> do
                    logEvent Skov LLInfo $ "Block " ++ show (bpHash newFinBlock) ++ " is finalized at height " ++ show (theBlockHeight $ bpHeight newFinBlock)
                    updateFinalizationStatistics
                    -- Check if the focus block is a descendent of the block we are finalizing
                    focusBlockSurvives <- (isAncestorOf newFinBlock) <$> getFocusBlock
                    -- If not, update the focus to the new finalized block.
                    -- This is to ensure that the focus block is always a live (or finalized) block.
                    unless focusBlockSurvives $ updateFocusBlockTo newFinBlock
                    putFinalizationPoolAtIndex nextFinIx []
                    addFinalization newFinBlock finRec
                    oldBranches <- getBranches
                    let pruneHeight = fromIntegral (bpHeight newFinBlock - lastFinHeight)
                    let
                        pruneTrunk :: BlockPointer -> Branches -> m ()
                        pruneTrunk _ Seq.Empty = return ()
                        pruneTrunk keeper (brs Seq.:|> l) = do
                            forM_ l $ \bp -> if bp == keeper then do
                                                markFinalized (getHash bp) finRec
                                                logEvent Skov LLDebug $ "Block " ++ show bp ++ " marked finalized"
                                            else do
                                                markDead (getHash bp)
                                                logEvent Skov LLDebug $ "Block " ++ show bp ++ " marked dead"
                            pruneTrunk (bpParent keeper) brs
                            finalizeTransactions (blockTransactions keeper)
                    pruneTrunk newFinBlock (Seq.take pruneHeight oldBranches)
                    -- Prune the branches
                    let
                        pruneBranches _ Seq.Empty = return Seq.empty
                        pruneBranches parents (brs Seq.:<| rest) = do
                            survivors <- foldrM (\bp l ->
                                if bpParent bp `elem` parents then
                                    return (bp:l)
                                else do
                                    markDead (bpHash bp)
                                    logEvent Skov LLDebug $ "Block " ++ show (bpHash bp) ++ " marked dead"
                                    return l)
                                [] brs
                            rest' <- pruneBranches survivors rest
                            return (survivors Seq.<| rest')
                    newBranches <- pruneBranches [newFinBlock] (Seq.drop pruneHeight oldBranches)
                    putBranches newBranches
                    -- purge pending blocks with slot numbers predating the last finalized slot
                    purgePending
                    onFinalize finRec newFinBlock
                    -- handle blocks in skovBlocksAwaitingLastFinalized
                    processAwaitingLastFinalized sl
                    processFinalizationPool sl
                Right frs' -> putFinalizationPoolAtIndex nextFinIx frs'

addBlock :: (HasCallStack, TreeStateMonad m, SkovMonad m) => SkovListeners m -> PendingBlock -> m ()
addBlock sl@SkovListeners{..} pb = do
    let cbp = getHash pb
    res <- runMaybeT (tryAddBlock pb)
    case res of
        Nothing -> blockArriveDead cbp
        Just Nothing -> return () -- The block was not inserted
        Just (Just blockP) -> do
            onBlock blockP
            processFinalizationPool sl
            -- Handle any blocks that are waiting for this one
            children <- takePendingChildren cbp
            forM_ children $ \childpb -> do
                childStatus <- getBlockStatus (pbHash childpb)
                when (isNothing childStatus) $ addBlock sl childpb

-- |Try to add a block to the tree.  There are three possible outcomes:
--
-- 1. The operation fails, in which case the block was determined to be invalid in the current tree, and subsequently
--    should be marked dead.
-- 2. The operation succeeds returning @Nothing@, in which case more information is required to determine validity
--    of the block, and it has been added to the appropriate wait pool.
-- 3. The operation succeeds returning @Just bp@, in which the block is added, marked alive and represented by
--    block pointer bp.
tryAddBlock :: forall m. (HasCallStack, TreeStateMonad m, SkovMonad m) => PendingBlock -> MaybeT m (Maybe BlockPointer)
tryAddBlock block@(PendingBlock cbp _ recTime) = do
        lfs <- getLastFinalizedSlot
        -- The block must be later than the last finalized block
        guard $ lfs < blockSlot block
        parentStatus <- getBlockStatus parent
        case parentStatus of
            Nothing -> do
                addPendingBlock block
                logEvent Skov LLDebug $ "Block " ++ show cbp ++ " is pending its parent (" ++ show parent ++ ")"
                return Nothing
            Just BlockDead -> mzero
            Just (BlockAlive parentP) -> tryAddLiveParent parentP `mplus` invalidBlock
            Just (BlockFinalized parentP _) -> do
                lfb <- getLastFinalized
                -- If the parent is finalized, it had better be the last finalized, or else the block is already dead
                guard (parentP == lfb)
                tryAddLiveParent parentP `mplus` invalidBlock
    where
        parent = blockPointer block
        invalidBlock = do
            logEvent Skov LLWarning $ "Block is not valid: " ++ show cbp
            mzero
        tryAddLiveParent :: BlockPointer -> MaybeT m (Maybe BlockPointer)
        tryAddLiveParent parentP = do -- Alive or finalized
            let lf = blockLastFinalized block
            -- Check that the blockSlot is beyond the parent slot
            guard $ blockSlot (bpBlock parentP) < blockSlot block
            lfStatus <- getBlockStatus lf
            case lfStatus of
                -- If the block's last finalized block is live, but not finalized yet,
                -- add this block to the queue at the appropriate point
                Just (BlockAlive lfBlockP) -> do
                    addAwaitingLastFinalized (bpHeight lfBlockP) block
                    logEvent Skov LLDebug $ "Block " ++ show cbp ++ " is pending finalization of block " ++ show (bpHash lfBlockP) ++ " at height " ++ show (theBlockHeight $ bpHeight lfBlockP)
                    return Nothing
                -- If the block's last finalized block is finalized, we can proceed with validation.
                -- Together with the fact that the parent is alive, we know that the new node
                -- is a descendent of the finalized block.
                Just (BlockFinalized lfBlockP finRec) -> do
                    -- The last finalized pointer must be to the block that was actually finalized.
                    -- (Blocks can be implicitly finalized when a descendent is finalized.)
                    guard $ finalizationBlockPointer finRec == lf
                    -- We need to know that the slot numbers of the last finalized blocks are ordered.
                    -- If the parent block is the genesis block then its last finalized pointer is not valid,
                    -- and we skip the check.
                    genB <- getGenesisBlockPointer
                    unless (parentP == genB) $ guard $ -- TODO: Should be possible to remove this test, since bpLastFinalized of the genesis block should be the genesis block itself
                        blockSlot lfBlockP >= blockSlot (bpLastFinalized parentP)
                    bps@BirkParameters{..} <- getBirkParameters (blockSlot block)
                    BakerInfo{..} <- MaybeT $ pure $ birkBaker (blockBaker block) bps
                    -- Check the block proof
                    guard $ verifyProof
                                birkLeadershipElectionNonce
                                birkElectionDifficulty
                                (blockSlot block)
                                bakerElectionVerifyKey
                                bakerLotteryPower
                                (blockProof block)
                    -- The block nonce
                    guard $ verifyBlockNonce
                                birkLeadershipElectionNonce
                                (blockSlot block)
                                bakerElectionVerifyKey
                                (blockNonce block)
                    -- And the block signature
                    guard $ verifyBlockSignature bakerSignatureVerifyKey block
                    let ts = blockTransactions block
                    case executeFrom (blockSlot block) parentP lfBlockP ts of
                        Left err -> do
                            logEvent Skov LLWarning ("Block execution failure: " ++ show err)
                            mzero
                        Right gs -> Just <$> blockArrive block parentP lfBlockP gs
                -- If the block's last finalized block is dead, then the block arrives dead.
                -- If the block's last finalized block is pending then it can't be an ancestor,
                -- so the block is invalid and it arrives dead.
                _ -> mzero

blockArrive :: (HasCallStack, TreeStateMonad m, SkovMonad m) 
        => PendingBlock     -- ^Block to add
        -> BlockPointer     -- ^Parent pointer
        -> BlockPointer     -- ^Last finalized pointer
        -> BlockState       -- ^State
        -> m BlockPointer
blockArrive block parentP lfBlockP gs = do
        let height = bpHeight parentP + 1
        curTime <- currentTime
        blockP <- makeLiveBlock block parentP lfBlockP gs curTime
        logEvent Skov LLInfo $ "Block " ++ show (getHash block :: BlockHash) ++ " arrived"
        -- Update the statistics
        updateArriveStatistics blockP
        -- Add to the branches
        finHght <- getLastFinalizedHeight
        brs <- getBranches
        let branchLen = fromIntegral $ Seq.length brs
        let insertIndex = height - finHght - 1
        if insertIndex < branchLen then
            putBranches $ brs & ix (fromIntegral insertIndex) %~ (blockP:)
        else
            if (insertIndex == branchLen) then
                putBranches $ brs Seq.|> [blockP]
            else do
                -- This should not be possible, since the parent block should either be
                -- the last finalized block (in which case insertIndex == 0)
                -- or the child of a live block (in which case insertIndex <= branchLen)
                let errMsg = "Attempted to add block at invalid height (" ++ show (theBlockHeight height) ++ ") while last finalized height is " ++ show (theBlockHeight finHght)
                logEvent Skov LLError errMsg
                error errMsg
        return blockP

doResolveBlock :: (TreeStateMonad m) => BlockHash -> m (Maybe BlockPointer)
{-# INLINE doResolveBlock #-}
doResolveBlock cbp = getBlockStatus cbp <&> \case
        Just (BlockAlive bp) -> Just bp
        Just (BlockFinalized bp _) -> Just bp
        _ -> Nothing

doStoreBlock :: (TreeStateMonad m, SkovMonad m) => SkovListeners m -> Block -> m BlockHash
{-# INLINE doStoreBlock #-}
doStoreBlock sl block0 = do
    let cbp = getHash block0
    oldBlock <- getBlockStatus cbp
    when (isNothing oldBlock) $ do
        -- The block is new, so we have some work to do.
        logEvent Skov LLDebug $ "Received block " ++ show cbp
        curTime <- currentTime
        let pb = (PendingBlock cbp block0 curTime)
        updateReceiveStatistics pb
        forM_ (blockTransactions pb) $ \tr -> doReceiveTransaction tr (blockSlot pb)
        addBlock sl pb
    return cbp

doStoreBakedBlock :: (TreeStateMonad m, SkovMonad m) => SkovListeners m 
        -> PendingBlock     -- ^Block to add
        -> BlockPointer     -- ^Parent pointer
        -> BlockPointer     -- ^Last finalized pointer
        -> BlockState       -- ^State
        -> m BlockPointer
doStoreBakedBlock SkovListeners{..} pb parent lastFin st = do
        bp <- blockArrive pb parent lastFin st
        onBlock bp
        return bp

doFinalizeBlock :: (TreeStateMonad m, SkovMonad m) => SkovListeners m -> FinalizationRecord -> m ()
{-# INLINE doFinalizeBlock #-}
doFinalizeBlock sl finRec = do
    let thisFinIx = finalizationIndex finRec
    nextFinIx <- getNextFinalizationIndex
    case compare thisFinIx nextFinIx of
        LT -> return () -- Already finalized at that index
        EQ -> do 
                addFinalizationRecordToPool finRec
                processFinalizationPool sl
        GT -> addFinalizationRecordToPool finRec

doIsFinalized :: (TreeStateMonad m) => BlockHash -> m Bool
doIsFinalized bp = getBlockStatus bp >>= \case
        Just (BlockFinalized _ _) -> return True
        _ -> return False

doGetCurrentHeight :: (TreeStateMonad m) => m BlockHeight
doGetCurrentHeight = do
        lfHeight <- getLastFinalizedHeight
        branchLen <- fromIntegral . Seq.length <$> getBranches
        return $ lfHeight + branchLen

doBranchesFromTop :: (TreeStateMonad m) => m [[BlockPointer]]
doBranchesFromTop = revSeqToList <$> getBranches
    where
        revSeqToList Seq.Empty = []
        revSeqToList (r Seq.:|> t) = t : revSeqToList r

doGetBlocksAtHeight :: (TreeStateMonad m) => BlockHeight -> m [BlockPointer]
doGetBlocksAtHeight h = do
        lastFin <- getLastFinalized
        case compare h (bpHeight lastFin) of
            EQ -> return [lastFin]
            GT -> do
                brs <- getBranches
                case brs Seq.!? (fromIntegral $ h - bpHeight lastFin - 1) of
                    Nothing -> return []
                    Just bs -> return bs
            LT -> return [findFrom (bpParent lastFin)] -- TODO: replace with more efficient search
    where
        findFrom bp
            | bpHeight bp == h = bp
            | otherwise = findFrom (bpParent bp)


doReceiveTransaction :: (TreeStateMonad m) => Transaction -> Slot -> m ()
doReceiveTransaction tr slot = do
        added <- addCommitTransaction tr slot
        when added $ do
            ptrs <- getPendingTransactions
            focus <- getFocusBlock
            let macct = getAccount (transactionSender tr) (bpState focus ^. blockAccounts)
                nextNonce = maybe minNonce _accountNonce macct
            putPendingTransactions $ extendPendingTransactionTable nextNonce tr ptrs

noopSkovListeners :: Monad m => SkovListeners m
noopSkovListeners = SkovListeners {
    onBlock = \_ -> return (),
    onFinalize = \_ _ -> return ()
}

newtype SimpleSkovMonad s m a = SimpleSkovMonad {runSimpleSkovMonad :: StateT s m a}
    deriving (Functor, Applicative, Monad, TimeMonad, LoggerMonad, MonadState s)
    deriving (TreeStateMonad) via (SkovTreeState s (StateT s m))

-- TODO: Possibly for SimpleSkovMonad, storeBlock and finalizeBlock should be unsupported.
-- This instance is largely to support queries on the state (for Getters).
instance (TimeMonad m, LoggerMonad m, SkovLenses s) => SkovMonad (SimpleSkovMonad s m) where
    {-# INLINE resolveBlock #-}
    resolveBlock = doResolveBlock
    storeBlock = doStoreBlock noopSkovListeners
<<<<<<< HEAD
    storeBakedBlock = doStoreBakedBlock noopSkovListeners
    receiveTransaction tr = doReceiveTransaction (makeHashed tr) 0
=======
    receiveTransaction tr = doReceiveTransaction tr 0
>>>>>>> 89efd17b
    finalizeBlock = doFinalizeBlock noopSkovListeners
    isFinalized = doIsFinalized
    lastFinalizedBlock = getLastFinalized
    getGenesisData = Concordium.GlobalState.TreeState.getGenesisData
    genesisBlock = getGenesisBlockPointer
    getCurrentHeight = doGetCurrentHeight
    branchesFromTop = doBranchesFromTop
    getBlocksAtHeight = doGetBlocksAtHeight

instance (TimeMonad m, LoggerMonad m, SkovLenses s) => KontrolMonad (SimpleSkovMonad s m)

newtype FinalizationSkovMonad r w s m a = FinalizationSkovMonad {runFinalizationSkovMonad :: RWST r w s m a}
    deriving (Functor, Applicative, Monad, TimeMonad, LoggerMonad, MonadState s, MonadReader r, MonadWriter w, MonadIO)
    deriving (TreeStateMonad) via (SkovTreeState s (RWST r w s m))


sfsSkovListeners :: (MonadState s m, FinalizationStateLenses s, MonadReader FinalizationInstance m, FinalizationMonad m) => SkovListeners m
sfsSkovListeners = SkovListeners {
    onBlock = notifyBlockArrival,
    onFinalize = notifyBlockFinalized
}
instance (TimeMonad m, LoggerMonad m, SkovLenses s, FinalizationStateLenses s) => FinalizationMonad (FinalizationSkovMonad FinalizationInstance (Endo [FinalizationOutputEvent]) s m) where
    broadcastFinalizationMessage = tell . Endo . (:) . BroadcastFinalizationMessage
    broadcastFinalizationRecord = tell . Endo . (:) . BroadcastFinalizationRecord


instance (TimeMonad m, LoggerMonad m, SkovLenses s, FinalizationStateLenses s) => SkovMonad (FinalizationSkovMonad FinalizationInstance (Endo [FinalizationOutputEvent]) s m) where
    {-# INLINE resolveBlock #-}
    resolveBlock = doResolveBlock
    storeBlock = doStoreBlock sfsSkovListeners
<<<<<<< HEAD
    storeBakedBlock = doStoreBakedBlock sfsSkovListeners
    receiveTransaction tr = doReceiveTransaction (makeHashed tr) 0
=======
    receiveTransaction tr = doReceiveTransaction tr 0
>>>>>>> 89efd17b
    finalizeBlock = doFinalizeBlock sfsSkovListeners
    isFinalized = doIsFinalized
    lastFinalizedBlock = getLastFinalized
    getGenesisData = Concordium.GlobalState.TreeState.getGenesisData
    genesisBlock = getGenesisBlockPointer
    getCurrentHeight = doGetCurrentHeight
    branchesFromTop = doBranchesFromTop
    getBlocksAtHeight = doGetBlocksAtHeight

instance (TimeMonad m, LoggerMonad m, SkovLenses s, FinalizationStateLenses s) => KontrolMonad (FinalizationSkovMonad FinalizationInstance (Endo [FinalizationOutputEvent]) s m)

data SkovFinalizationState = SkovFinalizationState {
    _sfsSkov :: SkovData,
    _sfsFinalization :: FinalizationState
}
makeLenses ''SkovFinalizationState

instance SkovLenses SkovFinalizationState where
    skov = sfsSkov

instance FinalizationStateLenses SkovFinalizationState where
    finState = sfsFinalization

initialSkovFinalizationState :: FinalizationInstance -> GenesisData -> BlockState -> SkovFinalizationState
initialSkovFinalizationState finInst gen initBS = SkovFinalizationState{..}
    where
        _sfsSkov = initialSkovData gen initBS
        _sfsFinalization = initialFinalizationState finInst (bpHash (_skovGenesisBlockPointer _sfsSkov)) (makeFinalizationCommittee (genesisFinalizationParameters gen))


execFSM :: (Monad m) => FinalizationSkovMonad FinalizationInstance (Endo [FinalizationOutputEvent]) SkovFinalizationState m a -> FinalizationInstance -> GenesisData -> BlockState -> m a
execFSM (FinalizationSkovMonad a) fi gd bs0 = fst <$> evalRWST a fi (initialSkovFinalizationState fi gd bs0)

runFSM :: FinalizationSkovMonad FinalizationInstance (Endo [FinalizationOutputEvent]) SkovFinalizationState m a -> FinalizationInstance -> SkovFinalizationState -> m (a, SkovFinalizationState, Endo [FinalizationOutputEvent])
runFSM (FinalizationSkovMonad a) fi fs = runRWST a fi fs


evalSSM :: (Monad m) => SimpleSkovMonad s m a -> s -> m a
evalSSM (SimpleSkovMonad a) st = evalStateT a st

{-
execSSM :: (Monad m) => SimpleSkovMonad (StateT SkovData m) -> SkovData -> 
-}
-- runFSM :: 

{-



doAddPendingTransaction :: (MonadState s m, SkovLenses s) => Transaction -> m ()
doAddPendingTransaction tr@Transaction{..} = do
    isFin <- Map.member transactionNonce <$> use transactionsFinalized
    unless isFin $
        transactionsPending %= Map.insert transactionNonce tr
doGetPendingTransactionsAtBlock :: (MonadState s m, SkovLenses s) => BlockPointer -> m (Maybe (Map.Map TransactionNonce Transaction))
doGetPendingTransactionsAtBlock bp = do
    pts <- use transactionsPending
    doGetTransactionsAtBlock bp >>= \case
        Nothing -> return Nothing
        Just bts -> return $ Just $ Map.difference pts bts
doGetTransactionsAtBlock :: (MonadState s m, SkovLenses s) => BlockPointer -> m (Maybe (Map.Map TransactionNonce Transaction))
doGetTransactionsAtBlock bp = do
    lfp <- use (skov . to lastFinalized)
    genp <- use genesisBlockPointer
    let getTrans cbp
            | cbp == lfp = use transactionsFinalized
            | cbp == genp = return Map.empty
            | otherwise = do
                    bts <- MaybeT . pure $ toTransactions (blockData (bpBlock cbp))
                    parentTrans <- getTrans (bpParent cbp)
                    let upd tr@Transaction{..} s = if transactionNonce `Map.member` s then Nothing else Just (Map.insert transactionNonce tr s)
                    MaybeT $ pure $ foldrM upd parentTrans bts
    runMaybeT $ getTrans bp


instance (TimeMonad m, LoggerMonad m) => PayloadMonad (StateT SkovData m) where
    addPendingTransaction = doAddPendingTransaction
    getPendingTransactionsAtBlock  = doGetPendingTransactionsAtBlock
    getTransactionsAtBlock = doGetTransactionsAtBlock

instance (TimeMonad m, LoggerMonad m) => KontrolMonad (StateT SkovData m)

data SkovFinalizationState = SkovFinalizationState {
    _sfsSkov :: SkovData,
    _sfsFinalization :: FinalizationState
}
makeLenses ''SkovFinalizationState

instance SkovLenses SkovFinalizationState where
    skov = sfsSkov

instance FinalizationStateLenses SkovFinalizationState where
    finState = sfsFinalization

initialSkovFinalizationState :: FinalizationInstance -> GenesisData -> SkovFinalizationState
initialSkovFinalizationState finInst gen = SkovFinalizationState{..}
    where
        _sfsSkov = initialSkovData gen
        _sfsFinalization = initialFinalizationState finInst (bpHash (_skovGenesisBlockPointer _sfsSkov)) (makeFinalizationCommittee (genesisFinalizationParameters gen))

instance (TimeMonad m, LoggerMonad m) => SkovMonad (RWST FinalizationInstance (Endo [FinalizationOutputEvent]) SkovFinalizationState m) where
    {- # INLINE resolveBlock #-}
    resolveBlock = doResolveBlock
    storeBlock = doStoreBlock sfsSkovListeners
    finalizeBlock = doFinalizeBlock sfsSkovListeners
    isFinalized bp = preuse (blockTable . ix bp) >>= \case
            Just (BlockFinalized _ _) -> return True
            _ -> return False
    lastFinalizedBlock = use (skov . to lastFinalized)
    getGenesisData = use genesisData
    genesisBlock = use genesisBlockPointer
    getCurrentHeight = doGetCurrentHeight
    branchesFromTop = doBranchesFromTop
    getBlocksAtHeight = doGetBlocksAtHeight

instance (TimeMonad m, LoggerMonad m) => FinalizationMonad (RWST FinalizationInstance (Endo [FinalizationOutputEvent]) SkovFinalizationState m) where
    broadcastFinalizationMessage = tell . Endo . (:) . BroadcastFinalizationMessage
    broadcastFinalizationRecord = tell . Endo . (:) . BroadcastFinalizationRecord

instance (TimeMonad m, LoggerMonad m) => PayloadMonad (RWST FinalizationInstance (Endo [FinalizationOutputEvent]) SkovFinalizationState m) where
    addPendingTransaction = doAddPendingTransaction
    getPendingTransactionsAtBlock  = doGetPendingTransactionsAtBlock
    getTransactionsAtBlock = doGetTransactionsAtBlock

instance (TimeMonad m, LoggerMonad m) => KontrolMonad (RWST FinalizationInstance (Endo [FinalizationOutputEvent]) SkovFinalizationState m)

-}<|MERGE_RESOLUTION|>--- conflicted
+++ resolved
@@ -534,12 +534,8 @@
     {-# INLINE resolveBlock #-}
     resolveBlock = doResolveBlock
     storeBlock = doStoreBlock noopSkovListeners
-<<<<<<< HEAD
     storeBakedBlock = doStoreBakedBlock noopSkovListeners
     receiveTransaction tr = doReceiveTransaction (makeHashed tr) 0
-=======
-    receiveTransaction tr = doReceiveTransaction tr 0
->>>>>>> 89efd17b
     finalizeBlock = doFinalizeBlock noopSkovListeners
     isFinalized = doIsFinalized
     lastFinalizedBlock = getLastFinalized
@@ -570,12 +566,8 @@
     {-# INLINE resolveBlock #-}
     resolveBlock = doResolveBlock
     storeBlock = doStoreBlock sfsSkovListeners
-<<<<<<< HEAD
     storeBakedBlock = doStoreBakedBlock sfsSkovListeners
     receiveTransaction tr = doReceiveTransaction (makeHashed tr) 0
-=======
-    receiveTransaction tr = doReceiveTransaction tr 0
->>>>>>> 89efd17b
     finalizeBlock = doFinalizeBlock sfsSkovListeners
     isFinalized = doIsFinalized
     lastFinalizedBlock = getLastFinalized
