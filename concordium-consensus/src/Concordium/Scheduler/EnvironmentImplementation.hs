{-# LANGUAGE BangPatterns #-}
{-# LANGUAGE DataKinds #-}
{-# LANGUAGE DerivingVia #-}
{-# LANGUAGE StandaloneDeriving #-}
{-# LANGUAGE TemplateHaskell #-}
{-# LANGUAGE TypeFamilies #-}
{-# LANGUAGE UndecidableInstances #-}
-- FIXME: This is to suppress compiler warnings for derived instances of SchedulerMonad.
-- This may be fixed in GHC 9.0.1.
{-# OPTIONS_GHC -Wno-redundant-constraints #-}
module Concordium.Scheduler.EnvironmentImplementation where

import Concordium.Scheduler.Environment

import qualified Data.Kind as DK
import Data.HashMap.Strict as Map
import qualified Data.Map.Strict as OrdMap
import Data.HashSet as Set
import Data.Functor.Identity

import Concordium.TimeMonad
import Lens.Micro.Platform

import Control.Monad.Reader
import Control.Monad.Writer.Strict(MonadWriter, tell, censor, listen, pass)
import Control.Monad.Trans.RWS.Strict hiding (ask, get, put, tell, censor, listen)
import Control.Monad.State.Class

import Concordium.Scheduler.Types
import Concordium.Logger
import Concordium.GlobalState.Account
import Concordium.GlobalState.AccountTransactionIndex
import Concordium.GlobalState.BlockState as BS
import Concordium.GlobalState.Basic.BlockState (PureBlockStateMonad(..), BlockState)
import Concordium.GlobalState.TreeState
    ( BlockStateTypes(UpdatableBlockState), MGSTrans(..))
import qualified Concordium.GlobalState.Types as GS
import qualified Concordium.TransactionVerification as TVer

-- |Chain metadata together with the maximum allowed block energy.
data ContextState = ContextState{
  _chainMetadata :: !ChainMetadata,
  _maxBlockEnergy :: !Energy,
  _accountCreationLimit :: !CredentialsPerBlockLimit
  }

makeLenses ''ContextState

-- Doing it manually because otherwise the generated class definition
-- seems to be wrong (m has kind *).
class CanExtend (TransactionLog a) => HasSchedulerState a where
  type SS a
  type TransactionLog a

  schedulerBlockState :: Lens' a (SS a)
  schedulerEnergyUsed :: Lens' a Energy
  -- |The running total of execution costs for this block.
  schedulerExecutionCosts :: Lens' a Amount
  schedulerTransactionLog :: Lens' a (TransactionLog a)
  nextIndex :: Lens' a TransactionIndex

data NoLogSchedulerState (m :: DK.Type -> DK.Type) = NoLogSchedulerState {
  _ssBlockState :: !(UpdatableBlockState m),
  _ssSchedulerEnergyUsed :: !Energy,
  _ssSchedulerExecutionCosts :: !Amount,
  _ssNextIndex :: !TransactionIndex
  }

mkInitialSS :: UpdatableBlockState m -> NoLogSchedulerState m
mkInitialSS _ssBlockState = NoLogSchedulerState{
    _ssSchedulerEnergyUsed = 0,
    _ssSchedulerExecutionCosts = 0,
    _ssNextIndex = 0,
    ..
  }

makeLenses ''NoLogSchedulerState

instance HasSchedulerState (NoLogSchedulerState m) where
  type SS (NoLogSchedulerState m) = UpdatableBlockState m
  type TransactionLog (NoLogSchedulerState m) = ()
  schedulerBlockState = ssBlockState
  schedulerEnergyUsed = ssSchedulerEnergyUsed
  schedulerExecutionCosts = ssSchedulerExecutionCosts
  nextIndex = ssNextIndex
  schedulerTransactionLog f s = s <$ f ()

newtype BSOMonadWrapper r w state m a = BSOMonadWrapper (m a)
    deriving (Functor,
              Applicative,
              Monad,
              MonadReader r,
              MonadState state,
              MonadWriter w,
              MonadLogger)

deriving instance GS.MonadProtocolVersion m => GS.MonadProtocolVersion (BSOMonadWrapper r w s m)

instance MonadTrans (BSOMonadWrapper r w s) where
    {-# INLINE lift #-}
    lift = BSOMonadWrapper

instance (ATITypes m, ATIStorage m ~ w) => ATITypes (BSOMonadWrapper r w s m) where
  type ATIStorage (BSOMonadWrapper r w s m) = ATIStorage m

instance (MonadReader ContextState m,
          SS state ~ UpdatableBlockState m,
          HasSchedulerState state,
          MonadState state m,
          BlockStateOperations m,
          Footprint (ATIStorage m) ~ w,
          MonadWriter w m
         )
         => StaticInformation (BSOMonadWrapper ContextState w state m) where

  {-# INLINE getMaxBlockEnergy #-}
  getMaxBlockEnergy = view maxBlockEnergy

  {-# INLINE getChainMetadata #-}
  getChainMetadata = view chainMetadata

  {-# INLINE getModuleInterfaces #-}
  getModuleInterfaces mref = do
    s <- use schedulerBlockState
    lift (bsoGetModule s mref)

  {-# INLINE getAccountCreationLimit #-}
  getAccountCreationLimit = view accountCreationLimit

  {-# INLINE getContractInstance #-}
  getContractInstance addr = lift . flip bsoGetInstance addr =<< use schedulerBlockState

  {-# INLINE getStateAccount #-}
  getStateAccount !addr = lift . flip bsoGetAccount addr =<< use schedulerBlockState

instance (SS state ~ UpdatableBlockState m,
          HasSchedulerState state,
          MonadState state m,
          BlockStateOperations m,
          MonadReader ContextState m,
          GS.MonadProtocolVersion m
         )
         => TVer.TransactionVerifier (BSOMonadWrapper ContextState w state m) where
  {-# INLINE registrationIdExists #-}
  registrationIdExists !regid =
    lift . flip bsoRegIdExists regid =<< use schedulerBlockState
  {-# INLINE getIdentityProvider #-}
  getIdentityProvider !ipId = do
    s <- use schedulerBlockState
    lift (bsoGetIdentityProvider s ipId)
  {-# INLINE getAnonymityRevokers #-}
  getAnonymityRevokers !arIds = do
    s <- use schedulerBlockState
    lift (bsoGetAnonymityRevokers s arIds)
  {-# INLINE getCryptographicParameters #-}
  getCryptographicParameters = lift . bsoGetCryptoParams =<< use schedulerBlockState
  {-# INLINE getAccount #-}
  getAccount !aaddr = do
    s <- use schedulerBlockState
    lift (fmap snd <$> bsoGetAccount s aaddr)
  {-# INLINE getNextUpdateSequenceNumber #-}
  getNextUpdateSequenceNumber uType = lift . flip bsoGetNextUpdateSequenceNumber uType =<< use schedulerBlockState
  {-# INLINE getUpdateKeysCollection #-}
  getUpdateKeysCollection = lift . bsoGetUpdateKeyCollection =<< use schedulerBlockState
  {-# INLINE getAccountAvailableAmount #-}
  getAccountAvailableAmount = lift . getAccountAvailableAmount
  {-# INLINE getNextAccountNonce #-}
  getNextAccountNonce = lift . getAccountNonce
  {-# INLINE getAccountVerificationKeys #-}
  getAccountVerificationKeys = lift . getAccountVerificationKeys
  {-# INLINE energyToCcd #-}
  energyToCcd v =  do
    s <- use schedulerBlockState
    rate <- lift (bsoGetEnergyRate s)
    return (computeCost rate v)
  {-# INLINE getMaxBlockEnergy #-}
  getMaxBlockEnergy = do
    ctx <- ask
    let maxEnergy = ctx ^. maxBlockEnergy
    return maxEnergy
  {-# INLINE checkExactNonce #-}
  checkExactNonce = pure True
  
instance (MonadReader ContextState m,
          SS state ~ UpdatableBlockState m,
          HasSchedulerState state,
          MonadState state m,
          BlockStateOperations m,
          CanRecordFootprint w,
          CanExtend (ATIStorage m),
          Footprint (ATIStorage m) ~ w,
          MonadWriter w m,
          MonadLogger m,
          GS.MonadProtocolVersion m
         )
         => SchedulerMonad (BSOMonadWrapper ContextState w state m) where

  {-# INLINE tlNotifyAccountEffect #-}
  tlNotifyAccountEffect items summary = do
    traverseAccountOutcomes items $ \addr -> do
      schedulerTransactionLog %= extendAccountRecord addr summary
    traverseContractOutcomes items $ \addr -> do
      schedulerTransactionLog %= extendContractRecord addr summary

  {-# INLINE markEnergyUsed #-}
  markEnergyUsed energy = schedulerEnergyUsed += energy

  {-# INLINE getUsedEnergy #-}
  getUsedEnergy = use schedulerEnergyUsed

  {-# INLINE bumpTransactionIndex #-}
  bumpTransactionIndex = nextIndex <<%= (+1)

  {-# INLINE getAccountIndex #-}
  getAccountIndex addr = lift  . flip bsoGetAccountIndex addr =<< use schedulerBlockState

  {-# INLINE putNewInstance #-}
  putNewInstance !mkInstance = do
    (caddr, s') <- lift . flip bsoPutNewInstance mkInstance =<< use schedulerBlockState
    schedulerBlockState .= s'
    return caddr

  {-# INLINE createAccount #-}
  createAccount cparams addr credential = do
    s <- use schedulerBlockState
    (res, s') <- lift (bsoCreateAccount s cparams addr credential)
    schedulerBlockState .= s'
    return res

  {-# INLINE addressWouldClash #-}
  addressWouldClash !addr =
    lift . flip bsoAddressWouldClash addr =<< use schedulerBlockState

  {-# INLINE commitModule #-}
  commitModule !iface = do
    (res, s') <- lift . (\s -> bsoPutNewModule s iface) =<< use schedulerBlockState
    schedulerBlockState .= s'
    return res

  {-# INLINE increaseAccountNonce #-}
  increaseAccountNonce (ai, acc) = do
    s <- use schedulerBlockState
    nonce <- getAccountNonce acc
    addr <- getAccountCanonicalAddress acc
    s' <- lift (bsoModifyAccount s (emptyAccountUpdate ai addr & auNonce ?~ (nonce + 1)))
    schedulerBlockState .= s'

  {-# INLINE updateAccountCredentials #-}
  updateAccountCredentials !ai !idcs !creds !threshold  = do
    s <- use schedulerBlockState
    s' <- lift (bsoUpdateAccountCredentials s ai idcs creds threshold)
    schedulerBlockState .= s'

  {-# INLINE commitChanges #-}
  commitChanges !cs = do
    s <- use schedulerBlockState
    -- ASSUMPTION: the property which should hold at this point is that any
    -- changed instance must exist in the global state and moreover all instances
    -- are distinct by the virtue of a HashMap being a function
    s1 <- lift (foldM (\s' (addr, (_, amnt, val)) -> do
                          tell (logContract addr)
                          bsoModifyInstance s' addr amnt val)
                      s
                      (Map.toList (cs ^. instanceV0Updates)))
    -- since V0 and V1 instances are disjoint, the order in which we do updates does not matter.
    s2 <- lift (foldM (\s' (addr, (_, amnt, val)) -> do
                          tell (logContract addr)
                          bsoModifyInstance s' addr amnt val)
                      s1
                      (Map.toList (cs ^. instanceV1Updates)))
    -- log the initialized instances too
    lift (mapM_ (tell . logContract)
                      (Set.toList (cs ^. instanceInits)))
    -- Notify account transfers, but also log the affected accounts. Since the
    -- changeset is meant to contain the canonical address of the account we
    -- always log affected accounts by the canonical address.
    s3 <- lift (foldM (\curState accUpdate -> do
                           tell (logAccount (accUpdate ^. auAddress))
                           bsoModifyAccount curState accUpdate
                       )
                  s2
                  (cs ^. accountUpdates))
    s4 <- lift (bsoAddReleaseSchedule s3 (OrdMap.toList $ cs ^. addedReleaseSchedules))
    schedulerBlockState .= s4

  -- Observe a single transaction footprint.
  {-# INLINE observeTransactionFootprint #-}
  observeTransactionFootprint c =
    censor (const mempty) (listen c)

  {-# INLINE energyToGtu #-}
  energyToGtu v = do
    s <- use schedulerBlockState
    rate <- lift (bsoGetEnergyRate s)
    return (computeCost rate v)

  {-# INLINE notifyExecutionCost #-}
  notifyExecutionCost !amnt = schedulerExecutionCosts += amnt

  {-# INLINE notifyEncryptedBalanceChange #-}
  notifyEncryptedBalanceChange !amntDiff = do
    s <- use schedulerBlockState
    s' <- lift (bsoNotifyEncryptedBalanceChange s amntDiff)
    schedulerBlockState .= s'

  {-# INLINE addBaker #-}
  addBaker ai badd = do
    s <- use schedulerBlockState
    (ret, s') <- lift (bsoAddBaker s ai badd)
    schedulerBlockState .= s'
    return ret

  {-# INLINE configureBaker #-}
  configureBaker ai bconfig = do
    s <- use schedulerBlockState
    (ret, s') <- lift (bsoConfigureBaker s ai bconfig)
    schedulerBlockState .= s'
    return ret

  {-# INLINE configureDelegation #-}
  configureDelegation ai dconfig = do
    s <- use schedulerBlockState
    (ret, s') <- lift (bsoConfigureDelegation s ai dconfig)
    schedulerBlockState .= s'
    return ret

  {-# INLINE removeBaker #-}
  removeBaker ai = do
    s <- use schedulerBlockState
    (ret, s') <- lift (bsoRemoveBaker s ai)
    schedulerBlockState .= s'
    return ret

  {-# INLINE updateBakerKeys #-}
  updateBakerKeys ai keyUpd = do
    s <- use schedulerBlockState
    (r, s') <- lift (bsoUpdateBakerKeys s ai keyUpd)
    schedulerBlockState .= s'
    return r

  {-# INLINE updateBakerStake #-}
  updateBakerStake bi bsu = do
    s <- use schedulerBlockState
    (r, s') <- lift (bsoUpdateBakerStake s bi bsu)
    schedulerBlockState .= s'
    return r

  {-# INLINE updateBakerRestakeEarnings #-}
  updateBakerRestakeEarnings bi bre = do
    s <- use schedulerBlockState
    (r, s') <- lift (bsoUpdateBakerRestakeEarnings s bi bre)
    schedulerBlockState .= s'
    return r

  {-# INLINE updateCredentialKeys #-}
  updateCredentialKeys accIndex credIndex newKeys = do
    s <- use schedulerBlockState
    s' <- lift (bsoSetAccountCredentialKeys s accIndex credIndex newKeys)
    schedulerBlockState .= s'

  {-# INLINE getUpdateKeyCollection #-}
  getUpdateKeyCollection = lift . bsoGetUpdateKeyCollection =<< use schedulerBlockState

  {-# INLINE getNextUpdateSequenceNumber #-}
  getNextUpdateSequenceNumber uty = do
    s <- use schedulerBlockState
    lift (bsoGetNextUpdateSequenceNumber s uty)

  {-# INLINE enqueueUpdate #-}
  enqueueUpdate tt p = do
    s <- use schedulerBlockState
    s' <- lift (bsoEnqueueUpdate s tt p)
    schedulerBlockState .= s'

deriving instance GS.BlockStateTypes (BSOMonadWrapper r w state m)

<<<<<<< HEAD
deriving instance AccountOperations m => AccountOperations (BSOMonadWrapper pv r w state m)
deriving instance ContractStateOperations m => ContractStateOperations (BSOMonadWrapper pv r w state m)
=======
deriving instance AccountOperations m => AccountOperations (BSOMonadWrapper r w state m)
>>>>>>> 180d9301

-- Pure block state scheduler state
type PBSSS pv = NoLogSchedulerState (PureBlockStateMonad pv Identity)
-- newtype wrapper to forget the automatic writer instance so we can repurpose it for logging.
newtype RWSTBS pv m a = RWSTBS {_runRWSTBS :: RWST ContextState [(LogSource, LogLevel, String)] (PBSSS pv) m a}
  deriving (Functor, Applicative, Monad, MonadReader ContextState, MonadState (PBSSS pv), MonadTrans)

instance Monad m => MonadWriter () (RWSTBS pv m) where
  tell _ = return ()
  listen = fmap (,())
  pass = fmap fst

-- |Basic implementation of the scheduler that does no transaction logging.
newtype SchedulerImplementation pv a = SchedulerImplementation { _runScheduler :: RWSTBS pv (PureBlockStateMonad pv Identity) a }
    deriving (Functor, Applicative, Monad, MonadReader ContextState, MonadState (PBSSS pv))
<<<<<<< HEAD
    deriving (StaticInformation, AccountOperations, ContractStateOperations, MonadLogger)
      via (BSOMonadWrapper pv ContextState () (PBSSS pv) (MGSTrans (RWSTBS pv) (PureBlockStateMonad pv Identity)))
=======
    deriving (StaticInformation, AccountOperations, MonadLogger)
      via (BSOMonadWrapper ContextState () (PBSSS pv) (MGSTrans (RWSTBS pv) (PureBlockStateMonad pv Identity)))

instance IsProtocolVersion pv => GS.MonadProtocolVersion (SchedulerImplementation pv) where
  type MPV (SchedulerImplementation pv) = pv
>>>>>>> 180d9301

--Dummy implementation of TimeMonad, for testing. 
instance TimeMonad (SchedulerImplementation pv) where
  currentTime = return $ read "1970-01-01 13:27:13.257285424 UTC"

instance Monad m => MonadLogger (RWSTBS pv m) where
  logEvent source level event = RWSTBS (RWST (\_ s -> return ((), s, [(source, level, event)])))

deriving via (PureBlockStateMonad pv Identity) instance GS.BlockStateTypes (SchedulerImplementation pv)

deriving via (BSOMonadWrapper ContextState () (PBSSS pv) (MGSTrans (RWSTBS pv) (PureBlockStateMonad pv Identity))) instance
  (IsProtocolVersion pv) => SchedulerMonad (SchedulerImplementation pv)
deriving via (BSOMonadWrapper ContextState () (PBSSS pv) (MGSTrans (RWSTBS pv) (PureBlockStateMonad pv Identity))) instance
  (IsProtocolVersion pv) => TVer.TransactionVerifier (SchedulerImplementation pv)

instance ATITypes (SchedulerImplementation pv) where
  type ATIStorage (SchedulerImplementation pv) = ()

runSI :: SchedulerImplementation pv a -> ChainMetadata -> Energy -> CredentialsPerBlockLimit -> BlockState pv -> (a, PBSSS pv)
runSI sc cd energy maxCreds gs =
  let (a, s, !_) =
        runIdentity $
        runPureBlockStateMonad $
        runRWST (_runRWSTBS . _runScheduler $ sc) (ContextState cd energy maxCreds) (mkInitialSS gs)
  in (a, s)

-- |Same as the previous method, but retain the logs of the run.
runSIWithLogs :: SchedulerImplementation pv a -> ChainMetadata -> Energy -> CredentialsPerBlockLimit -> BlockState pv -> (a, PBSSS pv, [(LogSource, LogLevel, String)])
runSIWithLogs sc cd energy maxCreds gs =
  runIdentity $
  runPureBlockStateMonad $
  runRWST (_runRWSTBS . _runScheduler $ sc) (ContextState cd energy maxCreds) (mkInitialSS gs)


execSI :: SchedulerImplementation pv a -> ChainMetadata -> Energy -> CredentialsPerBlockLimit ->  BlockState pv -> PBSSS pv
execSI sc cd energy maxCreds gs =
  fst (runIdentity $
       runPureBlockStateMonad $
       execRWST (_runRWSTBS . _runScheduler $ sc) (ContextState cd energy maxCreds) (mkInitialSS gs))

evalSI :: SchedulerImplementation pv a -> ChainMetadata -> Energy -> CredentialsPerBlockLimit -> BlockState pv -> a
evalSI sc cd energy maxCreds gs =
  fst (runIdentity $
       runPureBlockStateMonad $
       evalRWST (_runRWSTBS . _runScheduler $ sc) (ContextState cd energy maxCreds) (mkInitialSS gs))<|MERGE_RESOLUTION|>--- conflicted
+++ resolved
@@ -374,12 +374,8 @@
 
 deriving instance GS.BlockStateTypes (BSOMonadWrapper r w state m)
 
-<<<<<<< HEAD
-deriving instance AccountOperations m => AccountOperations (BSOMonadWrapper pv r w state m)
-deriving instance ContractStateOperations m => ContractStateOperations (BSOMonadWrapper pv r w state m)
-=======
 deriving instance AccountOperations m => AccountOperations (BSOMonadWrapper r w state m)
->>>>>>> 180d9301
+deriving instance ContractStateOperations m => ContractStateOperations (BSOMonadWrapper r w state m)
 
 -- Pure block state scheduler state
 type PBSSS pv = NoLogSchedulerState (PureBlockStateMonad pv Identity)
@@ -395,16 +391,11 @@
 -- |Basic implementation of the scheduler that does no transaction logging.
 newtype SchedulerImplementation pv a = SchedulerImplementation { _runScheduler :: RWSTBS pv (PureBlockStateMonad pv Identity) a }
     deriving (Functor, Applicative, Monad, MonadReader ContextState, MonadState (PBSSS pv))
-<<<<<<< HEAD
     deriving (StaticInformation, AccountOperations, ContractStateOperations, MonadLogger)
-      via (BSOMonadWrapper pv ContextState () (PBSSS pv) (MGSTrans (RWSTBS pv) (PureBlockStateMonad pv Identity)))
-=======
-    deriving (StaticInformation, AccountOperations, MonadLogger)
       via (BSOMonadWrapper ContextState () (PBSSS pv) (MGSTrans (RWSTBS pv) (PureBlockStateMonad pv Identity)))
 
 instance IsProtocolVersion pv => GS.MonadProtocolVersion (SchedulerImplementation pv) where
   type MPV (SchedulerImplementation pv) = pv
->>>>>>> 180d9301
 
 --Dummy implementation of TimeMonad, for testing. 
 instance TimeMonad (SchedulerImplementation pv) where
