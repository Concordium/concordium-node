{-# LANGUAGE BangPatterns #-}
{-# LANGUAGE DataKinds #-}
{-# LANGUAGE DerivingVia #-}
{-# LANGUAGE ScopedTypeVariables #-}
{-# LANGUAGE StandaloneDeriving #-}
{-# LANGUAGE TemplateHaskell #-}
{-# LANGUAGE TypeFamilies #-}
{-# LANGUAGE UndecidableInstances #-}

-- | This module contains the implementation for running the scheduler computations.
module Concordium.Scheduler.EnvironmentImplementation where

import Control.Monad
import Control.Monad.RWS.Strict
import Control.Monad.Trans.Cont
import Control.Monad.Trans.Reader (ReaderT (..))
import Data.Either
import Data.HashMap.Strict as Map
import qualified Data.Kind as DK
import Lens.Micro.Platform

import Concordium.GlobalState.Account
import qualified Concordium.GlobalState.BakerInfo as BI
import qualified Concordium.GlobalState.BlockState as BS
import Concordium.GlobalState.Persistent.BlockState.ProtocolLevelTokens (PLTConfiguration (..), TokenIndex)
import Concordium.GlobalState.TreeState
import Concordium.Logger
import Concordium.Scheduler.Environment
import Concordium.Scheduler.ProtocolLevelTokens.Kernel
import Concordium.Scheduler.Types
import Concordium.TimeMonad
import qualified Concordium.TransactionVerification as TVer

-- | Context for executing a scheduler computation.
data ContextState = ContextState
    { -- | Chain metadata
      _chainMetadata :: !ChainMetadata,
      -- | Maximum allowed block energy.
      _maxBlockEnergy :: !Energy,
      -- | Maximum number of accounts to be created in the same block.
      _accountCreationLimit :: !CredentialsPerBlockLimit
    }

makeLenses ''ContextState

-- | State accumulated during execution of a scheduler computation.
data SchedulerState (m :: DK.Type -> DK.Type) = SchedulerState
    { -- | Current block state.
      _ssBlockState :: !(UpdatableBlockState m),
      -- | Energy used so far.
      _ssEnergyUsed :: !Energy,
      -- | The total execution costs so far.
      _ssExecutionCosts :: !Amount,
      -- | The next available transaction index.
      _ssNextIndex :: !TransactionIndex
    }

makeLenses ''SchedulerState

-- | Create an initial state for running a scheduler computation.
makeInitialSchedulerState :: UpdatableBlockState m -> SchedulerState m
makeInitialSchedulerState _ssBlockState =
    SchedulerState
        { _ssEnergyUsed = 0,
          _ssExecutionCosts = 0,
          _ssNextIndex = 0,
          ..
        }

-- | Alias for the internal type used in @SchedulerT@.
type InternalSchedulerT m = RWST ContextState () (SchedulerState m)

-- | Scheduler monad transformer. Extends a monad with the ability to execute scheduler computations.
--  Use @runSchedulerT@ to run the computation.
newtype SchedulerT (m :: DK.Type -> DK.Type) (a :: DK.Type) = SchedulerT
    { _runSchedulerT :: InternalSchedulerT m m a
    }
    deriving
        ( Functor,
          Applicative,
          Monad,
          MonadState (SchedulerState m),
          MonadReader ContextState,
          MonadLogger,
          TimeMonad
        )

instance MonadTrans SchedulerT where
    {-# INLINE lift #-}
    lift = SchedulerT . lift

deriving via
    (MGSTrans (InternalSchedulerT m) m)
    instance
        BlockStateTypes (SchedulerT m)

instance (BS.BlockStateOperations m) => StaticInformation (SchedulerT m) where
    {-# INLINE getMaxBlockEnergy #-}
    getMaxBlockEnergy = view maxBlockEnergy

    {-# INLINE getChainMetadata #-}
    getChainMetadata = view chainMetadata

    {-# INLINE getModuleInterfaces #-}
    getModuleInterfaces mref = do
        s <- use ssBlockState
        lift (BS.bsoGetModule s mref)

    {-# INLINE getAccountCreationLimit #-}
    getAccountCreationLimit = view accountCreationLimit

    {-# INLINE getContractInstance #-}
    getContractInstance addr = lift . flip BS.bsoGetInstance addr =<< use ssBlockState

    {-# INLINE getStateAccount #-}
    getStateAccount !addr = lift . flip BS.bsoGetAccount addr =<< use ssBlockState

    {-# INLINE getExchangeRates #-}
    getExchangeRates = lift . BS.bsoGetExchangeRates =<< use ssBlockState

deriving via
    (MGSTrans (InternalSchedulerT m) m)
    instance
        (MonadProtocolVersion m) => MonadProtocolVersion (SchedulerT m)

deriving via
    (MGSTrans (InternalSchedulerT m) m)
    instance
        (BS.AccountOperations m) => BS.AccountOperations (SchedulerT m)

deriving via
    (MGSTrans (InternalSchedulerT m) m)
    instance
        (BS.ContractStateOperations m) => BS.ContractStateOperations (SchedulerT m)

deriving via
    (MGSTrans (InternalSchedulerT m) m)
    instance
        (BS.ModuleQuery m) => BS.ModuleQuery (SchedulerT m)

instance
    (BS.BlockStateOperations m, MonadProtocolVersion m) =>
    TVer.TransactionVerifier (SchedulerT m)
    where
    {-# INLINE registrationIdExists #-}
    registrationIdExists !regid =
        lift . flip BS.bsoRegIdExists regid =<< use ssBlockState
    {-# INLINE getIdentityProvider #-}
    getIdentityProvider !ipId = do
        s <- use ssBlockState
        lift (BS.bsoGetIdentityProvider s ipId)
    {-# INLINE getAnonymityRevokers #-}
    getAnonymityRevokers !arIds = do
        s <- use ssBlockState
        lift (BS.bsoGetAnonymityRevokers s arIds)
    {-# INLINE getCryptographicParameters #-}
    getCryptographicParameters = lift . BS.bsoGetCryptoParams =<< use ssBlockState
    {-# INLINE getAccount #-}
    getAccount !aaddr = do
        s <- use ssBlockState
        lift (fmap snd <$> BS.bsoGetAccount s aaddr)
    {-# INLINE getNextUpdateSequenceNumber #-}
    getNextUpdateSequenceNumber uType = lift . flip BS.bsoGetNextUpdateSequenceNumber uType =<< use ssBlockState
    {-# INLINE getUpdateKeysCollection #-}
    getUpdateKeysCollection = lift . BS.bsoGetUpdateKeyCollection =<< use ssBlockState
    {-# INLINE getAccountAvailableAmount #-}
    getAccountAvailableAmount = lift . BS.getAccountAvailableAmount
    {-# INLINE getNextAccountNonce #-}
    getNextAccountNonce = lift . BS.getAccountNonce
    {-# INLINE getAccountVerificationKeys #-}
    getAccountVerificationKeys = lift . BS.getAccountVerificationKeys
    {-# INLINE energyToCcd #-}
    energyToCcd v = do
        s <- use ssBlockState
        rate <- lift $ _erEnergyRate <$> BS.bsoGetExchangeRates s
        return (computeCost rate v)
    {-# INLINE getMaxBlockEnergy #-}
    getMaxBlockEnergy = do
        ctx <- ask
        let maxEnergy = ctx ^. maxBlockEnergy
        return maxEnergy
    {-# INLINE checkExactNonce #-}
    checkExactNonce = pure True

instance
    ( BS.BlockStateOperations m,
      MonadLogger m,
      MonadProtocolVersion m
    ) =>
    SchedulerMonad (SchedulerT m)
    where
    {-# INLINE markEnergyUsed #-}
    markEnergyUsed energy = ssEnergyUsed += energy

    {-# INLINE getUsedEnergy #-}
    getUsedEnergy = use ssEnergyUsed

    {-# INLINE bumpTransactionIndex #-}
    bumpTransactionIndex = ssNextIndex <<%= (+ 1)

    {-# INLINE getAccountIndex #-}
    getAccountIndex addr = lift . flip BS.bsoGetAccountIndex addr =<< use ssBlockState

    {-# INLINE putNewInstance #-}
    putNewInstance !mkInstance = do
        (caddr, s') <- lift . flip BS.bsoPutNewInstance mkInstance =<< use ssBlockState
        ssBlockState .= s'
        return caddr

    {-# INLINE createAccount #-}
    createAccount cparams addr credential = do
        s <- use ssBlockState
        (res, s') <- lift (BS.bsoCreateAccount s cparams addr credential)
        ssBlockState .= s'
        return res

    {-# INLINE addressWouldClash #-}
    addressWouldClash !addr =
        lift . flip BS.bsoAddressWouldClash addr =<< use ssBlockState

    {-# INLINE commitModule #-}
    commitModule !iface = do
        (res, s') <- lift . (\s -> BS.bsoPutNewModule s iface) =<< use ssBlockState
        ssBlockState .= s'
        return res

    {-# INLINE increaseAccountNonce #-}
    increaseAccountNonce (ai, acc) = do
        s <- use ssBlockState
        nonce <- BS.getAccountNonce acc
        s' <- lift (BS.bsoModifyAccount s (emptyAccountUpdate ai & auNonce ?~ (nonce + 1)))
        ssBlockState .= s'

    {-# INLINE updateAccountCredentials #-}
    updateAccountCredentials !ai !idcs !creds !threshold = do
        s <- use ssBlockState
        s' <- lift (BS.bsoUpdateAccountCredentials s ai idcs creds threshold)
        ssBlockState .= s'

    {-# INLINE commitChanges #-}
    commitChanges !cs = do
        s <- use ssBlockState
        -- ASSUMPTION: the property which should hold at this point is that any
        -- changed instance must exist in the global state and moreover all instances
        -- are distinct by the virtue of a HashMap being a function
        s1 <-
            lift
                ( foldM
                    ( \s' (addr, (modIdx, amnt, val)) ->
                        -- If the modification index is 0, this means that we have only recorded the
                        -- state in the changeset because we needed to due to calls to other contracts,
                        -- but the state of the instance did not change. So we don't have to modify the
                        -- instance.
                        if modIdx /= 0 then BS.bsoModifyInstance s' addr amnt val Nothing else return s'
                    )
                    s
                    (Map.toList (cs ^. instanceV0Updates))
                )
        -- since V0 and V1 instances are disjoint, the order in which we do updates does not matter.
        s2 <-
            lift
                ( foldM
                    ( \s' (addr, InstanceV1Update{..}) ->
                        BS.bsoModifyInstance s' addr amountChange newState newInterface
                    )
                    s1
                    (Map.toList (cs ^. instanceV1Updates))
                )
        -- Notify account transfers.
        -- This also updates the release schedule.
        s3 <-
            lift
                ( foldM
                    BS.bsoModifyAccount
                    s2
                    (cs ^. accountUpdates)
                )
        ssBlockState .= s3

    {-# INLINE energyToGtu #-}
    energyToGtu v = do
        s <- use ssBlockState
        rate <- lift $ _erEnergyRate <$> BS.bsoGetExchangeRates s
        return $! computeCost rate v

    {-# INLINE notifyExecutionCost #-}
    notifyExecutionCost !amnt = ssExecutionCosts += amnt

    {-# INLINE notifyEncryptedBalanceChange #-}
    notifyEncryptedBalanceChange !amntDiff = do
        s <- use ssBlockState
        s' <- lift (BS.bsoNotifyEncryptedBalanceChange s amntDiff)
        ssBlockState .= s'

    {-# INLINE addBaker #-}
    addBaker ai badd = do
        s <- use ssBlockState
        (ret, s') <- lift (BS.bsoAddBaker s ai badd)
        ssBlockState .= s'
        return ret

    {-# INLINE addValidator #-}
    addValidator ai removeDelegator vadd = do
        s <- use ssBlockState
        (s', res) <- lift (doAdd s)
        ssBlockState .= s'
        return res
      where
        doAdd s0 | RemoveExistingStake ts <- removeDelegator = do
            -- We need to remove the delegator first.
            -- We take a snapshot of the state so we can rollback if the add fails.
            snapshot <- BS.bsoSnapshotState s0
            rdRes <- BS.bsoUpdateDelegator s0 ts ai BI.delegatorRemove
            case rdRes of
                Left e ->
                    -- Removing the delegator cannot fail, since the account must have a delegator.
                    error $ "addValidator: Failed to remove delegator: " ++ show e
                Right (_, s1) -> do
                    res <- BS.bsoAddValidator s1 ai vadd
                    case res of
                        Left e -> do
                            -- Rollback the state to the snapshot.
                            s' <- BS.bsoRollback s1 snapshot
                            return (s', Left e)
                        Right s' -> return (s', Right ())
        doAdd s = do
            res <- BS.bsoAddValidator s ai vadd
            return $! case res of
                Left e -> (s, Left e)
                Right s' -> (s', Right ())

    {-# INLINE updateValidator #-}
    updateValidator ts ai vadd = do
        s <- use ssBlockState
        lift (BS.bsoUpdateValidator s ts ai vadd) >>= \case
            Left e -> return (Left e)
            Right (events, s') -> do
                ssBlockState .= s'
                return (Right events)

    {-# INLINE addDelegator #-}
    addDelegator ai removeValidator dadd = do
        s <- use ssBlockState
        (s', res) <- lift (doAdd s)
        ssBlockState .= s'
        return res
      where
        doAdd s0 | RemoveExistingStake ts <- removeValidator = do
            -- We need to remove the validator first.
            -- We take a snapshot of the state so we can rollback if the add fails.
            snapshot <- BS.bsoSnapshotState s0
            rvRes <- BS.bsoUpdateValidator s0 ts ai BI.validatorRemove
            case rvRes of
                Left e ->
                    -- Removing the validator cannot fail, since the account must have a validator.
                    error $ "addDelegator: Failed to remove validator: " ++ show e
                Right (_, s1) -> do
                    res <- BS.bsoAddDelegator s1 ai dadd
                    case res of
                        Left e -> do
                            -- Rollback the state to the snapshot.
                            s' <- BS.bsoRollback s1 snapshot
                            return (s', Left e)
                        Right s' -> return (s', Right ())
        doAdd s = do
            res <- BS.bsoAddDelegator s ai dadd
            return $! case res of
                Left e -> (s, Left e)
                Right s' -> (s', Right ())

    {-# INLINE updateDelegator #-}
    updateDelegator ts ai dadd = do
        s <- use ssBlockState
        lift (BS.bsoUpdateDelegator s ts ai dadd) >>= \case
            Left e -> return (Left e)
            Right (events, s') -> do
                ssBlockState .= s'
                return (Right events)

    {-# INLINE removeBaker #-}
    removeBaker ai = do
        s <- use ssBlockState
        (ret, s') <- lift (BS.bsoRemoveBaker s ai)
        ssBlockState .= s'
        return ret

    {-# INLINE updateBakerKeys #-}
    updateBakerKeys ai keyUpd = do
        s <- use ssBlockState
        (r, s') <- lift (BS.bsoUpdateBakerKeys s ai keyUpd)
        ssBlockState .= s'
        return r

    {-# INLINE updateBakerStake #-}
    updateBakerStake bi bsu = do
        s <- use ssBlockState
        (r, s') <- lift (BS.bsoUpdateBakerStake s bi bsu)
        ssBlockState .= s'
        return r

    {-# INLINE updateBakerRestakeEarnings #-}
    updateBakerRestakeEarnings bi bre = do
        s <- use ssBlockState
        (r, s') <- lift (BS.bsoUpdateBakerRestakeEarnings s bi bre)
        ssBlockState .= s'
        return r

    {-# INLINE updateCredentialKeys #-}
    updateCredentialKeys accIndex credIndex newKeys = do
        s <- use ssBlockState
        s' <- lift (BS.bsoSetAccountCredentialKeys s accIndex credIndex newKeys)
        ssBlockState .= s'

    {-# INLINE getUpdateKeyCollection #-}
    getUpdateKeyCollection = lift . BS.bsoGetUpdateKeyCollection =<< use ssBlockState

    {-# INLINE getNextUpdateSequenceNumber #-}
    getNextUpdateSequenceNumber uty = do
        s <- use ssBlockState
        lift (BS.bsoGetNextUpdateSequenceNumber s uty)

    {-# INLINE enqueueUpdate #-}
    enqueueUpdate tt p = do
        s <- use ssBlockState
        s' <- lift (BS.bsoEnqueueUpdate s tt p)
        ssBlockState .= s'

    {-# INLINE incrementPLTUpdateSequenceNumber #-}
    incrementPLTUpdateSequenceNumber = do
        s <- use ssBlockState
        s' <- lift (BS.bsoIncrementPLTUpdateSequenceNumber s)
        ssBlockState .= s'

    {-# INLINE getTokenIndex #-}
    getTokenIndex tokenId = do
        blockState <- use ssBlockState
        lift (BS.getTokenIndex blockState tokenId)

    {-# INLINE getTokenConfiguration #-}
    getTokenConfiguration tokenIndex = do
        blockState <- use ssBlockState
        lift (BS.getTokenConfiguration blockState tokenIndex)

<<<<<<< HEAD
    {-# INLINE getTokenGovernanceAccount #-}
    getTokenGovernanceAccount _tokenIndex = error "Not implemented yet"
=======
    withBlockStateRollback op = do
        s0 <- use ssBlockState
        snapshot <- lift $ BS.bsoSnapshotState s0
        res <- op
        when (isLeft res) $ do
            s1 <- use ssBlockState
            s2 <- lift $ BS.bsoRollback s1 snapshot
            ssBlockState .= s2
        return res

    runPLT tokenIx op = do
        runKernelT op tokenIx

    createToken pltConfig = do
        s <- use ssBlockState
        (tokenIx, s') <- lift $ BS.bsoCreateToken s pltConfig
        ssBlockState .= s'
        return tokenIx
>>>>>>> a28e4651

-- | Execute the computation using the provided context and scheduler state.
-- The return value is the value produced by the computation and the updated state of the scheduler.
runSchedulerT ::
    (Monad m) =>
    SchedulerT m a ->
    ContextState ->
    SchedulerState m ->
    m (a, SchedulerState m)
runSchedulerT computation contextState initialState = do
    (value, resultingState, ()) <- runRWST (_runSchedulerT computation) contextState initialState
    return (value, resultingState)

newtype KernelT fail ret m a = KernelT {runKernelT' :: ReaderT TokenIndex (ContT (Either fail ret) (SchedulerT m)) a}
    deriving
        ( Functor,
          Applicative,
          Monad,
          MonadState (SchedulerState m),
          MonadReader TokenIndex
        )

runKernelT :: (Monad m) => KernelT fail a m a -> TokenIndex -> SchedulerT m (Either fail a)
runKernelT a tokenIx = runContT (runReaderT (runKernelT' a) tokenIx) (return . Right)

instance MonadTrans (KernelT fail ret) where
    lift = KernelT . lift . lift . lift

-- | The block state types for `KernelT fail ret m` are derived from the base monad `m`.
deriving via (MGSTrans (KernelT fail ret) m) instance BlockStateTypes (KernelT fail ret m)

instance (BS.BlockStateOperations m, PVSupportsPLT (MPV m)) => PLTKernelQuery (KernelT fail ret m) where
    type PLTAccount (KernelT fail ret m) = IndexedAccount m
    getTokenState key = do
        tokenIx <- ask
        bs <- use ssBlockState
        lift $ BS.getTokenState bs tokenIx key
    getAccount addr = do
        bs <- use ssBlockState
        lift $ BS.bsoGetAccount bs addr
    getAccountBalance _acct = do
        -- TODO: implement
        return Nothing
    getAccountState _acct _key = do
        -- TODO: implement
        return Nothing
    getAccountCanonicalAddress acct = do
        lift $ BS.getAccountCanonicalAddress (snd acct)
    getGovernanceAccount = do
        tokenIx <- ask
        bs <- use ssBlockState
        lift $ do
            config <- BS.getTokenConfiguration bs tokenIx
            let govIndex = _pltGovernanceAccountIndex config
            BS.bsoGetAccountByIndex bs govIndex >>= \case
                Nothing -> error "getGovernanceAccount: Governance account does not exist"
                Just acc -> return (govIndex, acc)
    getCirculatingSupply = do
        tokenIx <- ask
        bs <- use ssBlockState
        lift $ BS.getTokenCirculatingSupply bs tokenIx
    getDecimals = do
        tokenIx <- ask
        bs <- use ssBlockState
        lift $ _pltDecimals <$> BS.getTokenConfiguration bs tokenIx

instance (BS.BlockStateOperations m, PVSupportsPLT (MPV m)) => PLTKernelUpdate (KernelT fail ret m) where
    setTokenState key mValue = do
        tokenIx <- ask
        bs <- use ssBlockState
        newBS <- lift $ BS.bsoSetTokenState bs tokenIx key mValue
        ssBlockState .= newBS
    setAccountState _ _ _ = do
        -- TODO: implement
        return ()
    transfer _ _ _ _ = do
        -- TODO: implement
        return False

instance (BS.BlockStateOperations m, PVSupportsPLT (MPV m)) => PLTKernelPrivilegedUpdate (KernelT fail ret m) where
    mint _ _ = return False -- TODO: implement
    burn _ _ = return False -- TODO: implement

instance (Monad m) => (PLTKernelFail fail (KernelT fail ret m)) where
    -- To abort, we simply drop the continuation and return the error.
    pltError err = KernelT $ ReaderT $ \_ -> ContT $ \_ -> return (Left err)<|MERGE_RESOLUTION|>--- conflicted
+++ resolved
@@ -441,10 +441,6 @@
         blockState <- use ssBlockState
         lift (BS.getTokenConfiguration blockState tokenIndex)
 
-<<<<<<< HEAD
-    {-# INLINE getTokenGovernanceAccount #-}
-    getTokenGovernanceAccount _tokenIndex = error "Not implemented yet"
-=======
     withBlockStateRollback op = do
         s0 <- use ssBlockState
         snapshot <- lift $ BS.bsoSnapshotState s0
@@ -463,7 +459,9 @@
         (tokenIx, s') <- lift $ BS.bsoCreateToken s pltConfig
         ssBlockState .= s'
         return tokenIx
->>>>>>> a28e4651
+
+    {-# INLINE getTokenGovernanceAccount #-}
+    getTokenGovernanceAccount _tokenIndex = error "Not implemented yet"
 
 -- | Execute the computation using the provided context and scheduler state.
 -- The return value is the value produced by the computation and the updated state of the scheduler.
