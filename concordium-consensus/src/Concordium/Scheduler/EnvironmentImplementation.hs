--- conflicted
+++ resolved
@@ -122,15 +122,12 @@
   {-# INLINE getAccountCreationLimit #-}
   getAccountCreationLimit = view accountCreationLimit
 
-<<<<<<< HEAD
   {-# INLINE getContractInstance #-}
   getContractInstance addr = lift . flip bsoGetInstance addr =<< use schedulerBlockState
 
   {-# INLINE getStateAccount #-}
   getStateAccount !addr = lift . flip bsoGetAccount addr =<< use schedulerBlockState
 
-
-=======
 instance (SS state ~ UpdatableBlockState m,
           HasSchedulerState state,
           MonadState state m,
@@ -179,7 +176,6 @@
   {-# INLINE checkExactNonce #-}
   checkExactNonce = pure True
   
->>>>>>> 2c8c5a20
 instance (MonadReader ContextState m,
           SS state ~ UpdatableBlockState m,
           HasSchedulerState state,
