--- conflicted
+++ resolved
@@ -573,9 +573,6 @@
     getAccount addr = do
         bs <- use plteBlockState
         lift $ fmap ((,addr) . fst) <$> BS.bsoGetAccount bs addr
-<<<<<<< HEAD
-    getAccountIndex (acctIndex, _) = return acctIndex
-=======
     getAccountIndex (acctIndex, _acct) = return acctIndex
     getAccountByIndex accountIndex = do
         bs <- use plteBlockState
@@ -585,7 +582,6 @@
                 Just account -> do
                     address <- BS.getAccountCanonicalAddress account
                     return $ Just (accountIndex, address)
->>>>>>> a2ee11a9
     getAccountBalance (acctIndex, _) = do
         tokenIx <- asks _pltecTokenIndex
         bs <- use plteBlockState
