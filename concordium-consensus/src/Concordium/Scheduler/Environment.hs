--- conflicted
+++ resolved
@@ -613,32 +613,18 @@
     return $
         cs
             & accountUpdates
-<<<<<<< HEAD
-            . at ai
-            %~ ( \case
-                    Just upd ->
-                        Just
-                            ( upd
-                                & auAmount
-                                %~ \case
-                                    Just x -> Just (x + amnt)
-                                    Nothing -> Just amnt
-                            )
-                    Nothing -> Just (emptyAccountUpdate ai & auAmount ?~ amnt)
-               )
-=======
                 . at ai
                 %~ ( \case
                         Just upd ->
                             Just
                                 ( upd
-                                    & auAmount %~ \case
-                                        Just x -> Just (x + amnt)
-                                        Nothing -> Just amnt
+                                    & auAmount
+                                        %~ \case
+                                            Just x -> Just (x + amnt)
+                                            Nothing -> Just amnt
                                 )
                         Nothing -> Just (emptyAccountUpdate ai & auAmount ?~ amnt)
                    )
->>>>>>> 24e4b2a6
 
 -- | Record a list of scheduled releases that has to be pushed into the global map and into the map of the account.
 --
@@ -651,21 +637,12 @@
     return $
         cs
             & accountUpdates
-            . at ai
-            %~ ( \case
-                    Just upd -> Just (upd & auReleaseSchedule %~ Just . maybe [rel] (rel :))
-                    Nothing -> Just (emptyAccountUpdate ai & auReleaseSchedule ?~ [rel])
-               )
+                . at ai
+                %~ ( \case
+                        Just upd -> Just (upd & auReleaseSchedule %~ Just . maybe [rel] (rel :))
+                        Nothing -> Just (emptyAccountUpdate ai & auReleaseSchedule ?~ [rel])
+                   )
             & addedReleaseSchedules
-<<<<<<< HEAD
-            %~ ( Map.alter
-                    ( \case
-                        Nothing -> Just fstRel
-                        Just rel' -> Just $ min fstRel rel'
-                    )
-                    addr
-               )
-=======
                 %~ ( Map.alter
                         ( \case
                             Nothing -> Just fstRel
@@ -673,7 +650,6 @@
                         )
                         addr
                    )
->>>>>>> 24e4b2a6
 
 -- | Modify the amount on the given account in the changeset by a given delta.
 --  It is assumed that the account is already in the changeset and that its balance
@@ -713,10 +689,10 @@
     pure $
         cs
             & instanceV0Updates
-            . at addr
-            %~ \case
-                Just (idx, d, v) -> Just (idx, d + amnt, v)
-                Nothing -> Just (0, amnt, Nothing)
+                . at addr
+                %~ \case
+                    Just (idx, d, v) -> Just (idx, d + amnt, v)
+                    Nothing -> Just (0, amnt, Nothing)
 
 -- | Add the given delta to the change set for the given contract instance.
 addContractAmountToCSV1 :: (Monad m) => ContractAddress -> AmountDelta -> ChangeSet m -> m (ChangeSet m)
@@ -725,10 +701,10 @@
     pure $
         cs
             & instanceV1Updates
-            . at addr
-            %~ \case
-                Just InstanceV1Update{..} -> Just $! InstanceV1Update index (amountChange + amnt) newState newInterface
-                Nothing -> Just $! InstanceV1Update 0 amnt Nothing Nothing
+                . at addr
+                %~ \case
+                    Just InstanceV1Update{..} -> Just $! InstanceV1Update index (amountChange + amnt) newState newInterface
+                    Nothing -> Just $! InstanceV1Update 0 amnt Nothing Nothing
 
 -- | Add the given contract address to the set of initialized contract instances.
 --  As the changes on the blockstate are already performed in the handler for this operation,
@@ -746,10 +722,10 @@
 addContractUpgradeToCS Proxy addr updatedMod updatedReceiveNames cs = do
     cs
         & instanceV1Updates
-        . at addr
-        %~ \case
-            Just InstanceV1Update{..} -> Just $! InstanceV1Update index amountChange newState (Just (updatedMod, updatedReceiveNames))
-            Nothing -> Just $! InstanceV1Update 0 0 Nothing (Just (updatedMod, updatedReceiveNames))
+            . at addr
+            %~ \case
+                Just InstanceV1Update{..} -> Just $! InstanceV1Update index amountChange newState (Just (updatedMod, updatedReceiveNames))
+                Nothing -> Just $! InstanceV1Update 0 0 Nothing (Just (updatedMod, updatedReceiveNames))
 
 -- | Whether the transaction energy limit is reached because of transaction max energy limit,
 --  or because of block energy limit
@@ -836,21 +812,10 @@
     type BakerInfoRef (LocalT r m) = BakerInfoRef m
     type InstrumentedModuleRef (LocalT r m) = InstrumentedModuleRef m
 
-<<<<<<< HEAD
-=======
-{-# INLINE energyUsed #-}
-
--- | Compute how much energy was used from the upper bound in the header of a
---  transaction and the amount left.
-energyUsed :: TransactionHeader -> Energy -> Energy
-energyUsed meta energy = thEnergyAmount meta - energy
-
->>>>>>> 24e4b2a6
 -- | Given the deposited amount and the remaining amount of gas compute how much
 --  the sender of the transaction should be charged, as well as how much energy was used
 --  for execution.
 --  This function assumes that the deposited energy is not less than the used energy.
-<<<<<<< HEAD
 computeExecutionCharge ::
     (SchedulerMonad m) =>
     -- | Energy allocated.
@@ -860,11 +825,6 @@
     m (Energy, Amount)
 computeExecutionCharge allocated unused =
     let used = allocated - unused
-=======
-computeExecutionCharge :: (SchedulerMonad m) => TransactionHeader -> Energy -> m (Energy, Amount)
-computeExecutionCharge meta energy =
-    let used = energyUsed meta energy
->>>>>>> 24e4b2a6
     in  (used,) <$> energyToGtu used
 
 -- | Reduce the public balance on the account to charge for execution cost. The
@@ -885,26 +845,17 @@
     notifyExecutionCost amnt
 
 data WithDepositContext m = WithDepositContext
-<<<<<<< HEAD
     { -- | The account initiating the transaction.
-=======
-    { -- | Address of the account initiating the transaction.
->>>>>>> 24e4b2a6
       _wtcSenderAccount :: !(IndexedAccount m),
       -- | Type of the top-level transaction.
       _wtcTransactionType :: !TransactionType,
       -- | Hash of the top-level transaction.
       _wtcTransactionHash :: !TransactionHash,
-<<<<<<< HEAD
       -- | Address of the sender of the transaction.
       -- This should correspond to '_wtcSenderAccount', but need not be the canonical address.
       _wtcSenderAddress :: !AccountAddress,
       -- | The amount of energy dedicated for the execution of this transaction.
       _wtcEnergyAmount :: !Energy,
-=======
-      -- | Header of the transaction we are running.
-      _wtcTransactionHeader :: !TransactionHeader,
->>>>>>> 24e4b2a6
       -- | Cost to be charged for checking the transaction header.
       _wtcTransactionCheckHeaderCost :: !Energy,
       -- | Energy currently used by the block.
