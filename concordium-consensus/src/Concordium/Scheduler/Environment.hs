{-# LANGUAGE BangPatterns #-}
{-# LANGUAGE DataKinds #-}
{-# LANGUAGE DefaultSignatures #-}
{-# LANGUAGE DeriveGeneric #-}
{-# LANGUAGE DerivingVia #-}
{-# LANGUAGE OverloadedStrings #-}
{-# LANGUAGE RankNTypes #-}
{-# LANGUAGE ScopedTypeVariables #-}
{-# LANGUAGE StandaloneDeriving #-}
{-# LANGUAGE TemplateHaskell #-}
{-# LANGUAGE TypeApplications #-}
{-# LANGUAGE TypeFamilies #-}
{-# LANGUAGE UndecidableInstances #-}

module Concordium.Scheduler.Environment where

import Data.Foldable
import qualified Data.HashMap.Strict as HMap
import qualified Data.HashSet as HSet
import qualified Data.Map as Map
import qualified Data.Set as Set

import Control.Monad.Cont hiding (cont)
import Control.Monad.RWS.Strict
import Control.Monad.Trans.Reader (ReaderT (..), runReaderT)
import Control.Monad.Trans.State.Strict (StateT (..), runStateT)
import Lens.Micro.Platform

import qualified Concordium.Cost as Cost
import Concordium.Crypto.EncryptedTransfers
import Concordium.GlobalState.Account (AccountUpdate (..), EncryptedAmountUpdate (..), auAmount, auEncrypted, auReleaseSchedule, emptyAccountUpdate)
import Concordium.GlobalState.BakerInfo
import Concordium.GlobalState.BlockState (AccountOperations (..), ContractStateOperations (..), InstanceInfo, InstanceInfoType (..), InstanceInfoTypeV (iiParameters, iiState), ModuleQuery (..), NewInstanceData, UpdatableContractState, iiBalance)
import Concordium.GlobalState.Classes (MGSTrans (..))
import Concordium.GlobalState.Types
import qualified Concordium.GlobalState.Wasm as GSWasm
import Concordium.Logger
import Concordium.Scheduler.Types
import Concordium.Utils
import qualified Concordium.Wasm as Wasm

import qualified Concordium.TransactionVerification as TVer

import Control.Exception (assert)

import qualified Concordium.GlobalState.ContractStateV1 as StateV1
<<<<<<< HEAD
import Concordium.GlobalState.Persistent.BlockState.ProtocolLevelTokens (PLTConfiguration, TokenIndex)
=======
import qualified Concordium.GlobalState.Persistent.BlockState.ProtocolLevelTokens as Token
>>>>>>> 8ae4ec32
import qualified Concordium.ID.Types as ID
import Concordium.Scheduler.ProtocolLevelTokens.Kernel (PLTKernelFail, PLTKernelPrivilegedUpdate)
import qualified Concordium.Scheduler.WasmIntegration.V1 as V1
import Concordium.Wasm (IsWasmVersion)
import qualified Concordium.Wasm as GSWasm
import Data.Proxy

-- | An account index together with the canonical address. Sometimes it is
--  difficult to pass an IndexedAccount and we only need the addresses. That is
--  when this type is useful.
type IndexedAccountAddress = (AccountIndex, AccountAddress)

-- | Whether the current energy limit is block energy or current transaction energy.
data EnergyLimitReason = BlockEnergy | TransactionEnergy
    deriving (Eq, Show)

-- * Scheduler monad

class (Monad m) => StaticInformation m where
    -- | Get the chain information for the current block.
    getChainMetadata :: m ChainMetadata

    -- | Get a module interface, if available.
    getModuleInterfaces :: ModuleRef -> m (Maybe (GSWasm.ModuleInterface (InstrumentedModuleRef m)))

    -- | Get maximum allowed block energy.
    getMaxBlockEnergy :: m Energy

    -- | Get maximum number of account creation transactions per block.
    getAccountCreationLimit :: m CredentialsPerBlockLimit

    -- | Return a contract instance if it exists at the given address.
    getContractInstance :: ContractAddress -> m (Maybe (InstanceInfo m))

    -- | Get the amount of funds at the particular account address at the start of a transaction.
    getStateAccount :: AccountAddress -> m (Maybe (IndexedAccount m))

    -- | Get the current exchange rates, that is the Euro per NRG, micro CCD per Euro and the energy rate.
    getExchangeRates :: m ExchangeRates

-- | When adding a validator or delegator to an account, this indicates whether the account has
--  an existing delegator or validator that must be removed.
data RemoveExistingStake
    = -- | The existing stake will be removed. The timestamp is that of the current block.
      RemoveExistingStake !Timestamp
    | -- | The account has no existing stake.
      NoExistingStake
    deriving (Eq, Show)

-- | Information needed to execute transactions in the form that is easy to use.
class
    (Monad m, StaticInformation m, AccountOperations m, ContractStateOperations m, ModuleQuery m, MonadLogger m, MonadProtocolVersion m, TVer.TransactionVerifier m) =>
    SchedulerMonad m
    where
    -- | Get the 'AccountIndex' for an account, if it exists.
    getAccountIndex :: AccountAddress -> m (Maybe AccountIndex)

    -- | Check whether the given account address would clash with any existing
    --  account's address. The behaviour of this will generally depend on the
    --  protocol version.
    addressWouldClash :: AccountAddress -> m Bool

    -- | Commit to global state all the updates to local state that have
    --  accumulated through the execution. This method is also in charge of
    --  recording which accounts were affected by the transaction for reward and
    --  other purposes.
    --  Precondition: Each account affected in the change set must exist in the
    --  block state.
    commitChanges :: ChangeSet m -> m ()

    -- | Commit a module interface and module value to global state. Returns @True@
    --  if this was successful, and @False@ if a module with the given Hash already
    --  existed. Also store the code of the module for archival purposes.
    commitModule :: (IsWasmVersion v) => (GSWasm.ModuleInterfaceV v, Wasm.WasmModuleV v) -> m Bool

    -- | Create new instance in the global state.
    --  The instance is parametrised by the address, and the return value is the
    --  address assigned to the new instance.
    putNewInstance :: (IsWasmVersion v) => NewInstanceData (InstrumentedModuleRef m v) v -> m ContractAddress

    -- | Bump the next available transaction nonce of the account.
    --  Precondition: the account exists in the block state.
    increaseAccountNonce :: IndexedAccount m -> m ()

    -- FIXME: This method should not be here, but rather in the transaction monad.

    -- | Update account credentials.
    --  Preconditions:
    --  - The account exists in the block state.
    --  - The account threshold is reasonable.
    updateAccountCredentials ::
        AccountIndex ->
        -- | The indices of credentials to remove from the account.
        [ID.CredentialIndex] ->
        -- | The new credentials to add.
        Map.Map ID.CredentialIndex ID.AccountCredential ->
        -- | The new account threshold
        ID.AccountThreshold ->
        m ()

    -- | Create and add an empty account with the given public key, address and credential.
    --  If an account with the given address already exists, @Nothing@ is returned.
    --  Otherwise, the new account is returned, and the credential is added to the known credentials.
    --
    --  It is not checked if the account's credential is a duplicate.
    createAccount :: CryptographicParameters -> AccountAddress -> ID.AccountCredential -> m (Maybe (Account m))

    -- | Notify energy used by the current execution.
    --  Add to the current running total of energy used.
    markEnergyUsed :: Energy -> m ()

    -- | Get the currently used amount of block energy.
    getUsedEnergy :: m Energy

    getRemainingEnergy :: m Energy
    getRemainingEnergy = do
        maxEnergy <- getMaxBlockEnergy
        usedEnergy <- getUsedEnergy
        return $! if usedEnergy <= maxEnergy then maxEnergy - usedEnergy else 0

    -- | Get the next transaction index in the block, and increase the internal counter
    bumpTransactionIndex :: m TransactionIndex

    -- | Record that the amount was charged for execution. Amount is distributed
    --  at the end of block execution in accordance with the tokenomics principles.
    notifyExecutionCost :: Amount -> m ()

    -- | Notify the state that an amount has been transferred from public to
    --  encrypted or vice-versa.
    notifyEncryptedBalanceChange :: AmountDelta -> m ()

    -- | Convert the given energy amount into an amount of GTU. The exchange
    --  rate can vary depending on the current state of the blockchain.
    energyToGtu :: Energy -> m Amount

    -- * Operations related to bakers.

    -- | Register this account as a baker.
    --  The following results are possible:
    --
    --  * @BASuccess id@: the baker was created with the specified 'BakerId'.
    --    @id@ is always chosen to be the account index.
    --
    --  * @BAInvalidAccount@: the address does not resolve to a valid account.
    --
    --  * @BAAlreadyBaker@: the account is already registered as a baker.
    --
    --  * @BAInsufficientBalance@: the balance on the account is insufficient to
    --    stake the specified amount.
    --
    --  * @BADuplicateAggregationKey@: the aggregation key is already in use.
    --
    --  Note that if two results could apply, the first in this list takes precedence.
    addBaker ::
        (AccountVersionFor (MPV m) ~ 'AccountV0, ChainParametersVersionFor (MPV m) ~ 'ChainParametersV0) =>
        AccountIndex ->
        BakerAdd ->
        m BakerAddResult

    -- | From chain parameters version 1, this operation adds a validator on an account.
    --  For details of the behaviour and return values, see
    --  'Concordium.GlobalState.BlockState.bsoAddValidator'.
    --
    --  PRECONDITION:
    --   * The account must exist;
    --   * The account must not already be a validator;
    --   * The flag must indicate if the account is currently a delegator, which will be removed;
    --   * The account must have sufficient balance to cover the stake.
    addValidator ::
        (PVSupportsDelegation (MPV m)) =>
        AccountIndex ->
        -- | Whether the account already has a delegator, which will be removed in the process.
        RemoveExistingStake ->
        ValidatorAdd ->
        m (Either ValidatorConfigureFailure ())

    -- | From chain parameters version 1, this operation updates or removes a validator on an
    --  account. For details of the behaviour and return values, see
    --  'Concordium.GlobalState.BlockState.bsoUpdateValidator'.
    --
    -- PRECONDITION:
    --  * The account must exist;
    --  * The account must be a validator;
    --  * The account must have sufficient balance to cover the new stake.
    updateValidator ::
        (PVSupportsDelegation (MPV m)) =>
        Timestamp ->
        AccountIndex ->
        ValidatorUpdate ->
        m (Either ValidatorConfigureFailure [BakerConfigureUpdateChange])

    -- | From chain parameters version 1, this operation adds a delegator on an account.
    --  For details of the behaviour and return values, see
    --  'Concordium.GlobalState.BlockState.bsoAddDelegator'.
    --
    --  PRECONDITION:
    --   * The account must exist;
    --   * The account must not already be a delegator;
    --   * The flag must indicate if the account is currently a validator, which will be removed;
    --   * The account must have sufficient balance to cover the stake.
    addDelegator ::
        (PVSupportsDelegation (MPV m)) =>
        AccountIndex ->
        -- | Whether the account already has a validator, which will be removed in the process.
        RemoveExistingStake ->
        DelegatorAdd ->
        m (Either DelegatorConfigureFailure ())

    -- | From chain parameters version 1, this operation updates or removes a delegator on an
    --  account. For details of the behaviour and return values, see
    -- 'Concordium.GlobalState.BlockState.bsoUpdateDelegator'.
    --
    -- PRECONDITION:
    --  * The account must exist;
    --  * The account must be a delegator;
    --  * The account must have sufficient balance to cover the new stake.
    updateDelegator ::
        (PVSupportsDelegation (MPV m)) =>
        Timestamp ->
        AccountIndex ->
        DelegatorUpdate ->
        m (Either DelegatorConfigureFailure [DelegationConfigureUpdateChange])

    -- | Remove the baker associated with an account.
    --  The removal takes effect after a cooling-off period.
    --  Removal may fail if the baker is already cooling-off from another change (e.g. stake reduction).
    --
    --  The following results are possible:
    --
    --  * @BRRemoved e@: the baker was removed, and will be in cooling-off until epoch @e@.
    --    The change will take effect in epoch @e+1@.
    --
    --  * @BRInvalidBaker@: the account address is not valid, or the account is not a baker.
    --
    --  * @BRChangePending@: the baker is currently in a cooling-off period and so cannot be removed.
    removeBaker ::
        (AccountVersionFor (MPV m) ~ 'AccountV0, ChainParametersVersionFor (MPV m) ~ 'ChainParametersV0) =>
        AccountIndex ->
        m BakerRemoveResult

    -- | Update the keys associated with an account.
    --  It is assumed that the keys have already been checked for validity/ownership as
    --  far as is necessary.
    --  The only check on the keys is that the aggregation key is not a duplicate.
    --
    --  The following results are possible:
    --
    --  * @BKUSuccess@: the keys were updated
    --
    --  * @BKUInvalidBaker@: the account does not exist or is not currently a baker.
    --
    --  * @BKUDuplicateAggregationKey@: the aggregation key is a duplicate.
    updateBakerKeys ::
        (AccountVersionFor (MPV m) ~ 'AccountV0, ChainParametersVersionFor (MPV m) ~ 'ChainParametersV0) =>
        AccountIndex ->
        BakerKeyUpdate ->
        m BakerKeyUpdateResult

    -- | Update the stake associated with an account.
    --  A reduction in stake will be delayed by the current cool-off period.
    --  A change will not be made if there is already a cooling-off change
    --  pending for the baker.
    --
    --  The following results are possible:
    --
    --  * @BSUStakeIncreased@: the baker's stake was increased.
    --    This will take effect in the epoch after next.
    --
    --  * @BSUStakeReduced e@: the baker's stake was reduced.
    --    This will cool-off until epoch @e@ and take effect in epoch @e+1@.
    --
    --  * @BSUStakeUnchanged@: there is no change to the baker's stake, but this update was successful.
    --
    --  * @BSUInvalidBaker@: the account does not exist, or is not currently a baker.
    --
    --  * @BSUChangePending@: the change could not be made since the account is already in a cooling-off period.
    --
    --  * @BSUInsufficientBalance@: the account does not have sufficient balance to cover the staked amount.
    updateBakerStake ::
        (AccountVersionFor (MPV m) ~ 'AccountV0, ChainParametersVersionFor (MPV m) ~ 'ChainParametersV0) =>
        AccountIndex ->
        Amount ->
        m BakerStakeUpdateResult

    -- | Update whether the baker automatically restakes the rewards it earns.
    --
    --  The following results are possible:
    --
    --  * @BREUUpdated id@: the flag was updated.
    --
    --  * @BREUInvalidBaker@: the account does not exists, or is not currently a baker.
    updateBakerRestakeEarnings :: (AccountVersionFor (MPV m) ~ 'AccountV0) => AccountIndex -> Bool -> m BakerRestakeEarningsUpdateResult

    -- * Operations on account keys

    -- | Updates the credential verification keys
    -- Preconditions:
    -- * The account exists
    -- * The account has keys defined at the specified indices
    updateCredentialKeys :: AccountIndex -> ID.CredentialIndex -> ID.CredentialPublicKeys -> m ()

    -- * Chain updates

    -- | Get the current authorized keys for updates.
    getUpdateKeyCollection :: m (UpdateKeysCollection (AuthorizationsVersionForPV (MPV m)))

    -- | Get the next sequence number of updates of a given type.
    getNextUpdateSequenceNumber :: UpdateType -> m UpdateSequenceNumber

    -- | Add an update to the relevant update queue. The update is
    --  assumed to have the next sequence number for its update type.
    --  The next sequence number will be correspondingly incremented,
    --  and any queued updates of the given type with a later effective
    --  time are cancelled.
    enqueueUpdate :: TransactionTime -> UpdateValue (ChainParametersVersionFor (MPV m)) -> m ()

<<<<<<< HEAD
    -- | Take a snapshot of the current block state, and run the given computation. If the result
    --  is @Left e@, then the block state is reverted to the snapshot. Otherwise, any changes to
    --  the block state are retained. The return value is the result of the computation.
    withBlockStateRollback :: m (Either e a) -> m (Either e a)

    -- | Run a PLT operation that invokes the PLT kernel.
    --
    --  PRECONDITION: The 'TokenIndex' must be for a PLT that exists in the current state.
    runPLT ::
        (PVSupportsPLT (MPV m)) =>
        TokenIndex ->
        (forall m1. (Monad m1, PLTKernelPrivilegedUpdate m1, PLTKernelFail e m1) => m1 a) ->
        m (Either e a)

    -- | Get the 'TokenIndex' for a protocol-layer token with the given 'TokenId', if it exists.
    getPLTIndex :: (PVSupportsPLT (MPV m)) => TokenId -> m (Maybe TokenIndex)

    -- | Create a new protocol-layer token with the given 'PLTConfiguration'.
    --
    --  PRECONDITION: There MUST NOT already be a token with the specified token ID.
    --  The governance account index MUST reference a valid account.
    createPLT ::
        (PVSupportsPLT (MPV m)) =>
        PLTConfiguration ->
        m TokenIndex
=======
    -- | Get the 'TokenIndex' associated with a 'TokenId' (if it exists).
    getTokenIndex :: (PVSupportsPLT (MPV m)) => TokenId -> m (Maybe Token.TokenIndex)

    -- | Get the configuration of a protocol-level token.
    --
    --  PRECONDITION: The token identified by 'TokenIndex' MUST exist.
    getTokenConfiguration :: (PVSupportsPLT (MPV m)) => Token.TokenIndex -> m Token.PLTConfiguration
>>>>>>> 8ae4ec32

-- | Contract state that is lazily thawed. This is used in the scheduler when
--  looking up contracts. When looking them up first time we don't convert the
--  state since this might not be needed.
data TemporaryContractState contractState (v :: Wasm.WasmVersion)
    = Frozen (contractState v)
    | Thawed (UpdatableContractState v)

{-# INLINE getRuntimeReprV0 #-}
getRuntimeReprV0 :: (ContractStateOperations m) => TemporaryContractState (ContractState m) GSWasm.V0 -> m Wasm.ContractState
getRuntimeReprV0 (Frozen cs) = thawContractState cs
getRuntimeReprV0 (Thawed cs) = return cs

{-# INLINE getRuntimeReprV1 #-}
getRuntimeReprV1 :: (ContractStateOperations m) => TemporaryContractState (ContractState m) GSWasm.V1 -> m StateV1.MutableState
getRuntimeReprV1 (Frozen cs) = thawContractState cs
getRuntimeReprV1 (Thawed cs) = return cs

getStateSizeV0 :: (ContractStateOperations m) => TemporaryContractState (ContractState m) GSWasm.V0 -> m Wasm.ByteSize
getStateSizeV0 (Frozen cs) = stateSizeV0 cs
getStateSizeV0 (Thawed cs) = return $ Wasm.contractStateSize cs

-- | Updatable instance information. This is used in the scheduler to efficiently
--  update contract states.
type UInstanceInfo m = InstanceInfoType (InstrumentedModuleRef m) (TemporaryContractState (ContractState m))

-- | Updatable instance information, versioned variant. This is used in the scheduler to efficiently
--  update contract states.
type UInstanceInfoV m = InstanceInfoTypeV (InstrumentedModuleRef m) (TemporaryContractState (ContractState m))

-- | This is a derived notion that is used inside a transaction to keep track of
--  the state of the world during execution. Local state of contracts and amounts
--  on contracts might need to be rolled back for various reasons, so we do not
--  want to commit it to global state.
class (StaticInformation m, ContractStateOperations m, MonadProtocolVersion m) => TransactionMonad m where
    -- | Execute the code in a temporarily modified environment. This is needed in
    --  nested calls to transactions which might end up failing at the end. Thus we
    --  keep track of changes locally first, and only commit them at the end.
    --  Instance keeps track of its own address hence we need not provide it
    --  separately.
    withInstanceStateV0 :: UInstanceInfoV m GSWasm.V0 -> UpdatableContractState GSWasm.V0 -> m a -> m a

    -- | Execute the code in a temporarily modified environment. This is needed
    --  in nested calls to transactions which might end up failing at the end.
    --  Thus we keep track of changes locally first, and only commit them at the
    --  end. Instance keeps track of its own address hence we need not provide it
    --  separately. The boolean flag indicates whether the state has been
    --  modified in the sense that new entries were created, entries were
    --  deleted, or entries were written to. If this did not occur, but
    --  "administrative" state changes still occurred, such as a fresh generation
    --  being created, then we still need to remember this state but the
    --  modification index must not change. If the state has changed, then the
    --  modification index is increased to keep track of changes so that when
    --  resuming execution a contract is told whether its state has changed or
    --  not.
    withInstanceStateV1 :: UInstanceInfoV m GSWasm.V1 -> UpdatableContractState GSWasm.V1 -> Bool -> (ModificationIndex -> m a) -> m a

    -- | Transfer amount from the first address to the second and run the
    --  computation in the modified environment.
    withAccountToContractAmountV0 :: AccountIndex -> UInstanceInfoV m GSWasm.V0 -> Amount -> m a -> m a

    -- | Transfer amount from the first address to the second and run the
    --  computation in the modified environment.
    withAccountToContractAmountV1 :: AccountIndex -> UInstanceInfoV m GSWasm.V1 -> Amount -> m a -> m a

    -- | Transfer an amount from the first account to the second and run the
    --  computation in the modified environment.
    withAccountToAccountAmount :: IndexedAccount m -> IndexedAccount m -> Amount -> m a -> m a

    -- | Transfer an amount from the given instance to the given account and run the
    --  computation in the modified environment.
    withContractToAccountAmountV0 :: ContractAddress -> IndexedAccount m -> Amount -> m c -> m c

    -- | Transfer an amount from the given instance to the given account and run the
    --  computation in the modified environment.
    withContractToAccountAmountV1 :: ContractAddress -> IndexedAccount m -> Amount -> m c -> m c

    -- | Transfer an amount from the first instance to the second and run the
    --  computation in the modified environment.
    withContractToContractAmountV0 :: (GSWasm.WasmVersion, ContractAddress) -> UInstanceInfoV m GSWasm.V0 -> Amount -> m a -> m a

    -- | Transfer an amount from the first instance to the second and run the
    --  computation in the modified environment.
    withContractToContractAmountV1 :: (GSWasm.WasmVersion, ContractAddress) -> UInstanceInfoV m GSWasm.V1 -> Amount -> m a -> m a

    -- | Transfer a scheduled amount from the first address to the second and run
    --  the computation in the modified environment.
    --
    --  Precondition: The list of releases MUST be in ascending order of timestamps, and the total
    --  of the scheduled releases MUST be equal to the amount being sent.
    withScheduledAmount ::
        -- | Sender address
        IndexedAccount m ->
        -- | Receiver address
        IndexedAccount m ->
        -- | Amount being sent
        Amount ->
        -- | Schedule of releases
        [(Timestamp, Amount)] ->
        -- | Hash of transaction
        TransactionHash ->
        m a ->
        m a

    -- | Replace encrypted amounts on an account up to (but not including) the
    --  given limit with a new amount.
    replaceEncryptedAmount :: IndexedAccount m -> EncryptedAmountAggIndex -> EncryptedAmount -> m ()

    -- | Replace encrypted amounts on an account up to (but not including) the
    --  given limit with a new amount, as well as adding the given amount to the
    --  public balance of the account
    addAmountFromEncrypted :: IndexedAccount m -> Amount -> EncryptedAmountAggIndex -> EncryptedAmount -> m ()

    -- | Add a new encrypted amount to an account, and return its index.
    --  This may assume this is the only update to encrypted amounts on the given account
    --  in this transaction.
    --
    --  This should be used on the receiver's account when an encrypted amount is
    --  sent to it.
    addEncryptedAmount :: IndexedAccount m -> EncryptedAmount -> m EncryptedAmountIndex

    -- | Add an encrypted amount to the self-balance of an account.
    --  This may assume this is the only update to encrypted amounts on the given account
    --  in this transaction.
    --
    --  This should be used when transferring from public to encrypted balance.
    addSelfEncryptedAmount :: IndexedAccount m -> Amount -> EncryptedAmount -> m ()

    -- | Transfer an amount from the first given instance or account to the instance in the second
    --  parameter and run the computation in the modified environment.
    {-# INLINE withToContractAmountV0 #-}
    withToContractAmountV0 :: Either (Wasm.WasmVersion, ContractAddress) AccountIndex -> UInstanceInfoV m GSWasm.V0 -> Amount -> m a -> m a
    withToContractAmountV0 (Left i) = withContractToContractAmountV0 i
    withToContractAmountV0 (Right a) = withAccountToContractAmountV0 a

    {-# INLINE withToContractAmountV1 #-}
    withToContractAmountV1 :: Either (Wasm.WasmVersion, ContractAddress) AccountIndex -> UInstanceInfoV m GSWasm.V1 -> Amount -> m a -> m a
    withToContractAmountV1 (Left i) = withContractToContractAmountV1 i
    withToContractAmountV1 (Right a) = withAccountToContractAmountV1 a

    getCurrentContractInstance :: ContractAddress -> m (Maybe (UInstanceInfo m))

    -- | Charge for additional state that will be needed to store the additional
    --  state for V1 contracts affected by the transaction. **This should only be
    --  called at the end of the transaction.**
    chargeV1Storage :: m ()

    -- | Get the current total public balance of an account.
    --  This accounts for any pending changes in the course of execution of the transaction.
    --  This includes any funds that cannot be spent due to lock-up or baking.
    getCurrentAccountTotalAmount :: IndexedAccount m -> m Amount

    -- | Get the current available public balance of an account.
    --  This accounts for any pending changes in the course of execution of the transaction.
    --  The available balance excludes funds that are locked due to a lock-up release schedule
    --  or due to being staked for baking, or both.  That is @available = total - max locked staked@.
    getCurrentAccountAvailableAmount :: IndexedAccount m -> m Amount

    -- | Get the current available public balance of a contract. This accounts for
    --  the exact current state of the contract during transaction, e.g., in a
    --  nested contract call.
    getCurrentContractAmount :: (HasInstanceAddress addr) => Wasm.SWasmVersion v -> addr -> m Amount

    -- | Get the current contract instance state, together with the modification
    --  index of the last modification.
    getCurrentContractInstanceState :: UInstanceInfoV m GSWasm.V1 -> m (ModificationIndex, TemporaryContractState (ContractState m) GSWasm.V1)

    -- | Get the current modification index for the instance. If the instance has
    --  not yet been modified during execution of the transaction 0 is returned.
    --  Otherwise the index is at least 1.
    getCurrentModificationIndex :: UInstanceInfoV m GSWasm.V1 -> m ModificationIndex

    -- | Get the amount of energy remaining for the transaction.
    getEnergy :: m (Energy, EnergyLimitReason)

    -- | Decrease the remaining energy by the given amount. If not enough is left
    --  reject the transaction and set remaining amount to 0.
    --  If block energy limit would be reached instead, then reject the transaction
    --  with 'outOfBlockEnergy' instead.
    tickEnergy :: Energy -> m ()

    -- | Reject a transaction with a given reason, terminating processing of this transaction.
    --  If the reason is OutOfEnergy this function __must__ ensure that the remaining energy
    --  is set to 0.
    rejectTransaction :: RejectReason -> m a

    -- | Try to run the first computation. If it leads to `reject` for a logic reason then
    --  try the second computation. If the left computation fails with out of energy then the
    --  entire computation is aborted.
    orElse :: m a -> m a -> m a

    -- | Try to run the first computation. If it leads to `Left err` then abort and revert all the changes
    --  apart from consumed energy.
    withRollback :: m (Either a b) -> m (Either a b)

    -- | Fail transaction processing because we would have exceeded maximum block energy limit.
    outOfBlockEnergy :: m a

    -- | If the computation yields a @Just a@ result return it, otherwise fail the
    --  transaction with the given reason.
    --  If the reject message is 'OutOfEnergy' this function __shall__ ensure
    --  that no energy is left.
    {-# INLINE rejectingWith #-}
    rejectingWith :: m (Maybe a) -> RejectReason -> m a
    rejectingWith !c reason =
        c >>= \case
            Just a -> return a
            Nothing -> rejectTransaction reason

    -- | If the computation yields a @Right b@ result return it, otherwise fail the
    --  transaction after transforming the reject message.
    --  If the resulting reject message is 'OutOfEnergy' this function __shall__ ensure
    --  that no energy is left.
    {-# INLINE rejectingWith' #-}
    rejectingWith' :: m (Either a b) -> (a -> RejectReason) -> m b
    rejectingWith' !c reason =
        c >>= \case
            Right b -> return b
            Left a -> rejectTransaction (reason a)

    -- | Add a contract upgrade to the 'ChangeSet'
    addContractUpgrade ::
        -- | The instance that should be upgraded.
        ContractAddress ->
        -- | The set of receive names exposed by this new module for the instance.
        GSWasm.ModuleInterfaceA (InstrumentedModuleRef m GSWasm.V1) ->
        -- | The new module to use for execution.
        Set.Set GSWasm.ReceiveName ->
        m ()

-- | Index that keeps track of modifications of smart contracts inside a single
--  transaction. This is used to cheaply detect whether a contract state has
--  changed or not when a contract calls another.
type ModificationIndex = Word

-- | A modified state of a V1 instance. This is the state that is maintained
--  during the execution of a transaction.
--
--  The type parameter `mr` is a technical necessity since we have to maintain a
--  new module interface. Since modules are parametrized by the monad (i.e.,
--  either persistent or basic) we need to parametrize this state update as well,
--  seeing that the scheduler works with any state. On top of this, we often have
--  "newtype wrappers" @t m@ around a monad @m@ but with the property that
--  @InstrumentedModuleRef (t m) ~ InstrumentedModuleRef m@. In order for this to
--  work we actually need to parametrize the @InstanceV1Update'@ by a type
--  function @mr@ so that the typechecker can see the property that if
--
--  @InstrumentedModuleRef (t m) ~ InstrumentedModuleRef m@
--
--  then also
--
--  @InstanceV1Update (t m) ~ InstanceV1Update m@.
--
--  That is why we have the auxiliary type definition @InstanceV1Update'@
--  parametrized by the type function @mr@ and then a simplified type alias
--  @InstanceV1Update@ on top.
data InstanceV1Update' mr = InstanceV1Update
    { -- | The modification index.
      index :: !ModificationIndex,
      -- | Amount changed
      amountChange :: !AmountDelta,
      -- | Present if a state change has ocurred.
      newState :: !(Maybe (UpdatableContractState GSWasm.V1)),
      -- | Present if the contract has been upgraded.
      --  Contract upgrades are only supported from PV 5 and onwards.
      newInterface :: !(Maybe (GSWasm.ModuleInterfaceA (mr GSWasm.V1), Set.Set GSWasm.ReceiveName))
    }

type InstanceV1Update m = InstanceV1Update' (InstrumentedModuleRef m)

type ChangeSet m = ChangeSet' (InstrumentedModuleRef m)

-- | The set of changes to be committed on a successful transaction.
--
--  The reason for parametrizing by a type function @mr@ is the same as for
--  @InstanceV1Update@.
data ChangeSet' mr = ChangeSet
    { -- | Accounts whose states changed.
      --  |V0 contracts whose states changed. Any time we are updating a contract we know which version it is.
      --  We thus know where to look.
      _accountUpdates :: !(HMap.HashMap AccountIndex AccountUpdate),
      _instanceV0Updates :: !(HMap.HashMap ContractAddress (ModificationIndex, AmountDelta, Maybe (UpdatableContractState GSWasm.V0))),
      -- | V1 contracts whose state changed (and/or) has been upgraded. Any time we are updating a contract we know which version it is.
      --  We thus know where to look.
      _instanceV1Updates :: !(HMap.HashMap ContractAddress (InstanceV1Update' mr)),
      -- | Contracts that were initialized.
      _instanceInits :: !(HSet.HashSet ContractAddress),
      -- | Change in the encrypted balance of the system as a result of this contract's execution.
      _encryptedChange :: !AmountDelta,
      -- | The release schedules added to accounts on this block, to be added on the per block map.
      _addedReleaseSchedules :: !(Map.Map AccountAddress Timestamp)
    }

makeLenses ''ChangeSet'

emptyCS :: Proxy m -> ChangeSet m
emptyCS Proxy = ChangeSet HMap.empty HMap.empty HMap.empty HSet.empty 0 Map.empty

-- | Record an addition to the amount of the given account in the changeset.
{-# INLINE addAmountToCS #-}
addAmountToCS :: (AccountOperations m) => IndexedAccount m -> AmountDelta -> ChangeSet m -> m (ChangeSet m)
addAmountToCS = addAmountToCS' . fst

-- | Record an addition to the amount of the given account in the changeset.
{-# INLINE addAmountToCS' #-}
addAmountToCS' :: (Monad m) => AccountIndex -> AmountDelta -> ChangeSet m -> m (ChangeSet m)
addAmountToCS' ai !amnt !cs =
    -- Check whether there already is an 'AccountUpdate' for the given account in the changeset.
    -- If so, modify it accordingly, otherwise add a new entry.
    return $
        cs
            & accountUpdates
                . at ai
                %~ ( \case
                        Just upd ->
                            Just
                                ( upd
                                    & auAmount %~ \case
                                        Just x -> Just (x + amnt)
                                        Nothing -> Just amnt
                                )
                        Nothing -> Just (emptyAccountUpdate ai & auAmount ?~ amnt)
                   )

-- | Record a list of scheduled releases that has to be pushed into the global map and into the map of the account.
--
--  Precondition: The list of releases MUST be in ascending order of timestamps.
{-# INLINE addScheduledAmountToCS #-}
addScheduledAmountToCS :: (AccountOperations m) => IndexedAccount m -> ([(Timestamp, Amount)], TransactionHash) -> ChangeSet m -> m (ChangeSet m)
addScheduledAmountToCS _ ([], _) cs = return cs
addScheduledAmountToCS (ai, acc) rel@(((fstRel, _) : _), _) !cs = do
    addr <- getAccountCanonicalAddress acc
    return $
        cs
            & accountUpdates
                . at ai
                %~ ( \case
                        Just upd -> Just (upd & auReleaseSchedule %~ Just . maybe [rel] (rel :))
                        Nothing -> Just (emptyAccountUpdate ai & auReleaseSchedule ?~ [rel])
                   )
            & addedReleaseSchedules
                %~ ( Map.alter
                        ( \case
                            Nothing -> Just fstRel
                            Just rel' -> Just $ min fstRel rel'
                        )
                        addr
                   )

-- | Modify the amount on the given account in the changeset by a given delta.
--  It is assumed that the account is already in the changeset and that its balance
--  is already affected (the auAmount field is set).
{-# INLINE modifyAmountCS #-}
modifyAmountCS :: Proxy m -> AccountIndex -> AmountDelta -> ChangeSet m -> ChangeSet m
modifyAmountCS Proxy ai !amnt !cs = cs & (accountUpdates . ix ai . auAmount) %~ upd
  where
    upd (Just a) = Just (a + amnt)
    upd Nothing = error "modifyAmountCS precondition violated."

-- | Add or update the contract state in the changeset with the new state.
addContractStatesToCSV0 :: (HasInstanceAddress a) => Proxy m -> a -> ModificationIndex -> UpdatableContractState GSWasm.V0 -> ChangeSet m -> ChangeSet m
addContractStatesToCSV0 Proxy istance curIdx newState =
    instanceV0Updates . at addr %~ \case
        Just (_, amnt, _) -> Just (curIdx, amnt, Just newState)
        Nothing -> Just (curIdx, 0, Just newState)
  where
    addr = instanceAddress istance

-- | Add or update the contract state in the changeset with the new state.
addContractStatesToCSV1 :: (HasInstanceAddress a) => Proxy m -> a -> ModificationIndex -> UpdatableContractState GSWasm.V1 -> ChangeSet m -> ChangeSet m
addContractStatesToCSV1 Proxy istance curIdx stateUpdate =
    instanceV1Updates
        . at addr
        %~ \case
            Just InstanceV1Update{..} -> Just $! InstanceV1Update curIdx amountChange (Just stateUpdate) newInterface
            Nothing -> Just $! InstanceV1Update curIdx 0 (Just stateUpdate) Nothing
  where
    addr = instanceAddress istance

-- | Add the given delta to the change set for the given contract instance.
--  NB: If the contract is not yet in the changeset it is added.
addContractAmountToCSV0 :: (Monad m) => ContractAddress -> AmountDelta -> ChangeSet m -> m (ChangeSet m)
addContractAmountToCSV0 addr amnt cs =
    -- updating amounts does not update the modification index. Only state updates do.
    pure $
        cs
            & instanceV0Updates . at addr %~ \case
                Just (idx, d, v) -> Just (idx, d + amnt, v)
                Nothing -> Just (0, amnt, Nothing)

-- | Add the given delta to the change set for the given contract instance.
addContractAmountToCSV1 :: (Monad m) => ContractAddress -> AmountDelta -> ChangeSet m -> m (ChangeSet m)
addContractAmountToCSV1 addr amnt cs =
    -- updating amounts does not update the modification index. Only state updates do.
    pure $
        cs
            & instanceV1Updates . at addr %~ \case
                Just InstanceV1Update{..} -> Just $! InstanceV1Update index (amountChange + amnt) newState newInterface
                Nothing -> Just $! InstanceV1Update 0 amnt Nothing Nothing

-- | Add the given contract address to the set of initialized contract instances.
--  As the changes on the blockstate are already performed in the handler for this operation,
--  we just log the contract address as we don't need to modify the blockstate with
--  the information we add to the change set.
{-# INLINE addContractInitToCS #-}
addContractInitToCS :: Proxy m -> ContractAddress -> ChangeSet m -> ChangeSet m
addContractInitToCS Proxy addr cs =
    cs{_instanceInits = HSet.insert addr (cs ^. instanceInits)}

-- | Add the contract upgrade to the 'ChangeSet'.
--  We only care about the most recent contract upgrade.
{-# INLINE addContractUpgradeToCS #-}
addContractUpgradeToCS :: Proxy m -> ContractAddress -> GSWasm.ModuleInterfaceA (InstrumentedModuleRef m GSWasm.V1) -> Set.Set GSWasm.ReceiveName -> ChangeSet m -> ChangeSet m
addContractUpgradeToCS Proxy addr updatedMod updatedReceiveNames cs = do
    cs
        & instanceV1Updates . at addr %~ \case
            Just InstanceV1Update{..} -> Just $! InstanceV1Update index amountChange newState (Just (updatedMod, updatedReceiveNames))
            Nothing -> Just $! InstanceV1Update 0 0 Nothing (Just (updatedMod, updatedReceiveNames))

-- | Whether the transaction energy limit is reached because of transaction max energy limit,
--  or because of block energy limit
data LimitReason = TransactionHeader | BlockEnergyLimit

data LocalState m = LocalState
    { -- | Energy left for the computation.
      _energyLeft :: !Energy,
      -- | Changes accumulated thus far.
      _changeSet :: !(ChangeSet m),
      -- | Maximum number of modified contract instances. This is an implementation
      --  detail and is not directly exposed to contracts, or anywhere else. What
      --  this supports is keeping track of whether a V1 contract has been modified
      --  in a given period. A V1 contract execution reports back whether each
      --  segment of execution (that is, between interrupts) has called any state
      --  modification functions. If that is so a new checkpoint is made and the
      --  contract state is recorded with the current modification index. During
      --  handling of the interrupt the state of the contract that initiated it might
      --  be changed. If that is so then the modification index of a specific
      --  contract is incremented. When we get to resuming execution at the point the
      --  interrupt we check the current modification index of the contract. If it
      --  has changed since the start we signal that the contract's state has
      --  changed.
      --
      --  This index is only ever incremented, and it is incremented on each
      --  modification of smart contract instance state by the scheduler. It is
      --  unaffected by updates to the balance of the contract.
      _nextContractModificationIndex :: !ModificationIndex,
      _blockEnergyLeft :: !Energy,
      -- | When executing a smart contract update or init transaction, this records the return
      --  value, if any. This is used to support transaction dry run functionality, where the return
      --  value is exposed in the API. Under normal block execution, the return value is
      --  discarded.
      _transactionReturnValue :: !(Maybe V1.ReturnValue)
    }

makeLenses ''LocalState

data TransactionContext = TransactionContext
    { -- | Header of the transaction initiating the transaction.
      _tcTxSender :: !AccountIndex,
      _tcDepositedAmount :: !Amount
    }

makeLenses ''TransactionContext

-- | A monad transformer adding reading an environment of type @r@
--  and updating a state of type @s@ to an inner monad @m@.
type RST r s m = ReaderT r (StateT s m)

-- | Unwrap a RST computation as a function.
runRST :: RST r s m a -> r -> s -> m (a, s)
runRST rst r s = flip runStateT s . flip runReaderT r $ rst

-- | A concrete implementation of TransactionMonad based on SchedulerMonad. We
--  use the continuation monad transformer instead of the ExceptT transformer in
--  order to avoid expensive bind operation of the latter. The bind operation is
--  expensive because it needs to check at each step whether the result is @Left@
--  or @Right@.
newtype LocalT r m a = LocalT {_runLocalT :: ContT (Either (Maybe RejectReason) r) (RST TransactionContext (LocalState m) m) a}
    deriving (Functor, Applicative, Monad, MonadState (LocalState m), MonadReader TransactionContext)

runLocalT ::
    forall m a.
    (Monad m) =>
    LocalT a m a ->
    Amount ->
    AccountIndex ->
    Energy -> -- Energy limit by the transaction header.
    Energy -> -- remaining block energy
    m (Either (Maybe RejectReason) a, LocalState m)
runLocalT (LocalT st) _tcDepositedAmount _tcTxSender _energyLeft _blockEnergyLeft = do
    -- The initial contract modification index must start at 1 since 0 is the
    -- "initial state" of all contracts (as recorded in the changeset).
    let s =
            LocalState
                { _changeSet = emptyCS (Proxy @m),
                  _nextContractModificationIndex = 1,
                  _transactionReturnValue = Nothing,
                  ..
                }
    (a, s') <- runRST (runContT st (return . Right)) ctx s
    return (a, s')
  where
    !ctx = TransactionContext{..}

instance (MonadProtocolVersion m) => MonadProtocolVersion (LocalT r m) where
    type MPV (LocalT r m) = MPV m

instance BlockStateTypes (LocalT r m) where
    type BlockState (LocalT r m) = BlockState m
    type UpdatableBlockState (LocalT r m) = UpdatableBlockState m
    type Account (LocalT r m) = Account m
    type ContractState (LocalT r m) = ContractState m
    type BakerInfoRef (LocalT r m) = BakerInfoRef m
    type InstrumentedModuleRef (LocalT r m) = InstrumentedModuleRef m

-- | Given the deposited amount and the remaining amount of gas compute how much
--  the sender of the transaction should be charged, as well as how much energy was used
--  for execution.
--  This function assumes that the deposited energy is not less than the used energy.
computeExecutionCharge ::
    (SchedulerMonad m) =>
    -- | Energy allocated.
    Energy ->
    -- | Energy remaining unused.
    Energy ->
    m (Energy, Amount)
computeExecutionCharge allocated unused =
    let used = allocated - unused
    in  (used,) <$> energyToGtu used

-- | Reduce the public balance on the account to charge for execution cost. The
--  given amount is the amount to charge (subtract). The precondition of this
--  method is that the account exists and its balance is sufficient to
--  cover the costs. These are not checked.
--
--  NB: This method should only be used directly when the given account's balance
--  is the only one affected by the transaction, either because a transaction was
--  rejected, or because it was a transaction which only affects one account's
--  balance such as DeployCredential, or DeployModule.
chargeExecutionCost :: forall m. (SchedulerMonad m) => IndexedAccount m -> Amount -> m ()
chargeExecutionCost (ai, acc) amnt = do
    balance <- getAccountAmount acc
    let csWithAccountDelta = emptyCS (Proxy @m) & accountUpdates . at ai ?~ (emptyAccountUpdate ai & auAmount ?~ amountDiff 0 amnt)
    assert (balance >= amnt) $
        commitChanges csWithAccountDelta
    notifyExecutionCost amnt

data WithDepositContext m = WithDepositContext
    { -- | The account initiating the transaction.
      _wtcSenderAccount :: !(IndexedAccount m),
      -- | Type of the top-level transaction.
      _wtcTransactionType :: !TransactionType,
      -- | Hash of the top-level transaction.
      _wtcTransactionHash :: !TransactionHash,
      -- | Address of the sender of the transaction.
      -- This should correspond to '_wtcSenderAccount', but need not be the canonical address.
      _wtcSenderAddress :: !AccountAddress,
      -- | The amount of energy dedicated for the execution of this transaction.
      _wtcEnergyAmount :: !Energy,
      -- | Cost to be charged for checking the transaction header.
      _wtcTransactionCheckHeaderCost :: !Energy,
      -- | Energy currently used by the block.
      _wtcCurrentlyUsedBlockEnergy :: !Energy,
      -- | Index of the transaction in a block.
      _wtcTransactionIndex :: !TransactionIndex
    }

makeLenses ''WithDepositContext

-- | Given an account which is initiating the top-level transaction and the
--  deposited amount, run the given computation in the modified environment where
--  the balance on the account is decreased by the deposited amount. Return the
--  amount of energy __used__ by the computation and any result returned. The
--  function __ensures__ that the amount of energy is not more than the
--  deposited amount. The function __assumes__ the following
--
--    * The account exists in the account database.
--    * The deposited amount exists in the public account value.
--    * The deposited amount is __at least__ Cost.checkHeader applied to the respective parameters (i.e., minimum transaction cost).
withDeposit ::
    (SchedulerMonad m, TransactionResult res) =>
    WithDepositContext m ->
    -- | The computation to run in the modified environment with reduced amount on the initial account.
    LocalT a m a ->
    -- | Continuation for the successful branch of the computation.
    --  It gets the result of the previous computation as input, in particular the
    --  remaining energy and the ChangeSet. It should return the result, and the amount that was charged
    --  for the execution.
    (LocalState m -> a -> m (res, Amount, Energy)) ->
    m (Maybe (TransactionSummary' res))
withDeposit wtc comp k = do
    let tsHash = wtc ^. wtcTransactionHash
    let totalEnergyToUse = wtc ^. wtcEnergyAmount
    maxEnergy <- getMaxBlockEnergy
    -- - here is safe due to precondition that currently used energy is less than the maximum block energy
    let beLeft = maxEnergy - wtc ^. wtcCurrentlyUsedBlockEnergy
    -- we assume we have already checked the header, so we have a bit less left over
    let energy = totalEnergyToUse - wtc ^. wtcTransactionCheckHeaderCost
    -- record how much we have deposited. This cannot be touched during execution.
    depositedAmount <- energyToGtu totalEnergyToUse
    (res, ls) <- runLocalT comp depositedAmount (wtc ^. wtcSenderAccount . _1) energy beLeft
    let addReturn result =
            foldr
                (setTransactionReturnValue . V1.returnValueToByteString)
                result
                (ls ^. transactionReturnValue)
    case res of
        -- Failure: maximum block energy exceeded
        Left Nothing -> return Nothing
        -- Failure: transaction fails (out of energy or actual failure by transaction logic)
        Left (Just reason) -> do
            -- The only effect of this transaction is that the sender is charged for the execution cost
            -- (energy ticked so far).
            (usedEnergy, payment) <- computeExecutionCharge totalEnergyToUse (ls ^. energyLeft)
            chargeExecutionCost (wtc ^. wtcSenderAccount) payment
            return $!
                Just $!
                    TransactionSummary
                        { tsSender = Just (wtc ^. wtcSenderAddress),
                          tsCost = payment,
                          tsEnergyCost = usedEnergy,
                          tsResult = addReturn $ transactionReject reason,
                          tsType = TSTAccountTransaction $ Just $ wtc ^. wtcTransactionType,
                          tsIndex = wtc ^. wtcTransactionIndex,
                          ..
                        }
        -- Computation successful
        Right a -> do
            -- In this case we invoke the continuation, which should charge for the used energy.
            (tsResult0, tsCost, tsEnergyCost) <- k ls a
            return $!
                Just $!
                    TransactionSummary
                        { tsSender = Just (wtc ^. wtcSenderAddress),
                          tsType = TSTAccountTransaction $ Just $ wtc ^. wtcTransactionType,
                          tsIndex = wtc ^. wtcTransactionIndex,
                          tsResult = addReturn tsResult0,
                          ..
                        }

{-# INLINE defaultSuccess #-}

-- | Default continuation to use with 'withDeposit'. It charges for the energy used, commits the changes
--  from the current changeset and returns the recorded events, the amount corresponding to the
--  used energy and the used energy.
defaultSuccess ::
    (SchedulerMonad m, TransactionResult res) =>
    WithDepositContext m ->
    LocalState m ->
    [Event] ->
    m (res, Amount, Energy)
defaultSuccess wtc = \ls res -> do
    let energyAllocated = wtc ^. wtcEnergyAmount
        senderAccount = wtc ^. wtcSenderAccount
    (usedEnergy, energyCost) <- computeExecutionCharge energyAllocated (ls ^. energyLeft)
    chargeExecutionCost senderAccount energyCost
    commitChanges (ls ^. changeSet)
    return (transactionSuccess res, energyCost, usedEnergy)

{-# INLINE liftLocal #-}
liftLocal :: (Monad m) => m a -> LocalT r m a
liftLocal m = LocalT (ContT (\k -> ReaderT (\r -> StateT (\s -> m >>= \f -> runRST (k f) r s))))

instance MonadTrans (LocalT r) where
    {-# INLINE lift #-}
    lift = liftLocal

instance (StaticInformation m) => StaticInformation (LocalT r m) where
    {-# INLINE getMaxBlockEnergy #-}
    getMaxBlockEnergy = liftLocal getMaxBlockEnergy

    {-# INLINE getChainMetadata #-}
    getChainMetadata = liftLocal getChainMetadata

    {-# INLINE getModuleInterfaces #-}
    getModuleInterfaces = liftLocal . getModuleInterfaces

    {-# INLINE getAccountCreationLimit #-}
    getAccountCreationLimit = liftLocal getAccountCreationLimit

    {-# INLINE getContractInstance #-}
    getContractInstance = liftLocal . getContractInstance

    {-# INLINE getStateAccount #-}
    getStateAccount = liftLocal . getStateAccount

    {-# INLINE getExchangeRates #-}
    getExchangeRates = liftLocal getExchangeRates

deriving via (MGSTrans (LocalT r) m) instance (AccountOperations m) => AccountOperations (LocalT r m)
deriving via (MGSTrans (LocalT r) m) instance (ContractStateOperations m) => ContractStateOperations (LocalT r m)

-- | Execute an inner transaction, reifying it into the return value. This
--  behaves as the given computation in case it does not exit early, and resets
--  the state of execution to the beginning in case of an error. In this case the
--  error is also returned in the return value.
runInnerTransaction :: (Monad m) => LocalT a m a -> LocalT r m (Either RejectReason a)
runInnerTransaction (LocalT kOrig) = LocalT $ ContT $ \k -> do
    initChangeSet <- use changeSet
    initModificationIndex <- use nextContractModificationIndex
    -- Run the given computation to the end by giving it a fresh continuation that
    -- just returns, as if this was a top-level transaction.
    comp <- runContT kOrig (return . Right)
    case comp of
        Left Nothing -> return (Left Nothing)
        Left (Just err) | err == OutOfEnergy -> energyLeft .= 0 >> return (Left (Just OutOfEnergy))
        Left (Just err) -> do
            changeSet .= initChangeSet
            nextContractModificationIndex .= initModificationIndex
            k (Left err)
        Right x -> k (Right x)

instance (MonadProtocolVersion m, StaticInformation m, AccountOperations m, ContractStateOperations m) => TransactionMonad (LocalT r m) where
    {-# INLINE withInstanceStateV0 #-}
    withInstanceStateV0 istance val cont = do
        nextModificationIndex <- use nextContractModificationIndex
        nextContractModificationIndex += 1
        changeSet %= addContractStatesToCSV0 (Proxy @m) istance nextModificationIndex val
        cont

    {-# INLINE withInstanceStateV1 #-}
    withInstanceStateV1 istance val stateModified cont = do
        if stateModified
            then do
                nextModificationIndex <- use nextContractModificationIndex
                nextContractModificationIndex += 1
                changeSet %= addContractStatesToCSV1 (Proxy @m) istance nextModificationIndex val
                cont nextModificationIndex
            else do
                idx <- getCurrentModificationIndex istance
                changeSet %= addContractStatesToCSV1 (Proxy @m) istance idx val
                cont idx

    {-# INLINE withAccountToAccountAmount #-}
    withAccountToAccountAmount fromAcc toAcc amount cont = do
        cs <- use changeSet
        changeSet
            <~ liftLocal
                ( addAmountToCS toAcc (amountToDelta amount) cs
                    >>= addAmountToCS fromAcc (amountDiff 0 amount)
                )
        cont

    {-# INLINE withAccountToContractAmountV0 #-}
    withAccountToContractAmountV0 fromAcc toAcc amount cont = do
        cs <- use changeSet
        changeSet
            <~ liftLocal
                ( addContractAmountToCSV0 (instanceAddress toAcc) (amountToDelta amount) cs
                    >>= addAmountToCS' fromAcc (amountDiff 0 amount)
                )
        cont

    {-# INLINE withAccountToContractAmountV1 #-}
    withAccountToContractAmountV1 fromAcc toAcc amount cont = do
        cs <- use changeSet
        changeSet
            <~ liftLocal
                ( addContractAmountToCSV1 (instanceAddress toAcc) (amountToDelta amount) cs
                    >>= addAmountToCS' fromAcc (amountDiff 0 amount)
                )
        cont

    {-# INLINE withContractToAccountAmountV0 #-}
    withContractToAccountAmountV0 fromAcc toAcc amount cont = do
        cs <- use changeSet
        changeSet
            <~ liftLocal
                ( addAmountToCS toAcc (amountToDelta amount) cs
                    >>= addContractAmountToCSV0 fromAcc (amountDiff 0 amount)
                )
        cont

    {-# INLINE withContractToAccountAmountV1 #-}
    withContractToAccountAmountV1 fromAcc toAcc amount cont = do
        cs <- use changeSet
        changeSet
            <~ liftLocal
                ( addAmountToCS toAcc (amountToDelta amount) cs
                    >>= addContractAmountToCSV1 fromAcc (amountDiff 0 amount)
                )
        cont

    {-# INLINE withContractToContractAmountV0 #-}
    withContractToContractAmountV0 (wv, fromAcc) toAcc amount cont = do
        cs <- use changeSet
        changeSet <~ liftLocal (addContractAmountToCSV0 (instanceAddress toAcc) (amountToDelta amount) cs)
        case wv of
            GSWasm.V0 -> do
                cs' <- use changeSet
                changeSet <~ liftLocal (addContractAmountToCSV0 fromAcc (amountDiff 0 amount) cs')
            GSWasm.V1 -> do
                cs' <- use changeSet
                changeSet <~ liftLocal (addContractAmountToCSV1 fromAcc (amountDiff 0 amount) cs')
        cont

    {-# INLINE withContractToContractAmountV1 #-}
    withContractToContractAmountV1 (wv, fromAcc) toAcc amount cont = do
        cs <- use changeSet
        changeSet <~ liftLocal (addContractAmountToCSV1 (instanceAddress toAcc) (amountToDelta amount) cs)
        case wv of
            GSWasm.V0 -> do
                cs' <- use changeSet
                changeSet <~ liftLocal (addContractAmountToCSV0 fromAcc (amountDiff 0 amount) cs')
            GSWasm.V1 -> do
                cs' <- use changeSet
                changeSet <~ liftLocal (addContractAmountToCSV1 fromAcc (amountDiff 0 amount) cs')
        cont

    {-# INLINE withScheduledAmount #-}
    withScheduledAmount fromAcc toAcc sentAmount releases txh cont = do
        cs <- use changeSet
        changeSet
            <~ liftLocal
                ( addAmountToCS fromAcc (amountDiff 0 sentAmount) cs
                    >>= addScheduledAmountToCS toAcc (releases, txh)
                )
        cont

    replaceEncryptedAmount (ai, _) aggIndex newAmount = do
        changeSet . accountUpdates . at' ai . non (emptyAccountUpdate ai) . auEncrypted ?= ReplaceUpTo{..}

    addAmountFromEncrypted acc amount aggIndex newAmount = do
        replaceEncryptedAmount acc aggIndex newAmount
        cs <- use changeSet
        changeSet <~ liftLocal (addAmountToCS acc (amountToDelta amount) cs)
        changeSet . encryptedChange += amountDiff 0 amount

    addEncryptedAmount (ai, acc) newAmount = do
        changeSet . accountUpdates . at' ai . non (emptyAccountUpdate ai) . auEncrypted ?= Add{..}
        getAccountEncryptedAmountNextIndex acc

    addSelfEncryptedAmount iacc@(ai, _) transferredAmount newAmount = do
        cs <- use changeSet
        changeSet <~ liftLocal (addAmountToCS iacc (amountDiff 0 transferredAmount) cs)
        changeSet . accountUpdates . at' ai . non (emptyAccountUpdate ai) . auEncrypted ?= AddSelf{..}
        changeSet . encryptedChange += amountToDelta transferredAmount

    getCurrentContractInstance addr = do
        mistance <- getContractInstance addr
        case mistance of
            Nothing -> return Nothing
            Just (InstanceInfoV0 inst) -> do
                newStates <- use (changeSet . instanceV0Updates)
                case newStates ^. at addr of
                    Nothing -> do
                        return $ Just (InstanceInfoV0 inst{iiState = Frozen (iiState inst)})
                    Just (_, delta, newmodel) ->
                        let !amnt = applyAmountDelta delta (iiBalance inst)
                        in  return (Just . InstanceInfoV0 $ inst{iiBalance = amnt, iiState = maybe (Frozen (iiState inst)) Thawed newmodel})
            Just (InstanceInfoV1 inst) -> do
                updates <- use (changeSet . instanceV1Updates)
                case updates ^. at' addr of
                    Nothing -> return $ Just (InstanceInfoV1 inst{iiState = Frozen (iiState inst)})
                    Just InstanceV1Update{..} ->
                        let !amnt = applyAmountDelta amountChange (iiBalance inst)
                        in  return
                                ( Just . InstanceInfoV1 $
                                    inst
                                        { iiBalance = amnt,
                                          iiState = maybe (Frozen (iiState inst)) Thawed newState,
                                          iiParameters = maybe (iiParameters inst) (updateParams (iiParameters inst)) newInterface
                                        }
                                )
      where
        updateParams params (newMod, newReceiveNames) =
            InstanceParameters
                { _instanceAddress = _instanceAddress params,
                  instanceOwner = instanceOwner params,
                  instanceInitName = instanceInitName params,
                  instanceReceiveFuns = newReceiveNames,
                  instanceModuleInterface = newMod
                }

    chargeV1Storage = do
        xs <- use (changeSet . instanceV1Updates)
        forM_ xs $ \InstanceV1Update{..} ->
            case newState of
                Nothing -> return ()
                Just ms -> tickEnergy (Cost.toEnergy (Wasm.ByteSize (StateV1.getNewStateSize ms)))

    getCurrentContractInstanceState istance = do
        updates <- use (changeSet . instanceV1Updates)
        case updates ^. at (instanceAddress (iiParameters istance)) of
            Just InstanceV1Update{..} -> case newState of
                Just s -> return (index, Thawed s)
                Nothing -> return (0, iiState istance)
            Nothing -> return (0, iiState istance)

    getCurrentModificationIndex istance = do
        newStates <- use (changeSet . instanceV1Updates)
        case newStates ^. at (instanceAddress (iiParameters istance)) of
            Just InstanceV1Update{..} -> return index
            Nothing -> return 0

    getCurrentAccountTotalAmount (ai, acc) = do
        oldTotal <- getAccountAmount acc
        !txCtx <- ask
        -- If the account is the sender, subtract the deposit
        let netDeposit =
                if txCtx ^. tcTxSender == ai
                    then oldTotal - (txCtx ^. tcDepositedAmount)
                    else oldTotal
        macc <- use (changeSet . accountUpdates . at ai)
        case macc of
            Just upd -> do
                -- Apply any pending delta and add any new scheduled releases
                let newReleases = case upd ^. auReleaseSchedule of
                        Nothing -> 0
                        Just l -> foldl' (\t l' -> t + foldl' (+) 0 (snd <$> fst l')) 0 l
                return $! applyAmountDelta (upd ^. auAmount . non 0) netDeposit + newReleases
            Nothing -> return netDeposit

    getCurrentAccountAvailableAmount (ai, acc) = do
        oldTotal <- getAccountAmount acc
        oldLockedUp <- getAccountLockedAmount acc
        staked <- getAccountTotalStakedAmount acc
        !txCtx <- ask
        -- If the account is the sender, subtract the deposit
        let netDeposit =
                if txCtx ^. tcTxSender == ai
                    then oldTotal - (txCtx ^. tcDepositedAmount)
                    else oldTotal
        macc <- use (changeSet . accountUpdates . at ai)
        case macc of
            Just upd -> do
                -- Apply any pending delta and add any new scheduled releases
                let newReleases = case upd ^. auReleaseSchedule of
                        Nothing -> 0
                        Just l -> foldl' (\t l' -> t + foldl' (+) 0 (snd <$> fst l')) 0 l
                return $
                    applyAmountDelta (upd ^. auAmount . non 0) netDeposit
                        + newReleases
                        - max (oldLockedUp + newReleases) staked
            Nothing -> return $ netDeposit - max oldLockedUp staked

    {-# INLINE getCurrentContractAmount #-}
    getCurrentContractAmount _ inst = do
        let addr = instanceAddress inst
        getCurrentContractInstance addr >>= \case
            Nothing -> error "Precondition violation."
            Just ist -> case ist of
                InstanceInfoV0 ii -> return (iiBalance ii)
                InstanceInfoV1 ii -> return (iiBalance ii)

    {-# INLINE getEnergy #-}
    getEnergy = do
        beLeft <- use' blockEnergyLeft
        txLeft <- use' energyLeft
        if beLeft < txLeft
            then return (beLeft, BlockEnergy)
            else return (txLeft, TransactionEnergy)

    {-# INLINE tickEnergy #-}
    tickEnergy !tick = do
        (energy, reason) <- getEnergy
        if tick > energy
            then case reason of
                BlockEnergy -> outOfBlockEnergy
                TransactionEnergy -> rejectTransaction OutOfEnergy -- NB: sets the remaining energy to 0
                -- The lazy 'modify' reduces memory consumption significantly in this case.
            else modify ((energyLeft -~ tick) . (blockEnergyLeft -~ tick))

    {-# INLINE rejectTransaction #-}
    rejectTransaction OutOfEnergy = energyLeft .= 0 >> LocalT (ContT (\_ -> return (Left (Just OutOfEnergy))))
    rejectTransaction reason = LocalT (ContT (\_ -> return (Left (Just reason))))

    {-# INLINE orElse #-}
    orElse (LocalT l) (LocalT r) = LocalT $ ContT $ \k -> do
        initChangeSet <- use changeSet
        initModificationIndex <- use nextContractModificationIndex
        runContT l k >>= \case
            Left (Just reason) | reason /= OutOfEnergy -> do
                -- reset changeSet, the left computation will have no effect at all other than
                -- energy use.
                changeSet .= initChangeSet
                nextContractModificationIndex .= initModificationIndex
                runContT r k
            x -> return x

    {-# INLINE withRollback #-}
    withRollback (LocalT l) = LocalT $ ContT $ \k -> do
        initChangeSet <- use changeSet
        initModificationIndex <- use nextContractModificationIndex
        let kNew x@(Left _) = do
                changeSet .= initChangeSet
                nextContractModificationIndex .= initModificationIndex
                k x
            kNew x = k x
        runContT l kNew

    {-# INLINE outOfBlockEnergy #-}
    outOfBlockEnergy = LocalT (ContT (\_ -> return (Left Nothing)))

    {-# INLINE addContractUpgrade #-}
    addContractUpgrade cAddr newMod newReceiveNames =
        changeSet %=! addContractUpgradeToCS (Proxy @m) cAddr newMod newReceiveNames

-- | Call an external method that can fail with running out of energy.
--  Depending on what is the current limit, either remaining transaction energy,
--  or remaining block energy, this function will report the appropriate failure.
--
--  This function takes an action that:
--
--  * Takes a 'ResourceMeasure' to which the remaining energy should be converted.
--  * Should return __how much of the 'ResourceMeasure' was used__ (which is then converted
--    back to 'Energy'), or 'Nothing' to signal failure because of running out of the 'ResourceMeasure'.
--  * Should satisfy that the returned energy is <= given energy, even though
--    this is not necessary for the correctness of this function. In the case
--    where the returned energy exceeds remaining energy this function will
--    return either with 'OutOfEnergy' or 'outOfBlockEnergy'.
withExternal :: (Cost.ResourceMeasure r, TransactionMonad m) => (r -> m (Maybe (a, r))) -> m a
withExternal f = do
    (availableEnergy, reason) <- getEnergy
    f (Cost.fromEnergy availableEnergy) >>= \case
        Nothing | BlockEnergy <- reason -> outOfBlockEnergy
        Nothing | TransactionEnergy <- reason -> rejectTransaction OutOfEnergy -- this sets remaining to 0
        Just (result, usedEnergy) -> do
            -- tickEnergy is safe even if usedEnergy > available energy, even though this case
            -- should not happen for well-behaved actions.
            tickEnergy (Cost.toEnergy usedEnergy)
            return result

-- | Like 'withExternal' but takes a pure action that only transforms energy and does
--  not return a value. This is a convenience wrapper only.
withExternalPure_ :: (Cost.ResourceMeasure r, TransactionMonad m) => (r -> Maybe r) -> m ()
withExternalPure_ f = withExternal (return . fmap ((),) . f)

-- | Helper function to log when a transaction was invalid.
{-# INLINE logInvalidBlockItem #-}
logInvalidBlockItem :: (SchedulerMonad m) => BlockItem -> FailureKind -> m ()
logInvalidBlockItem WithMetadata{wmdData = NormalTransaction{}, ..} fk =
    logEvent Scheduler LLWarning $ "Transaction with hash " ++ show wmdHash ++ " was invalid with reason: " ++ show fk
logInvalidBlockItem WithMetadata{wmdData = CredentialDeployment cred} fk =
    logEvent Scheduler LLWarning $ "Credential with registration id " ++ (show . ID.credId . credential $ cred) ++ " was invalid with reason " ++ show fk
logInvalidBlockItem WithMetadata{wmdData = ChainUpdate{}, ..} fk =
    logEvent Scheduler LLWarning $ "Chain update with hash " ++ show wmdHash ++ " was invalid with reason: " ++ show fk

{-# INLINE logInvalidTransaction #-}
logInvalidTransaction :: (SchedulerMonad m) => TVer.TransactionWithStatus -> FailureKind -> m ()
logInvalidTransaction (WithMetadata{..}, _) fk =
    logEvent Scheduler LLWarning $ "Transaction with hash " ++ show wmdHash ++ " was invalid with reason: " ++ show fk

logInvalidCredential :: (SchedulerMonad m) => TVer.CredentialDeploymentWithStatus -> FailureKind -> m ()
logInvalidCredential (WithMetadata{..}, _) fk =
    logEvent Scheduler LLWarning $ "Credential with registration id " ++ (show . ID.credId . credential $ wmdData) ++ " was invalid with reason " ++ show fk

logInvalidChainUpdate :: (SchedulerMonad m) => TVer.ChainUpdateWithStatus -> FailureKind -> m ()
logInvalidChainUpdate (WithMetadata{..}, _) fk =
    logEvent Scheduler LLWarning $ "Chain update with hash " ++ show wmdHash ++ " was invalid with reason: " ++ show fk<|MERGE_RESOLUTION|>--- conflicted
+++ resolved
@@ -44,11 +44,7 @@
 import Control.Exception (assert)
 
 import qualified Concordium.GlobalState.ContractStateV1 as StateV1
-<<<<<<< HEAD
-import Concordium.GlobalState.Persistent.BlockState.ProtocolLevelTokens (PLTConfiguration, TokenIndex)
-=======
 import qualified Concordium.GlobalState.Persistent.BlockState.ProtocolLevelTokens as Token
->>>>>>> 8ae4ec32
 import qualified Concordium.ID.Types as ID
 import Concordium.Scheduler.ProtocolLevelTokens.Kernel (PLTKernelFail, PLTKernelPrivilegedUpdate)
 import qualified Concordium.Scheduler.WasmIntegration.V1 as V1
@@ -365,41 +361,36 @@
     --  time are cancelled.
     enqueueUpdate :: TransactionTime -> UpdateValue (ChainParametersVersionFor (MPV m)) -> m ()
 
-<<<<<<< HEAD
+    -- | Get the 'TokenIndex' associated with a 'TokenId' (if it exists).
+    getTokenIndex :: (PVSupportsPLT (MPV m)) => TokenId -> m (Maybe Token.TokenIndex)
+
+    -- | Get the configuration of a protocol-level token.
+    --
+    --  PRECONDITION: The token identified by 'TokenIndex' MUST exist.
+    getTokenConfiguration :: (PVSupportsPLT (MPV m)) => Token.TokenIndex -> m Token.PLTConfiguration
+
     -- | Take a snapshot of the current block state, and run the given computation. If the result
     --  is @Left e@, then the block state is reverted to the snapshot. Otherwise, any changes to
     --  the block state are retained. The return value is the result of the computation.
     withBlockStateRollback :: m (Either e a) -> m (Either e a)
 
-    -- | Run a PLT operation that invokes the PLT kernel.
+    -- | Run a protocol-layer token (PLT) operation that invokes the PLT kernel.
     --
     --  PRECONDITION: The 'TokenIndex' must be for a PLT that exists in the current state.
     runPLT ::
         (PVSupportsPLT (MPV m)) =>
-        TokenIndex ->
+        Token.TokenIndex ->
         (forall m1. (Monad m1, PLTKernelPrivilegedUpdate m1, PLTKernelFail e m1) => m1 a) ->
         m (Either e a)
 
-    -- | Get the 'TokenIndex' for a protocol-layer token with the given 'TokenId', if it exists.
-    getPLTIndex :: (PVSupportsPLT (MPV m)) => TokenId -> m (Maybe TokenIndex)
-
     -- | Create a new protocol-layer token with the given 'PLTConfiguration'.
     --
     --  PRECONDITION: There MUST NOT already be a token with the specified token ID.
     --  The governance account index MUST reference a valid account.
-    createPLT ::
+    createToken ::
         (PVSupportsPLT (MPV m)) =>
-        PLTConfiguration ->
-        m TokenIndex
-=======
-    -- | Get the 'TokenIndex' associated with a 'TokenId' (if it exists).
-    getTokenIndex :: (PVSupportsPLT (MPV m)) => TokenId -> m (Maybe Token.TokenIndex)
-
-    -- | Get the configuration of a protocol-level token.
-    --
-    --  PRECONDITION: The token identified by 'TokenIndex' MUST exist.
-    getTokenConfiguration :: (PVSupportsPLT (MPV m)) => Token.TokenIndex -> m Token.PLTConfiguration
->>>>>>> 8ae4ec32
+        Token.PLTConfiguration ->
+        m Token.TokenIndex
 
 -- | Contract state that is lazily thawed. This is used in the scheduler when
 --  looking up contracts. When looking them up first time we don't convert the
