{-# LANGUAGE DataKinds #-}
{-# LANGUAGE BangPatterns #-}
{-# LANGUAGE DeriveGeneric #-}
{-# LANGUAGE TypeFamilies #-}
{-# LANGUAGE ScopedTypeVariables #-}
{-# LANGUAGE OverloadedStrings #-}
{-# LANGUAGE TemplateHaskell #-}
{-# LANGUAGE DefaultSignatures #-}
{-# LANGUAGE DerivingVia #-}
{-# LANGUAGE StandaloneDeriving #-}
{-# LANGUAGE UndecidableInstances #-}
{-# LANGUAGE TypeApplications #-}
module Concordium.Scheduler.Environment where

import qualified Data.HashMap.Strict as HMap
import qualified Data.HashSet as HSet
import qualified Data.Map as Map
import Data.Foldable

import Control.Monad.Cont hiding (cont)
import Control.Monad.RWS.Strict
import Control.Monad.Trans.Reader (ReaderT(..), runReaderT)
import Control.Monad.Trans.State.Strict (StateT(..), runStateT)
import Data.Proxy
import Lens.Micro.Platform

import Concordium.Logger
import Concordium.Crypto.EncryptedTransfers
import Concordium.Utils
import qualified Concordium.Wasm as Wasm
import qualified Concordium.GlobalState.Wasm as GSWasm
import Concordium.Scheduler.Types
import qualified Concordium.Cost as Cost
import Concordium.Types.Accounts
import Concordium.GlobalState.Types
import Concordium.GlobalState.Classes (MGSTrans(..))
import Concordium.GlobalState.Account (EncryptedAmountUpdate(..), AccountUpdate(..), auAmount, auEncrypted, auReleaseSchedule, emptyAccountUpdate)
import Concordium.GlobalState.BlockState (AccountOperations(..), NewInstanceData, ContractStateOperations (..), InstanceInfo, InstanceInfoType (..), InstanceInfoTypeV (iiState, iiParameters), iiBalance)
import Concordium.GlobalState.BakerInfo
import Concordium.GlobalState.AccountTransactionIndex
import qualified Concordium.GlobalState.Basic.BlockState.AccountReleaseSchedule as ARS

import qualified Concordium.TransactionVerification as TVer

import Control.Exception(assert)

import qualified Concordium.ID.Types as ID
import Concordium.Wasm (IsWasmVersion)
import qualified Concordium.GlobalState.ContractStateV1 as StateV1
import qualified Concordium.Wasm as GSWasm

-- |An account index together with the canonical address. Sometimes it is
-- difficult to pass an IndexedAccount and we only need the addresses. That is
-- when this type is useful.
type IndexedAccountAddress = (AccountIndex, AccountAddress)

-- |Whether the current energy limit is block energy or current transaction energy.
data EnergyLimitReason = BlockEnergy | TransactionEnergy
    deriving(Eq, Show)

-- * Scheduler monad

class (Monad m) => StaticInformation m where
  -- |Get the chain information for the current block.
  getChainMetadata :: m ChainMetadata

  -- |Get a module interface, if available.
  getModuleInterfaces :: ModuleRef -> m (Maybe GSWasm.ModuleInterface)

  -- |Get maximum allowed block energy.
  getMaxBlockEnergy :: m Energy

  -- |Get maximum number of account creation transactions per block.
  getAccountCreationLimit :: m CredentialsPerBlockLimit

  -- |Return a contract instance if it exists at the given address.
  getContractInstance :: ContractAddress -> m (Maybe (InstanceInfo m))
 
  -- |Get the amount of funds at the particular account address at the start of a transaction.
  getStateAccount :: AccountAddress -> m (Maybe (IndexedAccount m))

-- |Information needed to execute transactions in the form that is easy to use.
<<<<<<< HEAD
class (Monad m, StaticInformation m, CanRecordFootprint (Footprint (ATIStorage m)), AccountOperations m, ContractStateOperations m, MonadLogger m, IsProtocolVersion pv)
=======
class (Monad m, StaticInformation m, CanRecordFootprint (Footprint (ATIStorage m)), AccountOperations m, MonadLogger m, IsProtocolVersion pv, (TVer.TransactionVerifier pv m))
>>>>>>> 600a5976
    => SchedulerMonad pv m | m -> pv where

  -- |Notify the transaction log that a transaction had the given footprint. The
  -- nature of the footprint will depend on the configuration, e.g., it could be
  -- nothing, or the set of accounts affected by the transaction.
  tlNotifyAccountEffect :: Footprint (ATIStorage m) -> TransactionSummary -> m ()

  -- |Get the 'AccountIndex' for an account, if it exists.
  getAccountIndex :: AccountAddress -> m (Maybe AccountIndex)

  -- |Check whether the given account address would clash with any existing
  -- account's address. The behaviour of this will generally depend on the
  -- protocol version.
  addressWouldClash :: AccountAddress -> m Bool

  -- |Commit to global state all the updates to local state that have
  -- accumulated through the execution. This method is also in charge of
  -- recording which accounts were affected by the transaction for reward and
  -- other purposes.
  -- Precondition: Each account affected in the change set must exist in the
  -- block state.
  commitChanges :: ChangeSet m -> m ()

  -- |Observe a single transaction footprint.
  observeTransactionFootprint :: m a -> m (a, Footprint (ATIStorage m))

  -- |Commit a module interface and module value to global state. Returns @True@
  -- if this was successful, and @False@ if a module with the given Hash already
  -- existed. Also store the code of the module for archival purposes.
  commitModule :: IsWasmVersion v => (GSWasm.ModuleInterfaceV v, Wasm.WasmModuleV v) -> m Bool

  -- |Create new instance in the global state.
  -- The instance is parametrised by the address, and the return value is the
  -- address assigned to the new instance.
  putNewInstance :: IsWasmVersion v => NewInstanceData (UpdatableContractState m) v -> m ContractAddress

  -- |Bump the next available transaction nonce of the account.
  -- Precondition: the account exists in the block state.
  increaseAccountNonce :: IndexedAccount m -> m ()

  -- FIXME: This method should not be here, but rather in the transaction monad.
  -- |Update account credentials.
  -- Preconditions:
  -- - The account exists in the block state.
  -- - The account threshold is reasonable.
  updateAccountCredentials :: AccountIndex
                        -> [ID.CredentialIndex]
                        -- ^ The indices of credentials to remove from the account.
                        -> Map.Map ID.CredentialIndex ID.AccountCredential
                        -- ^ The new credentials to add.
                        -> ID.AccountThreshold
                        -- ^ The new account threshold
                        -> m ()

  -- |Create and add an empty account with the given public key, address and credential.
  -- If an account with the given address already exists, @Nothing@ is returned.
  -- Otherwise, the new account is returned, and the credential is added to the known credentials.
  --
  -- It is not checked if the account's credential is a duplicate.
  createAccount :: CryptographicParameters -> AccountAddress -> ID.AccountCredential -> m (Maybe (Account m))

  -- |Notify energy used by the current execution.
  -- Add to the current running total of energy used.
  markEnergyUsed :: Energy -> m ()

  -- |Get the currently used amount of block energy.
  getUsedEnergy :: m Energy

  getRemainingEnergy :: m Energy
  getRemainingEnergy = do
    maxEnergy <- getMaxBlockEnergy
    usedEnergy <- getUsedEnergy
    return $! if usedEnergy <= maxEnergy then maxEnergy - usedEnergy else 0

  -- |Get the next transaction index in the block, and increase the internal counter
  bumpTransactionIndex :: m TransactionIndex

  -- |Record that the amount was charged for execution. Amount is distributed
  -- at the end of block execution in accordance with the tokenomics principles.
  notifyExecutionCost :: Amount -> m ()

  -- |Notify the state that an amount has been transferred from public to
  -- encrypted or vice-versa.
  notifyEncryptedBalanceChange :: AmountDelta -> m ()

  -- |Convert the given energy amount into an amount of GTU. The exchange
  -- rate can vary depending on the current state of the blockchain.
  energyToGtu :: Energy -> m Amount

  -- *Operations related to bakers.

  -- |Register this account as a baker.
  -- The following results are possible:
  --
  -- * @BASuccess id@: the baker was created with the specified 'BakerId'.
  --   @id@ is always chosen to be the account index.
  --
  -- * @BAInvalidAccount@: the address does not resolve to a valid account.
  --
  -- * @BAAlreadyBaker@: the account is already registered as a baker.
  --
  -- * @BAInsufficientBalance@: the balance on the account is insufficient to
  --   stake the specified amount.
  --
  -- * @BADuplicateAggregationKey@: the aggregation key is already in use.
  --
  -- Note that if two results could apply, the first in this list takes precedence.  
  addBaker :: AccountIndex -> BakerAdd -> m BakerAddResult

  -- |Remove the baker associated with an account.
  -- The removal takes effect after a cooling-off period.
  -- Removal may fail if the baker is already cooling-off from another change (e.g. stake reduction).
  --
  -- The following results are possible:
  --
  -- * @BRRemoved e@: the baker was removed, and will be in cooling-off until epoch @e@.
  --   The change will take effect in epoch @e+1@.
  --
  -- * @BRInvalidBaker@: the account address is not valid, or the account is not a baker.
  --
  -- * @BRChangePending@: the baker is currently in a cooling-off period and so cannot be removed.
  removeBaker :: AccountIndex -> m BakerRemoveResult

  -- |Update the keys associated with an account.
  -- It is assumed that the keys have already been checked for validity/ownership as
  -- far as is necessary.
  -- The only check on the keys is that the aggregation key is not a duplicate.
  --
  -- The following results are possible:
  --
  -- * @BKUSuccess@: the keys were updated
  --
  -- * @BKUInvalidBaker@: the account does not exist or is not currently a baker.
  --
  -- * @BKUDuplicateAggregationKey@: the aggregation key is a duplicate.
  updateBakerKeys :: AccountIndex -> BakerKeyUpdate -> m BakerKeyUpdateResult

  -- |Update the stake associated with an account.
  -- A reduction in stake will be delayed by the current cool-off period.
  -- A change will not be made if there is already a cooling-off change
  -- pending for the baker.
  --
  -- The following results are possible:
  --
  -- * @BSUStakeIncreased@: the baker's stake was increased.
  --   This will take effect in the epoch after next.
  --
  -- * @BSUStakeReduced e@: the baker's stake was reduced.
  --   This will cool-off until epoch @e@ and take effect in epoch @e+1@.
  --
  -- * @BSUStakeUnchanged@: there is no change to the baker's stake, but this update was successful.
  --
  -- * @BSUInvalidBaker@: the account does not exist, or is not currently a baker.
  --
  -- * @BSUChangePending@: the change could not be made since the account is already in a cooling-off period.
  --
  -- * @BSUInsufficientBalance@: the account does not have sufficient balance to cover the staked amount.
  updateBakerStake :: AccountIndex -> Amount -> m BakerStakeUpdateResult

  -- |Update whether the baker automatically restakes the rewards it earns.
  --
  -- The following results are possible:
  --
  -- * @BREUUpdated id@: the flag was updated.
  --
  -- * @BREUInvalidBaker@: the account does not exists, or is not currently a baker.
  updateBakerRestakeEarnings :: AccountIndex -> Bool -> m BakerRestakeEarningsUpdateResult

  -- *Operations on account keys

  -- | Updates the credential verification keys 
  -- Preconditions:
  -- * The account exists
  -- * The account has keys defined at the specified indices
  updateCredentialKeys :: AccountIndex -> ID.CredentialIndex -> ID.CredentialPublicKeys -> m ()

  -- * Chain updates

  -- |Get the current authorized keys for updates.
  getUpdateKeyCollection :: m UpdateKeysCollection

  -- |Get the next sequence number of updates of a given type.
  getNextUpdateSequenceNumber :: UpdateType -> m UpdateSequenceNumber

  -- |Add an update to the relevant update queue. The update is
  -- assumed to have the next sequence number for its update type.
  -- The next sequence number will be correspondingly incremented,
  -- and any queued updates of the given type with a later effective
  -- time are cancelled.
  enqueueUpdate :: TransactionTime -> UpdateValue -> m ()

-- |Contract state that is lazily thawed. This is used in the scheduler when
-- looking up contracts. When looking them up first time we don't convert the
-- state since this might not be needed.
data TemporaryContractState contractState updatableContractState (v :: Wasm.WasmVersion) =
  Frozen (contractState v)
  | Thawed (updatableContractState v)

getForeignReprV0 :: ContractStateOperations m => TemporaryContractState (ContractState m) (UpdatableContractState m) GSWasm.V0 -> m Wasm.ContractState
getForeignReprV0 (Frozen cs) = toForeignReprV0 =<< thawContractState cs
getForeignReprV0 (Thawed cs) = toForeignReprV0 cs

getForeignReprV1 :: ContractStateOperations m => TemporaryContractState (ContractState m) (UpdatableContractState m) GSWasm.V1 -> m StateV1.MutableState
getForeignReprV1 (Frozen cs) = toForeignReprV1 =<< thawContractState cs
getForeignReprV1 (Thawed cs) = toForeignReprV1 cs

getStateSizeV0 :: ContractStateOperations m => TemporaryContractState (ContractState m) (UpdatableContractState m) GSWasm.V0 -> m Wasm.ByteSize
getStateSizeV0 (Frozen cs) = stateSizeV0 cs
getStateSizeV0 (Thawed cs) = mutableStateSizeV0 cs

-- |Updatable instance information. This is used in the scheduler to efficiently
-- update contract states.
type UInstanceInfo m = InstanceInfoType (TemporaryContractState (ContractState m) (UpdatableContractState m))

-- |Updatable instance information, versioned variant. This is used in the scheduler to efficiently
-- update contract states.
type UInstanceInfoV m = InstanceInfoTypeV (TemporaryContractState (ContractState m) (UpdatableContractState m))

-- |This is a derived notion that is used inside a transaction to keep track of
-- the state of the world during execution. Local state of contracts and amounts
-- on contracts might need to be rolled back for various reasons, so we do not
-- want to commit it to global state.
class (StaticInformation m, ContractStateOperations m, IsProtocolVersion pv) => TransactionMonad pv m | m -> pv where
  -- |Execute the code in a temporarily modified environment. This is needed in
  -- nested calls to transactions which might end up failing at the end. Thus we
  -- keep track of changes locally first, and only commit them at the end.
  -- Instance keeps track of its own address hence we need not provide it
  -- separately.
  withInstanceStateV0 :: UInstanceInfoV m GSWasm.V0 -> UpdatableContractState m GSWasm.V0 -> m a -> m a

  -- |Execute the code in a temporarily modified environment. This is needed in
  -- nested calls to transactions which might end up failing at the end. Thus we
  -- keep track of changes locally first, and only commit them at the end.
  -- Instance keeps track of its own address hence we need not provide it
  -- separately.
  withInstanceStateV1 :: UInstanceInfoV m GSWasm.V1 -> UpdatableContractState m GSWasm.V1 -> (ModificationIndex -> m a) -> m a

  -- |Transfer amount from the first address to the second and run the
  -- computation in the modified environment.
  withAccountToContractAmountV0 :: IndexedAccountAddress -> UInstanceInfoV m GSWasm.V0 -> Amount -> m a -> m a

  -- |Transfer amount from the first address to the second and run the
  -- computation in the modified environment.
  withAccountToContractAmountV1 :: IndexedAccountAddress -> UInstanceInfoV m GSWasm.V1 -> Amount -> m a -> m a

  -- |Transfer an amount from the first account to the second and run the
  -- computation in the modified environment.
  withAccountToAccountAmount :: IndexedAccount m -> IndexedAccount m -> Amount -> m a -> m a

  -- |Transfer an amount from the given instance to the given account and run the
  -- computation in the modified environment.
  withContractToAccountAmountV0 :: ContractAddress -> IndexedAccount m -> Amount -> m c -> m c

  -- |Transfer an amount from the given instance to the given account and run the
  -- computation in the modified environment.
  withContractToAccountAmountV1 :: ContractAddress -> IndexedAccount m -> Amount -> m c -> m c

  -- |Transfer an amount from the first instance to the second and run the
  -- computation in the modified environment.
<<<<<<< HEAD
  withContractToContractAmountV0 :: (GSWasm.WasmVersion, ContractAddress) -> UInstanceInfoV m GSWasm.V0 -> Amount -> m a -> m a

  -- |Transfer an amount from the first instance to the second and run the
  -- computation in the modified environment.
  withContractToContractAmountV1 :: (GSWasm.WasmVersion, ContractAddress) -> UInstanceInfoV m GSWasm.V1 -> Amount -> m a -> m a
=======
  withContractToContractAmount :: ContractAddress -> InstanceV v -> Amount -> m a -> m a
>>>>>>> 600a5976

  -- |Transfer a scheduled amount from the first address to the second and run
  -- the computation in the modified environment.
  withScheduledAmount :: IndexedAccount m -> IndexedAccount m -> Amount -> [(Timestamp, Amount)] -> TransactionHash -> m a -> m a

  -- |Replace encrypted amounts on an account up to (but not including) the
  -- given limit with a new amount.
  replaceEncryptedAmount :: IndexedAccount m -> EncryptedAmountAggIndex -> EncryptedAmount -> m ()

  -- |Replace encrypted amounts on an account up to (but not including) the
  -- given limit with a new amount, as well as adding the given amount to the
  -- public balance of the account
  addAmountFromEncrypted :: IndexedAccount m -> Amount -> EncryptedAmountAggIndex -> EncryptedAmount -> m ()

  -- |Add a new encrypted amount to an account, and return its index.
  -- This may assume this is the only update to encrypted amounts on the given account
  -- in this transaction.
  --
  -- This should be used on the receiver's account when an encrypted amount is
  -- sent to it.
  addEncryptedAmount :: IndexedAccount m -> EncryptedAmount -> m EncryptedAmountIndex

  -- |Add an encrypted amount to the self-balance of an account.
  -- This may assume this is the only update to encrypted amounts on the given account
  -- in this transaction.
  --
  -- This should be used when transferring from public to encrypted balance.
  addSelfEncryptedAmount :: IndexedAccount m -> Amount -> EncryptedAmount -> m ()

  -- |Transfer an amount from the first given instance or account to the instance in the second
  -- parameter and run the computation in the modified environment.
<<<<<<< HEAD
  {-# INLINE withToContractAmountV0 #-}
  withToContractAmountV0 :: Either (Wasm.WasmVersion, ContractAddress) IndexedAccountAddress -> UInstanceInfoV m GSWasm.V0 -> Amount -> m a -> m a
  withToContractAmountV0 (Left i) = withContractToContractAmountV0 i
  withToContractAmountV0 (Right a) = withAccountToContractAmountV0 a
=======
  {-# INLINE withToContractAmount #-}
  withToContractAmount :: Either ContractAddress IndexedAccountAddress -> InstanceV v -> Amount -> m a -> m a
  withToContractAmount (Left i) = withContractToContractAmount i
  withToContractAmount (Right a) = withAccountToContractAmount a
>>>>>>> 600a5976

  {-# INLINE withToContractAmountV1 #-}
  withToContractAmountV1 :: Either (Wasm.WasmVersion, ContractAddress) IndexedAccountAddress -> UInstanceInfoV m GSWasm.V1 -> Amount -> m a -> m a
  withToContractAmountV1 (Left i) = withContractToContractAmountV1 i
  withToContractAmountV1 (Right a) = withAccountToContractAmountV1 a

  getCurrentContractInstance :: ContractAddress -> m (Maybe (UInstanceInfo m))

<<<<<<< HEAD
  {-# INLINE getCurrentAvailableAmount #-}
  getCurrentAvailableAmount :: Wasm.SWasmVersion v -> Either (IndexedAccount m, UInstanceInfoV m v) (AccountAddress, IndexedAccount m) -> m Amount
  getCurrentAvailableAmount sv (Left (_, i)) = getCurrentContractAmount sv i
  getCurrentAvailableAmount _ (Right (_, a)) = getCurrentAccountAvailableAmount a

=======
>>>>>>> 600a5976
  -- |Get the current total public balance of an account.
  -- This accounts for any pending changes in the course of execution of the transaction.
  -- This includes any funds that cannot be spent due to lock-up or baking.
  getCurrentAccountTotalAmount :: IndexedAccount m -> m Amount

  -- |Get the current available public balance of an account.
  -- This accounts for any pending changes in the course of execution of the transaction.
  -- The available balance excludes funds that are locked due to a lock-up release schedule
  -- or due to being staked for baking, or both.  That is @available = total - max locked staked@.
  getCurrentAccountAvailableAmount :: IndexedAccount m -> m Amount

  -- |Same as above, but for contracts.
<<<<<<< HEAD
  getCurrentContractAmount :: Wasm.SWasmVersion v -> UInstanceInfoV m v -> m Amount

  -- |Get the current contract instance state, together with the modification
  -- index of the last modification.
  getCurrentContractInstanceState :: UInstanceInfoV m GSWasm.V1 -> m (ModificationIndex, TemporaryContractState (ContractState m) (UpdatableContractState m) GSWasm.V1)
=======
  getCurrentContractAmount :: (HasInstanceAddress a, HasInstanceFields a) => a -> m Amount

  -- |Get the current contract instance state, together with the modification
  -- index of the last modification.
  getCurrentContractInstanceState :: (HasInstanceAddress a, HasInstanceFields a) => a -> m (ModificationIndex, Wasm.ContractState)
>>>>>>> 600a5976

  -- |Get the amount of energy remaining for the transaction.
  getEnergy :: m (Energy, EnergyLimitReason)

  -- |Decrease the remaining energy by the given amount. If not enough is left
  -- reject the transaction and set remaining amount to 0.
  -- If block energy limit would be reached instead, then reject the transaction
  -- with 'outOfBlockEnergy' instead.
  tickEnergy :: Energy -> m ()

  -- |Reject a transaction with a given reason, terminating processing of this transaction.
  -- If the reason is OutOfEnergy this function __must__ ensure that the remaining energy
  -- is set to 0.
  rejectTransaction :: RejectReason -> m a

  -- |Try to run the first computation. If it leads to `reject` for a logic reason then
  -- try the second computation. If the left computation fails with out of energy then the
  -- entire computation is aborted.
  orElse :: m a -> m a -> m a

  -- |Try to run the first computation. If it leads to `Left err` then abort and revert all the changes
  -- apart from consumed energy.
  withRollback :: m (Either a b) -> m (Either a b)

  -- |Fail transaction processing because we would have exceeded maximum block energy limit.
  outOfBlockEnergy :: m a

  -- |If the computation yields a @Just a@ result return it, otherwise fail the
  -- transaction with the given reason.
  -- If the reject message is 'OutOfEnergy' this function __shall__ ensure
  -- that no energy is left.
  {-# INLINE rejectingWith #-}
  rejectingWith :: m (Maybe a) -> RejectReason -> m a
  rejectingWith !c reason = c >>= \case Just a -> return a
                                        Nothing -> rejectTransaction reason


  -- |If the computation yields a @Right b@ result return it, otherwise fail the
  -- transaction after transforming the reject message.
  -- If the resulting reject message is 'OutOfEnergy' this function __shall__ ensure
  -- that no energy is left.
  {-# INLINE rejectingWith' #-}
  rejectingWith' :: m (Either a b) -> (a -> RejectReason) -> m b
  rejectingWith' !c reason = c >>= \case Right b -> return b
                                         Left a -> rejectTransaction (reason a)

-- |Index that keeps track of modifications of smart contracts inside a single
-- transaction. This is used to cheaply detect whether a contract state has
-- changed or not when a contract calls another.
type ModificationIndex = Word

-- |The set of changes to be commited on a successful transaction.
-- The type parameter is the updatable contract state. It is this instead of just m so that
-- we get type unification to realize that if @UpdatableContractState m ~ UpdatableContractState n@ then
-- @ChangeSet m ~ ChangeSet n@ (see definition of ChangeSet below)
data ChangeSetType contractState = ChangeSet
    {_accountUpdates :: !(HMap.HashMap AccountIndex AccountUpdate) -- ^Accounts whose states changed.
    -- |V0 contracts whose states changed. Any time we are updating a contract we know which version it is.
    -- We thus know where to look.
    ,_instanceV0Updates :: !(HMap.HashMap ContractAddress (ModificationIndex, AmountDelta, Maybe (contractState GSWasm.V0)))
    -- |V1 contracts whose states changed. Any time we are updating a contract we know which version it is.
    -- We thus know where to look.
    -- FIXME: This will be "mutable state", it will be frozen upon an update.
    ,_instanceV1Updates :: !(HMap.HashMap ContractAddress (ModificationIndex, AmountDelta, Maybe (contractState GSWasm.V1)))
    ,_instanceInits :: !(HSet.HashSet ContractAddress) -- ^Contracts that were initialized.
    ,_encryptedChange :: !AmountDelta -- ^Change in the encrypted balance of the system as a result of this contract's execution.
    ,_addedReleaseSchedules :: !(Map.Map AccountAddress Timestamp) -- ^The release schedules added to accounts on this block, to be added on the per block map.
    }

type ChangeSet m = ChangeSetType (UpdatableContractState m)

makeLenses ''ChangeSetType

emptyCS :: Proxy m -> ChangeSet m
emptyCS _ = ChangeSet HMap.empty HMap.empty HMap.empty HSet.empty 0 Map.empty

-- |Record an addition to the amount of the given account in the changeset.
{-# INLINE addAmountToCS #-}
addAmountToCS :: AccountOperations m => IndexedAccount m -> AmountDelta -> ChangeSet m -> m (ChangeSet m)
addAmountToCS (ai, acc) !amnt !cs = do
  addr <- getAccountCanonicalAddress acc
  addAmountToCS' (ai, addr) amnt cs

-- |Record an addition to the amount of the given account in the changeset.
{-# INLINE addAmountToCS' #-}
addAmountToCS' :: Monad m => IndexedAccountAddress -> AmountDelta -> ChangeSet m -> m (ChangeSet m)
addAmountToCS' (ai, addr) !amnt !cs =
  -- Check whether there already is an 'AccountUpdate' for the given account in the changeset.
  -- If so, modify it accordingly, otherwise add a new entry.
  return $ cs & accountUpdates . at ai %~ (\case Just upd -> Just (upd & auAmount %~ \case
                                                                     Just x -> Just (x + amnt)
                                                                     Nothing -> Just amnt
                                                                 )
                                                 Nothing -> Just (emptyAccountUpdate ai addr & auAmount ?~ amnt))


-- |Record a list of scheduled releases that has to be pushed into the global map and into the map of the account.
{-# INLINE addScheduledAmountToCS #-}
addScheduledAmountToCS :: AccountOperations m => IndexedAccount m -> ([(Timestamp, Amount)], TransactionHash) -> ChangeSet m -> m (ChangeSet m)
addScheduledAmountToCS _ ([], _) cs = return cs
addScheduledAmountToCS (ai, acc) rel@(((fstRel, _):_), _) !cs = do
  addr <- getAccountCanonicalAddress acc
  return $ cs & accountUpdates . at ai %~ (\case Just upd -> Just (upd & auReleaseSchedule %~ Just . maybe [rel] (rel :))
                                                 Nothing -> Just (emptyAccountUpdate ai addr & auReleaseSchedule ?~ [rel]))
              & addedReleaseSchedules %~ (Map.alter (\case
                                                        Nothing -> Just fstRel
                                                        Just rel' -> Just $ min fstRel rel') addr)

-- |Modify the amount on the given account in the changeset by a given delta.
-- It is assumed that the account is already in the changeset and that its balance
-- is already affected (the auAmount field is set).
{-# INLINE modifyAmountCS #-}
modifyAmountCS :: Proxy m -> AccountIndex -> AmountDelta -> ChangeSet m -> ChangeSet m
modifyAmountCS _ ai !amnt !cs = cs & (accountUpdates . ix ai . auAmount ) %~
                                     (\case Just a -> Just (a + amnt)
                                            Nothing -> error "modifyAmountCS precondition violated.")


-- |Add or update the contract state in the changeset with the given value.
<<<<<<< HEAD
-- |NB: If the instance is not yet in the changeset we assume that its balance is
-- as listed in the given instance structure.
addContractStatesToCSV0 :: HasInstanceParameters a => Proxy m -> a -> ModificationIndex -> UpdatableContractState m GSWasm.V0 -> ChangeSet m -> ChangeSet m
addContractStatesToCSV0 _ istance curIdx newState =
  instanceV0Updates . at addr %~ \case Just (_, amnt, _) -> Just (curIdx, amnt, Just newState)
                                       Nothing -> Just (curIdx, 0, Just newState)
  where addr = instanceAddress istance

-- |Add or update the contract state in the changeset with the given value.
-- |NB: If the instance is not yet in the changeset we assume that its balance is
-- as listed in the given instance structure.
addContractStatesToCSV1 :: HasInstanceParameters a => Proxy m -> a -> ModificationIndex -> UpdatableContractState m GSWasm.V1 -> ChangeSet m -> ChangeSet m
addContractStatesToCSV1 _ istance curIdx newState =
  instanceV1Updates . at addr %~ \case Just (_, amnt, _) -> Just (curIdx, amnt, Just newState)
                                       Nothing -> Just (curIdx, 0, Just newState)
  where addr = instanceAddress istance

-- |Add the given delta to the change set for the given contract instance.
-- NB: If the contract is not yet in the changeset it is added, taking the
-- model as given in the first argument to be current model (local state)
addContractAmountToCSV0 :: Proxy m -> ContractAddress -> AmountDelta -> ChangeSet m -> ChangeSet m
addContractAmountToCSV0 _ addr amnt cs =
=======
addContractStatesToCS :: HasInstanceAddress a => a -> ModificationIndex -> Wasm.ContractState -> ChangeSet -> ChangeSet
addContractStatesToCS istance curIdx newState =
  instanceUpdates . at addr %~ \case Just (_, amnt, _) -> Just (curIdx, amnt, Just newState)
                                     Nothing -> Just (curIdx, 0, Just newState)
  where addr = instanceAddress istance

-- |Add the given delta to the change set for the given contract instance.
addContractAmountToCS :: ContractAddress -> AmountDelta -> ChangeSet -> ChangeSet
addContractAmountToCS addr amnt cs =
>>>>>>> 600a5976
    -- updating amounts does not update the modification index. Only state updates do.
    cs & instanceV0Updates . at addr %~ \case Just (idx, d, v) -> Just (idx, d + amnt, v)
                                              Nothing -> Just (0, amnt, Nothing)

-- |Add the given delta to the change set for the given contract instance.
-- NB: If the contract is not yet in the changeset it is added, taking the
-- model as given in the first argument to be current model (local state)
addContractAmountToCSV1 :: Proxy m -> ContractAddress -> AmountDelta -> ChangeSet m -> ChangeSet m
addContractAmountToCSV1 _ addr amnt cs =
    -- updating amounts does not update the modification index. Only state updates do.
    cs & instanceV1Updates . at addr %~ \case Just (idx, d, v) -> Just (idx, d + amnt, v)
                                              Nothing -> Just (0, amnt, Nothing)

-- |Add the given contract address to the set of initialized contract instances.
-- As the changes on the blockstate are already performed in the handler for this operation,
-- we just log the contract address as we don't need to modify the blockstate with
-- the information we add to the change set.
{-# INLINE addContractInitToCS #-}
addContractInitToCS :: Proxy m -> ContractAddress -> ChangeSet m -> ChangeSet m
addContractInitToCS _ addr cs =
    cs { _instanceInits = HSet.insert addr (cs ^. instanceInits) }

-- |Whether the transaction energy limit is reached because of transaction max energy limit,
-- or because of block energy limit
data LimitReason = TransactionHeader | BlockEnergyLimit

data LocalStateType contractState = LocalState{
  -- |Energy left for the computation.
  _energyLeft :: !Energy,
  -- |Changes accumulated thus far.
<<<<<<< HEAD
  _changeSet :: !(ChangeSetType contractState),
  -- |Maximum number of modified contract instances.
=======
  _changeSet :: !ChangeSet,
  -- |The next available modification index. When a contract state is modified
  -- this is used to keep track of "when" it was modified. In the scheduler we
  -- then remember the modification index before a contract invokes another
  -- contract, and look it up just before contract execution resumes. Comparing
  -- them gives information on whether the contract state has definitely not
  -- changed, or whether there were writes to the state.
>>>>>>> 600a5976
  _nextContractModificationIndex :: !ModificationIndex,
  _blockEnergyLeft :: !Energy
  }

makeLenses ''LocalStateType

type LocalState m = LocalStateType (UpdatableContractState m)

data TransactionContext = TransactionContext{
  -- |Header of the transaction initiating the transaction.
  _tcTxSender :: !AccountIndex,
  _tcDepositedAmount :: !Amount
  }

makeLenses ''TransactionContext

-- |A monad transformer adding reading an environment of type @r@
-- and updating a state of type @s@ to an inner monad @m@.
type RST r s m = ReaderT r (StateT s m)

-- |Unwrap a RST computation as a function.
runRST :: RST r s m a -> r -> s -> m (a, s)
runRST rst r s = flip runStateT s . flip runReaderT r $ rst

-- |A concrete implementation of TransactionMonad based on SchedulerMonad. We
-- use the continuation monad transformer instead of the ExceptT transformer in
-- order to avoid expensive bind operation of the latter. The bind operation is
-- expensive because it needs to check at each step whether the result is @Left@
-- or @Right@.
newtype LocalT (pv :: ProtocolVersion) r m a = LocalT { _runLocalT :: ContT (Either (Maybe RejectReason) r) (RST TransactionContext (LocalState m) m) a }
  deriving(Functor, Applicative, Monad, MonadReader TransactionContext)

deriving instance (Monad m, s ~ LocalState m) => MonadState s (LocalT pv r m)

runLocalT :: forall pv m a . Monad m
          => LocalT pv a m a
          -> Amount
          -> AccountIndex
          -> Energy -- Energy limit by the transaction header.
          -> Energy -- remaining block energy
          -> m (Either (Maybe RejectReason) a, LocalState m)
runLocalT (LocalT st) _tcDepositedAmount _tcTxSender _energyLeft _blockEnergyLeft = do
  let s = LocalState{_changeSet = emptyCS (Proxy @m),_nextContractModificationIndex = 0,..}
  (a, s') <- runRST (runContT st (return . Right)) ctx s
  return (a, s')

  where !ctx = TransactionContext{..}

instance BlockStateTypes (LocalT pv r m) where
    type BlockState (LocalT pv r m) = BlockState m
    type UpdatableBlockState (LocalT pv r m) = UpdatableBlockState m
    type Account (LocalT pv r m) = Account m
    type ContractState (LocalT pv r m) = ContractState m
    type UpdatableContractState (LocalT pv r m) = UpdatableContractState m

{-# INLINE energyUsed #-}
-- |Compute how much energy was used from the upper bound in the header of a
-- transaction and the amount left.
energyUsed :: TransactionHeader -> Energy -> Energy
energyUsed meta energy = thEnergyAmount meta - energy

-- |Given the deposited amount and the remaining amount of gas compute how much
-- the sender of the transaction should be charged, as well as how much energy was used
-- for execution.
-- This function assumes that the deposited energy is not less than the used energy.
computeExecutionCharge :: SchedulerMonad pv m => TransactionHeader -> Energy -> m (Energy, Amount)
computeExecutionCharge meta energy =
  let used = energyUsed meta energy
  in (used, ) <$> energyToGtu used

-- |Reduce the public balance on the account to charge for execution cost. The
-- given amount is the amount to charge (subtract). The precondition of this
-- method is that the account exists and its balance is sufficient to
-- cover the costs. These are not checked.
--
-- NB: This method should only be used directly when the given account's balance
-- is the only one affected by the transaction, either because a transaction was
-- rejected, or because it was a transaction which only affects one account's
-- balance such as DeployCredential, or DeployModule.
chargeExecutionCost :: forall m pv . AccountOperations m => SchedulerMonad pv m => IndexedAccount m -> Amount -> m ()
chargeExecutionCost (ai, acc) amnt = do
    balance <- getAccountAmount acc
    addr <- getAccountCanonicalAddress acc
    let csWithAccountDelta = emptyCS (Proxy @m) & accountUpdates . at ai ?~ (emptyAccountUpdate ai addr & auAmount ?~ amountDiff 0 amnt)
    assert (balance >= amnt) $
          commitChanges csWithAccountDelta
    notifyExecutionCost amnt

data WithDepositContext m = WithDepositContext{
  _wtcSenderAccount :: !(IndexedAccount m),
  -- ^Address of the account initiating the transaction.
  _wtcTransactionType :: !TransactionType,
  -- ^Type of the top-level transaction.
  _wtcTransactionHash :: !TransactionHash,
  -- ^Hash of the top-level transaction.
  _wtcTransactionHeader :: !TransactionHeader,
  -- ^Header of the transaction we are running.
  _wtcTransactionCheckHeaderCost :: !Energy,
  -- ^Cost to be charged for checking the transaction header.
  _wtcCurrentlyUsedBlockEnergy :: !Energy,
  -- ^Energy currently used by the block.
  _wtcTransactionIndex :: !TransactionIndex
  -- ^Index of the transaction in a block.
  }

makeLenses ''WithDepositContext

-- |Given an account which is initiating the top-level transaction and the
-- deposited amount, run the given computation in the modified environment where
-- the balance on the account is decreased by the deposited amount. Return the
-- amount of energy __used__ by the computation and any result returned. The
-- function __ensures__ that the amount of energy is not more than the
-- deposited amount. The function __assumes__ the following
--
--   * The account exists in the account database.
--   * The deposited amount exists in the public account value.
--   * The deposited amount is __at least__ Cost.checkHeader applied to the respective parameters (i.e., minimum transaction cost).
withDeposit ::
  SchedulerMonad pv m
  => WithDepositContext m
  -> LocalT pv a m a
  -- ^The computation to run in the modified environment with reduced amount on the initial account.
  -> (LocalState m -> a -> m (ValidResult, Amount, Energy))
  -- ^Continuation for the successful branch of the computation.
  -- It gets the result of the previous computation as input, in particular the
  -- remaining energy and the ChangeSet. It should return the result, and the amount that was charged
  -- for the execution.
  -> m (Maybe TransactionSummary)
withDeposit wtc comp k = do
  let txHeader = wtc ^. wtcTransactionHeader
  let tsHash = wtc ^. wtcTransactionHash
  let totalEnergyToUse = thEnergyAmount txHeader
  maxEnergy <- getMaxBlockEnergy
  -- - here is safe due to precondition that currently used energy is less than the maximum block energy
  let beLeft = maxEnergy - wtc ^. wtcCurrentlyUsedBlockEnergy
  -- we assume we have already checked the header, so we have a bit less left over
  let energy = totalEnergyToUse - wtc ^. wtcTransactionCheckHeaderCost
  -- record how much we have deposited. This cannot be touched during execution.
  depositedAmount <- energyToGtu totalEnergyToUse
  (res, ls) <- runLocalT comp depositedAmount (wtc ^. wtcSenderAccount . _1) energy beLeft
  case res of
    -- Failure: maximum block energy exceeded
    Left Nothing -> return Nothing
    -- Failure: transaction fails (out of energy or actual failure by transaction logic)
    Left (Just reason) -> do
      -- The only effect of this transaction is that the sender is charged for the execution cost
      -- (energy ticked so far).
      (usedEnergy, payment) <- computeExecutionCharge txHeader (ls ^. energyLeft)
      chargeExecutionCost (wtc ^. wtcSenderAccount) payment
      return $! Just $! TransactionSummary{
        tsSender = Just (thSender txHeader),
        tsCost = payment,
        tsEnergyCost = usedEnergy,
        tsResult = TxReject reason,
        tsType = TSTAccountTransaction $ Just $ wtc ^. wtcTransactionType,
        tsIndex = wtc ^. wtcTransactionIndex,
        ..
        }
    -- Computation successful
    Right a -> do
      -- In this case we invoke the continuation, which should charge for the used energy.
      (tsResult, tsCost, tsEnergyCost) <- k ls a
      return $! Just $! TransactionSummary{
        tsSender = Just (thSender txHeader),
        tsType = TSTAccountTransaction $ Just $ wtc ^. wtcTransactionType,
        tsIndex = wtc ^. wtcTransactionIndex,
        ..
        }

{-# INLINE defaultSuccess #-}
-- |Default continuation to use with 'withDeposit'. It charges for the energy used, commits the changes
-- from the current changeset and returns the recorded events, the amount corresponding to the
-- used energy and the used energy.
defaultSuccess ::
  SchedulerMonad pv m => WithDepositContext m -> LocalState m -> [Event] -> m (ValidResult, Amount, Energy)
defaultSuccess wtc = \ls events -> do
  let meta = wtc ^. wtcTransactionHeader
      senderAccount = wtc ^. wtcSenderAccount
  (usedEnergy, energyCost) <- computeExecutionCharge meta (ls ^. energyLeft)
  chargeExecutionCost senderAccount energyCost
  commitChanges (ls ^. changeSet)
  return (TxSuccess events, energyCost, usedEnergy)


{-# INLINE liftLocal #-}
liftLocal :: Monad m => m a -> LocalT pv r m a
liftLocal m = LocalT (ContT (\k -> ReaderT (\r -> StateT (\s -> m >>= \f -> runRST (k f) r s))))


instance MonadTrans (LocalT pv r) where
  {-# INLINE lift #-}
  lift = liftLocal

instance StaticInformation m => StaticInformation (LocalT pv r m) where
  {-# INLINE getMaxBlockEnergy #-}
  getMaxBlockEnergy = liftLocal getMaxBlockEnergy

  {-# INLINE getChainMetadata #-}
  getChainMetadata = liftLocal getChainMetadata

  {-# INLINE getModuleInterfaces #-}
  getModuleInterfaces = liftLocal . getModuleInterfaces

  {-# INLINE getAccountCreationLimit #-}
  getAccountCreationLimit = liftLocal getAccountCreationLimit

  {-# INLINE getContractInstance #-}
  getContractInstance = liftLocal . getContractInstance
 
  {-# INLINE getStateAccount #-}
  getStateAccount = liftLocal . getStateAccount

deriving via (MGSTrans (LocalT pv r) m) instance AccountOperations m => AccountOperations (LocalT pv r m)
deriving via (MGSTrans (LocalT pv r) m) instance ContractStateOperations m => ContractStateOperations (LocalT pv r m)

<<<<<<< HEAD
instance (IsProtocolVersion pv, StaticInformation m, AccountOperations m, ContractStateOperations m) => TransactionMonad pv (LocalT pv r m) where
=======
-- |Execute an inner transaction, reifying it into the return value. This
-- behaves as the given computation in case it does not exit early, and resets
-- the state of execution to the beginning in case of an error. In this case the
-- error is also returned in the return value.
runInnerTransaction :: Monad m => LocalT pv a m a -> LocalT pv r m (Either RejectReason a)
runInnerTransaction (LocalT kOrig) = LocalT $ ContT $ \k -> do
  initChangeSet <- use changeSet
  initModificationIndex <- use nextContractModificationIndex
  -- Run the given computation to the end by giving it a fresh continuation that
  -- just returns, as if this was a top-level transaction.
  comp <- runContT kOrig (return . Right)
  case comp of
    Left Nothing -> return (Left Nothing)
    Left (Just err) | err == OutOfEnergy -> energyLeft .= 0 >> return (Left (Just OutOfEnergy))
    Left (Just err) -> do
         changeSet .= initChangeSet
         nextContractModificationIndex .= initModificationIndex
         k (Left err)
    Right x -> k (Right x)

instance (IsProtocolVersion pv, StaticInformation m, AccountOperations m, Monad m) => TransactionMonad pv (LocalT pv r m) where
>>>>>>> 600a5976
  {-# INLINE withInstanceStateV0 #-}
  withInstanceStateV0 istance val cont = do
    nextModificationIndex <- use nextContractModificationIndex
    nextContractModificationIndex += 1
    changeSet %= addContractStatesToCSV0 (Proxy @m) istance nextModificationIndex val
    cont 

  {-# INLINE withInstanceStateV1 #-}
  withInstanceStateV1 istance val cont = do
    nextModificationIndex <- use nextContractModificationIndex
    nextContractModificationIndex += 1
    changeSet %= addContractStatesToCSV1 (Proxy @m) istance nextModificationIndex val
    cont nextModificationIndex

  {-# INLINE withAccountToAccountAmount #-}
  withAccountToAccountAmount fromAcc toAcc amount cont = do
    cs <- use changeSet
    changeSet <~ (addAmountToCS toAcc (amountToDelta amount) cs >>=
                  addAmountToCS fromAcc (amountDiff 0 amount))
    cont

  {-# INLINE withAccountToContractAmountV0 #-}
  withAccountToContractAmountV0 fromAcc toAcc amount cont = do
    cs <- changeSet <%= addContractAmountToCSV0 (Proxy @m) (instanceAddress toAcc) (amountToDelta amount)
    changeSet <~ addAmountToCS' fromAcc (amountDiff 0 amount) cs
    cont

  {-# INLINE withAccountToContractAmountV1 #-}
  withAccountToContractAmountV1 fromAcc toAcc amount cont = do
    cs <- changeSet <%= addContractAmountToCSV1 (Proxy @m) (instanceAddress toAcc) (amountToDelta amount)
    changeSet <~ addAmountToCS' fromAcc (amountDiff 0 amount) cs
    cont

  {-# INLINE withContractToAccountAmountV0 #-}
  withContractToAccountAmountV0 fromAcc toAcc amount cont = do
    cs <- use changeSet
    cs' <- addAmountToCS toAcc (amountToDelta amount) cs
    changeSet .= addContractAmountToCSV0 (Proxy @m) fromAcc (amountDiff 0 amount) cs'
    cont

  {-# INLINE withContractToAccountAmountV1 #-}
  withContractToAccountAmountV1 fromAcc toAcc amount cont = do
    cs <- use changeSet
    cs' <- addAmountToCS toAcc (amountToDelta amount) cs
    changeSet .= addContractAmountToCSV1 (Proxy @m) fromAcc (amountDiff 0 amount) cs'
    cont

  {-# INLINE withContractToContractAmountV0 #-}
  withContractToContractAmountV0 (wv, fromAcc) toAcc amount cont = do
    changeSet %= addContractAmountToCSV0 (Proxy @m) (instanceAddress toAcc) (amountToDelta amount)
    case wv of
      GSWasm.V0 -> changeSet %= addContractAmountToCSV0 (Proxy @m) fromAcc (amountDiff 0 amount)
      GSWasm.V1 -> changeSet %= addContractAmountToCSV1 (Proxy @m) fromAcc (amountDiff 0 amount)
    cont

  {-# INLINE withContractToContractAmountV1 #-}
  withContractToContractAmountV1 (wv, fromAcc) toAcc amount cont = do
    changeSet %= addContractAmountToCSV1 (Proxy @m) (instanceAddress toAcc) (amountToDelta amount)
    case wv of
      GSWasm.V0 -> changeSet %= addContractAmountToCSV0 (Proxy @m) fromAcc (amountDiff 0 amount)
      GSWasm.V1 -> changeSet %= addContractAmountToCSV1 (Proxy @m) fromAcc (amountDiff 0 amount)
    cont

  {-# INLINE withScheduledAmount #-}
  withScheduledAmount fromAcc toAcc sentAmount releases txh cont = do
    cs <- use changeSet
    cs' <- addAmountToCS fromAcc (amountDiff 0 sentAmount) cs
    cs'' <- addScheduledAmountToCS toAcc (releases, txh) cs'
    changeSet .= cs''
    cont

  replaceEncryptedAmount (ai, acc) aggIndex newAmount = do
    addr <- getAccountCanonicalAddress acc
    changeSet . accountUpdates . at' ai . non (emptyAccountUpdate ai addr) . auEncrypted ?= ReplaceUpTo{..}

  addAmountFromEncrypted acc amount aggIndex newAmount = do
    replaceEncryptedAmount acc aggIndex newAmount
    cs <- use changeSet
    cs' <- addAmountToCS acc (amountToDelta amount) cs
    changeSet .= cs'
    changeSet . encryptedChange += amountDiff 0 amount

  addEncryptedAmount (ai, acc) newAmount = do
    addr <- getAccountCanonicalAddress acc
    changeSet . accountUpdates . at' ai . non (emptyAccountUpdate ai addr) . auEncrypted ?= Add{..}
    getAccountEncryptedAmountNextIndex acc

  addSelfEncryptedAmount iacc@(ai, acc) transferredAmount newAmount = do
    addr <- getAccountCanonicalAddress acc
    cs <- use changeSet
    changeSet <~ addAmountToCS iacc (amountDiff 0 transferredAmount) cs
    changeSet . accountUpdates . at' ai . non (emptyAccountUpdate ai addr) . auEncrypted ?= AddSelf{..}
    changeSet . encryptedChange += amountToDelta transferredAmount

  getCurrentContractInstance addr = do
    mistance <- getContractInstance addr
    case mistance of
       Nothing -> return Nothing
       Just (InstanceInfoV0 inst) -> do
         newStates <- use (changeSet . instanceV0Updates)
         case newStates ^. at addr of
           Nothing -> do
             return $ Just (InstanceInfoV0 inst {iiState = Frozen (iiState inst)})
           Just (_, delta, newmodel) ->
             let amnt = applyAmountDelta delta (iiBalance inst)
             in return (Just . InstanceInfoV0 $ inst {iiBalance = amnt, iiState = maybe (Frozen (iiState inst)) Thawed newmodel})
       Just (InstanceInfoV1 inst) -> do
         newStates <- use (changeSet . instanceV1Updates)
         case newStates ^. at addr of
           Nothing -> do
             return $ Just (InstanceInfoV1 inst {iiState = Frozen (iiState inst)})
           Just (_, delta, newmodel) ->
             let amnt = applyAmountDelta delta (iiBalance inst)
             in return (Just . InstanceInfoV1 $ inst {iiBalance = amnt, iiState = maybe (Frozen (iiState inst)) Thawed newmodel})

  getCurrentContractInstanceState istance = do
    newStates <- use (changeSet . instanceV1Updates)
    case newStates ^. at (instanceAddress (iiParameters istance)) of
      Just (idx, _, Just s) -> return (idx, Thawed s)
      _ -> do
        return (0, iiState istance)

  getCurrentAccountTotalAmount (ai, acc) = do
    oldTotal <- getAccountAmount acc
    !txCtx <- ask
    -- If the account is the sender, subtract the deposit
    let netDeposit = if txCtx ^. tcTxSender == ai
          then oldTotal - (txCtx ^. tcDepositedAmount)
          else oldTotal
    macc <- use (changeSet . accountUpdates . at ai)
    case macc of
      Just upd -> do
        -- Apply any pending delta and add any new scheduled releases
        let newReleases = case upd ^. auReleaseSchedule of
                Nothing -> 0
                Just l -> foldl' (\t l' -> t + foldl' (+) 0 (snd <$> fst l')) 0 l
        return $ applyAmountDelta (upd ^. auAmount . non 0) netDeposit + newReleases
      Nothing -> return netDeposit

  getCurrentAccountAvailableAmount (ai, acc) = do
    oldTotal <- getAccountAmount acc
    oldLockedUp <- ARS._totalLockedUpBalance <$> getAccountReleaseSchedule acc
    bkr <- getAccountBaker acc
    let staked = maybe 0 (^. stakedAmount) bkr
    !txCtx <- ask
    -- If the account is the sender, subtract the deposit
    let netDeposit = if txCtx ^. tcTxSender == ai
          then oldTotal - (txCtx ^. tcDepositedAmount)
          else oldTotal
    macc <- use (changeSet . accountUpdates . at ai)
    case macc of
      Just upd -> do
        -- Apply any pending delta and add any new scheduled releases
        let newReleases = case upd ^. auReleaseSchedule of
                Nothing -> 0
                Just l -> foldl' (\t l' -> t + foldl' (+) 0 (snd <$> fst l')) 0 l
        return $ applyAmountDelta (upd ^. auAmount . non 0) netDeposit + newReleases
                  - max (oldLockedUp + newReleases) staked
      Nothing -> return $ netDeposit - max oldLockedUp staked

  {-# INLINE getCurrentContractAmount #-}
  getCurrentContractAmount sv inst = do
    let amnt = iiBalance inst
    let addr = _instanceAddress . iiParameters $ inst
    case sv of
      Wasm.SV0 -> use (changeSet . instanceV0Updates . at addr) >>= \case
        Just (_, delta, _) -> return $! applyAmountDelta delta amnt
        Nothing -> return amnt
      Wasm.SV1 -> use (changeSet . instanceV1Updates . at addr) >>= \case
        Just (_, delta, _) -> return $! applyAmountDelta delta amnt
        Nothing -> return amnt

  {-# INLINE getEnergy #-}
  getEnergy = do
    beLeft <- use' blockEnergyLeft
    txLeft <- use' energyLeft
    if beLeft < txLeft
    then return (beLeft, BlockEnergy)
    else return (txLeft, TransactionEnergy)

  {-# INLINE tickEnergy #-}
  tickEnergy !tick = do
    (energy, reason) <- getEnergy
    if tick > energy then
      case reason of
        BlockEnergy -> outOfBlockEnergy
        TransactionEnergy -> rejectTransaction OutOfEnergy  -- NB: sets the remaining energy to 0
    -- The lazy 'modify' reduces memory consumption significantly in this case.
    else modify ((energyLeft -~ tick) . (blockEnergyLeft -~ tick))

  {-# INLINE rejectTransaction #-}
  rejectTransaction OutOfEnergy = energyLeft .= 0 >> LocalT (ContT (\_ -> return (Left (Just OutOfEnergy))))
  rejectTransaction reason = LocalT (ContT (\_ -> return (Left (Just reason))))

  {-# INLINE orElse #-}
  orElse (LocalT l) (LocalT r) = LocalT $ ContT $ \k -> do
     initChangeSet <- use changeSet
     initModificationIndex <- use nextContractModificationIndex
     runContT l k >>= \case
       Left (Just reason) | reason /= OutOfEnergy -> do
         -- reset changeSet, the left computation will have no effect at all other than
         -- energy use.
         changeSet .= initChangeSet
         nextContractModificationIndex .= initModificationIndex
         runContT r k
       x -> return x

  {-# INLINE withRollback #-}
  withRollback (LocalT l) = LocalT $ ContT $ \k -> do
     initChangeSet <- use changeSet
     initModificationIndex <- use nextContractModificationIndex
     let kNew x@(Left _) = do
           changeSet .= initChangeSet
           nextContractModificationIndex .= initModificationIndex
           k x
         kNew x = k x
     runContT l kNew


  {-# INLINE outOfBlockEnergy #-}
  outOfBlockEnergy = LocalT (ContT (\_ -> return (Left Nothing)))

-- |Call an external method that can fail with running out of energy.
-- Depending on what is the current limit, either remaining transaction energy,
-- or remaining block energy, this function will report the appropriate failure.
--
-- This function takes an action that:
--
-- * Takes a 'ResourceMeasure' to which the remaining energy should be converted.
-- * Should return __how much of the 'ResourceMeasure' was used__ (which is then converted
--   back to 'Energy'), or 'Nothing' to signal failure because of running out of the 'ResourceMeasure'.
-- * Should satisfy that the returned energy is <= given energy, even though
--   this is not necessary for the correctness of this function. In the case
--   where the returned energy exceeds remaining energy this function will
--   return either with 'OutOfEnergy' or 'outOfBlockEnergy'.
withExternal :: (Cost.ResourceMeasure r, TransactionMonad pv m) => (r ->  m (Maybe (a, r))) -> m a
withExternal f = do
  (availableEnergy, reason) <- getEnergy
  f (Cost.fromEnergy availableEnergy) >>= \case
    Nothing | BlockEnergy <- reason -> outOfBlockEnergy
    Nothing | TransactionEnergy <- reason -> rejectTransaction OutOfEnergy -- this sets remaining to 0
    Just (result, usedEnergy) -> do
      -- tickEnergy is safe even if usedEnergy > available energy, even though this case
      -- should not happen for well-behaved actions.
      tickEnergy (Cost.toEnergy usedEnergy)
      return result

-- |Like 'withExternal' but takes a pure action that only transforms energy and does
-- not return a value. This is a convenience wrapper only.
withExternalPure_ :: (Cost.ResourceMeasure r, TransactionMonad pv m) => (r -> Maybe r) -> m ()
withExternalPure_ f = withExternal (return . fmap ((),) . f)


-- |Helper function to log when a transaction was invalid.
{-# INLINE logInvalidBlockItem #-}
logInvalidBlockItem :: SchedulerMonad pv m => BlockItem -> FailureKind -> m ()
logInvalidBlockItem WithMetadata{wmdData=NormalTransaction{},..} fk =
  logEvent Scheduler LLWarning $ "Transaction with hash " ++ show wmdHash ++ " was invalid with reason: " ++ show fk
logInvalidBlockItem WithMetadata{wmdData=CredentialDeployment cred} fk =
  logEvent Scheduler LLWarning $ "Credential with registration id " ++ (show . ID.credId . credential $ cred) ++ " was invalid with reason " ++ show fk
logInvalidBlockItem WithMetadata{wmdData=ChainUpdate{},..} fk =
  logEvent Scheduler LLWarning $ "Chain update with hash " ++ show wmdHash ++ " was invalid with reason: " ++ show fk

{-# INLINE logInvalidTransaction #-}
logInvalidTransaction :: SchedulerMonad pv m => TVer.TransactionWithStatus -> FailureKind -> m ()
logInvalidTransaction (WithMetadata{..},_) fk =
  logEvent Scheduler LLWarning $ "Transaction with hash " ++ show wmdHash ++ " was invalid with reason: " ++ show fk

logInvalidCredential :: SchedulerMonad pv m => TVer.CredentialDeploymentWithStatus -> FailureKind -> m ()
logInvalidCredential (WithMetadata{..},_) fk =
  logEvent Scheduler LLWarning $ "Credential with registration id " ++ (show . ID.credId . credential $ wmdData) ++ " was invalid with reason " ++ show fk

logInvalidChainUpdate :: SchedulerMonad pv m => TVer.ChainUpdateWithStatus -> FailureKind -> m ()
logInvalidChainUpdate (WithMetadata{..},_) fk =
  logEvent Scheduler LLWarning $ "Chain update with hash " ++ show wmdHash ++ " was invalid with reason: " ++ show fk<|MERGE_RESOLUTION|>--- conflicted
+++ resolved
@@ -80,11 +80,7 @@
   getStateAccount :: AccountAddress -> m (Maybe (IndexedAccount m))
 
 -- |Information needed to execute transactions in the form that is easy to use.
-<<<<<<< HEAD
-class (Monad m, StaticInformation m, CanRecordFootprint (Footprint (ATIStorage m)), AccountOperations m, ContractStateOperations m, MonadLogger m, IsProtocolVersion pv)
-=======
-class (Monad m, StaticInformation m, CanRecordFootprint (Footprint (ATIStorage m)), AccountOperations m, MonadLogger m, IsProtocolVersion pv, (TVer.TransactionVerifier pv m))
->>>>>>> 600a5976
+class (Monad m, StaticInformation m, CanRecordFootprint (Footprint (ATIStorage m)), AccountOperations m, ContractStateOperations m, MonadLogger m, IsProtocolVersion pv, TVer.TransactionVerifier pv m)
     => SchedulerMonad pv m | m -> pv where
 
   -- |Notify the transaction log that a transaction had the given footprint. The
@@ -344,15 +340,11 @@
 
   -- |Transfer an amount from the first instance to the second and run the
   -- computation in the modified environment.
-<<<<<<< HEAD
   withContractToContractAmountV0 :: (GSWasm.WasmVersion, ContractAddress) -> UInstanceInfoV m GSWasm.V0 -> Amount -> m a -> m a
 
   -- |Transfer an amount from the first instance to the second and run the
   -- computation in the modified environment.
   withContractToContractAmountV1 :: (GSWasm.WasmVersion, ContractAddress) -> UInstanceInfoV m GSWasm.V1 -> Amount -> m a -> m a
-=======
-  withContractToContractAmount :: ContractAddress -> InstanceV v -> Amount -> m a -> m a
->>>>>>> 600a5976
 
   -- |Transfer a scheduled amount from the first address to the second and run
   -- the computation in the modified environment.
@@ -384,17 +376,10 @@
 
   -- |Transfer an amount from the first given instance or account to the instance in the second
   -- parameter and run the computation in the modified environment.
-<<<<<<< HEAD
   {-# INLINE withToContractAmountV0 #-}
   withToContractAmountV0 :: Either (Wasm.WasmVersion, ContractAddress) IndexedAccountAddress -> UInstanceInfoV m GSWasm.V0 -> Amount -> m a -> m a
   withToContractAmountV0 (Left i) = withContractToContractAmountV0 i
   withToContractAmountV0 (Right a) = withAccountToContractAmountV0 a
-=======
-  {-# INLINE withToContractAmount #-}
-  withToContractAmount :: Either ContractAddress IndexedAccountAddress -> InstanceV v -> Amount -> m a -> m a
-  withToContractAmount (Left i) = withContractToContractAmount i
-  withToContractAmount (Right a) = withAccountToContractAmount a
->>>>>>> 600a5976
 
   {-# INLINE withToContractAmountV1 #-}
   withToContractAmountV1 :: Either (Wasm.WasmVersion, ContractAddress) IndexedAccountAddress -> UInstanceInfoV m GSWasm.V1 -> Amount -> m a -> m a
@@ -403,14 +388,6 @@
 
   getCurrentContractInstance :: ContractAddress -> m (Maybe (UInstanceInfo m))
 
-<<<<<<< HEAD
-  {-# INLINE getCurrentAvailableAmount #-}
-  getCurrentAvailableAmount :: Wasm.SWasmVersion v -> Either (IndexedAccount m, UInstanceInfoV m v) (AccountAddress, IndexedAccount m) -> m Amount
-  getCurrentAvailableAmount sv (Left (_, i)) = getCurrentContractAmount sv i
-  getCurrentAvailableAmount _ (Right (_, a)) = getCurrentAccountAvailableAmount a
-
-=======
->>>>>>> 600a5976
   -- |Get the current total public balance of an account.
   -- This accounts for any pending changes in the course of execution of the transaction.
   -- This includes any funds that cannot be spent due to lock-up or baking.
@@ -423,19 +400,11 @@
   getCurrentAccountAvailableAmount :: IndexedAccount m -> m Amount
 
   -- |Same as above, but for contracts.
-<<<<<<< HEAD
   getCurrentContractAmount :: Wasm.SWasmVersion v -> UInstanceInfoV m v -> m Amount
 
   -- |Get the current contract instance state, together with the modification
   -- index of the last modification.
   getCurrentContractInstanceState :: UInstanceInfoV m GSWasm.V1 -> m (ModificationIndex, TemporaryContractState (ContractState m) (UpdatableContractState m) GSWasm.V1)
-=======
-  getCurrentContractAmount :: (HasInstanceAddress a, HasInstanceFields a) => a -> m Amount
-
-  -- |Get the current contract instance state, together with the modification
-  -- index of the last modification.
-  getCurrentContractInstanceState :: (HasInstanceAddress a, HasInstanceFields a) => a -> m (ModificationIndex, Wasm.ContractState)
->>>>>>> 600a5976
 
   -- |Get the amount of energy remaining for the transaction.
   getEnergy :: m (Energy, EnergyLimitReason)
@@ -555,10 +524,9 @@
 
 
 -- |Add or update the contract state in the changeset with the given value.
-<<<<<<< HEAD
 -- |NB: If the instance is not yet in the changeset we assume that its balance is
 -- as listed in the given instance structure.
-addContractStatesToCSV0 :: HasInstanceParameters a => Proxy m -> a -> ModificationIndex -> UpdatableContractState m GSWasm.V0 -> ChangeSet m -> ChangeSet m
+addContractStatesToCSV0 :: HasInstanceAddress a => Proxy m -> a -> ModificationIndex -> UpdatableContractState m GSWasm.V0 -> ChangeSet m -> ChangeSet m
 addContractStatesToCSV0 _ istance curIdx newState =
   instanceV0Updates . at addr %~ \case Just (_, amnt, _) -> Just (curIdx, amnt, Just newState)
                                        Nothing -> Just (curIdx, 0, Just newState)
@@ -567,7 +535,7 @@
 -- |Add or update the contract state in the changeset with the given value.
 -- |NB: If the instance is not yet in the changeset we assume that its balance is
 -- as listed in the given instance structure.
-addContractStatesToCSV1 :: HasInstanceParameters a => Proxy m -> a -> ModificationIndex -> UpdatableContractState m GSWasm.V1 -> ChangeSet m -> ChangeSet m
+addContractStatesToCSV1 :: HasInstanceAddress a => Proxy m -> a -> ModificationIndex -> UpdatableContractState m GSWasm.V1 -> ChangeSet m -> ChangeSet m
 addContractStatesToCSV1 _ istance curIdx newState =
   instanceV1Updates . at addr %~ \case Just (_, amnt, _) -> Just (curIdx, amnt, Just newState)
                                        Nothing -> Just (curIdx, 0, Just newState)
@@ -578,17 +546,6 @@
 -- model as given in the first argument to be current model (local state)
 addContractAmountToCSV0 :: Proxy m -> ContractAddress -> AmountDelta -> ChangeSet m -> ChangeSet m
 addContractAmountToCSV0 _ addr amnt cs =
-=======
-addContractStatesToCS :: HasInstanceAddress a => a -> ModificationIndex -> Wasm.ContractState -> ChangeSet -> ChangeSet
-addContractStatesToCS istance curIdx newState =
-  instanceUpdates . at addr %~ \case Just (_, amnt, _) -> Just (curIdx, amnt, Just newState)
-                                     Nothing -> Just (curIdx, 0, Just newState)
-  where addr = instanceAddress istance
-
--- |Add the given delta to the change set for the given contract instance.
-addContractAmountToCS :: ContractAddress -> AmountDelta -> ChangeSet -> ChangeSet
-addContractAmountToCS addr amnt cs =
->>>>>>> 600a5976
     -- updating amounts does not update the modification index. Only state updates do.
     cs & instanceV0Updates . at addr %~ \case Just (idx, d, v) -> Just (idx, d + amnt, v)
                                               Nothing -> Just (0, amnt, Nothing)
@@ -619,18 +576,14 @@
   -- |Energy left for the computation.
   _energyLeft :: !Energy,
   -- |Changes accumulated thus far.
-<<<<<<< HEAD
   _changeSet :: !(ChangeSetType contractState),
   -- |Maximum number of modified contract instances.
-=======
-  _changeSet :: !ChangeSet,
   -- |The next available modification index. When a contract state is modified
   -- this is used to keep track of "when" it was modified. In the scheduler we
   -- then remember the modification index before a contract invokes another
   -- contract, and look it up just before contract execution resumes. Comparing
   -- them gives information on whether the contract state has definitely not
   -- changed, or whether there were writes to the state.
->>>>>>> 600a5976
   _nextContractModificationIndex :: !ModificationIndex,
   _blockEnergyLeft :: !Energy
   }
@@ -846,9 +799,6 @@
 deriving via (MGSTrans (LocalT pv r) m) instance AccountOperations m => AccountOperations (LocalT pv r m)
 deriving via (MGSTrans (LocalT pv r) m) instance ContractStateOperations m => ContractStateOperations (LocalT pv r m)
 
-<<<<<<< HEAD
-instance (IsProtocolVersion pv, StaticInformation m, AccountOperations m, ContractStateOperations m) => TransactionMonad pv (LocalT pv r m) where
-=======
 -- |Execute an inner transaction, reifying it into the return value. This
 -- behaves as the given computation in case it does not exit early, and resets
 -- the state of execution to the beginning in case of an error. In this case the
@@ -869,8 +819,7 @@
          k (Left err)
     Right x -> k (Right x)
 
-instance (IsProtocolVersion pv, StaticInformation m, AccountOperations m, Monad m) => TransactionMonad pv (LocalT pv r m) where
->>>>>>> 600a5976
+instance (IsProtocolVersion pv, StaticInformation m, AccountOperations m, ContractStateOperations m) => TransactionMonad pv (LocalT pv r m) where
   {-# INLINE withInstanceStateV0 #-}
   withInstanceStateV0 istance val cont = do
     nextModificationIndex <- use nextContractModificationIndex
