--- conflicted
+++ resolved
@@ -80,13 +80,8 @@
   getStateAccount :: AccountAddress -> m (Maybe (IndexedAccount m))
 
 -- |Information needed to execute transactions in the form that is easy to use.
-<<<<<<< HEAD
-class (Monad m, StaticInformation m, CanRecordFootprint (Footprint (ATIStorage m)), AccountOperations m, ContractStateOperations m, MonadLogger m, IsProtocolVersion pv, TVer.TransactionVerifier pv m)
-    => SchedulerMonad pv m | m -> pv where
-=======
-class (Monad m, StaticInformation m, CanRecordFootprint (Footprint (ATIStorage m)), AccountOperations m, MonadLogger m, MonadProtocolVersion m, TVer.TransactionVerifier m)
+class (Monad m, StaticInformation m, CanRecordFootprint (Footprint (ATIStorage m)), AccountOperations m, ContractStateOperations m, MonadLogger m, MonadProtocolVersion m, TVer.TransactionVerifier m)
     => SchedulerMonad m where
->>>>>>> 180d9301
 
   -- |Notify the transaction log that a transaction had the given footprint. The
   -- nature of the footprint will depend on the configuration, e.g., it could be
@@ -339,11 +334,7 @@
 -- the state of the world during execution. Local state of contracts and amounts
 -- on contracts might need to be rolled back for various reasons, so we do not
 -- want to commit it to global state.
-<<<<<<< HEAD
-class (StaticInformation m, ContractStateOperations m, IsProtocolVersion pv) => TransactionMonad pv m | m -> pv where
-=======
-class (StaticInformation m, MonadProtocolVersion m) => TransactionMonad m where
->>>>>>> 180d9301
+class (StaticInformation m, ContractStateOperations m, MonadProtocolVersion m) => TransactionMonad m where
   -- |Execute the code in a temporarily modified environment. This is needed in
   -- nested calls to transactions which might end up failing at the end. Thus we
   -- keep track of changes locally first, and only commit them at the end.
@@ -678,13 +669,6 @@
 
   where !ctx = TransactionContext{..}
 
-<<<<<<< HEAD
-instance BlockStateTypes (LocalT pv r m) where
-    type BlockState (LocalT pv r m) = BlockState m
-    type UpdatableBlockState (LocalT pv r m) = UpdatableBlockState m
-    type Account (LocalT pv r m) = Account m
-    type ContractState (LocalT pv r m) = ContractState m
-=======
 instance (MonadProtocolVersion m) => MonadProtocolVersion (LocalT r m) where
   type MPV (LocalT r m) = MPV m
 
@@ -692,8 +676,8 @@
     type BlockState (LocalT r m) = BlockState m
     type UpdatableBlockState (LocalT r m) = UpdatableBlockState m
     type Account (LocalT r m) = Account m
+    type ContractState (LocalT r m) = ContractState m
     type BakerInfoRef (LocalT r m) = BakerInfoRef m
->>>>>>> 180d9301
 
 {-# INLINE energyUsed #-}
 -- |Compute how much energy was used from the upper bound in the header of a
@@ -719,11 +703,7 @@
 -- is the only one affected by the transaction, either because a transaction was
 -- rejected, or because it was a transaction which only affects one account's
 -- balance such as DeployCredential, or DeployModule.
-<<<<<<< HEAD
-chargeExecutionCost :: forall m pv . AccountOperations m => SchedulerMonad pv m => IndexedAccount m -> Amount -> m ()
-=======
-chargeExecutionCost :: (AccountOperations m) => SchedulerMonad m => IndexedAccount m -> Amount -> m ()
->>>>>>> 180d9301
+chargeExecutionCost :: forall m . (AccountOperations m) => SchedulerMonad m => IndexedAccount m -> Amount -> m ()
 chargeExecutionCost (ai, acc) amnt = do
     balance <- getAccountAmount acc
     addr <- getAccountCanonicalAddress acc
@@ -856,12 +836,8 @@
   {-# INLINE getStateAccount #-}
   getStateAccount = liftLocal . getStateAccount
 
-<<<<<<< HEAD
-deriving via (MGSTrans (LocalT pv r) m) instance AccountOperations m => AccountOperations (LocalT pv r m)
-deriving via (MGSTrans (LocalT pv r) m) instance ContractStateOperations m => ContractStateOperations (LocalT pv r m)
-=======
 deriving via (MGSTrans (LocalT r) m) instance AccountOperations m => AccountOperations (LocalT r m)
->>>>>>> 180d9301
+deriving via (MGSTrans (LocalT r) m) instance ContractStateOperations m => ContractStateOperations (LocalT r m)
 
 -- |Execute an inner transaction, reifying it into the return value. This
 -- behaves as the given computation in case it does not exit early, and resets
@@ -883,11 +859,7 @@
          k (Left err)
     Right x -> k (Right x)
 
-<<<<<<< HEAD
-instance (IsProtocolVersion pv, StaticInformation m, AccountOperations m, ContractStateOperations m) => TransactionMonad pv (LocalT pv r m) where
-=======
-instance (MonadProtocolVersion m, StaticInformation m, AccountOperations m, Monad m) => TransactionMonad (LocalT r m) where
->>>>>>> 180d9301
+instance (MonadProtocolVersion m, StaticInformation m, AccountOperations m, ContractStateOperations m) => TransactionMonad (LocalT r m) where
   {-# INLINE withInstanceStateV0 #-}
   withInstanceStateV0 istance val cont = do
     nextModificationIndex <- use nextContractModificationIndex
@@ -985,7 +957,6 @@
   getCurrentContractInstance addr = do
     mistance <- getContractInstance addr
     case mistance of
-<<<<<<< HEAD
        Nothing -> return Nothing
        Just (InstanceInfoV0 inst) -> do
          newStates <- use (changeSet . instanceV0Updates)
@@ -1015,15 +986,6 @@
       case mms of
         Nothing -> return ()
         Just ms -> tickEnergy (Cost.toEnergy (Wasm.ByteSize (StateV1.getNewStateSize ms)))
-=======
-        Nothing -> return Nothing
-        Just i ->
-          case newStates ^. at addr of
-            Nothing -> return $ Just i
-            Just (_, delta, newmodel) ->
-              let !updated = updateInstance delta newmodel i
-              in return (Just updated)
->>>>>>> 180d9301
 
   getCurrentContractInstanceState istance = do
     newStates <- use (changeSet . instanceV1Updates)
