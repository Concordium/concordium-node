{-# LANGUAGE BangPatterns #-}
{-# LANGUAGE DeriveGeneric #-}
{-# LANGUAGE TypeFamilies #-}
{-# LANGUAGE ScopedTypeVariables #-}
{-# LANGUAGE OverloadedStrings #-}
{-# LANGUAGE TemplateHaskell #-}
{-# LANGUAGE DefaultSignatures #-}
{-# LANGUAGE DerivingVia #-}
{-# LANGUAGE StandaloneDeriving #-}
{-# LANGUAGE UndecidableInstances #-}
module Concordium.Scheduler.Environment where

import qualified Data.HashMap.Strict as HMap
import qualified Data.HashSet as HSet
import qualified Data.Map as Map
import Data.Foldable

import Control.Monad.RWS.Strict
import Control.Monad.Cont hiding (cont)

import Lens.Micro.Platform

import Concordium.Logger
import Concordium.Crypto.EncryptedTransfers
import Concordium.Utils
import qualified Concordium.Wasm as Wasm
import Concordium.Scheduler.Types
import qualified Concordium.Scheduler.Cost as Cost
import Concordium.GlobalState.Types
import Concordium.GlobalState.Classes (MGSTrans(..))
import Concordium.GlobalState.Account (EncryptedAmountUpdate(..), AccountUpdate(..), auAmount, auEncrypted, auReleaseSchedule, emptyAccountUpdate, stakedAmount)
import Concordium.GlobalState.BlockState (AccountOperations(..))
import Concordium.GlobalState.BakerInfo
import Concordium.GlobalState.AccountTransactionIndex
import qualified Concordium.GlobalState.Basic.BlockState.AccountReleaseSchedule as ARS

import Control.Exception(assert)

import qualified Concordium.ID.Types as ID

-- |Whether the current energy limit is block energy or current transaction energy.
data EnergyLimitReason = BlockEnergy | TransactionEnergy
    deriving(Eq, Show)

-- |A class to convert to and from 'Energy' used by the scheduler.
-- The function should satisfy
--
--   * @toEnergy (fromEnergy x) <= x@
class ResourceMeasure a where
  toEnergy :: a -> Energy
  fromEnergy :: Energy -> a

instance ResourceMeasure Energy where
  {-# INLINE toEnergy #-}
  toEnergy = id
  {-# INLINE fromEnergy #-}
  fromEnergy = id

-- |Measures the cost of running the interpreter.
instance ResourceMeasure Wasm.InterpreterEnergy where
  {-# INLINE toEnergy #-}
  toEnergy = Cost.fromInterpreterEnergy
  {-# INLINE fromEnergy #-}
  fromEnergy = Cost.toInterpreterEnergy

-- |Measures the cost of __storing__ the given amount of bytes.
instance ResourceMeasure Wasm.ByteSize where
  {-# INLINE toEnergy #-}
  toEnergy = Cost.storeBytes
  {-# INLINE fromEnergy #-}
  fromEnergy = Cost.maxStorage

-- |Measures the cost of __looking up__ the given amount of bytes.
instance ResourceMeasure Cost.LookupByteSize where
  {-# INLINE toEnergy #-}
  toEnergy = Cost.lookupBytes
  {-# INLINE fromEnergy #-}
  fromEnergy = Cost.maxLookup

-- * Scheduler monad

class (Monad m) => StaticInformation m where
  -- |Get the chain information for the current block.
  getChainMetadata :: m ChainMetadata

  -- |Get a module interface, if available.
  getModuleInterfaces :: ModuleRef -> m (Maybe Wasm.ModuleInterface)

  -- |Get maximum allowed block energy.
  getMaxBlockEnergy :: m Energy

  -- |Get maximum number of account creation transactions per block.
  getAccountCreationLimit :: m CredentialsPerBlockLimit

-- |Information needed to execute transactions in the form that is easy to use.
class (Monad m, StaticInformation m, CanRecordFootprint (Footprint (ATIStorage m)), AccountOperations m, MonadLogger m, IsProtocolVersion pv)
    => SchedulerMonad pv m | m -> pv where

  -- |Notify the transaction log that a transaction had the given footprint. The
  -- nature of the footprint will depend on the configuration, e.g., it could be
  -- nothing, or the set of accounts affected by the transaction.
  tlNotifyAccountEffect :: Footprint (ATIStorage m) -> TransactionSummary -> m ()

  -- |Return a contract instance if it exists at the given address.
  getContractInstance :: ContractAddress -> m (Maybe Instance)

  -- |Get the amount of funds at the particular account address.
  -- To get the amount of funds for a contract instance use getInstance and lookup amount there.
  getAccount :: AccountAddress -> m (Maybe (Account m))

  -- |Get the 'AccountIndex' for an account, if it exists.
  getAccountIndex :: AccountAddress -> m (Maybe AccountIndex)

  -- |Check whether a given registration id exists in the global state.
  accountRegIdExists :: ID.CredentialRegistrationID -> m Bool

  -- |Commit to global state all the updates to local state that have
  -- accumulated through the execution. This method is also in charge of
  -- recording which accounts were affected by the transaction for reward and
  -- other purposes.
  -- Precondition: Each account affected in the change set must exist in the
  -- block state.
  commitChanges :: ChangeSet -> m ()

  -- |Observe a single transaction footprint.
  observeTransactionFootprint :: m a -> m (a, Footprint (ATIStorage m))

  -- |Commit a module interface and module value to global state. Returns @True@
  -- if this was successful, and @False@ if a module with the given Hash already
  -- existed. Also store the code of the module for archival purposes.
  commitModule :: (Wasm.ModuleInterface, Wasm.WasmModule) -> m Bool

  -- |Create new instance in the global state.
  -- The instance is parametrised by the address, and the return value is the
  -- address assigned to the new instance.
  putNewInstance :: (ContractAddress -> Instance) -> m ContractAddress

  -- |Bump the next available transaction nonce of the account.
  -- Precondition: the account exists in the block state.
  increaseAccountNonce :: Account m -> m ()

  -- FIXME: This method should not be here, but rather in the transaction monad.
  -- |Update account credentials.
  -- Preconditions:
  -- - The account exists in the block state.
  -- - The account threshold is reasonable.
  updateAccountCredentials :: Account m
                        -> [ID.CredentialIndex]
                        -- ^ The indices of credentials to remove from the account.
                        -> ID.AccountThreshold
                        -- ^ The new account threshold
                        -> Map.Map ID.CredentialIndex ID.AccountCredential
                        -- ^ The new credentials.
                        -> m ()

  -- |Create and add an empty account with the given public key, address and credential.
  -- If an account with the given address already exists, @Nothing@ is returned.
  -- Otherwise, the new account is returned, and the credential is added to the known credentials.
  --
  -- It is not checked if the account's credential is a duplicate.
  createAccount :: CryptographicParameters -> AccountAddress -> ID.AccountCredential -> m (Maybe (Account m))

  -- |Notify energy used by the current execution.
  -- Add to the current running total of energy used.
  markEnergyUsed :: Energy -> m ()

  -- |Get the currently used amount of block energy.
  getUsedEnergy :: m Energy

  getRemainingEnergy :: m Energy
  getRemainingEnergy = do
    maxEnergy <- getMaxBlockEnergy
    usedEnergy <- getUsedEnergy
    return $! if usedEnergy <= maxEnergy then maxEnergy - usedEnergy else 0

  -- |Get the next transaction index in the block, and increase the internal counter
  bumpTransactionIndex :: m TransactionIndex

  -- |Record that the amount was charged for execution. Amount is distributed
  -- at the end of block execution in accordance with the tokenomics principles.
  notifyExecutionCost :: Amount -> m ()

  -- |Notify the state that an amount has been transferred from public to
  -- encrypted or vice-versa.
  notifyEncryptedBalanceChange :: AmountDelta -> m ()

  -- |Convert the given energy amount into an amount of GTU. The exchange
  -- rate can vary depending on the current state of the blockchain.
  -- TODO: In this setup the exchange rate is determined by the blockchain, and
  -- the user (aka sender of the transaction) cannot choose to pay more to have
  -- their transaction prioritised. If the user can choose to do so then this
  -- function needs to be replaced.
  energyToGtu :: Energy -> m Amount

  -- *Operations related to bakers.

  -- |Register this account as a baker.
  -- The following results are possible:
  --
  -- * @BASuccess id@: the baker was created with the specified 'BakerId'.
  --   @id@ is always chosen to be the account index.
  --
  -- * @BAInvalidAccount@: the address does not resolve to a valid account.
  --
  -- * @BAAlreadyBaker@: the account is already registered as a baker.
  --
  -- * @BAInsufficientBalance@: the balance on the account is insufficient to
  --   stake the specified amount.
  --
  -- * @BADuplicateAggregationKey@: the aggregation key is already in use.
  --
  -- Note that if two results could apply, the first in this list takes precedence.  
  addBaker :: AccountAddress -> BakerAdd -> m BakerAddResult

  -- |Remove the baker associated with an account.
  -- The removal takes effect after a cooling-off period.
  -- Removal may fail if the baker is already cooling-off from another change (e.g. stake reduction).
  --
  -- The following results are possible:
  --
  -- * @BRRemoved e@: the baker was removed, and will be in cooling-off until epoch @e@.
  --   The change will take effect in epoch @e+1@.
  --
  -- * @BRInvalidBaker@: the account address is not valid, or the account is not a baker.
  --
  -- * @BRChangePending@: the baker is currently in a cooling-off period and so cannot be removed.
  removeBaker :: AccountAddress -> m BakerRemoveResult

  -- |Update the keys associated with an account.
  -- It is assumed that the keys have already been checked for validity/ownership as
  -- far as is necessary.
  -- The only check on the keys is that the aggregation key is not a duplicate.
  --
  -- The following results are possible:
  --
  -- * @BKUSuccess@: the keys were updated
  --
  -- * @BKUInvalidBaker@: the account does not exist or is not currently a baker.
  --
  -- * @BKUDuplicateAggregationKey@: the aggregation key is a duplicate.
  updateBakerKeys :: AccountAddress -> BakerKeyUpdate -> m BakerKeyUpdateResult

  -- |Update the stake associated with an account.
  -- A reduction in stake will be delayed by the current cool-off period.
  -- A change will not be made if there is already a cooling-off change
  -- pending for the baker.
  --
  -- The following results are possible:
  --
  -- * @BSUStakeIncreased@: the baker's stake was increased.
  --   This will take effect in the epoch after next.
  --
  -- * @BSUStakeReduced e@: the baker's stake was reduced.
  --   This will cool-off until epoch @e@ and take effect in epoch @e+1@.
  --
  -- * @BSUStakeUnchanged@: there is no change to the baker's stake, but this update was successful.
  --
  -- * @BSUInvalidBaker@: the account does not exist, or is not currently a baker.
  --
  -- * @BSUChangePending@: the change could not be made since the account is already in a cooling-off period.
  --
  -- * @BSUInsufficientBalance@: the account does not have sufficient balance to cover the staked amount.
  updateBakerStake :: AccountAddress -> Amount -> m BakerStakeUpdateResult

  -- |Update whether the baker automatically restakes the rewards it earns.
  --
  -- The following results are possible:
  --
  -- * @BREUUpdated id@: the flag was updated.
  --
  -- * @BREUInvalidBaker@: the account does not exists, or is not currently a baker.
  updateBakerRestakeEarnings :: AccountAddress -> Bool -> m BakerRestakeEarningsUpdateResult

  -- *Operations on account keys

  -- | Updates the credential verification keys 
  -- Preconditions:
  -- * The account exists
  -- * The account has keys defined at the specified indices
  updateCredentialKeys :: AccountAddress -> ID.CredentialIndex -> ID.CredentialPublicKeys -> m ()

  -- *Other metadata.

  -- |Retrieve the identity provider with given id, if possible.
  getIPInfo :: IdentityProviderIdentity -> m (Maybe IpInfo)

  -- |Retrieve the identity provider with given id, if possible.
  getArInfos :: [ID.ArIdentity] -> m (Maybe [ArInfo])

  -- |Get cryptographic parameters for the current state.
  getCryptoParams :: m CryptographicParameters

  -- * Chain updates

  -- |Get the current 'Authorizations'.
  getUpdateAuthorizations :: m Authorizations

  -- |Get the next sequence number of updates of a given type.
  getNextUpdateSequenceNumber :: UpdateType -> m UpdateSequenceNumber

  -- |Add an update to the relevant update queue. The update is
  -- assumed to have the next sequence number for its update type.
  -- The next sequence number will be correspondingly incremented,
  -- and any queued updates of the given type with a later effective
  -- time are cancelled.
  enqueueUpdate :: TransactionTime -> UpdateValue -> m ()



-- |This is a derived notion that is used inside a transaction to keep track of
-- the state of the world during execution. Local state of contracts and amounts
-- on contracts might need to be rolled back for various reasons, so we do not
-- want to commit it to global state.
class (StaticInformation m, IsProtocolVersion pv) => TransactionMonad pv m | m -> pv where
  -- |Execute the code in a temporarily modified environment. This is needed in
  -- nested calls to transactions which might end up failing at the end. Thus we
  -- keep track of changes locally first, and only commit them at the end.
  -- Instance keeps track of its own address hence we need not provide it
  -- separately.
  withInstanceState :: Instance -> Wasm.ContractState -> m a -> m a

  -- |Transfer amount from the first address to the second and run the
  -- computation in the modified environment.
  withAccountToContractAmount :: Account m -> Instance -> Amount -> m a -> m a

  -- |Transfer an amount from the first account to the second and run the
  -- computation in the modified environment.
  withAccountToAccountAmount :: Account m -> Account m -> Amount -> m a -> m a

  -- |Transfer an amount from the given instance to the given account and run the
  -- computation in the modified environment.
  withContractToAccountAmount :: Instance -> Account m -> Amount -> m a -> m a

  -- |Transfer an amount from the first instance to the second and run the
  -- computation in the modified environment.
  withContractToContractAmount :: Instance -> Instance -> Amount -> m a -> m a

  -- |Transfer a scheduled amount from the first address to the second and run
  -- the computation in the modified environment.
  withScheduledAmount :: Account m -> Account m -> Amount -> [(Timestamp, Amount)] -> TransactionHash -> m a -> m a

  -- |Replace encrypted amounts on an account up to (but not including) the
  -- given limit with a new amount.
  replaceEncryptedAmount :: Account m -> EncryptedAmountAggIndex -> EncryptedAmount -> m ()

  -- |Replace encrypted amounts on an account up to (but not including) the
  -- given limit with a new amount, as well as adding the given amount to the
  -- public balance of the account
  addAmountFromEncrypted :: Account m -> Amount -> EncryptedAmountAggIndex -> EncryptedAmount -> m ()

  -- |Add a new encrypted amount to an account, and return its index.
  -- This may assume this is the only update to encrypted amounts on the given account
  -- in this transaction.
  --
  -- This should be used on the receiver's account when an encrypted amount is
  -- sent to it.
  addEncryptedAmount :: Account m -> EncryptedAmount -> m EncryptedAmountIndex

  -- |Add an encrypted amount to the self-balance of an account.
  -- This may assume this is the only update to encrypted amounts on the given account
  -- in this transaction.
  --
  -- This should be used when transferring from public to encrypted balance.
  addSelfEncryptedAmount :: Account m -> Amount -> EncryptedAmount -> m ()

  -- |Transfer an amount from the first given instance or account to the instance in the second
  -- parameter and run the computation in the modified environment.
  {-# INLINE withToContractAmount #-}
  withToContractAmount :: Either (Account m, Instance) (Account m) -> Instance -> Amount -> m a -> m a
  withToContractAmount (Left (_, i)) = withContractToContractAmount i
  withToContractAmount (Right a) = withAccountToContractAmount a

  -- |Transfer an amount from the first given instance or account to the account in the second
  -- parameter and run the computation in the modified environment.
  {-# INLINE withToAccountAmount #-}
  withToAccountAmount :: Either (Account m, Instance) (Account m) -> Account m -> Amount -> m a -> m a
  withToAccountAmount (Left (_, i)) = withContractToAccountAmount i
  withToAccountAmount (Right a) = withAccountToAccountAmount a

  getCurrentContractInstance :: ContractAddress -> m (Maybe Instance)

  {-# INLINE getCurrentAvailableAmount #-}
  getCurrentAvailableAmount :: Either (Account m, Instance) (Account m) -> m Amount
  getCurrentAvailableAmount (Left (_, i)) = getCurrentContractAmount i
  getCurrentAvailableAmount (Right a) = getCurrentAccountAvailableAmount a

  -- |Get an account with its state at the start of the transaction.
  getStateAccount :: AccountAddress -> m (Maybe (Account m))

  -- |Get the current total public balance of an account.
  -- This accounts for any pending changes in the course of execution of the transaction.
  -- This includes any funds that cannot be spent due to lock-up or baking.
  getCurrentAccountTotalAmount :: Account m -> m Amount

  -- |Get the current available public balance of an account.
  -- This accounts for any pending changes in the course of execution of the transaction.
  -- The available balance excludes funds that are locked due to a lock-up release schedule
  -- or due to being staked for baking, or both.  That is @available = total - max locked staked@.
  getCurrentAccountAvailableAmount :: Account m -> m Amount

  -- |Same as above, but for contracts.
  getCurrentContractAmount :: Instance -> m Amount

  -- |Get the amount of energy remaining for the transaction.
  getEnergy :: m (Energy, EnergyLimitReason)

  -- |Decrease the remaining energy by the given amount. If not enough is left
  -- reject the transaction and set remaining amount to 0.
  -- If block energy limit would be reached instead, then reject the transaction
  -- with 'outOfBlockEnergy' instead.
  tickEnergy :: Energy -> m ()

  -- |Reject a transaction with a given reason, terminating processing of this transaction.
  -- If the reason is OutOfEnergy this function __must__ ensure that the remaining energy
  -- is set to 0.
  rejectTransaction :: RejectReason -> m a

  -- |Try to run the first computation. If it leads to `reject` for a logic reason then
  -- try the second computation. If the left computation fails with out of energy then the
  -- entire computation is aborted.
  orElse :: m a -> m a -> m a

  -- |Fail transaction processing because we would have exceeded maximum block energy limit.
  outOfBlockEnergy :: m a

  -- |If the computation yields a @Just a@ result return it, otherwise fail the
  -- transaction with the given reason.
  -- If the reject message is 'OutOfEnergy' this function __shall__ ensure
  -- that no energy is left.
  {-# INLINE rejectingWith #-}
  rejectingWith :: m (Maybe a) -> RejectReason -> m a
  rejectingWith !c reason = c >>= \case Just a -> return a
                                        Nothing -> rejectTransaction reason


  -- |If the computation yields a @Right b@ result return it, otherwise fail the
  -- transaction after transforming the reject message.
  -- If the resulting reject message is 'OutOfEnergy' this function __shall__ ensure
  -- that no energy is left.
  {-# INLINE rejectingWith' #-}
  rejectingWith' :: m (Either a b) -> (a -> RejectReason) -> m b
  rejectingWith' !c reason = c >>= \case Right b -> return b
                                         Left a -> rejectTransaction (reason a)


-- |The set of changes to be commited on a successful transaction.
data ChangeSet = ChangeSet
    {_affectedTx :: !TransactionHash, -- ^Transaction affected by this changeset.
     _accountUpdates :: !(HMap.HashMap AccountAddress AccountUpdate) -- ^Accounts whose states changed.
    ,_instanceUpdates :: !(HMap.HashMap ContractAddress (AmountDelta, Wasm.ContractState)) -- ^Contracts whose states changed.
    ,_instanceInits :: !(HSet.HashSet ContractAddress) -- ^Contracts that were initialized.
    ,_encryptedChange :: !AmountDelta -- ^Change in the encrypted balance of the system as a result of this contract's execution.
    ,_addedReleaseSchedules :: !(Map.Map AccountAddress Timestamp) -- ^The release schedules added to accounts on this block, to be added on the per block map.
    }

makeLenses ''ChangeSet

emptyCS :: TransactionHash -> ChangeSet
emptyCS txHash = ChangeSet txHash HMap.empty HMap.empty HSet.empty 0 Map.empty

csWithAccountDelta :: TransactionHash -> AccountAddress -> AmountDelta -> ChangeSet
csWithAccountDelta txHash addr !amnt =
  (emptyCS txHash) & accountUpdates . at addr ?~ (emptyAccountUpdate addr & auAmount ?~ amnt)

-- |Record an addition to the amount of the given account in the changeset.
{-# INLINE addAmountToCS #-}
addAmountToCS :: (AccountOperations m) => Account m -> AmountDelta -> ChangeSet -> m ChangeSet
addAmountToCS acc !amnt !cs = do
  addr <- getAccountAddress acc
  -- Check whether there already is an 'AccountUpdate' for the given account in the changeset.
  -- If so, modify it accordingly, otherwise add a new entry.
  return $ cs & accountUpdates . at addr %~ (\case Just upd -> Just (upd & auAmount %~ \case
                                                                       Just x -> Just (x + amnt)
                                                                       Nothing -> Just amnt
                                                                    )
                                                   Nothing -> Just (emptyAccountUpdate addr & auAmount ?~ amnt))

-- |Record a list of scheduled releases that has to be pushed into the global map and into the map of the account.
{-# INLINE addScheduledAmountToCS #-}
addScheduledAmountToCS :: AccountOperations m => Account m -> ([(Timestamp, Amount)], TransactionHash) -> ChangeSet -> m ChangeSet
addScheduledAmountToCS _ ([], _) cs = return cs
addScheduledAmountToCS acc rel@(((fstRel, _):_), _) !cs = do
  addr <- getAccountAddress acc
  return $ cs & accountUpdates . at addr %~ (\case Just upd -> Just (upd & auReleaseSchedule %~ Just . maybe [rel] (rel :))
                                                   Nothing -> Just (emptyAccountUpdate addr & auReleaseSchedule ?~ [rel]))
              & addedReleaseSchedules %~ (Map.alter (\case
                                                        Nothing -> Just fstRel
                                                        Just rel' -> Just $ min fstRel rel') addr)

-- |Modify the amount on the given account in the changeset by a given delta.
-- It is assumed that the account is already in the changeset and that its balance
-- is already affected (the auAmount field is set).
{-# INLINE modifyAmountCS #-}
modifyAmountCS :: AccountAddress -> AmountDelta -> ChangeSet -> ChangeSet
modifyAmountCS addr !amnt !cs = cs & (accountUpdates . ix addr . auAmount ) %~
                                     (\case Just a -> Just (a + amnt)
                                            Nothing -> error "modifyAmountCS precondition violated.")


-- |Add or update the contract state in the changeset with the given value.
-- |NB: If the instance is not yet in the changeset we assume that its balance is
-- as listed in the given instance structure.
addContractStatesToCS :: Instance -> Wasm.ContractState -> ChangeSet -> ChangeSet
addContractStatesToCS istance newState =
  instanceUpdates . at addr %~ \case Just (amnt, _) -> Just (amnt, newState)
                                     Nothing -> Just (0, newState)
  where addr = instanceAddress . instanceParameters $ istance

-- |Add the given delta to the change set for the given contract instance.
-- NB: If the contract is not yet in the changeset it is added, taking the
-- model as given in the first argument to be current model (local state)
addContractAmountToCS :: Instance -> AmountDelta -> ChangeSet -> ChangeSet
addContractAmountToCS istance amnt cs =
    (cs & instanceUpdates . at addr %~ \case Just (d, v) -> Just (d + amnt, v)
                                             Nothing -> Just (amnt, model))
  where addr = instanceAddress . instanceParameters $ istance
        model = instanceModel istance

-- |Add the given contract address to the set of initialized contract instances.
-- As the changes on the blockstate are already performed in the handler for this operation,
-- we just log the contract address as we don't need to modify the blockstate with
-- the information we add to the change set.
{-# INLINE addContractInitToCS #-}
addContractInitToCS :: Instance -> ChangeSet -> ChangeSet
addContractInitToCS istance cs =
    cs { _instanceInits = HSet.insert addr (cs ^. instanceInits) }
  where addr = instanceAddress . instanceParameters $ istance

-- |Whether the transaction energy limit is reached because of transaction max energy limit,
-- or because of block energy limit
data LimitReason = TransactionHeader | BlockEnergyLimit

data LocalState = LocalState{
  -- |Energy left for the computation.
  _energyLeft :: !Energy,
  -- |Changes accumulated thus far.
  _changeSet :: !ChangeSet,
  _blockEnergyLeft :: !Energy
  }

makeLenses ''LocalState

data TransactionContext = TransactionContext{
  -- |Header of the transaction initiating the transaction.
  _tcTxSender :: !AccountAddress,
  _tcDepositedAmount :: !Amount
  }

makeLenses ''TransactionContext

-- |A concrete implementation of TransactionMonad based on SchedulerMonad. We
-- use the continuation monad transformer instead of the ExceptT transformer in
-- order to avoid expensive bind operation of the latter. The bind operation is
-- expensive because it needs to check at each step whether the result is @Left@
-- or @Right@.
newtype LocalT r m a = LocalT { _runLocalT :: ContT (Either (Maybe RejectReason) r) (RWST TransactionContext () LocalState m) a }
  deriving(Functor, Applicative, Monad, MonadState LocalState, MonadReader TransactionContext)

runLocalT :: SchedulerMonad pv m
          => LocalT a m a
          -> TransactionHash
          -> Amount
          -> AccountAddress
          -> Energy -- Energy limit by the transaction header.
          -> Energy -- remaining block energy
          -> m (Either (Maybe RejectReason) a, LocalState)
runLocalT (LocalT st) txHash _tcDepositedAmount _tcTxSender _energyLeft _blockEnergyLeft = do
  let s = LocalState{_changeSet = emptyCS txHash,..}
  (a, s', ()) <- runRWST (runContT st (return . Right)) ctx s
  return (a, s')

  where !ctx = TransactionContext{..}

instance BlockStateTypes (LocalT r m) where
    type BlockState (LocalT r m) = BlockState m
    type UpdatableBlockState (LocalT r m) = UpdatableBlockState m
    type Account (LocalT r m) = Account m

{-# INLINE energyUsed #-}
-- |Compute how much energy was used from the upper bound in the header of a
-- transaction and the amount left.
energyUsed :: TransactionHeader -> Energy -> Energy
energyUsed meta energy = thEnergyAmount meta - energy

-- |Given the deposited amount and the remaining amount of gas compute how much
-- the sender of the transaction should be charged, as well as how much energy was used
-- for execution.
-- This function assumes that the deposited energy is not less than the used energy.
computeExecutionCharge :: SchedulerMonad pv m => TransactionHeader -> Energy -> m (Energy, Amount)
computeExecutionCharge meta energy =
  let used = energyUsed meta energy
  in (used, ) <$> energyToGtu used

-- |Reduce the public balance on the account to charge for execution cost. The
-- given amount is the amount to charge (subtract). The precondition of this
-- method is that the account exists and its balance is sufficient to
-- cover the costs. These are not checked.
--
-- NB: This method should only be used directly when the given account's balance
-- is the only one affected by the transaction, either because a transaction was
-- rejected, or because it was a transaction which only affects one account's
-- balance such as DeployCredential, or DeployModule.
chargeExecutionCost :: (AccountOperations m) => SchedulerMonad pv m => TransactionHash -> Account m -> Amount -> m ()
chargeExecutionCost txHash acc amnt = do
    balance <- getAccountAmount acc
    addr <- getAccountAddress acc
    assert (balance >= amnt) $
          commitChanges (csWithAccountDelta txHash addr (amountDiff 0 amnt))
    notifyExecutionCost amnt

data WithDepositContext m = WithDepositContext{
  _wtcSenderAccount :: !(Account m),
  -- ^Address of the account initiating the transaction.
  _wtcTransactionType :: !TransactionType,
  -- ^Type of the top-level transaction.
  _wtcTransactionHash :: !TransactionHash,
  -- ^Hash of the top-level transaction.
  _wtcTransactionHeader :: !TransactionHeader,
  -- ^Header of the transaction we are running.
  _wtcTransactionCheckHeaderCost :: !Energy,
  -- ^Cost to be charged for checking the transaction header.
  _wtcCurrentlyUsedBlockEnergy :: !Energy,
  -- ^Energy currently used by the block.
  _wtcTransactionIndex :: !TransactionIndex
  -- ^Index of the transaction in a block.
  }

makeLenses ''WithDepositContext

-- |Given an account which is initiating the top-level transaction and the
-- deposited amount, run the given computation in the modified environment where
-- the balance on the account is decreased by the deposited amount. Return the
-- amount of energy __used__ by the computation and any result returned. The
-- function __ensures__ that the amount of energy is not more than the
-- deposited amount. The function __assumes__ the following
--
--   * The account exists in the account database.
--   * The deposited amount exists in the public account value.
--   * The deposited amount is __at least__ Cost.checkHeader applied to the respective parameters (i.e., minimum transaction cost).
withDeposit ::
  SchedulerMonad pv m
  => WithDepositContext m
  -> LocalT a m a
  -- ^The computation to run in the modified environment with reduced amount on the initial account.
  -> (LocalState -> a -> m (ValidResult, Amount, Energy))
  -- ^Continuation for the successful branch of the computation.
  -- It gets the result of the previous computation as input, in particular the
  -- remaining energy and the ChangeSet. It should return the result, and the amount that was charged
  -- for the execution.
  -> m (Maybe TransactionSummary)
withDeposit wtc comp k = do
  let txHeader = wtc ^. wtcTransactionHeader
  let tsHash = wtc ^. wtcTransactionHash
  let totalEnergyToUse = thEnergyAmount txHeader
  maxEnergy <- getMaxBlockEnergy
  -- - here is safe due to precondition that currently used energy is less than the maximum block energy
  let beLeft = maxEnergy - wtc ^. wtcCurrentlyUsedBlockEnergy
  -- we assume we have already checked the header, so we have a bit less left over
  let energy = totalEnergyToUse - wtc ^. wtcTransactionCheckHeaderCost
  -- record how much we have deposited. This cannot be touched during execution.
  depositedAmount <- energyToGtu totalEnergyToUse
  (res, ls) <- runLocalT comp tsHash depositedAmount (thSender txHeader) energy beLeft
  case res of
    -- Failure: maximum block energy exceeded
    Left Nothing -> return Nothing
    -- Failure: transaction fails (out of energy or actual failure by transaction logic)
    Left (Just reason) -> do
      -- The only effect of this transaction is that the sender is charged for the execution cost
      -- (energy ticked so far).
      (usedEnergy, payment) <- computeExecutionCharge txHeader (ls ^. energyLeft)
      chargeExecutionCost tsHash (wtc ^. wtcSenderAccount) payment
      return $! Just $! TransactionSummary{
        tsSender = Just (thSender txHeader),
        tsCost = payment,
        tsEnergyCost = usedEnergy,
        tsResult = TxReject reason,
        tsType = TSTAccountTransaction $ Just $ wtc ^. wtcTransactionType,
        tsIndex = wtc ^. wtcTransactionIndex,
        ..
        }
    -- Computation successful
    Right a -> do
      -- In this case we invoke the continuation, which should charge for the used energy.
      (tsResult, tsCost, tsEnergyCost) <- k ls a
      return $! Just $! TransactionSummary{
        tsSender = Just (thSender txHeader),
        tsType = TSTAccountTransaction $ Just $ wtc ^. wtcTransactionType,
        tsIndex = wtc ^. wtcTransactionIndex,
        ..
        }

{-# INLINE defaultSuccess #-}
-- |Default continuation to use with 'withDeposit'. It charges for the energy used, commits the changes
-- from the current changeset and returns the recorded events, the amount corresponding to the
-- used energy and the used energy.
defaultSuccess ::
  SchedulerMonad pv m => WithDepositContext m -> LocalState -> [Event] -> m (ValidResult, Amount, Energy)
defaultSuccess wtc = \ls events -> do
  let txHash = wtc ^. wtcTransactionHash
      meta = wtc ^. wtcTransactionHeader
      senderAccount = wtc ^. wtcSenderAccount
  (usedEnergy, energyCost) <- computeExecutionCharge meta (ls ^. energyLeft)
  chargeExecutionCost txHash senderAccount energyCost
  commitChanges (ls ^. changeSet)
  return (TxSuccess events, energyCost, usedEnergy)

-- {-# INLINE evalLocalT #-}
-- evalLocalT :: Monad m => LocalT a m a -> Energy -> m (Either RejectReason a)
-- evalLocalT (LocalT st) energy = evalStateT (runContT st (return . Right)) (energy, emptyCS)

-- evalLocalT' :: Monad m => LocalT a m a -> Energy -> m (Either RejectReason a, Energy)
-- evalLocalT' (LocalT st) energy = do (a, (energy', _)) <- runStateT (runContT st (return . Right)) (energy, emptyCS)
--                                     return (a, energy')

-- execLocalT :: Monad m => LocalT a m a -> Energy -> m (Energy, ChangeSet)
-- execLocalT (LocalT st) energy = execStateT (runContT st (return . Right)) (energy, emptyCS)

{-# INLINE liftLocal #-}
liftLocal :: Monad m => m a -> LocalT r m a
liftLocal m = LocalT (ContT (\k -> RWST (\r s -> m >>= \f -> runRWST (k f) r s)))


instance MonadTrans (LocalT r) where
  {-# INLINE lift #-}
  lift = liftLocal

instance StaticInformation m => StaticInformation (LocalT r m) where
  {-# INLINE getMaxBlockEnergy #-}
  getMaxBlockEnergy = liftLocal getMaxBlockEnergy

  {-# INLINE getChainMetadata #-}
  getChainMetadata = liftLocal getChainMetadata

  {-# INLINE getModuleInterfaces #-}
  getModuleInterfaces = liftLocal . getModuleInterfaces

  {-# INLINE getAccountCreationLimit #-}
  getAccountCreationLimit = liftLocal getAccountCreationLimit

deriving via (MGSTrans (LocalT r) m) instance AccountOperations m => AccountOperations (LocalT r m)

instance SchedulerMonad pv m => TransactionMonad pv (LocalT r m) where
  {-# INLINE withInstanceState #-}
  withInstanceState istance val cont = do
    changeSet %= addContractStatesToCS istance val
    cont

  {-# INLINE withAccountToAccountAmount #-}
  withAccountToAccountAmount fromAcc toAcc amount cont = do
    cs <- use changeSet
    changeSet <~ (addAmountToCS toAcc (amountToDelta amount) cs >>=
                  addAmountToCS fromAcc (amountDiff 0 amount))
    cont

  {-# INLINE withAccountToContractAmount #-}
  withAccountToContractAmount fromAcc toAcc amount cont = do
    cs <- changeSet <%= addContractAmountToCS toAcc (amountToDelta amount)
    changeSet <~ addAmountToCS fromAcc (amountDiff 0 amount) cs
    cont

  {-# INLINE withContractToAccountAmount #-}
  withContractToAccountAmount fromAcc toAcc amount cont = do
    cs <- use changeSet
    cs' <- addAmountToCS toAcc (amountToDelta amount) cs
    changeSet .= addContractAmountToCS fromAcc (amountDiff 0 amount) cs'
    cont

  {-# INLINE withContractToContractAmount #-}
  withContractToContractAmount fromAcc toAcc amount cont = do
    changeSet %= addContractAmountToCS toAcc (amountToDelta amount)
    changeSet %= addContractAmountToCS fromAcc (amountDiff 0 amount)
    cont

  {-# INLINE withScheduledAmount #-}
  withScheduledAmount fromAcc toAcc sentAmount releases txh cont = do
    cs <- use changeSet
    cs' <- addAmountToCS fromAcc (amountDiff 0 sentAmount) cs
    cs'' <- addScheduledAmountToCS toAcc (releases, txh) cs'
    changeSet .= cs''
    cont

  replaceEncryptedAmount acc aggIndex newAmount = do
    addr <- getAccountAddress acc
    changeSet . accountUpdates . at' addr . non (emptyAccountUpdate addr) . auEncrypted ?= ReplaceUpTo{..}

  addAmountFromEncrypted acc amount aggIndex newAmount = do
    replaceEncryptedAmount acc aggIndex newAmount
    cs <- use changeSet
    cs' <- addAmountToCS acc (amountToDelta amount) cs
    changeSet .= cs'
    changeSet . encryptedChange += amountDiff 0 amount

  addEncryptedAmount acc newAmount = do
    addr <- getAccountAddress acc
    changeSet . accountUpdates . at' addr . non (emptyAccountUpdate addr) . auEncrypted ?= Add{..}
    getAccountEncryptedAmountNextIndex acc

  addSelfEncryptedAmount acc transferredAmount newAmount = do
    addr <- getAccountAddress acc
    cs <- use changeSet
    changeSet <~ addAmountToCS acc (amountDiff 0 transferredAmount) cs
    changeSet . accountUpdates . at' addr . non (emptyAccountUpdate addr) . auEncrypted ?= AddSelf{..}
    changeSet . encryptedChange += amountToDelta transferredAmount

  getCurrentContractInstance addr = do
    newStates <- use (changeSet . instanceUpdates)
    liftLocal $! do
      mistance <- getContractInstance addr
      case mistance of
        Nothing -> return Nothing
        Just i ->
          case newStates ^. at addr of
            Nothing -> return $ Just i
            Just (delta, newmodel) ->
              let !updated = updateInstance delta newmodel i
              in return (Just updated)

  {-# INLINE getStateAccount #-}
  getStateAccount = liftLocal . getAccount

  getCurrentAccountTotalAmount acc = do
    addr <- getAccountAddress acc
    oldTotal <- getAccountAmount acc
    !txCtx <- ask
    -- If the account is the sender, subtract the deposit
    let netDeposit = if txCtx ^. tcTxSender == addr
          then oldTotal - (txCtx ^. tcDepositedAmount)
          else oldTotal
    macc <- use (changeSet . accountUpdates . at addr)
    case macc of
      Just upd -> do
        -- Apply any pending delta and add any new scheduled releases
        let newReleases = case upd ^. auReleaseSchedule of
                Nothing -> 0
                Just l -> foldl' (\t l' -> t + foldl' (+) 0 (snd <$> fst l')) 0 l
        return $ applyAmountDelta (upd ^. auAmount . non 0) netDeposit + newReleases
      Nothing -> return netDeposit

  getCurrentAccountAvailableAmount acc = do
    addr <- getAccountAddress acc
    oldTotal <- getAccountAmount acc
    oldLockedUp <- ARS._totalLockedUpBalance <$> getAccountReleaseSchedule acc
    bkr <- getAccountBaker acc
    let staked = maybe 0 (^. stakedAmount) bkr
    !txCtx <- ask
    -- If the account is the sender, subtract the deposit
    let netDeposit = if txCtx ^. tcTxSender == addr
          then oldTotal - (txCtx ^. tcDepositedAmount)
          else oldTotal
    macc <- use (changeSet . accountUpdates . at addr)
    case macc of
      Just upd -> do
        -- Apply any pending delta and add any new scheduled releases
        let newReleases = case upd ^. auReleaseSchedule of
                Nothing -> 0
                Just l -> foldl' (\t l' -> t + foldl' (+) 0 (snd <$> fst l')) 0 l
        return $ applyAmountDelta (upd ^. auAmount . non 0) netDeposit + newReleases
                  - max (oldLockedUp + newReleases) staked
      Nothing -> return $ netDeposit - max oldLockedUp staked

  {-# INLINE getCurrentContractAmount #-}
  getCurrentContractAmount inst = do
    let amnt = instanceAmount inst
    let addr = instanceAddress . instanceParameters $ inst
    use (changeSet . instanceUpdates . at addr) >>= \case
      Just (delta, _) -> return $! applyAmountDelta delta amnt
      Nothing -> return amnt

  {-# INLINE getEnergy #-}
  getEnergy = do
    beLeft <- use blockEnergyLeft
    txLeft <- use energyLeft
    if beLeft < txLeft
    then return (beLeft, BlockEnergy)
    else return (txLeft, TransactionEnergy)

  {-# INLINE tickEnergy #-}
  tickEnergy !tick = do
    (energy, reason) <- getEnergy
    if tick > energy then
      case reason of
        BlockEnergy -> outOfBlockEnergy
        TransactionEnergy -> rejectTransaction OutOfEnergy  -- NB: sets the remaining energy to 0
    else do
      energyLeft -= tick
      blockEnergyLeft -= tick

  {-# INLINE rejectTransaction #-}
  rejectTransaction OutOfEnergy = energyLeft .= 0 >> LocalT (ContT (\_ -> return (Left (Just OutOfEnergy))))
  rejectTransaction reason = LocalT (ContT (\_ -> return (Left (Just reason))))

  {-# INLINE orElse #-}
  orElse (LocalT l) (LocalT r) = LocalT $ ContT $ \k -> do
     initChangeSet <- use changeSet
     runContT l k >>= \case
       Left (Just reason) | reason /= OutOfEnergy -> do
         -- reset changeSet, the left computation will have no effect at all other than
         -- energy use.
         changeSet .= initChangeSet
         runContT r k
       x -> return x

  {-# INLINE outOfBlockEnergy #-}
  outOfBlockEnergy = LocalT (ContT (\_ -> return (Left Nothing)))

-- |Call an external method that can fail with running out of energy.
-- Depending on what is the current limit, either remaining transaction energy,
-- or remaining block energy, this function will report the appropriate failure.
--
-- This function takes an action that:
--
-- * Takes a 'ResourceMeasure' to which the remaining energy should be converted.
-- * Should return __how much of the 'ResourceMeasure' was used__ (which is then converted
--   back to 'Energy'), or 'Nothing' to signal failure because of running out of the 'ResourceMeasure'.
-- * Should satisfy that the returned energy is <= given energy, even though
--   this is not necessary for the correctness of this function. In the case
--   where the returned energy exceeds remaining energy this function will
--   return either with 'OutOfEnergy' or 'outOfBlockEnergy'.
withExternal :: (ResourceMeasure r, TransactionMonad pv m) => (r ->  m (Maybe (a, r))) -> m a
withExternal f = do
  (availableEnergy, reason) <- getEnergy
  f (fromEnergy availableEnergy) >>= \case
    Nothing | BlockEnergy <- reason -> outOfBlockEnergy
    Nothing | TransactionEnergy <- reason -> rejectTransaction OutOfEnergy -- this sets remaining to 0
    Just (result, usedEnergy) -> do
      -- tickEnergy is safe even if usedEnergy > available energy, even though this case
      -- should not happen for well-behaved actions.
      tickEnergy (toEnergy usedEnergy)
      return result

-- |Like 'withExternal' but takes a pure action that only transforms energy and does
-- not return a value. This is a convenience wrapper only.
withExternalPure_ :: (ResourceMeasure r, TransactionMonad pv m) => (r -> Maybe r) -> m ()
withExternalPure_ f = withExternal (return . fmap ((),) . f)


-- |Helper function to log when a transaction was invalid.
{-# INLINE logInvalidBlockItem #-}
logInvalidBlockItem :: SchedulerMonad pv m => BlockItem -> FailureKind -> m ()
logInvalidBlockItem WithMetadata{wmdData=NormalTransaction{},..} fk =
  logEvent Scheduler LLWarning $ "Transaction with hash " ++ show wmdHash ++ " was invalid with reason: " ++ show fk
<<<<<<< HEAD
logInvalidBlockItem WithMetadata{wmdData=CredentialDeployment cred} fk =
  logEvent Scheduler LLWarning $ "Credential with registration id " ++ (show . ID.regId $ cred) ++ " was invalid with reason " ++ show fk
=======
logInvalidBlockItem WithMetadata{wmdData=CredentialDeployment cred,..} fk =
  logEvent Scheduler LLWarning $ "Credential with registration id " ++ (show . ID.credId . credential $ cred) ++ " was invalid with reason " ++ show fk
>>>>>>> 6b3277cd
logInvalidBlockItem WithMetadata{wmdData=ChainUpdate{},..} fk =
  logEvent Scheduler LLWarning $ "Chain update with hash " ++ show wmdHash ++ " was invalid with reason: " ++ show fk

{-# INLINE logInvalidTransaction #-}
logInvalidTransaction :: SchedulerMonad pv m => Transaction -> FailureKind -> m ()
logInvalidTransaction WithMetadata{..} fk =
  logEvent Scheduler LLWarning $ "Transaction with hash " ++ show wmdHash ++ " was invalid with reason: " ++ show fk

logInvalidCredential :: SchedulerMonad pv m => CredentialDeploymentWithMeta -> FailureKind -> m ()
logInvalidCredential WithMetadata{..} fk =
  logEvent Scheduler LLWarning $ "Credential with registration id " ++ (show . ID.credId . credential $ wmdData) ++ " was invalid with reason " ++ show fk

logInvalidChainUpdate :: SchedulerMonad pv m => WithMetadata UpdateInstruction -> FailureKind -> m ()
logInvalidChainUpdate WithMetadata{..} fk =
  logEvent Scheduler LLWarning $ "Chain update with hash " ++ show wmdHash ++ " was invalid with reason: " ++ show fk<|MERGE_RESOLUTION|>--- conflicted
+++ resolved
@@ -939,13 +939,8 @@
 logInvalidBlockItem :: SchedulerMonad pv m => BlockItem -> FailureKind -> m ()
 logInvalidBlockItem WithMetadata{wmdData=NormalTransaction{},..} fk =
   logEvent Scheduler LLWarning $ "Transaction with hash " ++ show wmdHash ++ " was invalid with reason: " ++ show fk
-<<<<<<< HEAD
 logInvalidBlockItem WithMetadata{wmdData=CredentialDeployment cred} fk =
-  logEvent Scheduler LLWarning $ "Credential with registration id " ++ (show . ID.regId $ cred) ++ " was invalid with reason " ++ show fk
-=======
-logInvalidBlockItem WithMetadata{wmdData=CredentialDeployment cred,..} fk =
   logEvent Scheduler LLWarning $ "Credential with registration id " ++ (show . ID.credId . credential $ cred) ++ " was invalid with reason " ++ show fk
->>>>>>> 6b3277cd
 logInvalidBlockItem WithMetadata{wmdData=ChainUpdate{},..} fk =
   logEvent Scheduler LLWarning $ "Chain update with hash " ++ show wmdHash ++ " was invalid with reason: " ++ show fk
 
