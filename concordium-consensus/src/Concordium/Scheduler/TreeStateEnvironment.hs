{-# LANGUAGE MultiParamTypeClasses #-}
{-# LANGUAGE FlexibleInstances #-}
{-# LANGUAGE BangPatterns #-}
{-# LANGUAGE TypeFamilies #-}
{-# LANGUAGE GeneralizedNewtypeDeriving #-}
{-# LANGUAGE RecordWildCards #-}
{-# LANGUAGE DerivingVia, DerivingStrategies, StandaloneDeriving #-}
{-# OPTIONS_GHC -Wall #-}
module Concordium.Scheduler.TreeStateEnvironment where

import qualified Data.HashMap.Strict as HM
import qualified Data.Set as Set
import qualified Data.List as List

import Control.Monad

import Concordium.Types
import Concordium.GlobalState.TreeState
import Concordium.GlobalState.BlockState
import Concordium.GlobalState.Rewards
import Concordium.GlobalState.Parameters
<<<<<<< HEAD
import Concordium.GlobalState.SeedState
=======
>>>>>>> 65019143
import Concordium.GlobalState.Block(blockSlot)
import Concordium.Scheduler.Types
import Concordium.Scheduler.Environment
import Concordium.Scheduler.EnvironmentImplementation (BSOMonadWrapper(..))

import Control.Monad.RWS.Strict

import Lens.Micro.Platform

import qualified Acorn.Core as Core

import qualified Concordium.Scheduler as Sch

newtype BlockStateMonad state m a = BSM { _runBSM :: RWST ChainMetadata () state m a}
    deriving (Functor, Applicative, Monad, MonadState state, MonadReader ChainMetadata, MonadTrans)

deriving via (BSOMonadWrapper ChainMetadata state (RWST ChainMetadata () state m))
    instance (UpdatableBlockState m ~ state, BlockStateOperations m) => StaticEnvironmentMonad Core.UA (BlockStateMonad state m)

deriving via (BSOMonadWrapper ChainMetadata state (RWST ChainMetadata () state m))
    instance (UpdatableBlockState m ~ state, BlockStateOperations m) => SchedulerMonad (BlockStateMonad state m)

runBSM :: Monad m => BlockStateMonad b m a -> ChainMetadata -> b -> m (a, b)
runBSM m cm s = do
  (r, s', ()) <- runRWST (_runBSM m) cm s
  return (r, s')

-- |Reward the baker, identity providers, ...
-- TODO: Currently the finalized pointer is not used. But the finalization committee
-- of that block might need to be rewarded if they have not been already.
-- Thus the argument is here for future use
mintAndReward :: TreeStateMonad m => UpdatableBlockState m -> BlockPointer m -> BlockPointer m -> Slot -> BakerId -> m (UpdatableBlockState m)
mintAndReward bshandle blockParent lfPointer slotNumber bid = do

  -- First we mint new currency. This can be used in rewarding bakers. First get
  -- the inflation rate of the parent block (this might have changed in the
  -- current block), and compute how much to mint based on elapsed time.
  rewardStatus <- getRewardStatus (bpState blockParent)
  let inflationRate = rewardStatus ^. mintedGTUPerSlot
  let mintedAmount = fromIntegral (slotNumber - blockSlot blockParent) * inflationRate
  (cbamount, bshandleMinted) <- bsoMint bshandle mintedAmount

  -- and now we can reward everybody
  -- first take half of the amount on the central bank and use it to reward the baker
  -- TODO: This is temporary POC. We need this fraction to be flexible.
  let bakingReward = cbamount `div` 2
  (_, bshandle1) <- bsoDecrementCentralBankGTU bshandleMinted bakingReward

  executionReward <- bsoGetExecutionCost bshandle1
  macc <- bsoGetBakerAccount bshandle1 bid
  case macc of
    Nothing -> error "Precondition violated. Baker account does not exist."
    Just acc -> do
      bshandle2 <- bsoModifyAccount bshandle1
         (emptyAccountUpdate (acc ^. accountAddress) & auAmount ?~ (amountToDelta (executionReward + bakingReward)))
      -- record the block reward transaction in the transaction outcomes for this block
      bsoAddSpecialTransactionOutcome bshandle2 (BakingReward (acc ^. accountAddress) (executionReward + bakingReward))


-- |Execute a block from a given starting state.
-- Fail if any of the transactions fails, otherwise return the new 'BlockState' and the amount of energy used
-- during this block execution.
executeFrom ::
  TreeStateMonad m
  => Slot -- ^Slot number of the block being executed.
  -> BlockPointer m  -- ^Parent pointer from which to start executing
  -> BlockPointer m  -- ^Last finalized block pointer.
  -> BakerId -- ^Identity of the baker who should be rewarded.
  -> SeedState
  -> [Transaction] -- ^Transactions on this block.
<<<<<<< HEAD
  -> m (Either FailureKind (BlockState m))
executeFrom slotNumber blockParent lfPointer blockBaker seedState txs =
=======
  -> m (Either FailureKind (BlockState m, Energy))
executeFrom slotNumber blockParent lfPointer blockBaker blockNonce txs =
>>>>>>> 65019143
  let cm = let blockHeight = bpHeight blockParent + 1
               finalizedHeight = bpHeight lfPointer
           in ChainMetadata{..}
  in do
    bshandle0 <- thawBlockState (bpState blockParent)
    (res, bshandle1) <- runBSM (Sch.runTransactions txs) cm bshandle0
    case res of
        Left fk -> Left fk <$ (purgeBlockState =<< freezeBlockState bshandle1)
        Right (outcomes, usedEnergy) -> do
            -- Record the transaction outcomes
            bshandle2 <- bsoSetTransactionOutcomes bshandle1 ((\(tr, o) -> (transactionHash tr, o)) <$> outcomes)
            -- the main execution is now done. At this point we must mint new currencty
            -- and reward the baker and other parties.
            bshandle3 <- mintAndReward bshandle2 blockParent lfPointer slotNumber blockBaker
            bshandle4 <- bsoUpdateSeedState bshandle3 seedState

            finalbsHandle <- freezeBlockState bshandle4
            return (Right (finalbsHandle, usedEnergy))

-- |PRECONDITION: Focus block is the parent block of the block we wish to make,
-- hence the pending transaction table is correct for the new block.
-- EFFECTS: After execution all transactions that were not added to the block are purged from
-- the transaction table. If the purging is successful then the transaction is
-- also removed from the pending table. Moreover all transactions which were added to the block
-- are removed from the pending table.
-- POSTCONDITION: The function always returns a list of transactions which make a valid block.
constructBlock ::
  TreeStateMonad m
  => Slot -- ^Slot number of the block to bake
  -> BlockPointer m -- ^Parent pointer from which to start executing
  -> BlockPointer m -- ^Last finalized block pointer.
  -> BakerId -- ^The baker of the block.
<<<<<<< HEAD
  -> SeedState
  -> m ([Transaction], BlockState m)
constructBlock slotNumber blockParent lfPointer blockBaker seedState =
=======
  -> BlockNonce
  -> m ([Transaction], BlockState m, Energy)
constructBlock slotNumber blockParent lfPointer blockBaker blockNonce =
>>>>>>> 65019143
  let cm = let blockHeight = bpHeight blockParent + 1
               finalizedHeight = bpHeight lfPointer
           in ChainMetadata{..}
  in do
    bshandle0 <- thawBlockState (bpState blockParent)
    pt <- getPendingTransactions

    -- lookup the maximum block size as mandated by the tree state
    maxSize <- rpBlockSize <$> getRuntimeParameters

    -- now we get transactions for each of the pending accounts.
    txs <- forM (HM.toList pt) $ \(acc, (l, _)) -> do
      accTxs <- getAccountNonFinalized acc l
      -- now find for each account the least arrival time of a transaction
      let txsList = concatMap (Set.toList . snd) accTxs
      let minTime = minimum $ map trArrivalTime txsList
      return (txsList, minTime)

    -- FIXME: This is inefficient and should be changed. Doing it only to get the integration working.
    -- Order the accounts by the arrival time of the earliest transaction.
    -- In the future we do not want to do concatMap since we gain advantage from grouping transactions
    -- by account (e.g., we only need to look up the account once).
    let orderedTxs = concatMap fst $ List.sortOn snd txs

    ((Sch.FilteredTransactions{..}, usedEnergy), bshandle1) <- runBSM (Sch.filterTransactions (fromIntegral maxSize) orderedTxs) cm bshandle0
    -- FIXME: At some point we should log things here using the same logging infrastructure as in consensus.

    bshandle2 <- bsoSetTransactionOutcomes bshandle1 ((\(tr,res) -> (transactionHash tr, res)) <$> ftAdded)
    bshandle3 <- mintAndReward bshandle2 blockParent lfPointer slotNumber blockBaker
    bshandle4 <- bsoUpdateSeedState bshandle3 seedState

    -- We first commit all valid transactions to the current block slot to prevent them being purged.
    -- At the same time we construct the return blockTransactions to avoid an additional traversal
    ret <- mapM (\(tx, _) -> tx <$ commitTransaction slotNumber tx) ftAdded

    -- Now we need to try to purge each invalid transaction from the pending table.
    -- Moreover all transactions successfully added will be removed from the pending table.
    -- Or equivalently, only a subset of invalid transactions and all the
    -- transactions we have not touched and are small enough will remain in the
    -- pending table.
    let nextNonceFor addr = do
          macc <- bsoGetAccount bshandle4 addr
          case macc of
            Nothing -> return minNonce
            Just acc -> return $ acc ^. accountNonce
    -- construct a new pending transaction table adding back some failed transactions.
    let purgeFailed cpt (tx, _) = do
          b <- purgeTransaction tx
          if b then return cpt  -- if the transaction was purged don't put it back into the pending table
          else do
            -- but otherwise do
            nonce <- nextNonceFor (transactionSender tx)
            return $! checkedExtendPendingTransactionTable nonce tx cpt

    newpt <- foldM purgeFailed emptyPendingTransactionTable ftFailed

    -- additionally add in the unprocessed transactions which are sufficiently small (here meaning < maxSize)
    let purgeTooBig cpt tx =
          if transactionSize tx < maxSize then do
            nonce <- nextNonceFor (transactionSender tx)
            return $! checkedExtendPendingTransactionTable nonce tx cpt
          else do
            -- only purge a transaction from the table if it is too big **and**
            -- not already commited to a recent block. if it is in a currently
            -- live block then we must not purge it to maintain the invariant
            -- that all transactions in live blocks exist in the transaction
            -- table.
            b <- purgeTransaction tx
            if b then return cpt
            else do
              nonce <- nextNonceFor (transactionSender tx)
              return $! checkedExtendPendingTransactionTable nonce tx cpt

    newpt' <- foldM purgeTooBig newpt ftUnprocessed

    -- commit the new pending transactions to the tree state
    putPendingTransactions newpt'
    bshandleFinal <- freezeBlockState bshandle4
    return (ret, bshandleFinal, usedEnergy)<|MERGE_RESOLUTION|>--- conflicted
+++ resolved
@@ -19,10 +19,7 @@
 import Concordium.GlobalState.BlockState
 import Concordium.GlobalState.Rewards
 import Concordium.GlobalState.Parameters
-<<<<<<< HEAD
 import Concordium.GlobalState.SeedState
-=======
->>>>>>> 65019143
 import Concordium.GlobalState.Block(blockSlot)
 import Concordium.Scheduler.Types
 import Concordium.Scheduler.Environment
@@ -93,13 +90,8 @@
   -> BakerId -- ^Identity of the baker who should be rewarded.
   -> SeedState
   -> [Transaction] -- ^Transactions on this block.
-<<<<<<< HEAD
-  -> m (Either FailureKind (BlockState m))
+  -> m (Either FailureKind (BlockState m, Energy))
 executeFrom slotNumber blockParent lfPointer blockBaker seedState txs =
-=======
-  -> m (Either FailureKind (BlockState m, Energy))
-executeFrom slotNumber blockParent lfPointer blockBaker blockNonce txs =
->>>>>>> 65019143
   let cm = let blockHeight = bpHeight blockParent + 1
                finalizedHeight = bpHeight lfPointer
            in ChainMetadata{..}
@@ -132,15 +124,9 @@
   -> BlockPointer m -- ^Parent pointer from which to start executing
   -> BlockPointer m -- ^Last finalized block pointer.
   -> BakerId -- ^The baker of the block.
-<<<<<<< HEAD
   -> SeedState
-  -> m ([Transaction], BlockState m)
+  -> m ([Transaction], BlockState m, Energy)
 constructBlock slotNumber blockParent lfPointer blockBaker seedState =
-=======
-  -> BlockNonce
-  -> m ([Transaction], BlockState m, Energy)
-constructBlock slotNumber blockParent lfPointer blockBaker blockNonce =
->>>>>>> 65019143
   let cm = let blockHeight = bpHeight blockParent + 1
                finalizedHeight = bpHeight lfPointer
            in ChainMetadata{..}
