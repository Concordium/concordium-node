--- conflicted
+++ resolved
@@ -94,11 +94,7 @@
   -> SeedState
   -> [Transaction] -- ^Transactions on this block.
   -> m (Either FailureKind (BlockState m, Energy))
-<<<<<<< HEAD
-executeFrom slotNumber blockParent lfPointer blockBaker ss txs =
-=======
 executeFrom slotNumber blockParent lfPointer blockBaker currentSeedState txs =
->>>>>>> 2bbeb59c
   let cm = let blockHeight = bpHeight blockParent + 1
                finalizedHeight = bpHeight lfPointer
            in ChainMetadata{..}
@@ -114,11 +110,7 @@
             -- the main execution is now done. At this point we must mint new currencty
             -- and reward the baker and other parties.
             bshandle3 <- mintAndReward bshandle2 blockParent lfPointer slotNumber blockBaker
-<<<<<<< HEAD
-            bshandle4 <- bsoUpdateSeedState bshandle3 ss
-=======
             bshandle4 <- bsoUpdateSeedState bshandle3 currentSeedState
->>>>>>> 2bbeb59c
 
             finalbsHandle <- freezeBlockState bshandle4
             return (Right (finalbsHandle, usedEnergy))
@@ -138,11 +130,7 @@
   -> BakerId -- ^The baker of the block.
   -> SeedState
   -> m ([Transaction], BlockState m, Energy)
-<<<<<<< HEAD
-constructBlock slotNumber blockParent lfPointer blockBaker ss =
-=======
 constructBlock slotNumber blockParent lfPointer blockBaker currentSeedState =
->>>>>>> 2bbeb59c
   let cm = let blockHeight = bpHeight blockParent + 1
                finalizedHeight = bpHeight lfPointer
            in ChainMetadata{..}
@@ -173,11 +161,7 @@
 
     bshandle2 <- bsoSetTransactionOutcomes bshandle1 ((\(tr,res) -> (transactionHash tr, res)) <$> ftAdded)
     bshandle3 <- mintAndReward bshandle2 blockParent lfPointer slotNumber blockBaker
-<<<<<<< HEAD
-    bshandle4 <- bsoUpdateSeedState bshandle3 ss
-=======
     bshandle4 <- bsoUpdateSeedState bshandle3 currentSeedState
->>>>>>> 2bbeb59c
 
     -- We first commit all valid transactions to the current block slot to prevent them being purged.
     -- At the same time we construct the return blockTransactions to avoid an additional traversal
