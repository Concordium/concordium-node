--- conflicted
+++ resolved
@@ -220,11 +220,7 @@
     orderedCredentials <- List.sortOn wmdArrivalTime . catMaybes <$> mapM getCredential credentialHashes
 
     -- now we get transactions for each of the pending accounts.
-<<<<<<< HEAD
     txs <- forM (HM.toList (pt ^. pttWithSender)) $ \(acc, (l, _)) -> do
-=======
-    txs <- forM (HM.toList pt) $ \(acc, (l, _)) -> do -- m [(Nonce, Set.Set (BlockTransactionType (BlockPointerType m)))]
->>>>>>> aee4684e
       accTxs <- getAccountNonFinalized acc l
 
       -- now find for each account the least arrival time of a transaction
