--- conflicted
+++ resolved
@@ -99,13 +99,8 @@
     bshandle0 <- thawBlockState (bpState blockParent)
     (res, bshandle1) <- runBSM (Sch.runTransactions txs) cm bshandle0
     case res of
-<<<<<<< HEAD
         Left fk -> Left fk <$ (dropUpdatableBlockState bshandle1)
-        Right outcomes -> do
-=======
-        Left fk -> Left fk <$ (purgeBlockState =<< freezeBlockState bshandle1)
         Right (outcomes, usedEnergy) -> do
->>>>>>> 11a8842e
             -- Record the transaction outcomes
             bshandle2 <- bsoSetTransactionOutcomes bshandle1 ((\(tr, o) -> (transactionHash tr, o)) <$> outcomes)
             -- the main execution is now done. At this point we must mint new currencty
