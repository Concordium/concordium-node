--- conflicted
+++ resolved
@@ -240,13 +240,9 @@
                                            energy
                                            returnValuePtrPtr
                                            outputLenPtr
-<<<<<<< HEAD
                                            statePtrPtr
-                        if outPtr == nullPtr then return (Just (Left Trap, 0)) -- This case should not happen.
-=======
                         -- This case should not happen, it means a mismatch between two sides of FFI.
                         if outPtr == nullPtr then return (Just (Left Trap, 0))
->>>>>>> 600a5976
                         else do
                           len <- peek outputLenPtr
                           bs <- BSU.unsafePackCStringFinalizer outPtr (fromIntegral len) (rs_free_array_len outPtr (fromIntegral len))
