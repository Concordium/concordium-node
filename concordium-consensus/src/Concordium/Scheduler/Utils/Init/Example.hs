--- conflicted
+++ resolved
@@ -77,17 +77,7 @@
 mateuszKP' :: KeyPair
 mateuszKP' = fst (randomKeyPair (mkStdGen 1))
 
-<<<<<<< HEAD
-blockPointer :: BlockHash
-blockPointer = Hash (FBS.pack (replicate 32 (fromIntegral (0 :: Word))))
-
-makeHeader :: KeyPair -> Nonce -> Energy -> Types.TransactionHeader
-makeHeader kp nonce amount = Types.makeTransactionHeader Ed25519 (Sig.verifyKey kp) nonce amount blockPointer
-
-initSimpleCounter :: Int -> Types.Transaction
-=======
 initSimpleCounter :: Int -> Types.BareTransaction
->>>>>>> d7fc8324
 initSimpleCounter n = Runner.signTx
                              mateuszKP
                              header
