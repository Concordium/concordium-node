--- conflicted
+++ resolved
@@ -175,7 +175,22 @@
         BS.Builder.toLazyByteString $ BS.Builder.shortByteString $ parameterBytes tokenParam
     failTH = pltError . encodeTokenHolderFailure
 
-<<<<<<< HEAD
+-- | Execute a token-holder transaction. The process is as follows:
+--
+--   - Decode the transaction CBOR parameter.
+--   - Check that amounts are within the representable range.
+--   - For each transfer operation:
+--
+--       - Check that the recipient is valid.
+--       - Transfer the amount from the sender to the recipient, if the sender's balance is
+--         sufficient.
+executeTokenGovernanceTransaction ::
+    -- (PLTKernelUpdate m, PLTKernelFail EncodedTokenRejectReason m, Monad m) =>
+    PLTAccount m ->
+    TokenParameter ->
+    m ()
+executeTokenGovernanceTransaction _sender _tokenParam = error "Not implement yet. This should be implemented as part of https://linear.app/concordium/issue/COR-687"
+
 -- | An error that may be when querying the token state.
 newtype QueryTokenError
     = -- | A state invariant was violated.
@@ -201,21 +216,4 @@
     tmsMintable <- Just . isJust <$> getTokenState "mintable"
     tmsBurnable <- Just . isJust <$> getTokenState "burnable"
     let tmsAdditional = Map.empty
-    return $ tokenModuleStateToBytes TokenModuleState{..}
-=======
--- | Execute a token-holder transaction. The process is as follows:
---
---   - Decode the transaction CBOR parameter.
---   - Check that amounts are within the representable range.
---   - For each transfer operation:
---
---       - Check that the recipient is valid.
---       - Transfer the amount from the sender to the recipient, if the sender's balance is
---         sufficient.
-executeTokenGovernanceTransaction ::
-    -- (PLTKernelUpdate m, PLTKernelFail EncodedTokenRejectReason m, Monad m) =>
-    PLTAccount m ->
-    TokenParameter ->
-    m ()
-executeTokenGovernanceTransaction _sender _tokenParam = error "Not implement yet. This should be implemented as part of https://linear.app/concordium/issue/COR-687"
->>>>>>> fd6660b4
+    return $ tokenModuleStateToBytes TokenModuleState{..}