{-# LANGUAGE BangPatterns #-}
{-# LANGUAGE OverloadedStrings #-}

module Concordium.Scheduler.ProtocolLevelTokens.Module where

import Control.Monad
import qualified Data.ByteString as BS
import qualified Data.ByteString.Builder as BS.Builder
import qualified Data.ByteString.Lazy as LBS
import qualified Data.Map.Strict as Map
import Data.Maybe
import qualified Data.Sequence as Seq
import qualified Data.Text as Text
import qualified Data.Text.Encoding as Text
import Data.Word

import Concordium.Cost
import Concordium.Types
import Concordium.Types.ProtocolLevelTokens.CBOR
import Concordium.Types.Tokens

import Concordium.Scheduler.ProtocolLevelTokens.Kernel

-- | The context for a token-holder or token-governance transaction.
data TransactionContext' account = TransactionContext
    { -- | The sender account.
      tcSender :: !account,
      -- | The sender account address. This is the account alias that is used by the transaction
      --  itself.
      tcSenderAddress :: !AccountAddress
    }

type TransactionContext m = TransactionContext' (PLTAccount m)

-- | Represents the reasons why 'initializeToken' can fail.
data InitializeTokenError
    = ITEDeserializationFailure !String
    | ITEInvalidMintAmount !String
    | ITEGovernanceAccountDoesNotExist !AccountAddress
    deriving (Eq)

instance Show InitializeTokenError where
    show (ITEDeserializationFailure reason) =
        "Token initialization parameters could not be deserialized: " ++ reason
    show (ITEInvalidMintAmount reason) =
        "The initial mint amount was not valid: " ++ reason
    show (ITEGovernanceAccountDoesNotExist account) =
        "The given governance account does not exist: " ++ show account

-- | Try to convert a 'TokenAmount' to a 'TokenRawAmount'. The latter is represented in the
--  smallest subdivision allowed for the current token.
--  This can fail if:
--
--   - The token amount specifies more decimals than the token allows in its representation.
--   - The amount would be outside of the representable range as a 'TokenRawAmount'.
toTokenRawAmount ::
    -- | The number of decimals in the token representation.
    Word8 ->
    TokenAmount ->
    Either String TokenRawAmount
toTokenRawAmount actualDecimals TokenAmount{..}
    | actualDecimals == taDecimals = Right taValue
    | otherwise = Left "Token amount precision mismatch"

-- | Convert a 'TokenRawAmount' to a 'TokenAmount' given the number of decimals in the
--  representation.
toTokenAmount ::
    -- | Number of decimals
    Word8 ->
    -- | Amount to convert
    TokenRawAmount ->
    -- | Converted amount
    TokenAmount
toTokenAmount decimals rawAmount =
    TokenAmount
        { taValue = rawAmount,
          taDecimals = decimals
        }

-- | Initialize a PLT by recording the relevant configuration parameters in the state and
--  (if necessary) minting the initial supply to the token governance account.
initializeToken ::
    (PLTKernelPrivilegedUpdate m, PLTKernelFail InitializeTokenError m, Monad m) =>
    TokenParameter ->
    m ()
initializeToken tokenParam = do
    case tokenInitializationParametersFromBytes tokenParamLBS of
        Left failureReason -> pltError $ ITEDeserializationFailure failureReason
        Right TokenInitializationParameters{..} -> do
            setTokenState "name" (Just $ Text.encodeUtf8 tipName)
            setTokenState "metadata" (Just $ tokenMetadataUrlToBytes tipMetadata)
            when tipAllowList $ setTokenState "allowList" (Just "")
            when tipDenyList $ setTokenState "denyList" (Just "")
            when tipMintable $ setTokenState "mintable" (Just "")
            when tipBurnable $ setTokenState "burnable" (Just "")
            mbGovAccount <- getAccount $ holderAccountAddress tipGovernanceAccount
            case mbGovAccount of
                Nothing ->
                    pltError (ITEGovernanceAccountDoesNotExist $ holderAccountAddress tipGovernanceAccount)
                Just govAccount -> do
                    setTokenState "governanceAccount" (Just $ tokenAccountAddressToBytes $ holderAccountAddress tipGovernanceAccount)
                    forM_ tipInitialSupply $ \initSupply -> do
                        decimals <- getDecimals
                        case toTokenRawAmount decimals initSupply of
                            Left reason -> pltError (ITEInvalidMintAmount reason)
                            Right amt -> do
                                mintOK <- mint govAccount amt
                                unless mintOK $ pltError (ITEInvalidMintAmount "Kernel failed to mint")
  where
    tokenParamLBS =
        BS.Builder.toLazyByteString $ BS.Builder.shortByteString $ parameterBytes tokenParam

<<<<<<< HEAD
-- | A pre-processed token operation. This has all amounts converted to
--  'TokenRawAmount's and unwraps the metadata associated with target accounts.
data PreprocessedTokenOperation
    = PTOTransfer
        { -- | The raw amount to transfer.
          pthoAmount :: !TokenRawAmount,
          -- | The recipient account address.
          pthoRecipient :: !TokenHolder,
          -- | The (optional) memo.
          pthoMemo :: !(Maybe Memo),
          -- | The original, unprocessed, 'TokenTransferBody'.
          pthoUnprocessed :: !TokenTransferBody
        }
    | PTOTokenMint
        { ptgoAmount :: !TokenRawAmount,
          ptgoUnprocessedAmount :: !TokenAmount
        }
    | PTOTokenBurn
        { ptgoAmount :: !TokenRawAmount,
          ptgoUnprocessedAmount :: !TokenAmount
        }
    | PTOTokenAddAllowList
        {ptgoTarget :: !TokenHolder}
    | PTOTokenRemoveAllowList
        {ptgoTarget :: !TokenHolder}
    | PTOTokenAddDenyList
        {ptgoTarget :: !TokenHolder}
    | PTOTokenRemoveDenyList
        {ptgoTarget :: !TokenHolder}
    deriving (Eq, Show)
=======
-- | A pre-processed token-holder operation. This has the transfer amount converted to a
--  'TokenRawAmount' and unwraps the metadata associated with the recipient and memo.
data PreprocessedTokenHolderOperation = PTHOTransfer
    { -- | The raw amount to transfer.
      pthoAmount :: !TokenRawAmount,
      -- | The recipient account address.
      pthoRecipient :: !CborTokenHolder,
      -- | The (optional) memo.
      pthoMemo :: !(Maybe Memo),
      -- | The original, unprocessed, 'TokenTransferBody'.
      pthoUnprocessed :: !TokenTransferBody
    }
>>>>>>> 80107317

preprocessTokenTransaction ::
    (PLTKernelFail EncodedTokenRejectReason m, Monad m) =>
    Word8 ->
    TokenUpdateTransaction ->
    m (Seq.Seq PreprocessedTokenOperation)
preprocessTokenTransaction decimals = mapM preproc . tokenOperations
  where
    preproc (TokenTransfer ttb@(TokenTransferBody{..})) =
        case toTokenRawAmount decimals ttAmount of
            Left err ->
                pltError . encodeTokenRejectReason . DeserializationFailure . Just . Text.pack $
                    "Token amount outside representable range: " ++ err
            Right pthoAmount -> return PTOTransfer{..}
              where
                pthoRecipient = ttRecipient
                pthoMemo = taggableMemoInner <$> ttMemo
                pthoUnprocessed = ttb
<<<<<<< HEAD
=======

-- | Execute a token-holder transaction. The process is as follows:
--
--   - Decode the transaction CBOR parameter.
--   - Check that amounts are within the representable range.
--   - For each transfer operation:
--
--       - Check that the recipient is valid.
--       - Transfer the amount from the sender to the recipient, if the sender's balance is
--         sufficient.
executeTokenHolderTransaction ::
    (PLTKernelUpdate m, PLTKernelChargeEnergy m, PLTKernelFail EncodedTokenRejectReason m, Monad m) =>
    TransactionContext m ->
    TokenParameter ->
    m ()
executeTokenHolderTransaction TransactionContext{..} tokenParam = do
    case tokenHolderTransactionFromBytes tokenParamLBS of
        Left failureReason -> failTH $ DeserializationFailure $ Just $ Text.pack failureReason
        Right parsedTransaction -> do
            decimals <- getDecimals
            operations <- preprocessTokenHolderTransaction decimals parsedTransaction
            let handleOperation !opIndex PTHOTransfer{..} = do
                    recipientAccount <- requireAccount opIndex pthoRecipient
                    -- If the allow list is enabled, check that the sender and recipient are
                    -- both on the allow list.
                    enforceAllowList <- isJust <$> getTokenState "allowList"
                    when enforceAllowList $ do
                        senderAllowed <- isJust <$> getAccountState tcSender "allowList"
                        unless senderAllowed $ do
                            failTH
                                OperationNotPermitted
                                    { trrOperationIndex = opIndex,
                                      trrAddressNotPermitted =
                                        Just (accountTokenHolder tcSenderAddress),
                                      trrReason = Just "sender not in allow list"
                                    }
                        recipientAllowed <- isJust <$> getAccountState recipientAccount "allowList"
                        unless recipientAllowed $ do
                            failTH
                                OperationNotPermitted
                                    { trrOperationIndex = opIndex,
                                      trrAddressNotPermitted = Just pthoRecipient,
                                      trrReason = Just "recipient not in allow list"
                                    }
                    enforceDenyList <- isJust <$> getTokenState "denyList"
                    -- If the deny list is enabled, check that neither the sender nor the
                    -- recipient are on the deny list.
                    when enforceDenyList $ do
                        senderDenied <- isJust <$> getAccountState tcSender "denyList"
                        when senderDenied $ do
                            failTH
                                OperationNotPermitted
                                    { trrOperationIndex = opIndex,
                                      trrAddressNotPermitted =
                                        Just (accountTokenHolder tcSenderAddress),
                                      trrReason = Just "sender in deny list"
                                    }
                        recipientDenied <- isJust <$> getAccountState recipientAccount "denyList"
                        when recipientDenied $ do
                            failTH
                                OperationNotPermitted
                                    { trrOperationIndex = opIndex,
                                      trrAddressNotPermitted = Just pthoRecipient,
                                      trrReason = Just "recipient in deny list"
                                    }
                    pltTickEnergy tokenTransferCost
                    success <- transfer tcSender recipientAccount pthoAmount pthoMemo
                    unless success $ do
                        availableBalance <- getAccountBalance tcSender
                        failTH
                            TokenBalanceInsufficient
                                { trrOperationIndex = opIndex,
                                  trrAvailableBalance = toTokenAmount decimals availableBalance,
                                  trrRequiredBalance = ttAmount pthoUnprocessed
                                }
                    return (opIndex + 1)
            foldM_ handleOperation 0 operations
  where
    tokenParamLBS =
        BS.Builder.toLazyByteString $ BS.Builder.shortByteString $ parameterBytes tokenParam
    failTH = pltError . encodeTokenRejectReason

-- | A pre-processed token-governance operation. This has all amounts converted to
--  'TokenRawAmount's and unwraps the metadata associated with target accounts.
data PreprocessedTokenGovernanceOperation
    = PTGOTokenMint
        {ptgoAmount :: !TokenRawAmount, ptgoUnprocessedAmount :: !TokenAmount}
    | PTGOTokenBurn
        {ptgoAmount :: !TokenRawAmount, ptgoUnprocessedAmount :: !TokenAmount}
    | PTGOTokenAddAllowList
        {ptgoTarget :: !CborTokenHolder}
    | PTGOTokenRemoveAllowList
        {ptgoTarget :: !CborTokenHolder}
    | PTGOTokenAddDenyList
        {ptgoTarget :: !CborTokenHolder}
    | PTGOTokenRemoveDenyList
        {ptgoTarget :: !CborTokenHolder}
    deriving (Eq, Show)

preprocessTokenGovernanceTransaction ::
    (PLTKernelFail EncodedTokenRejectReason m, Monad m) =>
    Word8 ->
    TokenGovernanceTransaction ->
    m (Seq.Seq PreprocessedTokenGovernanceOperation)
preprocessTokenGovernanceTransaction decimals = mapM preproc . tokenGovernanceOperations
  where
>>>>>>> 80107317
    preproc (TokenMint amount) =
        case toTokenRawAmount decimals amount of
            Left err ->
                pltError . encodeTokenRejectReason . DeserializationFailure . Just . Text.pack $
                    "Token mint amount outside representable range: " ++ err
            Right ptgoAmount -> return PTOTokenMint{..}
      where
        ptgoUnprocessedAmount = amount
    preproc (TokenBurn amount) =
        case toTokenRawAmount decimals amount of
            Left err ->
                pltError . encodeTokenRejectReason . DeserializationFailure . Just . Text.pack $
                    "Token burn amount outside representable range: " ++ err
            Right ptgoAmount -> return PTOTokenBurn{..}
      where
        ptgoUnprocessedAmount = amount
    preproc (TokenAddAllowList receiver) =
        return PTOTokenAddAllowList{ptgoTarget = receiver}
    preproc (TokenRemoveAllowList receiver) =
        return PTOTokenRemoveAllowList{ptgoTarget = receiver}
    preproc (TokenAddDenyList receiver) =
        return PTOTokenAddDenyList{ptgoTarget = receiver}
    preproc (TokenRemoveDenyList receiver) =
        return PTOTokenRemoveDenyList{ptgoTarget = receiver}

-- | Encode and log a 'TokenEvent'.
logEncodeTokenEvent :: (PLTKernelUpdate m) => TokenEvent -> m ()
logEncodeTokenEvent te = logTokenEvent eventType details
  where
    EncodedTokenEvent{eteType = eventType, eteDetails = details} = encodeTokenEvent te

-- | Execute a token-governance transaction. The process is as follows:
--
--   - Decode the transaction CBOR parameter.
--   - Check that amounts are within the representable range.
--   - For each transfer operation:
--
--       - Check that the recipient is valid.
--       - Transfer the amount from the sender to the recipient, if the sender's balance is
--         sufficient.
--
-- INVARIANTS:
--   - Token module state contains a correctly encoded governance account address.
executeTokenTransaction ::
    (PLTKernelPrivilegedUpdate m, PLTKernelChargeEnergy m, PLTKernelFail EncodedTokenRejectReason m, Monad m) =>
    TransactionContext m ->
    TokenParameter ->
    m ()
executeTokenTransaction TransactionContext{..} tokenParam = do
    case tokenTransactionFromBytes tokenParamLBS of
        Left failureReason -> failTH $ DeserializationFailure $ Just $ Text.pack failureReason
        Right parsedTransaction -> do
            decimals <- getDecimals
            operations <- preprocessTokenTransaction decimals parsedTransaction
            let handleOperation !opIndex op = do
                    case op of
                        PTOTransfer{..} -> do
                            recipientAccount <- requireAccount opIndex pthoRecipient
                            -- If the allow list is enabled, check that the sender and recipient are
                            -- both on the allow list.
                            enforceAllowList <- isJust <$> getTokenState "allowList"
                            when enforceAllowList $ do
                                senderAllowed <- isJust <$> getAccountState tcSender "allowList"
                                unless senderAllowed $ do
                                    failTH
                                        OperationNotPermitted
                                            { trrOperationIndex = opIndex,
                                              trrAddressNotPermitted =
                                                Just (accountTokenHolder tcSenderAddress),
                                              trrReason = Just "sender not in allow list"
                                            }
                                recipientAllowed <- isJust <$> getAccountState recipientAccount "allowList"
                                unless recipientAllowed $ do
                                    failTH
                                        OperationNotPermitted
                                            { trrOperationIndex = opIndex,
                                              trrAddressNotPermitted = Just pthoRecipient,
                                              trrReason = Just "recipient not in allow list"
                                            }
                            enforceDenyList <- isJust <$> getTokenState "denyList"
                            -- If the deny list is enabled, check that neither the sender nor the
                            -- recipient are on the deny list.
                            when enforceDenyList $ do
                                senderDenied <- isJust <$> getAccountState tcSender "denyList"
                                when senderDenied $ do
                                    failTH
                                        OperationNotPermitted
                                            { trrOperationIndex = opIndex,
                                              trrAddressNotPermitted =
                                                Just (accountTokenHolder tcSenderAddress),
                                              trrReason = Just "sender in deny list"
                                            }
                                recipientDenied <- isJust <$> getAccountState recipientAccount "denyList"
                                when recipientDenied $ do
                                    failTH
                                        OperationNotPermitted
                                            { trrOperationIndex = opIndex,
                                              trrAddressNotPermitted = Just pthoRecipient,
                                              trrReason = Just "recipient in deny list"
                                            }
                            pltTickEnergy tokenTransferCost
                            success <- transfer tcSender recipientAccount pthoAmount pthoMemo
                            unless success $ do
                                availableBalance <- getAccountBalance tcSender
                                failTH
                                    TokenBalanceInsufficient
                                        { trrOperationIndex = opIndex,
                                          trrAvailableBalance = toTokenAmount decimals availableBalance,
                                          trrRequiredBalance = ttAmount pthoUnprocessed
                                        }
                        tokenGovernanceOp -> do
                            mbGovAccount <- getTokenState "governanceAccount"
                            case mbGovAccount of
                                Nothing -> error "Invariant violation: Token state is missing the governance account address."
                                Just govAccount -> do
                                    unless (govAccount == tokenAccountAddressToBytes tcSenderAddress) $
                                        failTH
                                            OperationNotPermitted
                                                { trrOperationIndex = opIndex,
                                                  trrAddressNotPermitted =
                                                    Just (accountTokenHolder tcSenderAddress),
                                                  trrReason = Just "sender is not token issuer"
                                                }
                                    case tokenGovernanceOp of
                                        PTOTokenMint{..} -> do
                                            requireFeature opIndex "mint" "mintable"
                                            pltTickEnergy tokenMintCost
                                            mintOK <- mint tcSender ptgoAmount
                                            unless mintOK $ do
                                                availableSupply <- getCirculatingSupply
                                                failTH
                                                    MintWouldOverflow
                                                        { trrOperationIndex = opIndex,
                                                          trrRequestedAmount = ptgoUnprocessedAmount,
                                                          trrCurrentSupply = toTokenAmount decimals availableSupply,
                                                          trrMaxRepresentableAmount =
                                                            toTokenAmount decimals (maxBound :: TokenRawAmount)
                                                        }
                                        PTOTokenBurn{..} -> do
                                            requireFeature opIndex "burn" "burnable"
                                            pltTickEnergy tokenBurnCost
                                            burnOK <- burn tcSender ptgoAmount
                                            unless burnOK $ do
                                                availableBalance <- getAccountBalance tcSender
                                                failTH
                                                    TokenBalanceInsufficient
                                                        { trrOperationIndex = opIndex,
                                                          trrAvailableBalance = toTokenAmount decimals availableBalance,
                                                          trrRequiredBalance = ptgoUnprocessedAmount
                                                        }
                                        PTOTokenAddAllowList{..} -> do
                                            requireFeature opIndex "addAllowList" "allowList"
                                            account <- requireAccount opIndex ptgoTarget
                                            pltTickEnergy tokenListOperationCost
                                            setAccountState account "allowList" (Just "")
                                            logEncodeTokenEvent (AddAllowListEvent ptgoTarget)
                                        PTOTokenRemoveAllowList{..} -> do
                                            requireFeature opIndex "removeAllowList" "allowList"
                                            account <- requireAccount opIndex ptgoTarget
                                            pltTickEnergy tokenListOperationCost
                                            setAccountState account "allowList" Nothing
                                            logEncodeTokenEvent (RemoveAllowListEvent ptgoTarget)
                                        PTOTokenAddDenyList{..} -> do
                                            requireFeature opIndex "addDenyList" "denyList"
                                            account <- requireAccount opIndex ptgoTarget
                                            pltTickEnergy tokenListOperationCost
                                            setAccountState account "denyList" (Just "")
                                            logEncodeTokenEvent (AddDenyListEvent ptgoTarget)
                                        PTOTokenRemoveDenyList{..} -> do
                                            requireFeature opIndex "removeDenyList" "denyList"
                                            account <- requireAccount opIndex ptgoTarget
                                            pltTickEnergy tokenListOperationCost
                                            setAccountState account "denyList" Nothing
                                            logEncodeTokenEvent (RemoveDenyListEvent ptgoTarget)
                    return (opIndex + 1)
            foldM_ handleOperation 0 operations
  where
    tokenParamLBS =
        BS.Builder.toLazyByteString $ BS.Builder.shortByteString $ parameterBytes tokenParam
    failTH = pltError . encodeTokenRejectReason

-- | Check that a particular feature is enabled for the token, and otherwise fail with
--  'UnsupportedOperation'.
requireFeature ::
    (PLTKernelFail EncodedTokenRejectReason m, PLTKernelQuery m, Monad m) =>
    -- | The operation index.
    Word64 ->
    -- | The operation name.
    Text.Text ->
    -- | The feature to check.
    TokenStateKey ->
    m ()
requireFeature trrOperationIndex trrOperationType feature = do
    featureState <- getTokenState feature
    when (isNothing featureState) $
        pltError . encodeTokenRejectReason $
            UnsupportedOperation{trrReason = Just "feature not enabled", ..}

-- | Check that an account is valid and return the corresponding 'PLTAccount'.
--  This will fail with 'AddressNotFound' if the account is not valid.
requireAccount ::
    (PLTKernelFail EncodedTokenRejectReason m, PLTKernelQuery m, Monad m) =>
    -- | The operation index.
    Word64 ->
    -- | The account to check.
    CborTokenHolder ->
    m (PLTAccount m)
requireAccount trrOperationIndex holder@CborHolderAccount{..} = do
    getAccount chaAccount >>= \case
        Nothing ->
            pltError . encodeTokenRejectReason $
                AddressNotFound{trrAddress = holder, ..}
        Just acc -> return acc

-- | An error that may be when querying the token state.
newtype QueryTokenError
    = -- | A state invariant was violated.
      QTEInvariantViolation String
    deriving (Eq)

instance Show QueryTokenError where
    show (QTEInvariantViolation reason) = "Token state invariant violation: " ++ reason

-- | Get the CBOR-encoded representation of the token module state.
queryTokenModuleState :: (PLTKernelQuery m, PLTKernelFail QueryTokenError m, Monad m) => m BS.ByteString
queryTokenModuleState = do
    tmsName <-
        getTokenState "name" >>= \case
            Nothing -> pltError $ QTEInvariantViolation "Missing 'name'"
            Just name -> return $ Text.decodeUtf8Lenient name
    tmsMetadata <-
        getTokenState "metadata" >>= \case
            Nothing -> pltError $ QTEInvariantViolation "Missing 'metadata'"
            Just metadata ->
                either (corruptDataError "metadata url") return $ tokenMetadataUrlFromBytes $ LBS.fromStrict metadata
    tmsGovernanceAccount <-
        getTokenState "governanceAccount" >>= \case
            Nothing -> pltError $ QTEInvariantViolation "Missing governance account"
            Just govAccount -> do
                either (corruptDataError "governance account address") return $
                    tokenAccountAddressFromBytes $
                        LBS.fromStrict govAccount
    tmsAllowList <- Just . isJust <$> getTokenState "allowList"
    tmsDenyList <- Just . isJust <$> getTokenState "denyList"
    tmsMintable <- Just . isJust <$> getTokenState "mintable"
    tmsBurnable <- Just . isJust <$> getTokenState "burnable"
    let tmsAdditional = Map.empty
    return $ tokenModuleStateToBytes TokenModuleState{..}
  where
    corruptDataError name reason =
        pltError $ QTEInvariantViolation $ "Corrupt " ++ name ++ ": " ++ reason

-- | Get the CBOR-encoded representation of the token module account state.
queryAccountState :: (PLTKernelQuery m, Monad m) => PLTAccount m -> m (Maybe BS.ByteString)
queryAccountState account = do
    allowListEnabled <- isJust <$> getTokenState "allowList"
    tmasAllowList <-
        if allowListEnabled
            then Just . isJust <$> getAccountState account "allowList"
            else return Nothing
    denyListEnabled <- isJust <$> getTokenState "denyList"
    tmasDenyList <-
        if denyListEnabled
            then Just . isJust <$> getAccountState account "denyList"
            else return Nothing
    let tmasAdditional = Map.empty
    return $ Just $ tokenModuleAccountStateToBytes TokenModuleAccountState{..}<|MERGE_RESOLUTION|>--- conflicted
+++ resolved
@@ -110,7 +110,6 @@
     tokenParamLBS =
         BS.Builder.toLazyByteString $ BS.Builder.shortByteString $ parameterBytes tokenParam
 
-<<<<<<< HEAD
 -- | A pre-processed token operation. This has all amounts converted to
 --  'TokenRawAmount's and unwraps the metadata associated with target accounts.
 data PreprocessedTokenOperation
@@ -118,7 +117,7 @@
         { -- | The raw amount to transfer.
           pthoAmount :: !TokenRawAmount,
           -- | The recipient account address.
-          pthoRecipient :: !TokenHolder,
+          pthoRecipient :: !CborTokenHolder,
           -- | The (optional) memo.
           pthoMemo :: !(Maybe Memo),
           -- | The original, unprocessed, 'TokenTransferBody'.
@@ -133,28 +132,14 @@
           ptgoUnprocessedAmount :: !TokenAmount
         }
     | PTOTokenAddAllowList
-        {ptgoTarget :: !TokenHolder}
+        {ptgoTarget :: !CborTokenHolder}
     | PTOTokenRemoveAllowList
-        {ptgoTarget :: !TokenHolder}
+        {ptgoTarget :: !CborTokenHolder}
     | PTOTokenAddDenyList
-        {ptgoTarget :: !TokenHolder}
+        {ptgoTarget :: !CborTokenHolder}
     | PTOTokenRemoveDenyList
-        {ptgoTarget :: !TokenHolder}
+        {ptgoTarget :: !CborTokenHolder}
     deriving (Eq, Show)
-=======
--- | A pre-processed token-holder operation. This has the transfer amount converted to a
---  'TokenRawAmount' and unwraps the metadata associated with the recipient and memo.
-data PreprocessedTokenHolderOperation = PTHOTransfer
-    { -- | The raw amount to transfer.
-      pthoAmount :: !TokenRawAmount,
-      -- | The recipient account address.
-      pthoRecipient :: !CborTokenHolder,
-      -- | The (optional) memo.
-      pthoMemo :: !(Maybe Memo),
-      -- | The original, unprocessed, 'TokenTransferBody'.
-      pthoUnprocessed :: !TokenTransferBody
-    }
->>>>>>> 80107317
 
 preprocessTokenTransaction ::
     (PLTKernelFail EncodedTokenRejectReason m, Monad m) =>
@@ -173,115 +158,6 @@
                 pthoRecipient = ttRecipient
                 pthoMemo = taggableMemoInner <$> ttMemo
                 pthoUnprocessed = ttb
-<<<<<<< HEAD
-=======
-
--- | Execute a token-holder transaction. The process is as follows:
---
---   - Decode the transaction CBOR parameter.
---   - Check that amounts are within the representable range.
---   - For each transfer operation:
---
---       - Check that the recipient is valid.
---       - Transfer the amount from the sender to the recipient, if the sender's balance is
---         sufficient.
-executeTokenHolderTransaction ::
-    (PLTKernelUpdate m, PLTKernelChargeEnergy m, PLTKernelFail EncodedTokenRejectReason m, Monad m) =>
-    TransactionContext m ->
-    TokenParameter ->
-    m ()
-executeTokenHolderTransaction TransactionContext{..} tokenParam = do
-    case tokenHolderTransactionFromBytes tokenParamLBS of
-        Left failureReason -> failTH $ DeserializationFailure $ Just $ Text.pack failureReason
-        Right parsedTransaction -> do
-            decimals <- getDecimals
-            operations <- preprocessTokenHolderTransaction decimals parsedTransaction
-            let handleOperation !opIndex PTHOTransfer{..} = do
-                    recipientAccount <- requireAccount opIndex pthoRecipient
-                    -- If the allow list is enabled, check that the sender and recipient are
-                    -- both on the allow list.
-                    enforceAllowList <- isJust <$> getTokenState "allowList"
-                    when enforceAllowList $ do
-                        senderAllowed <- isJust <$> getAccountState tcSender "allowList"
-                        unless senderAllowed $ do
-                            failTH
-                                OperationNotPermitted
-                                    { trrOperationIndex = opIndex,
-                                      trrAddressNotPermitted =
-                                        Just (accountTokenHolder tcSenderAddress),
-                                      trrReason = Just "sender not in allow list"
-                                    }
-                        recipientAllowed <- isJust <$> getAccountState recipientAccount "allowList"
-                        unless recipientAllowed $ do
-                            failTH
-                                OperationNotPermitted
-                                    { trrOperationIndex = opIndex,
-                                      trrAddressNotPermitted = Just pthoRecipient,
-                                      trrReason = Just "recipient not in allow list"
-                                    }
-                    enforceDenyList <- isJust <$> getTokenState "denyList"
-                    -- If the deny list is enabled, check that neither the sender nor the
-                    -- recipient are on the deny list.
-                    when enforceDenyList $ do
-                        senderDenied <- isJust <$> getAccountState tcSender "denyList"
-                        when senderDenied $ do
-                            failTH
-                                OperationNotPermitted
-                                    { trrOperationIndex = opIndex,
-                                      trrAddressNotPermitted =
-                                        Just (accountTokenHolder tcSenderAddress),
-                                      trrReason = Just "sender in deny list"
-                                    }
-                        recipientDenied <- isJust <$> getAccountState recipientAccount "denyList"
-                        when recipientDenied $ do
-                            failTH
-                                OperationNotPermitted
-                                    { trrOperationIndex = opIndex,
-                                      trrAddressNotPermitted = Just pthoRecipient,
-                                      trrReason = Just "recipient in deny list"
-                                    }
-                    pltTickEnergy tokenTransferCost
-                    success <- transfer tcSender recipientAccount pthoAmount pthoMemo
-                    unless success $ do
-                        availableBalance <- getAccountBalance tcSender
-                        failTH
-                            TokenBalanceInsufficient
-                                { trrOperationIndex = opIndex,
-                                  trrAvailableBalance = toTokenAmount decimals availableBalance,
-                                  trrRequiredBalance = ttAmount pthoUnprocessed
-                                }
-                    return (opIndex + 1)
-            foldM_ handleOperation 0 operations
-  where
-    tokenParamLBS =
-        BS.Builder.toLazyByteString $ BS.Builder.shortByteString $ parameterBytes tokenParam
-    failTH = pltError . encodeTokenRejectReason
-
--- | A pre-processed token-governance operation. This has all amounts converted to
---  'TokenRawAmount's and unwraps the metadata associated with target accounts.
-data PreprocessedTokenGovernanceOperation
-    = PTGOTokenMint
-        {ptgoAmount :: !TokenRawAmount, ptgoUnprocessedAmount :: !TokenAmount}
-    | PTGOTokenBurn
-        {ptgoAmount :: !TokenRawAmount, ptgoUnprocessedAmount :: !TokenAmount}
-    | PTGOTokenAddAllowList
-        {ptgoTarget :: !CborTokenHolder}
-    | PTGOTokenRemoveAllowList
-        {ptgoTarget :: !CborTokenHolder}
-    | PTGOTokenAddDenyList
-        {ptgoTarget :: !CborTokenHolder}
-    | PTGOTokenRemoveDenyList
-        {ptgoTarget :: !CborTokenHolder}
-    deriving (Eq, Show)
-
-preprocessTokenGovernanceTransaction ::
-    (PLTKernelFail EncodedTokenRejectReason m, Monad m) =>
-    Word8 ->
-    TokenGovernanceTransaction ->
-    m (Seq.Seq PreprocessedTokenGovernanceOperation)
-preprocessTokenGovernanceTransaction decimals = mapM preproc . tokenGovernanceOperations
-  where
->>>>>>> 80107317
     preproc (TokenMint amount) =
         case toTokenRawAmount decimals amount of
             Left err ->
