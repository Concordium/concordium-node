{-# LANGUAGE TypeFamilies #-}

module Concordium.Scheduler.ProtocolLevelTokens.Kernel (
    TokenRawAmount (..),
    TokenStateKey,
    TokenStateValue,
    module Concordium.Scheduler.ProtocolLevelTokens.Kernel,
) where

import Data.Word

import Concordium.Types
import Concordium.Types.Tokens

import Concordium.GlobalState.Persistent.BlockState.ProtocolLevelTokens

class PLTKernelQuery m where
    type PLTAccount m
    getTokenState :: TokenStateKey -> m (Maybe TokenStateValue)
    getAccount :: AccountAddress -> m (Maybe (PLTAccount m))
    getAccountIndex :: PLTAccount m -> m AccountIndex
<<<<<<< HEAD
=======
    getAccountByIndex :: AccountIndex -> m (Maybe (PLTAccount m))
>>>>>>> a2ee11a9
    getAccountBalance :: PLTAccount m -> m TokenRawAmount
    getAccountCanonicalAddress :: PLTAccount m -> m AccountAddress
    getCirculatingSupply :: m TokenRawAmount
    getDecimals :: m Word8

class (PLTKernelQuery m) => PLTKernelUpdate m where
    setTokenState :: TokenStateKey -> Maybe TokenStateValue -> m (Maybe Bool)

    -- | Transfer a token amount from one account to another, with an optional memo.
    --  The return value indicates if the transfer was successful.
    --  The transfer can fail if the sender has insufficient balance.
    transfer ::
        -- | Sender
        PLTAccount m ->
        -- | Receiver
        PLTAccount m ->
        -- | Amount
        TokenRawAmount ->
        -- | Memo
        Maybe Memo ->
        -- | Returns 'True' if successful, 'False' if the sender had insufficient balance.
        m Bool

    -- | Log a token module event with the specified type and details.
    logTokenEvent :: TokenEventType -> TokenEventDetails -> m ()

class (PLTKernelUpdate m) => PLTKernelPrivilegedUpdate m where
    -- | Mint a specified amount and deposit it in the specified account.
    --  The return value indicates if this was successful.
    --  Minting can fail if the total supply would exceed the representable amount.
    mint :: PLTAccount m -> TokenRawAmount -> m Bool

    -- | Burn a specified amount from a specified account.
    --  The return value indicates if this was successful.
    --  Burning can fail if the amount in the account is less than the specified amount to burn.
    burn :: PLTAccount m -> TokenRawAmount -> m Bool

class PLTKernelChargeEnergy m where
    -- | Reduce the available energy for the PLT module execution. If the
    --  available energy is smaller than the given amount, the containing
    --  transaction will abort and the effects of the transaction will be rolled
    --  back. The energy is charged in any case (also in case of failure).
    pltTickEnergy :: Energy -> m ()

class PLTKernelFail e m where
    -- | Abort the current operation by raising an error.
    pltError :: e -> m a<|MERGE_RESOLUTION|>--- conflicted
+++ resolved
@@ -19,10 +19,7 @@
     getTokenState :: TokenStateKey -> m (Maybe TokenStateValue)
     getAccount :: AccountAddress -> m (Maybe (PLTAccount m))
     getAccountIndex :: PLTAccount m -> m AccountIndex
-<<<<<<< HEAD
-=======
     getAccountByIndex :: AccountIndex -> m (Maybe (PLTAccount m))
->>>>>>> a2ee11a9
     getAccountBalance :: PLTAccount m -> m TokenRawAmount
     getAccountCanonicalAddress :: PLTAccount m -> m AccountAddress
     getCirculatingSupply :: m TokenRawAmount
