{-# LANGUAGE TupleSections #-}
{-# LANGUAGE TypeApplications #-}
{-# LANGUAGE ScopedTypeVariables #-}
{-# LANGUAGE TypeFamilies #-}

{-|
The scheduler executes transactions (including credential deployment), updating the current block state.
It can

  * Execute a given list of transactions until failure ('runTransactions' / 'execTransactions'), used to execute a given block.
  * Select transactions to create a new block ('filterTransactions').

= Processing of transactions

  * Processing happens in the 'SchedulerMonad'.

  * The processing of a transaction can end in three different ways (see also 'TxResult'):

      1. The transaction is invalid and can not be part of a block. The block state is thus not
         changed. This can for example be because the transaction has an invalid
         header (e.g. incorrect signatures). For all possible kinds of this failure see 'FailureKind'.
      2. The transaction is valid and can be part of a block. The block state is updated with the effects
         of the transaction, including the sender being charged for execution. A 'ValidResult' is
         returned.

          2a. The transaction is executed successfully - 'TxSuccess' with a list of events is returned.

          2b. Execution of the transaction fails - 'TxReject' with the reason (see 'RejectReason')
              is returned.
              This can for example happen when the deposited energy is not sufficient to cover the
              execution cost of the transaction ('OutOfEnergy') or some specific conditions of the
              respective transaction are not satisfied.

-}
module Concordium.Scheduler
  (filterTransactions
  ,runTransactions
  ,execTransactions
  ,FilteredTransactions(..)
  ) where

import qualified Acorn.TypeCheck as TC
import qualified Acorn.Interpreter as I
import qualified Acorn.Core as Core
import Acorn.Types(compile, InterpreterEnergy)
import Concordium.Scheduler.Types
import Concordium.Scheduler.Environment

import Data.Word
import qualified Data.Serialize as S
import qualified Data.ByteString as BS

import qualified Concordium.ID.Account as AH
import qualified Concordium.ID.Types as ID

import Concordium.GlobalState.BlockState (AccountOperations(..))
import Concordium.GlobalState.BakerInfo(BakerInfo(..))
import qualified Concordium.GlobalState.BakerInfo as BI
import qualified Concordium.GlobalState.Instance as Ins
import Concordium.GlobalState.Types
import qualified Concordium.Scheduler.Cost as Cost

import Control.Applicative
import Control.Monad.Except
import Control.Exception
import qualified Data.HashMap.Strict as Map
import qualified Data.Map.Strict as OrdMap
import Data.Maybe(fromJust, isJust)
import Data.Ord
import Data.List hiding (group)
import qualified Data.Set as Set
import qualified Data.HashSet as HashSet

import qualified Concordium.Crypto.Proofs as Proofs
import qualified Concordium.Crypto.BlsSignature as Bls

import Lens.Micro.Platform

import Prelude hiding (exp, mod)

-- |Check that there exists a valid credential in the context of the given chain
-- metadata.
existsValidCredential :: AccountOperations m => ChainMetadata -> Account m -> m Bool
existsValidCredential cm acc = do
  -- check that the sender has at least one still valid credential.
  expiry <- getAccountMaxCredentialValidTo acc
  -- If the credential is still valid at the beginning of this slot then
  -- we consider it valid. Otherwise we fail the transaction.
  return $ isTimestampBefore (slotTime cm) expiry

-- |Check that
--  * the transaction has a valid sender,
--  * the amount corresponding to the deposited energy is on the sender account,
--  * the transaction is not expired,
--  * the transaction nonce is the account's next nonce,
--  * the transaction is signed with the account's verification keys.
-- "Valid sender" means that the sender account exists and has at least one valid credential,
-- where currently valid means non-expired.
--
-- Before any other checks this checks whether the amount deposited is enough to cover
-- the cost that will be charged for checking the header.
--
-- Throws 'Nothing' if the remaining block energy is not sufficient to cover the cost of checking the
-- header and @Just fk@ if any of the checks fails, with the respective 'FailureKind'.
--
-- Returns the sender account and the cost to be charged for checking the header.
checkHeader :: (TransactionData msg, SchedulerMonad m) => msg -> ExceptT (Maybe FailureKind) m (Account m, Energy)
checkHeader meta = do
  -- Before even checking the header we calculate the cost that will be charged for this
  -- and check that at least that much energy is deposited and remaining from the maximum block energy.
  let cost = Cost.checkHeader (getTransactionHeaderPayloadSize $ transactionHeader meta) (getTransactionNumSigs (transactionSignature meta))
  unless (transactionGasAmount meta >= cost) $ throwError (Just DepositInsufficient)
  remainingBlockEnergy <- lift getRemainingEnergy
  unless (remainingBlockEnergy >= cost) $ throwError Nothing

  -- Now check whether the specified sender exists, and only then do all remaining checks.
  macc <- lift (getAccount (transactionSender meta))
  case macc of
    Nothing -> throwError . Just $ (UnknownAccount (transactionSender meta))
    Just acc -> do
      amnt <- getAccountAmount acc
      nextNonce <- getAccountNonce acc
      let txnonce = transactionNonce meta
      let expiry = thExpiry $ transactionHeader meta

      cm <- lift getChainMetadata
      when (transactionExpired expiry $ slotTime cm) $ throwError . Just $ ExpiredTransaction
      validCredExists <- existsValidCredential cm acc
      unless validCredExists $ throwError . Just $ NoValidCredential

      -- After the successful credential check we check that the sender account
      -- has enough GTU to cover the deposited energy.
      depositedAmount <- lift (energyToGtu (transactionGasAmount meta))
      unless (depositedAmount <= amnt) (throwError . Just $ InsufficientFunds)

      unless (txnonce == nextNonce) (throwError . Just $ (NonSequentialNonce nextNonce))

      -- Finally do the signature verification, the computationally most expensive part.
      keys <- getAccountVerificationKeys acc
      let sigCheck = verifyTransaction keys meta
      unless sigCheck (throwError . Just $ IncorrectSignature)

      return (acc, cost)

-- TODO: When we have policies checking one sensible approach to rewarding
-- identity providers would be as follows.
--
-- - Each time we need to check a policy on an account all the identity
-- providers that have valid credentials deployed on that account are counted.
-- This means that if the same account is involved multiple times inside one
-- transaction then the identity providers on that account would be rewarded
-- multiple times.
--
-- An alternative design is that each identity provider involved in one
-- transaction is rewarded only once. To allow for this we will need to keep
-- track of the identity providers inside the transaction monad.
--
-- Another important point to resolve is how identity providers should be
-- rewarded in case of a rejected transaction. Should they be, or should they
-- not be. In particular when a transaction is rejected based on transaction
-- logic that is unrelated to identities.

-- | Execute a transaction on the current block state, charging valid accounts
-- for the resulting energy cost.
--
-- First checks the meta data in the header of the transaction, then decodes the
-- payload and lets the respective handler execute the actual transaction.
--
-- Returns
--
-- * @Nothing@ if the transaction would exceed the remaining block energy.
-- * @Just result@ if the transaction failed ('TxInvalid') or was successfully committed
--  ('TxValid', with either 'TxSuccess' or 'TxReject').
dispatch :: (TransactionData msg, SchedulerMonad m) => msg -> m (Maybe TxResult)
dispatch msg = do
  let meta = transactionHeader msg
  validMeta <- runExceptT (checkHeader msg)
  case validMeta of
    Left (Just fk) -> return $ Just (TxInvalid fk)
    Left Nothing -> return Nothing
    Right (senderAccount, checkHeaderCost) -> do
      -- At this point the transaction is going to be committed to the block.
      -- It could be that the execution exceeds maximum block energy allowed, but in that case
      -- the whole block state will be removed, and thus this operation will have no effect anyhow.
      -- Hence we can increase the account nonce of the sender account.
      increaseAccountNonce senderAccount

      -- then we notify the block state that all the identity issuers on the sender account should be rewarded
      -- TODO: Check for existence of valid identity provider.
      -- TODO: Alternative design would be to only reward them if the transaction is successful/committed, or
      -- to add additional parameters (such as deposited amount)
      -- FIXME: Only consider non-expired credentials.
      creds <- getAccountCredentials senderAccount
      mapM_ (notifyIdentityProviderCredential . ID.cdvIpId) creds

      let psize = payloadSize (transactionPayload msg)
      -- TODO: Check whether the cost for deserializing the transaction is sufficiently covered
      -- by the cost for checking the header (which is linear in the transaction size).

      tsIndex <- bumpTransactionIndex
      case decodePayload (transactionPayload msg) of
        Left _ -> do
          -- In case of serialization failure we charge the sender for checking
          -- the header and reject the transaction; we have checked that the amount
          -- exists on the account with 'checkHeader'.
          payment <- energyToGtu checkHeaderCost
          chargeExecutionCost (transactionHash msg) senderAccount payment
<<<<<<< HEAD
          addr <- getAccountAddress senderAccount
          return $! Just $! TxValid $! TransactionSummary{
=======
          return $ Just $ TxValid $ TransactionSummary{
>>>>>>> eb22aaa8
            tsEnergyCost = checkHeaderCost,
            tsCost = payment,
            tsSender = Just addr,
            tsResult = TxReject SerializationFailure,
            tsHash = transactionHash msg,
            tsType = Nothing,
            ..
            }
        Right payload -> do
          usedBlockEnergy <- getUsedEnergy
          let mkWTC _wtcTransactionType = WithDepositContext{
                _wtcSenderAccount = senderAccount,
                _wtcTransactionHash = transactionHash msg,
                _wtcTransactionHeader = meta,
                _wtcTransactionCheckHeaderCost = checkHeaderCost,
                -- NB: We already account for the cost we used here.
                _wtcCurrentlyUsedBlockEnergy = usedBlockEnergy + checkHeaderCost,
                _wtcTransactionIndex = tsIndex,
                ..}
          -- Now pass the decoded payload to the respective transaction handler which contains
          -- the main transaction logic.
          -- During processing of transactions the amount on the sender account is decreased by the
          -- amount corresponding to the deposited energy, i.e., the maximum amount that can be charged
          -- for execution. The amount corresponding to the unused energy is refunded at the end of
          -- processing; see `withDeposit`.
          res <- case payload of
                   DeployModule mod ->
                     handleDeployModule (mkWTC TTDeployModule) psize mod

                   InitContract amount modref cname param ->
                     -- the payload size includes amount + address of module + name of
                     -- contract + parameters, but since the first three fields are
                     -- fixed size this is OK.
                     let paramSize = fromIntegral (thPayloadSize meta)
                     in handleInitContract (mkWTC TTInitContract) amount modref cname param paramSize
                   -- FIXME: This is only temporary for now.
                   -- Later on accounts will have policies, and also will be able to execute non-trivial code themselves.
                   Transfer toaddr amount ->
                     handleSimpleTransfer (mkWTC TTTransfer) toaddr amount

                   Update amount cref maybeMsg ->
                     -- the payload size includes amount + address + message, but since the first two fields are
                     -- fixed size this is OK.
                     let msgSize = fromIntegral (thPayloadSize meta)
                     in handleUpdateContract (mkWTC TTUpdate) cref amount maybeMsg msgSize

                   AddBaker{..} ->
                     handleAddBaker (mkWTC TTAddBaker) abElectionVerifyKey abSignatureVerifyKey abAggregationVerifyKey abAccount abProofSig abProofElection abProofAccount abProofAggregation

                   RemoveBaker{..} ->
                     handleRemoveBaker (mkWTC TTRemoveBaker) rbId

                   UpdateBakerAccount{..} ->
                     handleUpdateBakerAccount (mkWTC TTUpdateBakerAccount) ubaId ubaAddress ubaProof

                   UpdateBakerSignKey{..} ->
                     handleUpdateBakerSignKey (mkWTC TTUpdateBakerSignKey) ubsId ubsKey ubsProof

                   DelegateStake{..} ->
                     handleDelegateStake (mkWTC TTDelegateStake) (Just dsID)

                   UndelegateStake ->
                     handleDelegateStake (mkWTC TTUndelegateStake) Nothing

                   UpdateElectionDifficulty{..} ->
                     handleUpdateElectionDifficulty (mkWTC TTUpdateElectionDifficulty) uedDifficulty

                   UpdateBakerAggregationVerifyKey{..} ->
                     handleUpdateBakerAggregationVerifyKey (mkWTC TTUpdateBakerAggregationVerifyKey) ubavkId ubavkKey ubavkProof

                   UpdateBakerElectionKey{..} ->
                     handleUpdateBakerElectionKey (mkWTC TTUpdateBakerElectionKey) ubekId ubekKey ubekProof

                   UpdateAccountKeys{..} ->
                     handleUpdateAccountKeys (mkWTC TTUpdateAccountKeys) uakKeys

                   AddAccountKeys{..} ->
                     handleAddAccountKeys (mkWTC TTAddAccountKeys) aakKeys aakThreshold

                   RemoveAccountKeys{..} ->
                     handleRemoveAccountKeys (mkWTC TTRemoveAccountKeys) rakIndices rakThreshold

          case res of
            -- The remaining block energy is not sufficient for the handler to execute the transaction.
            Nothing -> return Nothing
            Just summary -> return $ Just $ TxValid summary

-- | Handle the deployment of a module.
handleDeployModule ::
  SchedulerMonad m
  => WithDepositContext m
  -> PayloadSize -- ^Serialized size of the module. Used for charging execution cost.
  -> Module -- ^The module to deploy.
  -> m (Maybe TransactionSummary)
handleDeployModule wtc psize mod =
  withDeposit wtc c k
  where
    senderAccount = wtc ^. wtcSenderAccount
    txHash = wtc ^. wtcTransactionHash
    meta = wtc ^. wtcTransactionHeader

    c = do
      tickEnergy (Cost.deployModule (fromIntegral psize))
      let mhash = Core.moduleHash mod
      imod <- pure (runExcept (Core.makeInternal mhash (fromIntegral psize) mod)) `rejectingWith'` (const MissingImports)
      -- Before typechecking, we charge for loading the dependencies of the to-be-typechecked module
      -- (as typechecking will load these if used). For now, we do so by loading the interface of
      -- each dependency one after the other and then charging based on its size.
      -- TODO We currently first charge the full amount after each lookup, as we do not have the
      -- module sizes available before.
      let imports = Map.elems $ Core.imImports imod
      forM_ imports $ \ref -> do
        tickEnergy $ Cost.lookupBytesPre
        -- As the given module is not typechecked yet, it might contain imports of
        -- non-existing modules.
        iface <- getInterface ref `rejectingWith` ModuleNotWF
        tickEnergy $ Cost.lookupModule (iSize iface)

      -- Typecheck the module, resulting in the module 'Interface'.
      -- The cost of type-checking is dependent on the size of the module.
      iface <- typeHidingErrors (TC.typeModule imod) `rejectingWith` ModuleNotWF
      -- Create the 'ValueInterface' of the module (compiles all terms).
      let viface = I.evalModule imod
      return (mhash, iface, viface)

    k ls (mhash, iface, viface) = do
      (usedEnergy, energyCost) <- computeExecutionCharge meta (ls ^. energyLeft)
      chargeExecutionCost txHash senderAccount energyCost
      -- Add the module to the global state (module interface, value interface and module itself).
      b <- commitModule mhash iface viface mod
      if b then
        return (TxSuccess [ModuleDeployed mhash], energyCost, usedEnergy)
          else
        -- FIXME: Check whether the module exists already at the beginning of this handler.
        -- Doing it before typechecking will often save effort in the failure case, e.g. in case
        -- typechecking results in module lookups anyway.
        -- With checking the transaction type even before fully deserializing the payload,
        -- this check can be done even earlier, since the module hash is the hash of module serialization.
        return (TxReject (ModuleHashAlreadyExists mhash), energyCost, usedEnergy)

-- | Tick energy for storing the given 'Value'.
-- Calculates the size of the value and rejects with 'OutOfEnergy' when reaching a size
-- that cannot be paid for.
tickEnergyValueStorage ::
  TransactionMonad m
  => Value
  -> m ()
tickEnergyValueStorage val =
  -- Compute the size of the value and charge for storing based on this size.
  -- This uses the 'ResourceMeasure' instance for 'ByteSize' to determine the cost for storage.
  withExternalPure_ $ storableSizeWithLimit @ ByteSize val

-- | Tick energy for looking up a contract instance, then do the lookup.
-- FIXME: Currently we do not know the size of the instance before looking it up.
-- Therefore we charge a "pre-lookup cost" before the lookup and the actual cost after.
getCurrentContractInstanceTicking ::
  TransactionMonad m
  => ContractAddress
  -> m Instance
getCurrentContractInstanceTicking cref = do
  tickEnergy $ Cost.lookupBytesPre
  inst <- getCurrentContractInstance cref `rejectingWith` (InvalidContractAddress cref)
  -- Compute the size of the contract state value and charge for the lookup based on this size.
  -- This uses the 'ResourceMeasure' instance for 'Cost.LookupByteSize' to determine the cost for lookup.
  withExternalPure_ $ storableSizeWithLimit @ Cost.LookupByteSize (Ins.instanceModel inst)
  return inst

-- | Handle the initialization of a contract instance.
handleInitContract ::
  SchedulerMonad m
    => WithDepositContext m
    -> Amount   -- ^The amount to initialize the contract instance with.
    -> ModuleRef  -- ^The module to initialize a contract from.
    -> Core.TyName  -- ^Name of the contract to initialize from the given module.
    -> Core.Expr Core.UA Core.ModuleName  -- ^Parameter expression to initialize the contract with.
    -> Word64 -- ^Serialized size of the parameter expression. Used for computing typechecking cost.
    -> m (Maybe TransactionSummary)
handleInitContract wtc amount modref cname param paramSize =
  withDeposit wtc c k
    where senderAccount = wtc ^. wtcSenderAccount
          txHash = wtc ^. wtcTransactionHash
          meta = wtc ^. wtcTransactionHeader
          c = do
            -- Check whether the sender account's amount can cover the amount to initialize the contract
            -- with. Note that the deposit is already deducted at this point.
            senderAmount <- getCurrentAccountAmount senderAccount
            unless (senderAmount >= amount) $! rejectTransaction (AmountTooLarge (AddressAccount (thSender meta)) amount)

            -- First try to get the module interface of the parent module of the contract.
            -- TODO We currently first charge the full amount after the lookup, as we do not have the
            -- size available before.
            tickEnergy $ Cost.lookupBytesPre
            (iface, viface) <- getModuleInterfaces modref `rejectingWith` InvalidModuleReference modref
            tickEnergy $ Cost.lookupModule $ iSize iface

            -- Then get the particular contract interface (in particular the type of the init method).
            ciface <- pure (Map.lookup cname (exportedContracts iface)) `rejectingWith` InvalidContractReference modref cname
            -- Now typecheck the parameter expression (whether it has the parameter type specified
            -- in the contract). The cost of type-checking is dependent on the size of the term.
            -- TODO Here we currently do not account for possible dependent modules looked up
            -- when typechecking the term. We might want to tick energy on demand while typechecking.
            tickEnergy (Cost.initParamsTypecheck paramSize)
            qparamExp <- typeHidingErrors (TC.checkTyInCtx' iface param (paramTy ciface)) `rejectingWith` ParamsTypeError
            -- Link the contract, i.e., its init and receive functions as well as the constraint
            -- implementations. This ticks energy for the size of the linked expressions,
            -- failing if running out of energy in the process.
            -- NB: The unsafe Map.! is safe here because if the contract is part of the interface 'iface'
            -- it must also be part of the 'ValueInterface' returned by 'getModuleInterfaces'.
            linkedContract <- linkContract (uniqueName iface) cname (viContracts viface Map.! cname)
            let (initFun, _) = cvInitMethod linkedContract

            -- First compile the parameter expression, then link it, which ticks energy for the size of
            -- the linked expression, failing when running out of energy in the process.
            params' <- linkExpr (uniqueName iface) (compile qparamExp)

            cm <- getChainMetadata
            -- Finally run the initialization function of the contract, resulting in an initial state
            -- of the contract. This ticks energy during execution, failing when running out of energy.
            -- NB: At this point the amount to initialize with has not yet been deducted from the
            -- sender account. Thus if the initialization function were to observe the current balance it would
            -- be amount - deposit. Currently this is in any case not exposed in contracts, but in case it
            -- is in the future we should be mindful of which balance is exposed.
            model <- runInterpreter (I.applyInitFun cm (InitContext (thSender meta)) initFun params' amount)

            -- Charge for storing the contract state.
            tickEnergyValueStorage model

            return (linkedContract, iface, viface, (msgTy ciface), model, amount)

          k ls (linkedContract, iface, viface, msgty, model, initamount) = do
            (usedEnergy, energyCost) <- computeExecutionCharge meta (ls ^. energyLeft)
            chargeExecutionCost txHash senderAccount energyCost

            -- Withdraw the amount the contract is initialized with from the sender account.
            commitChanges =<< addAmountToCS senderAccount (amountDiff 0 initamount) (ls ^. changeSet)

            -- Finally create the new instance. This stores the linked functions in the
            -- global state (serialized).
            -- 'ins' is an instance whose address will be determined when we store it; this is what
            -- 'putNewInstance' does.
            let ins = makeInstance modref cname linkedContract msgty iface viface model initamount (thSender meta)
            addr <- putNewInstance ins
            return (TxSuccess [ContractInitialized{ecRef=modref,ecName=cname,ecAddress=addr,ecAmount=initamount}], energyCost, usedEnergy)

handleSimpleTransfer ::
  SchedulerMonad m
    => WithDepositContext m
    -> Address -- ^Address to send the amount to, either account or contract.
    -> Amount -- ^The amount to transfer.
    -> m (Maybe TransactionSummary)
handleSimpleTransfer wtc toaddr amount =
  withDeposit wtc c (defaultSuccess wtc)
    where senderAccount = wtc ^. wtcSenderAccount
          c = case toaddr of
                AddressContract cref -> do
                  i <- getCurrentContractInstanceTicking cref
                  -- Send a Nothing message to the contract with the amount to be transferred.
                  let qmsgExpLinked = I.mkNothingE
                  handleMessage senderAccount
                                i
                                (Right senderAccount)
                                amount
                                (ExprMessage qmsgExpLinked)
                AddressAccount toAccAddr ->
                  handleTransferAccount senderAccount toAccAddr (Right senderAccount) amount

-- | Handle a top-level update transaction to a contract.
handleUpdateContract ::
  SchedulerMonad m
    => WithDepositContext m
    -> ContractAddress -- ^Address of the contract to invoke.
    -> Amount -- ^Amount to invoke the contract's receive method with.
    -> Core.Expr Core.UA Core.ModuleName -- ^Message to send to the receive method.
    -> Word64  -- ^Serialized size of the message.
    -> m (Maybe TransactionSummary)
handleUpdateContract wtc cref amount maybeMsg msgSize =
  withDeposit wtc c (defaultSuccess wtc)
  where senderAccount = wtc ^. wtcSenderAccount
        c = do
          i <- getCurrentContractInstanceTicking cref
          let msgType = Ins.imsgTy i
              (iface, _) = Ins.iModuleIface i
          -- TODO Here we currently do not account for possible dependent modules looked up
          -- when typechecking the term. We might want to tick energy on demand while typechecking.
          tickEnergy (Cost.updateMessageTypecheck msgSize)
          -- Type check the message expression, as coming from a top-level transaction it can be
          -- an arbitrary expression. The cost of type-checking is dependent on the size of the term.
          qmsgExp <- typeHidingErrors (TC.checkTyInCtx' iface maybeMsg msgType) `rejectingWith` MessageTypeError
          -- First compile the message expression, then link it, which ticks energy for the size of the
          -- linked expression, failing when running out of energy in the process.
          qmsgExpLinked <- linkExpr (uniqueName iface) (compile qmsgExp)
          -- Now invoke the general handler for contract messages.
          handleMessage senderAccount
                        i
                        (Right senderAccount)
                        amount
                        (ExprMessage (I.mkJustE qmsgExpLinked))

-- | Process a message to a contract.
-- This includes the transfer of an amount from the sending account or instance.
-- Recursively do the same for new messages created by contracts (from left to right, depth first).
-- The target contract must exist, so that its state can be looked up.
handleMessage ::
  (TransactionMonad m, InterpreterMonad NoAnnot m, AccountOperations m)
  => Account m -- ^The account that sent the top-level transaction.
  -> Instance -- ^The current state of the target contract of the transaction, which must exist.
  -> Either Instance (Account m) -- ^The sender of the message (contract instance or account).
                                 -- On the first invocation of this function this will be the sender of the
                                 -- top-level transaction, and in recursive calls the respective contract
                                 -- instance that produced the message.
  -> Amount -- ^The amount to be transferred from the sender of the message to the receiver.
  -> MessageFormat -- ^Message sent to the contract. On the first invocation of this function this will
                   -- be an Acorn expression, and in nested calls an Acorn value.
  -> m [Event] -- The events resulting from processing the message and all recursively processed messages.
handleMessage origin istance sender transferamount maybeMsg = do
  let receivefun = ireceiveFun istance
      model = instanceModel istance
  -- Check whether the sender of the message has enough on its account/instance for the transfer.
  -- If the amount is not sufficient, the top-level transaction is rejected.
  -- TODO: For now there is no exception handling in smart contracts and contracts cannot check
  -- amounts on other instances or accounts. Possibly this will need to be changed.
  senderAddr <- mkSenderAddr sender
  senderamount <- getCurrentAmount sender
  unless (senderamount >= transferamount) $ rejectTransaction (AmountTooLarge senderAddr transferamount)

  let iParams = instanceParameters istance
  let cref = instanceAddress iParams

  -- Now we also check that the owner account of the receiver instance has at least one valid credential
  -- and reject the transaction if not.
  let ownerAccountAddress = instanceOwner iParams
  -- The invariants maintained by global state should ensure that an owner account always exists.
  -- However we are defensive here and reject the transaction, acting as if there is no credential.
  ownerAccount <- getCurrentAccount ownerAccountAddress `rejectingWith` (ReceiverContractNoCredential cref)
  cm <- getChainMetadata
  validCredExists <- existsValidCredential cm ownerAccount
  unless validCredExists $ rejectTransaction (ReceiverContractNoCredential cref)
  -- We have established that the owner account of the receiver instance has at least one valid credential.

  -- Now run the receive function on the message. This ticks energy during execution, failing when running out of energy.
  originAddr <- getAccountAddress origin
  let receiveCtx = ReceiveContext { invoker = originAddr,
                                    selfAddress = cref,
                                    selfBalance = instanceAmount istance }
  result <- case maybeMsg of
              ValueMessage m -> runInterpreter (I.applyReceiveFunVal cm receiveCtx receivefun model senderAddr transferamount m)
              ExprMessage m ->  runInterpreter (I.applyReceiveFun cm receiveCtx receivefun model senderAddr transferamount m)
  case result of
    -- The contract rejected the message. Thus reject the top-level transaction, i.e., no changes
    -- are made to any account or contract state except for charging the sender of the top-level
    -- transaction for the execution cost ticked so far.
    Nothing -> rejectTransaction Rejected
    -- The contract accepted the message and returned a new state as well as outgoing messages.
    Just (newmodel, txout) -> do
        -- Charge for eventually storing the new contract state (even if it might not be stored
        -- in the end because the transaction fails).
        -- TODO We might want to change this behaviour to prevent charging for storage that is not done.
        tickEnergyValueStorage newmodel
        -- Process the generated messages in the new context (transferred amount, updated state) in
        -- sequence from left to right, depth first.
        withToContractAmount sender istance transferamount $
          withInstanceState istance newmodel $
            foldM (\res tx -> combineProcessing res $ do
                        -- Charge a small amount just for the fact that a message was generated.
                        tickEnergy Cost.interContractMessage
                        -- NB: The sender of all the newly generated messages is the contract instance 'istance'.
                        case tx of
                          TSend cref' transferamount' message' -> do
                            -- NB: Acorn only allows the creation of messages with addresses of existing
                            -- instances. If the instance does however not exist, this rejects the
                            -- transaction.
                            cinstance <- getCurrentContractInstanceTicking cref'
                            handleMessage origin
                                          cinstance
                                          (Left istance)
                                          transferamount'
                                          (ValueMessage (I.aJust message'))
                          -- A transfer to a contract is defined to be an Acorn @Nothing@ message
                          -- with the to be transferred amount.
                          TSimpleTransfer (AddressContract cref') transferamount' -> do
                            -- We can make a simple transfer without checking existence of a contract.
                            -- The following rejects the transaction in case the instance does not exist.
                            cinstance <- getCurrentContractInstanceTicking cref'
                            handleMessage origin
                                          cinstance
                                          (Left istance)
                                          transferamount'
                                          (ValueMessage I.aNothing)
                          TSimpleTransfer (AddressAccount acc) transferamount' ->
                            -- FIXME: This is temporary until accounts have their own functions
                            handleTransferAccount origin acc (Left istance) transferamount'
                            )
                  [Updated{euAddress=cref,euInstigator=senderAddr,euAmount=transferamount,euMessage=maybeMsg}] txout

-- | Combine two processing steps that each result in a list of events, concatenating the event lists.
combineProcessing :: Monad m => [Event] -> m [Event] -> m [Event]
combineProcessing x ma = (x ++) <$> ma

mkSenderAddr :: AccountOperations m => Either Instance (Account m) -> m Address
mkSenderAddr sender =
    case sender of
      Left istance -> return $ AddressContract (instanceAddress (instanceParameters istance))
      Right acc -> AddressAccount <$> getAccountAddress acc


-- | Handle the transfer of an amount from an account or contract instance to an account.
-- TODO: Figure out whether we need the origin information in here (i.e.,
-- whether an account can observe it).
handleTransferAccount ::
  (TransactionMonad m, AccountOperations m)
  => Account m -- ^The account that sent the top-level transaction.
  -> AccountAddress -- The target account address.
  -> Either Instance (Account m) -- The sender of this transfer (contract instance or account).
  -> Amount -- The amount to transfer.
  -> m [Event] -- The events resulting from the transfer.
handleTransferAccount _origin accAddr sender transferamount = do
  tickEnergy Cost.transferAccount
  -- Check whether the sender has the amount to be transferred and reject the transaction if not.
  senderamount <- getCurrentAmount sender
  addr <- mkSenderAddr sender
  unless (senderamount >= transferamount) $! rejectTransaction (AmountTooLarge addr transferamount)

  -- Check whether target account exists and get it.
  targetAccount <- getCurrentAccount accAddr `rejectingWith` InvalidAccountReference accAddr
  -- Check that the account has a valid credential and reject the transaction if not
  -- (it is not allowed to send to accounts without valid credential).
  cm <- getChainMetadata
  validCredExists <- existsValidCredential cm targetAccount
  unless validCredExists $ rejectTransaction (ReceiverAccountNoCredential accAddr)

  -- Add the transfer to the current changeset and return the corresponding event.
  withToAccountAmount sender targetAccount transferamount $
      return [Transferred addr transferamount (AddressAccount accAddr)]

-- |Run the interpreter with the remaining amount of energy. If the interpreter
-- runs out of energy set the remaining gas to 0 and reject the transaction,
-- otherwise decrease the consumed amount of energy and return the result.
{-# INLINE runInterpreter #-}
runInterpreter :: TransactionMonad m => (InterpreterEnergy -> m (Maybe (a, InterpreterEnergy))) -> m a
runInterpreter f = withExternal $ \availableEnergy -> do
  f availableEnergy >>= \case
    Nothing -> return Nothing
    Just (result, remainingEnergy) -> do
      -- the following relies on the interpreter ensuring
      -- remainingEnergy <= availableEnergy. Since both of these
      -- values are unsigned the computation will otherwise overflow.
      -- Even if this happens it is likely to simply cause an 'OutOfEnergy'
      -- or outOfBlockEnergy termination.
      let usedEnergy = availableEnergy - remainingEnergy
      return (Just (result, usedEnergy))

-- FIXME: The baker handling is purely proof-of-concept. In particular the
-- precise logic for when a baker can be added and removed should be analyzed
-- from a security perspective.

-- |A simple sigma protocol to check knowledge of secret key.
checkElectionKeyProof :: BS.ByteString -> BakerElectionVerifyKey -> Proofs.Dlog25519Proof -> Bool
checkElectionKeyProof = Proofs.checkDlog25519ProofVRF

-- |A simple sigma protocol to check knowledge of secret key.
checkSignatureVerifyKeyProof :: BS.ByteString -> BakerSignVerifyKey -> Proofs.Dlog25519Proof -> Bool
checkSignatureVerifyKeyProof = Proofs.checkDlog25519ProofBlock

-- |A simple sigma protocol to check knowledge of secret key.
checkAccountOwnership :: BS.ByteString -> ID.AccountKeys -> AccountOwnershipProof -> Bool
checkAccountOwnership challenge keys (AccountOwnershipProof proofs) =
    enoughProofs && allProofsValid
  where -- the invariant on akThreshold should also guarantee there is at least one
        enoughProofs = length proofs >= fromIntegral (ID.akThreshold keys)
        -- this is not necessary (we only need the threshold), but safe
        allProofsValid = all checkProof proofs
        checkProof (idx, proof) =
          case ID.getAccountKey idx keys of
            Nothing -> False
            Just key -> Proofs.checkDlog25519ProofSig challenge key proof

-- |Add a baker to the baker pool. The current logic for when this is allowed is as follows.
--
--  * The account to which the baker wants to be rewarded must exist.
--  * The sender account can be any other account. It does not have to be the baker's account.
--  * The baker needs to provide a cryptographic proof that
--
--    - they own the private key corresponding to the reward account's key
--    - they own the private key corresponding to the election verification key
--    - they own the private key corresponding to the signature verification key
--
-- Upon successful completion of this transaction a new baker is added to the
-- baking pool (birk parameters). Initially the baker has 0 lottery power. If
-- they wish to gain lotter power they need some stake delegated to them, which
-- is a separate transaction.

-- |TODO: Figure out whether we need the sender account to verify validity of this transaction.
-- We might use it in checking validity of the proofs.
handleAddBaker ::
  SchedulerMonad m
    => WithDepositContext m
    -> BakerElectionVerifyKey
    -> BakerSignVerifyKey
    -> BakerAggregationVerifyKey
    -> AccountAddress
    -> Proofs.Dlog25519Proof
    -> Proofs.Dlog25519Proof
    -> AccountOwnershipProof
    -> BakerAggregationProof
    -> m (Maybe TransactionSummary)
handleAddBaker wtc abElectionVerifyKey abSignatureVerifyKey abAggregationVerifyKey abAccount abProofSig abProofElection abProofAccount abProofAggregation =
  withDeposit wtc c k
  where senderAccount = wtc ^. wtcSenderAccount
        txHash = wtc ^. wtcTransactionHash
        meta = wtc ^. wtcTransactionHeader
        c = tickEnergy Cost.addBaker
        k ls _ = do
          (usedEnergy, energyCost) <- computeExecutionCharge meta (ls ^. energyLeft)
          chargeExecutionCost txHash senderAccount energyCost

          getAccount abAccount >>=
<<<<<<< HEAD
              \case Nothing -> return $! (TxReject (NonExistentRewardAccount abAccount), energyCost, usedEnergy)
                    Just acc -> do
                      verificationKeys <- getAccountVerificationKeys acc
=======
              \case Nothing -> return (TxReject (NonExistentRewardAccount abAccount), energyCost, usedEnergy)
                    Just Account{..} ->
>>>>>>> eb22aaa8
                      let challenge = S.runPut (S.put abElectionVerifyKey <> S.put abSignatureVerifyKey <> S.put abAggregationVerifyKey <> S.put abAccount)
                          electionP = checkElectionKeyProof challenge abElectionVerifyKey abProofElection
                          signP = checkSignatureVerifyKeyProof challenge abSignatureVerifyKey abProofSig
                          accountP = checkAccountOwnership challenge verificationKeys abProofAccount
                          aggregationP = Bls.checkProofOfKnowledgeSK challenge abProofAggregation abAggregationVerifyKey
                      if electionP && signP && accountP && aggregationP then do
                        -- the proof validates that the baker owns all the private keys.
                        -- Moreover at this point we know the reward account exists and belongs
                        -- to the baker.
                        -- Thus we can create the baker, starting it off with 0 lottery power.
                        mbid <- addBaker (BakerInfo abElectionVerifyKey abSignatureVerifyKey abAggregationVerifyKey abAccount)
                        case mbid of
                          Left BI.DuplicateSignKey -> return $ (TxReject (DuplicateSignKey abSignatureVerifyKey), energyCost, usedEnergy)
                          Left BI.DuplicateAggregationKey -> return $ (TxReject (DuplicateAggregationKey abAggregationVerifyKey), energyCost, usedEnergy)
                          Right bid -> return $ (TxSuccess [BakerAdded bid], energyCost, usedEnergy)
                      else return $ (TxReject InvalidProof, energyCost, usedEnergy)

-- |Remove a baker from the baker pool.
-- The current logic is that if the proof validates that the sender of the
-- transaction is the reward account of the baker.
handleRemoveBaker ::
  SchedulerMonad m
    => WithDepositContext m
    -> BakerId
    -> m (Maybe TransactionSummary)
handleRemoveBaker wtc rbId =
  withDeposit wtc c k
  where senderAccount = wtc ^. wtcSenderAccount
        txHash = wtc ^. wtcTransactionHash
        meta = wtc ^. wtcTransactionHeader
        c = tickEnergy Cost.removeBaker
        k ls _ = do
          (usedEnergy, energyCost) <- computeExecutionCharge meta (ls ^. energyLeft)
          chargeExecutionCost txHash senderAccount energyCost

          getBakerAccountAddress rbId >>=
              \case Nothing ->
                      return $ (TxReject (RemovingNonExistentBaker rbId), energyCost, usedEnergy)
                    Just acc -> do
                      senderAddr <- getAccountAddress senderAccount
                      if senderAddr == acc then do
                        -- only the baker itself can remove themselves from the pool
                        removeBaker rbId
                        return $ (TxSuccess [BakerRemoved rbId], energyCost, usedEnergy)
                      else
                        return $ (TxReject (InvalidBakerRemoveSource senderAddr), energyCost, usedEnergy)

-- |Update the baker's reward account. The transaction is considered valid if
--
--  * The transaction is coming from the baker's current reward account.
--  * The account they wish to set as their reward account exists.
--  * They own the account (meaning they know the private key corresponding to
--    the public key of the account)
-- TODO: Figure out (same as previous transaction) whether we need the sender account here
-- to validate the transaction.
handleUpdateBakerAccount ::
  SchedulerMonad m
    => WithDepositContext m
    -> BakerId
    -> AccountAddress
    -> AccountOwnershipProof
    -> m (Maybe TransactionSummary)
handleUpdateBakerAccount wtc ubaId ubaAddress ubaProof =
  withDeposit wtc c k
  where senderAccount = wtc ^. wtcSenderAccount
        txHash = wtc ^. wtcTransactionHash
        meta = wtc ^. wtcTransactionHeader
        c = tickEnergy Cost.updateBakerAccount
        k ls _ = do
          (usedEnergy, energyCost) <- computeExecutionCharge meta (ls ^. energyLeft)
          chargeExecutionCost txHash senderAccount energyCost

          getBakerAccountAddress ubaId >>= \case
            Nothing ->
                return $ (TxReject (UpdatingNonExistentBaker ubaId), energyCost, usedEnergy)
            Just acc -> do
              senderAddr <- getAccountAddress senderAccount
              if acc == senderAddr then
                  -- the transaction is coming from the current baker's account.
                  -- now check the account exists and the baker owns it
                  getAccount ubaAddress >>= \case
                    Nothing -> return (TxReject (NonExistentRewardAccount ubaAddress), energyCost, usedEnergy)
                    Just account -> do
                      verificationKeys <- getAccountVerificationKeys account
                      let challenge = S.runPut (S.put ubaId <> S.put ubaAddress)
                          accountP = checkAccountOwnership challenge verificationKeys ubaProof
                      if accountP then do
                        _ <- updateBakerAccount ubaId ubaAddress
                        return $ (TxSuccess [BakerAccountUpdated ubaId ubaAddress], energyCost, usedEnergy)
                      else return $ (TxReject InvalidProof, energyCost, usedEnergy)
                else
                  return $ (TxReject (NotFromBakerAccount senderAddr acc), energyCost, usedEnergy)

-- |Update the baker's public signature key. The transaction is considered valid if
--
--  * The transaction is coming from the baker's current reward account.
--  * The transaction proves that they own the private key corresponding to the __NEW__
--    signature verification key.
handleUpdateBakerSignKey ::
  SchedulerMonad m
    => WithDepositContext m
    -> BakerId
    -> BakerSignVerifyKey
    -> Proofs.Dlog25519Proof
    -> m (Maybe TransactionSummary)
handleUpdateBakerSignKey wtc ubsId ubsKey ubsProof =
  withDeposit wtc c k
  where senderAccount = wtc ^. wtcSenderAccount
        txHash = wtc ^. wtcTransactionHash
        meta = wtc ^. wtcTransactionHeader
        c = tickEnergy Cost.updateBakerSignKey
        k ls _ = do
          (usedEnergy, energyCost) <- computeExecutionCharge meta (ls ^. energyLeft)
          chargeExecutionCost txHash senderAccount energyCost
          getBakerAccountAddress ubsId >>= \case
            Nothing ->
<<<<<<< HEAD
              return $! (TxReject (UpdatingNonExistentBaker ubsId), energyCost, usedEnergy)
            Just acc -> do
              senderAddr <- getAccountAddress senderAccount
              if acc == senderAddr then
=======
              return (TxReject (UpdatingNonExistentBaker ubsId), energyCost, usedEnergy)
            Just acc ->
              if acc == senderAccount ^. accountAddress then
>>>>>>> eb22aaa8
                -- only the baker itself can update its own keys
                -- now also check that they own the private key for the new signature key
                let challenge = S.runPut (S.put ubsId <> S.put ubsKey)
                    signP = checkSignatureVerifyKeyProof challenge ubsKey ubsProof
                in if signP then do
                     success <- updateBakerSignKey ubsId ubsKey
                     if success then
                       return (TxSuccess [BakerKeyUpdated ubsId ubsKey], energyCost, usedEnergy)
                     else return (TxReject (DuplicateSignKey ubsKey), energyCost, usedEnergy)
                   else return (TxReject InvalidProof, energyCost, usedEnergy)
              else
                return (TxReject (NotFromBakerAccount senderAddr acc), energyCost, usedEnergy)

-- |Update an account's stake delegate.
handleDelegateStake ::
  SchedulerMonad m
    => WithDepositContext m
    -> Maybe BakerId
    -> m (Maybe TransactionSummary)
handleDelegateStake wtc targetBaker = do
  is <- getAccountInstances senderAccount
  withDeposit wtc (c is) k
  where senderAccount = wtc ^. wtcSenderAccount
        txHash = wtc ^. wtcTransactionHash
        meta = wtc ^. wtcTransactionHeader
        c = tickEnergy . delegateCost
        k ls _ = do
          (usedEnergy, energyCost) <- computeExecutionCharge meta (ls ^. energyLeft)
          chargeExecutionCost txHash senderAccount energyCost
          res <- delegateStake (thSender meta) targetBaker
          if res then do
            addr <- getAccountAddress senderAccount
            currentDelegate <- getAccountStakeDelegate senderAccount
            return (TxSuccess [maybe (StakeUndelegated addr currentDelegate) (StakeDelegated addr) targetBaker], energyCost, usedEnergy)
          else
            return (TxReject (InvalidStakeDelegationTarget $ fromJust targetBaker), energyCost, usedEnergy)
        delegateCost = Cost.updateStakeDelegate . Set.size

-- |Update the election difficulty birk parameter.
-- The given difficulty must be valid (see 'isValidElectionDifficulty').
-- This precondition is ensured by the transaction (de)serialization.
handleUpdateElectionDifficulty
  :: SchedulerMonad m
  => WithDepositContext m
  -> ElectionDifficulty
  -> m (Maybe TransactionSummary)
handleUpdateElectionDifficulty wtc uedDifficulty = do
  withDeposit wtc c k
  where senderAccount = wtc ^. wtcSenderAccount
        txHash = wtc ^. wtcTransactionHash
        meta = wtc ^. wtcTransactionHeader
        c = tickEnergy Cost.updateElectionDifficulty
        k ls _ = do
          (usedEnergy, energyCost) <- computeExecutionCharge meta (ls ^. energyLeft)
          chargeExecutionCost txHash senderAccount energyCost
          specialBetaAccounts <- getSpecialBetaAccounts
          senderAddr <- getAccountAddress senderAccount
          if HashSet.member senderAddr specialBetaAccounts
          then do
            assert (isValidElectionDifficulty uedDifficulty) $ return ()
            updateElectionDifficulty uedDifficulty
            return (TxSuccess [ElectionDifficultyUpdated uedDifficulty], energyCost, usedEnergy)
          else return (TxReject NotFromSpecialAccount, energyCost, usedEnergy)

-- *Transactions without a sender
handleDeployCredential ::
  SchedulerMonad m =>
  -- |Credentials to deploy.
  ID.CredentialDeploymentInformation ->
  TransactionHash ->
  m (Maybe TxResult)
handleDeployCredential cdi cdiHash = do
    remainingEnergy <- getRemainingEnergy
    let cost = Cost.deployCredential
    if remainingEnergy < cost then return Nothing
    else do
      let mkSummary tsResult = do
            tsIndex <- bumpTransactionIndex
            return $ Just . TxValid $ TransactionSummary{
              tsSender = Nothing,
              tsHash = cdiHash,
              tsCost = 0,
              tsEnergyCost = cost,
              tsType = Nothing,
              ..
              }

      let cdiBytes = S.encode cdi
      let cdv = ID.cdiValues cdi

      cm <- getChainMetadata
      let expiry = ID.pValidTo (ID.cdvPolicy cdv)

      -- check that a registration id does not yet exist
      let regId = ID.cdvRegId cdv
      regIdEx <- accountRegIdExists regId
      if not (isTimestampBefore (slotTime cm) expiry) then
        return $ Just (TxInvalid AccountCredentialInvalid)
      else if regIdEx then
        return $ Just (TxInvalid (DuplicateAccountRegistrationID (ID.cdvRegId cdv)))
      else do
        -- We now look up the identity provider this credential is derived from.
        -- Of course if it does not exist we reject the transaction.
        let credentialIP = ID.cdvIpId cdv
        getIPInfo credentialIP >>= \case
          Nothing -> return $ Just (TxInvalid (NonExistentIdentityProvider (ID.cdvIpId cdv)))
          Just ipInfo -> do
<<<<<<< HEAD
            cryptoParams <- getCrypoParams
            -- we have two options. One is that we are deploying a credential on an existing account.
            case ID.cdvAccount cdv of
              ID.ExistingAccount aaddr ->
                -- first check whether an account with the address exists in the global store
                -- if it does not we cannot deploy the credential.
                getAccount aaddr >>= \case
                  Nothing -> return $! Just (TxInvalid (NonExistentAccount aaddr))
                  Just account -> do
                        -- otherwise we just try to add a credential to the account
                        -- but only if the credential is from the same identity provider
                        -- as the existing ones on the account.
                        -- Since we always maintain this invariant it is sufficient to check
                        -- for one credential only.
                        credentials <- getAccountCredentials account
                        keys <- getAccountVerificationKeys account
                        let sameIP = case credentials of
                                [] -> True
                                (cred:_) -> ID.cdvIpId cred == credentialIP
                        if sameIP && AH.verifyCredential cryptoParams ipInfo (Just keys) cdiBytes then do
                          addAccountCredential account cdv
                          mkSummary (TxSuccess [CredentialDeployed{ecdRegId=regId,ecdAccount=aaddr}])
                        else
                          return $ (Just (TxInvalid AccountCredentialInvalid))
              ID.NewAccount keys threshold ->
                -- account does not yet exist, so create it, but we need to be careful
                if null keys || length keys > 255 then
                  return $ Just (TxInvalid AccountCredentialInvalid)
                else do
                  let accountKeys = ID.makeAccountKeys keys threshold
                  let aaddr = ID.addressFromRegId regId
                  -- Create the account with the credential, but don't yet add it to the state
                  account <- createNewAccount accountKeys aaddr cdv
                  -- this check is extremely unlikely to fail (it would amount to a hash collision since
                  -- we checked regIdEx above already).
                  accExistsAlready <- isJust <$> getAccount aaddr
                  let check = AH.verifyCredential cryptoParams ipInfo Nothing cdiBytes
                  if not accExistsAlready && check then do
                    -- Add the account to the state, but only if the credential was valid and the account does not exist
                    _ <- putNewAccount account
                    
                    mkSummary (TxSuccess [AccountCreated aaddr, CredentialDeployed{ecdRegId=regId,ecdAccount=aaddr}])
                  else return $ Just (TxInvalid AccountCredentialInvalid)
=======
            getArInfos (OrdMap.keys (ID.cdvArData cdv)) >>= \case
              Nothing -> return $ Just (TxInvalid UnsupportedAnonymityRevokers)
              Just arsInfos -> do
                cryptoParams <- getCrypoParams
                -- we have two options. One is that we are deploying a credential on an existing account.
                case ID.cdvAccount cdv of
                  ID.ExistingAccount aaddr ->
                    -- first check whether an account with the address exists in the global store
                    -- if it does not we cannot deploy the credential.
                    getAccount aaddr >>= \case
                      Nothing -> return $ Just (TxInvalid (NonExistentAccount aaddr))
                      Just account -> do
                            -- otherwise we just try to add a credential to the account
                            -- but only if the credential is from the same identity provider
                            -- as the existing ones on the account.
                            -- Since we always maintain this invariant it is sufficient to check
                            -- for one credential only.
                            let credentials = account ^. accountCredentials
                            let sameIP = maybe True (\(_, cred) -> ID.cdvIpId cred == credentialIP) (Queue.getMax credentials)
                            if sameIP && AH.verifyCredential cryptoParams ipInfo arsInfos (Just (account ^. accountVerificationKeys)) cdiBytes then do
                              addAccountCredential account cdv
                              mkSummary (TxSuccess [CredentialDeployed{ecdRegId=regId,ecdAccount=aaddr}])
                            else
                              return $ (Just (TxInvalid AccountCredentialInvalid))
                  ID.NewAccount keys threshold ->
                    -- account does not yet exist, so create it, but we need to be careful
                    if null keys || length keys > 255 then
                      return $ Just (TxInvalid AccountCredentialInvalid)
                    else do
                      let accountKeys = ID.makeAccountKeys keys threshold
                      let aaddr = ID.addressFromRegId regId
                      let account = newAccount accountKeys aaddr regId
                      -- this check is extremely unlikely to fail (it would amount to a hash collision since
                      -- we checked regIdEx above already).
                      accExistsAlready <- isJust <$> getAccount aaddr
                      let check = AH.verifyCredential cryptoParams ipInfo arsInfos Nothing cdiBytes
                      if not accExistsAlready && check then do
                        _ <- putNewAccount account -- first create new account, but only if credential was valid.
                                                   -- We know the address does not yet exist.
                        addAccountCredential account cdv  -- and then add the credentials
                        mkSummary (TxSuccess [AccountCreated aaddr, CredentialDeployed{ecdRegId=regId,ecdAccount=aaddr}])
                      else return $ Just (TxInvalid AccountCredentialInvalid)
>>>>>>> eb22aaa8

-- |Update the baker's public aggregation key. The transaction is considered valid if
--
--  * The transaction is coming from the baker's current reward account.
--  * The transaction proves that they own the private key corresponding to the __NEW__
--    aggregation verification key.
-- TODO: It might be valuable to include the old key in the challenge for the proof,
-- at the cost of complicating the uses of this transaction.
handleUpdateBakerAggregationVerifyKey ::
  SchedulerMonad m
    => WithDepositContext m
    -> BakerId
    -> BakerAggregationVerifyKey
    -> BakerAggregationProof
    -> m (Maybe TransactionSummary)
handleUpdateBakerAggregationVerifyKey wtc ubavkId ubavkKey ubavkProof =
  withDeposit wtc c k
  where senderAccount = wtc ^. wtcSenderAccount
        txHash = wtc ^. wtcTransactionHash
        meta = wtc ^. wtcTransactionHeader
        c = tickEnergy Cost.updateBakerAggregationVerifyKey
        k ls _ = do
          (usedEnergy, energyCost) <- computeExecutionCharge meta (ls ^. energyLeft)
          chargeExecutionCost txHash senderAccount energyCost
          getBakerAccountAddress ubavkId >>= \case
            Nothing ->
              return (TxReject (UpdatingNonExistentBaker ubavkId), energyCost, usedEnergy)
            Just acc -> do
              senderAddr <- getAccountAddress senderAccount
              if acc == senderAddr then
                -- only the baker itself can update its own keys
                -- now also check that they own the private key for the new aggregation key
                let challenge = S.runPut (S.put ubavkId <> S.put ubavkKey)
                    keyProof = Bls.checkProofOfKnowledgeSK challenge ubavkProof ubavkKey
                in if keyProof then do
                     success <- updateBakerAggregationKey ubavkId ubavkKey
                     if success then
                       return (TxSuccess [BakerAggregationKeyUpdated ubavkId ubavkKey], energyCost, usedEnergy)
                     else return (TxReject (DuplicateAggregationKey ubavkKey), energyCost, usedEnergy)
                   else return (TxReject InvalidProof, energyCost, usedEnergy)
              else
                return (TxReject (NotFromBakerAccount senderAddr acc), energyCost, usedEnergy)

-- |Update the baker's VRF key.
-- The transaction is valid if it proves knowledge of the secret key,
-- and if it is coming from the baker's reward account.
-- TODO: It might be valuable to include the old VRF key in the challenge,
-- at the cost of complicating the uses of this transaction.
handleUpdateBakerElectionKey ::
  SchedulerMonad m
    => WithDepositContext m
    -> BakerId
    -> BakerElectionVerifyKey
    -> Proofs.Dlog25519Proof
    -> m (Maybe TransactionSummary)
handleUpdateBakerElectionKey wtc ubekId ubekKey ubekProof =
  withDeposit wtc cost k
  where
    senderAccount = wtc ^. wtcSenderAccount
    txHash = wtc ^. wtcTransactionHash
    meta = wtc ^. wtcTransactionHeader
    cost = tickEnergy Cost.updateBakerElectionKey
    k ls _ = do
      (usedEnergy, energyCost) <- computeExecutionCharge meta (ls ^. energyLeft)
      chargeExecutionCost txHash senderAccount energyCost
      getBakerAccountAddress ubekId >>= \case
        Nothing ->
          return (TxReject (UpdatingNonExistentBaker ubekId), energyCost, usedEnergy)
        Just acc -> do
          senderAddr <- getAccountAddress senderAccount
          -- The transaction to update the election key of the baker must come
          -- from the account of the baker
          if acc == senderAddr then
            -- check that the baker supplied a valid proof of knowledge of the election key
            let challenge = S.runPut (S.put ubekId <> S.put ubekKey)
                keyProof = checkElectionKeyProof challenge ubekKey ubekProof
            in if keyProof then do
              updateBakerElectionKey ubekId ubekKey
              return (TxSuccess [BakerElectionKeyUpdated ubekId ubekKey], energyCost, usedEnergy)
            else return (TxReject InvalidProof, energyCost, usedEnergy)
          else
            return (TxReject (NotFromBakerAccount senderAddr acc), energyCost, usedEnergy)


-- |Updates the the account keys. For each (index, key) pair, updates the key at
-- the specified index to the specified key. Is valid when the indices all point
-- to a key and no duplicates appear amongst them.
handleUpdateAccountKeys ::
  SchedulerMonad m
    => WithDepositContext
    -> OrdMap.Map ID.KeyIndex AccountVerificationKey
    -> m (Maybe TransactionSummary)
handleUpdateAccountKeys wtc keys =
  withDeposit wtc cost k
  where
    senderAccount = wtc ^. wtcSenderAccount
    accountKeys = senderAccount ^. accountVerificationKeys
    txHash = wtc ^. wtcTransactionHash
    meta = wtc ^. wtcTransactionHeader
    cost = tickEnergy $ Cost.updateAccountKeys $ length keys
    k ls _ = do
      (usedEnergy, energyCost) <- computeExecutionCharge meta (ls ^. energyLeft)
      chargeExecutionCost txHash senderAccount energyCost
      if Set.isSubsetOf (OrdMap.keysSet keys) (ID.getKeyIndices accountKeys) then do
        updateAccountKeys (senderAccount ^. accountAddress) keys
        return (TxSuccess [AccountKeysUpdated], energyCost, usedEnergy)
      else
        return (TxReject NonExistentAccountKey, energyCost, usedEnergy)


-- |Removes the account keys at the supplied indices and, optionally, updates
-- the signature threshold.
-- Is valid when the indices supplied are already in use, the new threshold
-- does not exceed the new total amount of keys, and there are no duplicates
-- amongst the supplied indices.
handleRemoveAccountKeys ::
  SchedulerMonad m
    => WithDepositContext
    -> Set.Set ID.KeyIndex
    -> Maybe ID.SignatureThreshold
    -> m (Maybe TransactionSummary)
handleRemoveAccountKeys wtc indices threshold =
  withDeposit wtc cost k
  where
    senderAccount = wtc ^. wtcSenderAccount
    accountKeys = senderAccount ^. accountVerificationKeys
    txHash = wtc ^. wtcTransactionHash
    meta = wtc ^. wtcTransactionHeader
    cost = tickEnergy $ Cost.removeAccountKeys $ length indices
    numOfKeys = length (ID.akKeys $ senderAccount ^. accountVerificationKeys)
    currentThreshold = ID.akThreshold $ senderAccount ^. accountVerificationKeys
    k ls _ = do
      (usedEnergy, energyCost) <- computeExecutionCharge meta (ls ^. energyLeft)
      chargeExecutionCost txHash senderAccount energyCost
      if Set.isSubsetOf indices (ID.getKeyIndices accountKeys) then
        case threshold of
          Just newThreshold ->
            -- the subtraction is safe here because we have checked that indices is a subset of keys.
            if newThreshold <= (fromIntegral (numOfKeys - (length indices))) then do
              removeAccountKeys (senderAccount ^. accountAddress) indices threshold
              return (TxSuccess [AccountKeysRemoved, AccountKeysSignThresholdUpdated], energyCost, usedEnergy)
            else
              return (TxReject InvalidAccountKeySignThreshold, energyCost, usedEnergy)
          Nothing -> do
            if currentThreshold <= (fromIntegral (numOfKeys - (length indices))) then do
              removeAccountKeys (senderAccount ^. accountAddress) indices Nothing
              return (TxSuccess [AccountKeysRemoved], energyCost, usedEnergy)
            else
              return (TxReject InvalidAccountKeySignThreshold, energyCost, usedEnergy)
      else return (TxReject NonExistentAccountKey, energyCost, usedEnergy)


-- |Adds keys to the account at the supplied indices and, optionally, updates
-- the signature threshold
-- Is valid when the indices supplies are not already in use, there are no duplicates
-- amongst the indices and the new threshold doesn’t exceed the new total amount of keys
handleAddAccountKeys ::
  SchedulerMonad m
    => WithDepositContext
    -> OrdMap.Map ID.KeyIndex AccountVerificationKey
    -> Maybe ID.SignatureThreshold
    -> m (Maybe TransactionSummary)
handleAddAccountKeys wtc keys threshold =
  withDeposit wtc cost k
  where
    senderAccount = wtc ^. wtcSenderAccount
    accountKeys = senderAccount ^. accountVerificationKeys
    txHash = wtc ^. wtcTransactionHash
    meta = wtc ^. wtcTransactionHeader
    cost = tickEnergy $ Cost.addAccountKeys $ length keys
    numOfKeys = length (ID.akKeys $ senderAccount ^. accountVerificationKeys)
    k ls _ = do
      (usedEnergy, energyCost) <- computeExecutionCharge meta (ls ^. energyLeft)
      chargeExecutionCost txHash senderAccount energyCost
      -- all the keys must be new.
      if Set.disjoint (OrdMap.keysSet keys) (ID.getKeyIndices accountKeys) then
        case threshold of
          Just newThreshold ->
            if newThreshold <= fromIntegral (numOfKeys + (length keys)) then do
              addAccountKeys (senderAccount ^. accountAddress) keys threshold
              return (TxSuccess [AccountKeysAdded, AccountKeysSignThresholdUpdated], energyCost, usedEnergy)
            else
              return (TxReject InvalidAccountKeySignThreshold, energyCost, usedEnergy)
          Nothing -> do
            addAccountKeys (senderAccount ^. accountAddress) keys Nothing
            return (TxSuccess [AccountKeysAdded], energyCost, usedEnergy)
      else
        return (TxReject KeyIndexAlreadyInUse, energyCost, usedEnergy)


-- * Exposed methods.

-- |Make a valid block out of a list of transactions, respecting the given
-- maximum block size and block energy limit.
--
-- The preconditions of this function (which are not checked) are:
--
-- * The transactions appear grouped by their associated account address,
--   and the transactions in each group are ordered by increasing transaction nonce.
-- * Each transaction's nonce is equal or higher than the next nonce of the specified sender
--   account (if the account it exists).
--
-- The 'GroupedTransactions' ('perAccountTransactions' and 'credentialDeployments') are processed in
-- order of their arrival time, assuming that both lists are ordered by arrival time from earliest to
-- latest. For each group in 'perAccountTransactions', only the time of the first transaction in the
-- group is considered and the entire group is processed
-- in one sequence.
--
-- = Processing of transactions
--
-- Processing starts with an initial remaining block energy being the maximum block energy
-- (birk parameter) and the remaining block size being as specified by the parameter to this function.
--
-- Each transaction or credential deployment is processed as follows:
--
-- * It is checked whether the deposited energy (or in case of credential deployment the respective
--   energy cost) is not greater than the maximum block energy (in which case the transaction fails
--   with 'ExceedsMaxBlockEnergy').
-- * It is checked whether the deposited energy (or, in case of credential deployment, the respective
--   energy cost) and the transaction size is not greater than the remaining block energy / block size
--   (in which case the transaction is skipped and added to the list of unprocessed
--   transactions/credentials).
-- * If the previous checks passed, the transaction is executed.
--
--     * If execution fails with another 'FailureKind', the transaction / credential deployment is added
--       to the list of failed transactions/credentials.
--     * If execution succeeds ('TxValid'), the transaction / credential deployment is added to the list
--       of added transactions and the actual energy used by the transaction as well as the transaction
--       size is deducted from the remaining block energy / block size.
--
-- Only added transactions have an effect on the block state.
--
-- = Transaction groups
-- Groups allow early failure of transactions with a repeated nonce after a successful transaction
-- as well as a special failure kind ('SuccessorOfInvalidTransaction') for transactions which cannot
-- be accepted because a predecessor transaction (with a lower nonce) failed and no other transaction
-- with the same nonce was added.
--
-- The processing of transactions within a group has the following additional properties:
--
-- * After an added transactions, all following transactions with the same nonce directly fail with
--   'NonSequentialNonce' (whereas when processed individually, it might fail for another reason).
--   The next transaction with a higher nonce is processed normally.
-- * If a transaction fails and the next transaction has the same nonce, it is processed normally.
-- * If a transaction fails and the next transaction has a higher nonce all remaining transactions in
--   the group will fail with 'SuccessorOfInvalidTransaction' instead of 'NonSequentialNonce' (or the
--   failure it would fail with if processed individually). Note that because transactions are ordered
--   by nonce, all those remaining transactions are invalid at least because of a non-sequential nonce.
--
-- Note that this behaviour relies on the precondition of transactions within a group coming from the
-- same account and being ordered by increasing nonce.
--
-- = Result
-- The order of transactions in 'ftAdded' (this includes credential deployments) corresponds to the
-- order the transactions should appear on the block (i.e., the order they were executed on the current
-- block state).
-- There is no guarantee for any order in `ftFailed`, `ftFailedCredentials`, `ftUnprocessed`
-- and `ftUnprocessedCredentials`.
filterTransactions :: forall m . (SchedulerMonad m)
                   => Integer -- ^Maximum block size in bytes.
                   -> GroupedTransactions Transaction -- ^Transactions to make a block out of.
                   -> m FilteredTransactions
filterTransactions maxSize GroupedTransactions{..} = do
  maxEnergy <- getMaxBlockEnergy

  runNext maxEnergy 0 emptyFilteredTransactions credentialDeployments perAccountTransactions
  where
        -- Run next credential deployment or transaction group, depending on arrival time.
        runNext :: Energy -- ^Maximum block energy
                -> Integer -- ^Current size of transactions in the block.
                -> FilteredTransactions -- ^Currently accumulated result
                -> [CredentialDeploymentWithMeta] -- ^Credentials to process
                -> [[Transaction]] -- ^Transactions to process, grouped per account.
                -> m FilteredTransactions
        runNext maxEnergy size fts credentials remainingTransactions =
          case (credentials, remainingTransactions) of
            -- All credentials and transactions processed; Before returning,
            -- need to reverse because we accumulated in reverse (for performance reasons)
            ([], []) -> return fts{ ftAdded = reverse (ftAdded fts )}
            -- Further credentials or transactions to process
            ([], group : groups) -> runTransactionGroup size fts groups group
            (c:creds, []) -> runCredential creds c
            (cs@(c:creds), group : groups) ->
              case group of
                [] -> runNext maxEnergy size fts cs groups
                (t:_) ->
                  if wmdArrivalTime c <= wmdArrivalTime t
                  then runCredential creds c
                  else runTransactionGroup size fts groups group

          where
            -- Run a single credential and continue with 'runNext'.
            runCredential remainingCreds c@WithMetadata{..} = do
              totalEnergyUsed <- getUsedEnergy
              let csize = size + fromIntegral wmdSize
                  energyCost = Cost.deployCredential
                  cenergy = totalEnergyUsed + fromIntegral energyCost
              if csize <= maxSize && cenergy <= maxEnergy then
                observeTransactionFootprint (handleDeployCredential wmdData wmdHash) >>= \case
                    (Just (TxInvalid reason), _) -> do
                      let newFts = fts { ftFailedCredentials = (c, reason) : ftFailedCredentials fts}
                      runNext maxEnergy size newFts remainingCreds remainingTransactions -- NB: We keep the old size
                    (Just (TxValid summary), fp) -> do
                      markEnergyUsed (tsEnergyCost summary)
                      tlNotifyAccountEffect fp summary
                      let newFts = fts { ftAdded = (credentialDeployment c, summary) : ftAdded fts}
                      runNext maxEnergy csize newFts remainingCreds remainingTransactions
                    (Nothing, _) -> error "Unreachable due to cenergy <= maxEnergy check."
              else if Cost.deployCredential > maxEnergy then
                -- this case should not happen (it would mean we set the parameters of the chain wrong),
                -- but we keep it just in case.
                 let newFts = fts { ftFailedCredentials = (c, ExceedsMaxBlockEnergy) : ftFailedCredentials fts}
                 in runNext maxEnergy size newFts remainingCreds remainingTransactions
              else
                 let newFts = fts { ftUnprocessedCredentials = c : ftUnprocessedCredentials fts}
                 in runNext maxEnergy size newFts remainingCreds remainingTransactions

            -- Run all transactions in a group and continue with 'runNext'.
            runTransactionGroup :: Integer -- ^Current size of transactions in the block.
                                -> FilteredTransactions
                                -> [[Transaction]] -- ^Remaining groups to process.
                                -> [Transaction] -- ^Current group to process.
                                -> m FilteredTransactions
            runTransactionGroup currentSize currentFts remainingGroups (t:ts) = do
              totalEnergyUsed <- getUsedEnergy
              let csize = currentSize + fromIntegral (transactionSize t)
                  tenergy = transactionGasAmount t
                  cenergy = totalEnergyUsed + tenergy
              if csize <= maxSize && cenergy <= maxEnergy then
                -- The transaction fits regarding both block energy limit and max transaction size.
                -- Thus try to add the transaction by executing it.
                observeTransactionFootprint (dispatch t) >>= \case
                   -- The transaction was committed, add it to the list of added transactions.
                   (Just (TxValid summary), fp) -> do
                     (newFts, rest) <- validTs t summary fp currentFts ts
                     runTransactionGroup csize newFts remainingGroups rest
                   -- The transaction failed, add it to the list of failed transactions and
                   -- determine whether following transaction have to fail as well.
                   (Just (TxInvalid reason), _) ->
                     let (newFts, rest) = invalidTs t reason currentFts ts
                     in runTransactionGroup size newFts remainingGroups rest
                   (Nothing, _) -> error "Unreachable. Dispatch honors maximum transaction energy."
              -- If the stated energy of a single transaction exceeds the block energy limit the
              -- transaction is invalid. Add it to the list of failed transactions and
              -- determine whether following transactions have to fail as well.
              else if tenergy > maxEnergy then
                let (newFts, rest) = invalidTs t ExceedsMaxBlockEnergy currentFts ts
                in runTransactionGroup size newFts remainingGroups rest
              else -- otherwise still try the remaining transactions in the group to avoid deadlocks from
                   -- one single too-big transaction (with same nonce).
                let newFts = currentFts { ftUnprocessed = t : (ftUnprocessed currentFts) }
                in runTransactionGroup size newFts remainingGroups ts

            -- Group processed, continue with the next group or credential
            runTransactionGroup currentSize currentFts remainingGroups [] =
              runNext maxEnergy currentSize currentFts credentials remainingGroups

            -- Add a valid transaction to the list of added transactions, mark used energy and
            -- notify about the account effects. Then add all following transactions with the
            -- same nonce to the list of failed transactions, as they are invalid.
            -- NOTE: It is necessary that we process those invalid transactions directly,
            -- because while 'invalidTs' would classify them as 'NonSequentialNonce' as well,
            -- it would reject following valid transactions with a higher but correct nonce.
            -- The next transaction with a higher nonce (head of ts') should thus be processed
            -- with 'runNext'.
            validTs t summary fp currentFts ts = do
              markEnergyUsed (tsEnergyCost summary)
              tlNotifyAccountEffect fp summary
              let (invalid, rest) = span ((== transactionNonce t) . transactionNonce) ts
              let nextNonce = transactionNonce t + 1
              let newFts =
                    currentFts { ftFailed = map (, NonSequentialNonce nextNonce) invalid
                                            ++ ftFailed currentFts
                               , ftAdded = (normalTransaction t, summary) : ftAdded currentFts
                               }
              return (newFts, rest)

            -- Add a failed transaction (t, failure) to the list of failed transactions and
            -- check whether the remaining transactions from this group (ts) have a nonce
            -- greater than that of the failed transaction, in which case these are also added to the
            -- list of failed transactions with a 'SuccessorOfInvalidTransaction' failure.
            -- Returns the updated 'FilteredTransactions' and the yet to be processed transactions.
            invalidTs t failure currentFts ts =
              let newFailedEntry = (t, failure) in
                -- NOTE: Following transactions with the same nonce could be valid. Therefore,
                -- if the next transaction has the same nonce as the failed, we continue with 'runNext'.
                -- Note that we rely on the precondition of transactions being ordered by nonce.
                if not (null ts) && transactionNonce (head ts) > transactionNonce t
                then let failedSuccessors = map (, SuccessorOfInvalidTransaction) ts in
                       (currentFts { ftFailed = newFailedEntry : failedSuccessors ++ ftFailed currentFts }
                     , [])
                else (currentFts { ftFailed = newFailedEntry : ftFailed currentFts }, ts)

-- |Execute transactions in sequence, collecting the outcomes of each transaction.
-- This is meant to execute the transactions of a given block.
--
-- Returns
--
-- * @Left Nothing@ if maximum block energy limit was exceeded.
-- * @Left (Just fk)@ if a transaction failed, with the failure kind of the first failed transaction.
-- * @Right outcomes@ if all transactions are successful, with the given outcomes.
runTransactions :: forall m . (SchedulerMonad m)
                => [BlockItem]
                -> m (Either (Maybe FailureKind) [(BlockItem, TransactionSummary)])
runTransactions = go []
    where go valid (bi:ts) =
            observeTransactionFootprint (predispatch bi) >>= \case
              (Just (TxValid summary), fp) -> do
                markEnergyUsed (tsEnergyCost summary)
                tlNotifyAccountEffect fp summary
                go ((bi, summary):valid) ts
              (Just (TxInvalid reason), _) -> return (Left (Just reason))
              (Nothing, _) -> return (Left Nothing)

          go valid [] = return (Right (reverse valid))

          predispatch :: BlockItem -> m (Maybe TxResult)
          predispatch WithMetadata{wmdData=NormalTransaction tr,..} = dispatch WithMetadata{wmdData=tr,..}
          predispatch WithMetadata{wmdData=CredentialDeployment cred,..} = handleDeployCredential cred wmdHash

-- |Execute transactions in sequence. Like 'runTransactions' but only for side-effects on global state.
--
-- Returns
--
-- * @Left Nothing@ if maximum block energy limit was exceeded.
-- * @Left (Just fk)@ if a transaction failed, with the failure kind of the first failed transaction
-- * @Right ()@ if all transactions are successful.
--
-- This is more efficient than 'runTransactions' since it does not have to build a list
-- of results.
execTransactions :: forall m . (SchedulerMonad m)
                 => [BlockItem]
                 -> m (Either (Maybe FailureKind) ())
execTransactions = go
  -- Same implementation as 'runTransactions', just that valid block items
  -- and transaction summaries are not collected.
  where go (bi:ts) =
          observeTransactionFootprint (predispatch bi) >>= \case
            (Nothing, _) -> return (Left Nothing)
            (Just (TxValid summary), fp) -> do
              markEnergyUsed (tsEnergyCost summary)
              tlNotifyAccountEffect fp summary
              go ts
            (Just (TxInvalid reason), _) -> return (Left (Just reason))
        go [] = return (Right ())

        predispatch :: BlockItem -> m (Maybe TxResult)
        predispatch WithMetadata{wmdData=NormalTransaction tr,..} = dispatch WithMetadata{wmdData=tr,..}
        predispatch WithMetadata{wmdData=CredentialDeployment cred,..} = handleDeployCredential cred wmdHash<|MERGE_RESOLUTION|>--- conflicted
+++ resolved
@@ -205,12 +205,8 @@
           -- exists on the account with 'checkHeader'.
           payment <- energyToGtu checkHeaderCost
           chargeExecutionCost (transactionHash msg) senderAccount payment
-<<<<<<< HEAD
           addr <- getAccountAddress senderAccount
           return $! Just $! TxValid $! TransactionSummary{
-=======
-          return $ Just $ TxValid $ TransactionSummary{
->>>>>>> eb22aaa8
             tsEnergyCost = checkHeaderCost,
             tsCost = payment,
             tsSender = Just addr,
@@ -727,14 +723,9 @@
           chargeExecutionCost txHash senderAccount energyCost
 
           getAccount abAccount >>=
-<<<<<<< HEAD
-              \case Nothing -> return $! (TxReject (NonExistentRewardAccount abAccount), energyCost, usedEnergy)
+              \case Nothing -> return (TxReject (NonExistentRewardAccount abAccount), energyCost, usedEnergy)
                     Just acc -> do
                       verificationKeys <- getAccountVerificationKeys acc
-=======
-              \case Nothing -> return (TxReject (NonExistentRewardAccount abAccount), energyCost, usedEnergy)
-                    Just Account{..} ->
->>>>>>> eb22aaa8
                       let challenge = S.runPut (S.put abElectionVerifyKey <> S.put abSignatureVerifyKey <> S.put abAggregationVerifyKey <> S.put abAccount)
                           electionP = checkElectionKeyProof challenge abElectionVerifyKey abProofElection
                           signP = checkSignatureVerifyKeyProof challenge abSignatureVerifyKey abProofSig
@@ -851,16 +842,10 @@
           chargeExecutionCost txHash senderAccount energyCost
           getBakerAccountAddress ubsId >>= \case
             Nothing ->
-<<<<<<< HEAD
-              return $! (TxReject (UpdatingNonExistentBaker ubsId), energyCost, usedEnergy)
+              return (TxReject (UpdatingNonExistentBaker ubsId), energyCost, usedEnergy)
             Just acc -> do
               senderAddr <- getAccountAddress senderAccount
               if acc == senderAddr then
-=======
-              return (TxReject (UpdatingNonExistentBaker ubsId), energyCost, usedEnergy)
-            Just acc ->
-              if acc == senderAccount ^. accountAddress then
->>>>>>> eb22aaa8
                 -- only the baker itself can update its own keys
                 -- now also check that they own the private key for the new signature key
                 let challenge = S.runPut (S.put ubsId <> S.put ubsKey)
@@ -968,51 +953,6 @@
         getIPInfo credentialIP >>= \case
           Nothing -> return $ Just (TxInvalid (NonExistentIdentityProvider (ID.cdvIpId cdv)))
           Just ipInfo -> do
-<<<<<<< HEAD
-            cryptoParams <- getCrypoParams
-            -- we have two options. One is that we are deploying a credential on an existing account.
-            case ID.cdvAccount cdv of
-              ID.ExistingAccount aaddr ->
-                -- first check whether an account with the address exists in the global store
-                -- if it does not we cannot deploy the credential.
-                getAccount aaddr >>= \case
-                  Nothing -> return $! Just (TxInvalid (NonExistentAccount aaddr))
-                  Just account -> do
-                        -- otherwise we just try to add a credential to the account
-                        -- but only if the credential is from the same identity provider
-                        -- as the existing ones on the account.
-                        -- Since we always maintain this invariant it is sufficient to check
-                        -- for one credential only.
-                        credentials <- getAccountCredentials account
-                        keys <- getAccountVerificationKeys account
-                        let sameIP = case credentials of
-                                [] -> True
-                                (cred:_) -> ID.cdvIpId cred == credentialIP
-                        if sameIP && AH.verifyCredential cryptoParams ipInfo (Just keys) cdiBytes then do
-                          addAccountCredential account cdv
-                          mkSummary (TxSuccess [CredentialDeployed{ecdRegId=regId,ecdAccount=aaddr}])
-                        else
-                          return $ (Just (TxInvalid AccountCredentialInvalid))
-              ID.NewAccount keys threshold ->
-                -- account does not yet exist, so create it, but we need to be careful
-                if null keys || length keys > 255 then
-                  return $ Just (TxInvalid AccountCredentialInvalid)
-                else do
-                  let accountKeys = ID.makeAccountKeys keys threshold
-                  let aaddr = ID.addressFromRegId regId
-                  -- Create the account with the credential, but don't yet add it to the state
-                  account <- createNewAccount accountKeys aaddr cdv
-                  -- this check is extremely unlikely to fail (it would amount to a hash collision since
-                  -- we checked regIdEx above already).
-                  accExistsAlready <- isJust <$> getAccount aaddr
-                  let check = AH.verifyCredential cryptoParams ipInfo Nothing cdiBytes
-                  if not accExistsAlready && check then do
-                    -- Add the account to the state, but only if the credential was valid and the account does not exist
-                    _ <- putNewAccount account
-                    
-                    mkSummary (TxSuccess [AccountCreated aaddr, CredentialDeployed{ecdRegId=regId,ecdAccount=aaddr}])
-                  else return $ Just (TxInvalid AccountCredentialInvalid)
-=======
             getArInfos (OrdMap.keys (ID.cdvArData cdv)) >>= \case
               Nothing -> return $ Just (TxInvalid UnsupportedAnonymityRevokers)
               Just arsInfos -> do
@@ -1023,16 +963,19 @@
                     -- first check whether an account with the address exists in the global store
                     -- if it does not we cannot deploy the credential.
                     getAccount aaddr >>= \case
-                      Nothing -> return $ Just (TxInvalid (NonExistentAccount aaddr))
+                      Nothing -> return $! Just (TxInvalid (NonExistentAccount aaddr))
                       Just account -> do
                             -- otherwise we just try to add a credential to the account
                             -- but only if the credential is from the same identity provider
                             -- as the existing ones on the account.
                             -- Since we always maintain this invariant it is sufficient to check
                             -- for one credential only.
-                            let credentials = account ^. accountCredentials
-                            let sameIP = maybe True (\(_, cred) -> ID.cdvIpId cred == credentialIP) (Queue.getMax credentials)
-                            if sameIP && AH.verifyCredential cryptoParams ipInfo arsInfos (Just (account ^. accountVerificationKeys)) cdiBytes then do
+                            credentials <- getAccountCredentials account
+                            keys <- getAccountVerificationKeys account
+                            let sameIP = case credentials of
+                                    [] -> True
+                                    (cred:_) -> ID.cdvIpId cred == credentialIP
+                            if sameIP && AH.verifyCredential cryptoParams ipInfo arsInfos (Just keys) cdiBytes then do
                               addAccountCredential account cdv
                               mkSummary (TxSuccess [CredentialDeployed{ecdRegId=regId,ecdAccount=aaddr}])
                             else
@@ -1044,18 +987,18 @@
                     else do
                       let accountKeys = ID.makeAccountKeys keys threshold
                       let aaddr = ID.addressFromRegId regId
-                      let account = newAccount accountKeys aaddr regId
+                      -- Create the account with the credential, but don't yet add it to the state
+                      account <- createNewAccount accountKeys aaddr cdv
                       -- this check is extremely unlikely to fail (it would amount to a hash collision since
                       -- we checked regIdEx above already).
                       accExistsAlready <- isJust <$> getAccount aaddr
                       let check = AH.verifyCredential cryptoParams ipInfo arsInfos Nothing cdiBytes
                       if not accExistsAlready && check then do
-                        _ <- putNewAccount account -- first create new account, but only if credential was valid.
-                                                   -- We know the address does not yet exist.
-                        addAccountCredential account cdv  -- and then add the credentials
+                        -- Add the account to the state, but only if the credential was valid and the account does not exist
+                        _ <- putNewAccount account
+                        
                         mkSummary (TxSuccess [AccountCreated aaddr, CredentialDeployed{ecdRegId=regId,ecdAccount=aaddr}])
                       else return $ Just (TxInvalid AccountCredentialInvalid)
->>>>>>> eb22aaa8
 
 -- |Update the baker's public aggregation key. The transaction is considered valid if
 --
@@ -1145,22 +1088,23 @@
 -- to a key and no duplicates appear amongst them.
 handleUpdateAccountKeys ::
   SchedulerMonad m
-    => WithDepositContext
+    => WithDepositContext m
     -> OrdMap.Map ID.KeyIndex AccountVerificationKey
     -> m (Maybe TransactionSummary)
 handleUpdateAccountKeys wtc keys =
   withDeposit wtc cost k
   where
     senderAccount = wtc ^. wtcSenderAccount
-    accountKeys = senderAccount ^. accountVerificationKeys
     txHash = wtc ^. wtcTransactionHash
     meta = wtc ^. wtcTransactionHeader
     cost = tickEnergy $ Cost.updateAccountKeys $ length keys
     k ls _ = do
+      accountKeys <- getAccountVerificationKeys senderAccount
       (usedEnergy, energyCost) <- computeExecutionCharge meta (ls ^. energyLeft)
       chargeExecutionCost txHash senderAccount energyCost
       if Set.isSubsetOf (OrdMap.keysSet keys) (ID.getKeyIndices accountKeys) then do
-        updateAccountKeys (senderAccount ^. accountAddress) keys
+        senderAddr <- getAccountAddress senderAccount
+        updateAccountKeys senderAddr keys
         return (TxSuccess [AccountKeysUpdated], energyCost, usedEnergy)
       else
         return (TxReject NonExistentAccountKey, energyCost, usedEnergy)
@@ -1173,7 +1117,7 @@
 -- amongst the supplied indices.
 handleRemoveAccountKeys ::
   SchedulerMonad m
-    => WithDepositContext
+    => WithDepositContext m
     -> Set.Set ID.KeyIndex
     -> Maybe ID.SignatureThreshold
     -> m (Maybe TransactionSummary)
@@ -1181,27 +1125,29 @@
   withDeposit wtc cost k
   where
     senderAccount = wtc ^. wtcSenderAccount
-    accountKeys = senderAccount ^. accountVerificationKeys
     txHash = wtc ^. wtcTransactionHash
     meta = wtc ^. wtcTransactionHeader
     cost = tickEnergy $ Cost.removeAccountKeys $ length indices
-    numOfKeys = length (ID.akKeys $ senderAccount ^. accountVerificationKeys)
-    currentThreshold = ID.akThreshold $ senderAccount ^. accountVerificationKeys
     k ls _ = do
       (usedEnergy, energyCost) <- computeExecutionCharge meta (ls ^. energyLeft)
       chargeExecutionCost txHash senderAccount energyCost
+      accountKeys <- getAccountVerificationKeys senderAccount
+      let numOfKeys = length (ID.akKeys accountKeys)
+      let currentThreshold = ID.akThreshold accountKeys
       if Set.isSubsetOf indices (ID.getKeyIndices accountKeys) then
         case threshold of
           Just newThreshold ->
             -- the subtraction is safe here because we have checked that indices is a subset of keys.
             if newThreshold <= (fromIntegral (numOfKeys - (length indices))) then do
-              removeAccountKeys (senderAccount ^. accountAddress) indices threshold
+              senderAddr <- getAccountAddress senderAccount
+              removeAccountKeys senderAddr indices threshold
               return (TxSuccess [AccountKeysRemoved, AccountKeysSignThresholdUpdated], energyCost, usedEnergy)
             else
               return (TxReject InvalidAccountKeySignThreshold, energyCost, usedEnergy)
           Nothing -> do
             if currentThreshold <= (fromIntegral (numOfKeys - (length indices))) then do
-              removeAccountKeys (senderAccount ^. accountAddress) indices Nothing
+              senderAddr <- getAccountAddress senderAccount
+              removeAccountKeys senderAddr indices Nothing
               return (TxSuccess [AccountKeysRemoved], energyCost, usedEnergy)
             else
               return (TxReject InvalidAccountKeySignThreshold, energyCost, usedEnergy)
@@ -1214,7 +1160,7 @@
 -- amongst the indices and the new threshold doesn’t exceed the new total amount of keys
 handleAddAccountKeys ::
   SchedulerMonad m
-    => WithDepositContext
+    => WithDepositContext m
     -> OrdMap.Map ID.KeyIndex AccountVerificationKey
     -> Maybe ID.SignatureThreshold
     -> m (Maybe TransactionSummary)
@@ -1222,25 +1168,27 @@
   withDeposit wtc cost k
   where
     senderAccount = wtc ^. wtcSenderAccount
-    accountKeys = senderAccount ^. accountVerificationKeys
     txHash = wtc ^. wtcTransactionHash
     meta = wtc ^. wtcTransactionHeader
     cost = tickEnergy $ Cost.addAccountKeys $ length keys
-    numOfKeys = length (ID.akKeys $ senderAccount ^. accountVerificationKeys)
     k ls _ = do
       (usedEnergy, energyCost) <- computeExecutionCharge meta (ls ^. energyLeft)
       chargeExecutionCost txHash senderAccount energyCost
       -- all the keys must be new.
+      accountKeys <- getAccountVerificationKeys senderAccount
+      let numOfKeys = length (ID.akKeys accountKeys)
       if Set.disjoint (OrdMap.keysSet keys) (ID.getKeyIndices accountKeys) then
         case threshold of
           Just newThreshold ->
             if newThreshold <= fromIntegral (numOfKeys + (length keys)) then do
-              addAccountKeys (senderAccount ^. accountAddress) keys threshold
+              senderAddr <- getAccountAddress senderAccount
+              addAccountKeys senderAddr keys threshold
               return (TxSuccess [AccountKeysAdded, AccountKeysSignThresholdUpdated], energyCost, usedEnergy)
             else
               return (TxReject InvalidAccountKeySignThreshold, energyCost, usedEnergy)
           Nothing -> do
-            addAccountKeys (senderAccount ^. accountAddress) keys Nothing
+            senderAddr <- getAccountAddress senderAccount
+            addAccountKeys senderAddr keys Nothing
             return (TxSuccess [AccountKeysAdded], energyCost, usedEnergy)
       else
         return (TxReject KeyIndexAlreadyInUse, energyCost, usedEnergy)
