--- conflicted
+++ resolved
@@ -2897,15 +2897,6 @@
 handleCreatePLT :: (SchedulerMonad m, PVSupportsPLT (MPV m)) => UpdateHeader -> CreatePLT -> m (Either FailureKind ValidResult)
 handleCreatePLT updateHeader payload = runExceptT $ do
     unless (updateEffectiveTime updateHeader == 0) $ throwError InvalidUpdateTime
-<<<<<<< HEAD
-    -- TODO: Check signature when relevant update keys are introduced (Issue https://linear.app/concordium/issue/NOD-701).
-=======
-    let governanceAccountAddress = payload ^. cpltGovernanceAccount
-    (governanceAccountIndex, _governanceAccount) <-
-        lift (getStateAccount governanceAccountAddress) >>= \case
-            Nothing -> throwError $ UnknownAccount governanceAccountAddress
-            Just govAcct -> return govAcct
->>>>>>> 7c6a7870
     let tokenId = payload ^. cpltTokenId
     maybeExistingToken <- lift $ getTokenIndex tokenId
     when (isJust maybeExistingToken) $ throwError $ DuplicateTokenId tokenId
