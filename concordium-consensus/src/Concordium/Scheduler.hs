--- conflicted
+++ resolved
@@ -868,11 +868,7 @@
                 Right (_, events) -> return (reverse events)
         computeAndCharge = do
           r <- c
-<<<<<<< HEAD
-          tickEnergyStoreStateV1 =<< newV1StateSize
-=======
           chargeV1Storage -- charge for storing the new state of all V1 contracts. V0 state is already charged.
->>>>>>> d3d5626e
           return r
 
 
