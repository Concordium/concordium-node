{-# LANGUAGE BangPatterns #-}
{-# LANGUAGE TupleSections #-}
{-# LANGUAGE TypeApplications #-}
{-# LANGUAGE ScopedTypeVariables #-}
{-# LANGUAGE TypeFamilies #-}
{-# OPTIONS_GHC -Wall #-}

{-|
The scheduler executes transactions (including credential deployment), updating the current block state.
It can

  * Execute a given list of transactions until failure ('runTransactions' / 'execTransactions'), used to execute a given block.
  * Select transactions to create a new block ('filterTransactions').

= Processing of transactions

  * Processing happens in the 'SchedulerMonad'.

  * The processing of a transaction can end in three different ways (see also 'TxResult'):

      1. The transaction is invalid and can not be part of a block. The block state is thus not
         changed. This can for example be because the transaction has an invalid
         header (e.g. incorrect signatures). For all possible kinds of this failure see 'FailureKind'.
      2. The transaction is valid and can be part of a block. The block state is updated with the effects
         of the transaction, including the sender being charged for execution. A 'ValidResult' is
         returned.

          2a. The transaction is executed successfully - 'TxSuccess' with a list of events is returned.

          2b. Execution of the transaction fails - 'TxReject' with the reason (see 'RejectReason')
              is returned.
              This can for example happen when the deposited energy is not sufficient to cover the
              execution cost of the transaction ('OutOfEnergy') or some specific conditions of the
              respective transaction are not satisfied.

-}
module Concordium.Scheduler
  (filterTransactions
  ,runTransactions
  ,execTransactions
  ,FilteredTransactions(..)
  ) where

import qualified Acorn.TypeCheck as TC
import qualified Acorn.Interpreter as I
import qualified Acorn.Core as Core
import Acorn.Types(compile, InterpreterEnergy)
import Concordium.Scheduler.Types
import Concordium.Scheduler.Environment

import Data.Word
import qualified Data.Serialize as S
import qualified Data.ByteString as BS

import qualified Concordium.ID.Account as AH
import qualified Concordium.ID.Types as ID

import Concordium.GlobalState.Bakers(bakerAccount)
import qualified Concordium.GlobalState.Bakers as Bakers (BakerError(DuplicateAggregationKey, DuplicateSignKey))
import qualified Concordium.GlobalState.Instance as Ins
import qualified Concordium.Scheduler.Cost as Cost

import Control.Applicative
import Control.Monad.Except
import Control.Exception
import qualified Data.HashMap.Strict as Map
import Data.Maybe(fromJust, isJust)
import Data.Ord
import Data.List hiding (group)
import qualified Data.Set as Set
import qualified Data.HashSet as HashSet
import qualified Data.PQueue.Prio.Max as Queue

import qualified Concordium.Crypto.Proofs as Proofs
import qualified Concordium.Crypto.BlsSignature as Bls

import Lens.Micro.Platform

import Prelude hiding (exp, mod)

-- |Check that there exists a valid credential in the context of the given chain
-- metadata.
existsValidCredential :: ChainMetadata -> Account -> Bool
existsValidCredential cm acc = do
  let credentials = acc ^. accountCredentials
  -- check that the sender has at least one still valid credential.
  case Queue.getMax credentials of
    Nothing -> False
    -- Note that the below relies on the invariant that the key is
    -- the same as the expiry date of the credential.
    -- If the credential is still valid at the beginning of this slot then
    -- we consider it valid. Otherwise we fail the transaction.
    Just (expiry, _) -> isTimestampBefore (slotTime cm) expiry

-- |Check that
--  * the transaction has a valid sender,
--  * the amount corresponding to the deposited energy is on the sender account,
--  * the transaction is not expired,
--  * the transaction nonce is the account's next nonce,
--  * the transaction is signed with the account's verification keys.
-- "Valid sender" means that the sender account exists and has at least one valid credential,
-- where currently valid means non-expired.
--
-- Before any other checks this checks whether the amount deposited is enough to cover
-- the cost that will be charged for checking the header.
--
-- Throws 'Nothing' if the remaining block energy is not sufficient to cover the cost of checking the
-- header and @Just fk@ if any of the checks fails, with the respective 'FailureKind'.
--
-- Returns the sender account and the cost to be charged for checking the header.
checkHeader :: (TransactionData msg, SchedulerMonad m) => msg -> ExceptT (Maybe FailureKind) m (Account, Energy)
checkHeader meta = do
  -- Before even checking the header we calculate the cost that will be charged for this
  -- and check that at least that much energy is deposited and remaining from the maximum block energy.
  let cost = Cost.checkHeader (getTransactionHeaderPayloadSize $ transactionHeader meta) (getTransactionNumSigs (transactionSignature meta))
  unless (transactionGasAmount meta >= cost) $ throwError (Just DepositInsufficient)
  remainingBlockEnergy <- lift getRemainingEnergy
  unless (remainingBlockEnergy >= cost) $ throwError Nothing

  -- Now check whether the specified sender exists, and only then do all remaining checks.
  macc <- lift (getAccount (transactionSender meta))
  case macc of
    Nothing -> throwError . Just $ (UnknownAccount (transactionSender meta))
    Just acc -> do
      let amnt = acc ^. accountAmount
      let nextNonce = acc ^. accountNonce
      let txnonce = transactionNonce meta
      let expiry = thExpiry $ transactionHeader meta

      cm <- lift getChainMetadata
      when (transactionExpired expiry $ slotTime cm) $ throwError . Just $ ExpiredTransaction
      unless (existsValidCredential cm acc) $ throwError . Just $ NoValidCredential

      -- After the successful credential check we check that the sender account
      -- has enough GTU to cover the deposited energy.
      depositedAmount <- lift (energyToGtu (transactionGasAmount meta))
      unless (depositedAmount <= amnt) (throwError . Just $ InsufficientFunds)

      unless (txnonce == nextNonce) (throwError . Just $ (NonSequentialNonce nextNonce))

      -- Finally do the signature verification, the computationally most expensive part.
      let sigCheck = verifyTransaction (acc ^. accountVerificationKeys) meta
      unless sigCheck (throwError . Just $ IncorrectSignature)

      return (acc, cost)

-- TODO: When we have policies checking one sensible approach to rewarding
-- identity providers would be as follows.
--
-- - Each time we need to check a policy on an account all the identity
-- providers that have valid credentials deployed on that account are counted.
-- This means that if the same account is involved multiple times inside one
-- transaction then the identity providers on that account would be rewarded
-- multiple times.
--
-- An alternative design is that each identity provider involved in one
-- transaction is rewarded only once. To allow for this we will need to keep
-- track of the identity providers inside the transaction monad.
--
-- Another important point to resolve is how identity providers should be
-- rewarded in case of a rejected transaction. Should they be, or should they
-- not be. In particular when a transaction is rejected based on transaction
-- logic that is unrelated to identities.

-- | Execute a transaction on the current block state, charging valid accounts
-- for the resulting energy cost.
--
-- First checks the meta data in the header of the transaction, then decodes the
-- payload and lets the respective handler execute the actual transaction.
--
-- Returns
--
-- * @Nothing@ if the transaction would exceed the remaining block energy.
-- * @Just result@ if the transaction failed ('TxInvalid') or was successfully committed
--  ('TxValid', with either 'TxSuccess' or 'TxReject').
dispatch :: (TransactionData msg, SchedulerMonad m) => msg -> m (Maybe TxResult)
dispatch msg = do
  let meta = transactionHeader msg
  validMeta <- runExceptT (checkHeader msg)
  case validMeta of
    Left (Just fk) -> return $ Just (TxInvalid fk)
    Left Nothing -> return Nothing
    Right (senderAccount, checkHeaderCost) -> do
      -- At this point the transaction is going to be committed to the block.
      -- It could be that the execution exceeds maximum block energy allowed, but in that case
      -- the whole block state will be removed, and thus this operation will have no effect anyhow.
      -- Hence we can increase the account nonce of the sender account.
      increaseAccountNonce senderAccount

      -- then we notify the block state that all the identity issuers on the sender account should be rewarded
      -- TODO: Check for existence of valid identity provider.
      -- TODO: Alternative design would be to only reward them if the transaction is successful/committed, or
      -- to add additional parameters (such as deposited amount)
      -- FIXME: Only consider non-expired credentials.
      mapM_ (notifyIdentityProviderCredential . ID.cdvIpId) (senderAccount ^. accountCredentials)

      let psize = payloadSize (transactionPayload msg)
      -- TODO: Check whether the cost for deserializing the transaction is sufficiently covered
      -- by the cost for checking the header (which is linear in the transaction size).

      tsIndex <- bumpTransactionIndex
      case decodePayload (transactionPayload msg) of
        Left _ -> do
          -- In case of serialization failure we charge the sender for checking
          -- the header and reject the transaction; we have checked that the amount
          -- exists on the account with 'checkHeader'.
          payment <- energyToGtu checkHeaderCost
          chargeExecutionCost (transactionHash msg) senderAccount payment
          return $! Just $! TxValid $! TransactionSummary{
            tsEnergyCost = checkHeaderCost,
            tsCost = payment,
            tsSender = Just (senderAccount ^. accountAddress),
            tsResult = TxReject SerializationFailure,
            tsHash = transactionHash msg,
            tsType = Nothing,
            ..
            }
        Right payload -> do
          usedBlockEnergy <- getUsedEnergy
          let mkWTC _wtcTransactionType = WithDepositContext{
                _wtcSenderAccount = senderAccount,
                _wtcTransactionHash = transactionHash msg,
                _wtcTransactionHeader = meta,
                _wtcTransactionCheckHeaderCost = checkHeaderCost,
                -- NB: We already account for the cost we used here.
                _wtcCurrentlyUsedBlockEnergy = usedBlockEnergy + checkHeaderCost,
                _wtcTransactionIndex = tsIndex,
                ..}
          -- Now pass the decoded payload to the respective transaction handler which contains
          -- the main transaction logic.
          -- During processing of transactions the amount on the sender account is decreased by the
          -- amount corresponding to the deposited energy, i.e., the maximum amount that can be charged
          -- for execution. The amount corresponding to the unused energy is refunded at the end of
          -- processing; see `withDeposit`.
          res <- case payload of
                   DeployModule mod ->
                     handleDeployModule (mkWTC TTDeployModule) psize mod

                   InitContract amount modref cname param ->
                     -- the payload size includes amount + address of module + name of
                     -- contract + parameters, but since the first three fields are
                     -- fixed size this is OK.
                     let paramSize = fromIntegral (thPayloadSize meta)
                     in handleInitContract (mkWTC TTInitContract) amount modref cname param paramSize
                   -- FIXME: This is only temporary for now.
                   -- Later on accounts will have policies, and also will be able to execute non-trivial code themselves.
                   Transfer toaddr amount ->
                     handleSimpleTransfer (mkWTC TTTransfer) toaddr amount

                   Update amount cref maybeMsg ->
                     -- the payload size includes amount + address + message, but since the first two fields are
                     -- fixed size this is OK.
                     let msgSize = fromIntegral (thPayloadSize meta)
                     in handleUpdateContract (mkWTC TTUpdate) cref amount maybeMsg msgSize

                   AddBaker{..} ->
                     handleAddBaker (mkWTC TTAddBaker) abElectionVerifyKey abSignatureVerifyKey abAggregationVerifyKey abAccount abProofSig abProofElection abProofAccount abProofAggregation

                   RemoveBaker{..} ->
                     handleRemoveBaker (mkWTC TTRemoveBaker) rbId

                   UpdateBakerAccount{..} ->
                     handleUpdateBakerAccount (mkWTC TTUpdateBakerAccount) ubaId ubaAddress ubaProof

                   UpdateBakerSignKey{..} ->
                     handleUpdateBakerSignKey (mkWTC TTUpdateBakerSignKey) ubsId ubsKey ubsProof

                   DelegateStake{..} ->
                     handleDelegateStake (mkWTC TTDelegateStake) (Just dsID)

                   UndelegateStake ->
                     handleDelegateStake (mkWTC TTUndelegateStake) Nothing

                   UpdateElectionDifficulty{..} ->
                     handleUpdateElectionDifficulty (mkWTC TTUpdateElectionDifficulty) uedDifficulty

                   UpdateBakerAggregationVerifyKey{..} ->
                     handleUpdateBakerAggregationVerifyKey (mkWTC TTUpdateBakerAggregationVerifyKey) ubavkId ubavkKey ubavkProof
<<<<<<< HEAD

                   UpdateBakerElectionKey{..} ->
                     handleUpdateBakerElectionKey (mkWTC TTUpdateBakerElectionKey) ubekId ubekKey ubekProof
=======
>>>>>>> 4c5e49a2
          case res of
            -- The remaining block energy is not sufficient for the handler to execute the transaction.
            Nothing -> return Nothing
            Just summary -> return $! Just $! TxValid summary

-- | Handle the deployment of a module.
handleDeployModule ::
  SchedulerMonad m
  => WithDepositContext
  -> PayloadSize -- ^Serialized size of the module. Used for charging execution cost.
  -> Module -- ^The module to deploy.
  -> m (Maybe TransactionSummary)
handleDeployModule wtc psize mod =
  withDeposit wtc c k
  where
    senderAccount = wtc ^. wtcSenderAccount
    txHash = wtc ^. wtcTransactionHash
    meta = wtc ^. wtcTransactionHeader

    c = do
      tickEnergy (Cost.deployModule (fromIntegral psize))
      let mhash = Core.moduleHash mod
      imod <- pure (runExcept (Core.makeInternal mhash (fromIntegral psize) mod)) `rejectingWith'` (const MissingImports)
      -- Before typechecking, we charge for loading the dependencies of the to-be-typechecked module
      -- (as typechecking will load these if used). For now, we do so by loading the interface of
      -- each dependency one after the other and then charging based on its size.
      -- TODO We currently first charge the full amount after each lookup, as we do not have the
      -- module sizes available before.
      let imports = Map.elems $ Core.imImports imod
      forM_ imports $ \ref -> do
        tickEnergy $ Cost.lookupBytesPre
        -- As the given module is not typechecked yet, it might contain imports of
        -- non-existing modules.
        iface <- getInterface ref `rejectingWith` ModuleNotWF
        tickEnergy $ Cost.lookupModule (iSize iface)

      -- Typecheck the module, resulting in the module 'Interface'.
      -- The cost of type-checking is dependent on the size of the module.
      iface <- typeHidingErrors (TC.typeModule imod) `rejectingWith` ModuleNotWF
      -- Create the 'ValueInterface' of the module (compiles all terms).
      let viface = I.evalModule imod
      return (mhash, iface, viface)

    k ls (mhash, iface, viface) = do
      (usedEnergy, energyCost) <- computeExecutionCharge meta (ls ^. energyLeft)
      chargeExecutionCost txHash senderAccount energyCost
      -- Add the module to the global state (module interface, value interface and module itself).
      b <- commitModule mhash iface viface mod
      if b then
        return $! (TxSuccess [ModuleDeployed mhash], energyCost, usedEnergy)
          else
        -- FIXME: Check whether the module exists already at the beginning of this handler.
        -- Doing it before typechecking will often save effort in the failure case, e.g. in case
        -- typechecking results in module lookups anyway.
        -- With checking the transaction type even before fully deserializing the payload,
        -- this check can be done even earlier, since the module hash is the hash of module serialization.
        return $! (TxReject (ModuleHashAlreadyExists mhash), energyCost, usedEnergy)

-- | Tick energy for storing the given 'Value'.
-- Calculates the size of the value and rejects with 'OutOfEnergy' when reaching a size
-- that cannot be paid for.
tickEnergyValueStorage ::
  TransactionMonad m
  => Value
  -> m ()
tickEnergyValueStorage val =
  -- NB: This uses ResourceMeasure instance from ByteSize, which
  -- measures cost to store.
  withExternalPure_ $ storableSizeWithLimit @ ByteSize val

-- | Tick energy for looking up a contract instance, then do the lookup.
-- FIXME: Currently we do not know the size of the instance before looking it up.
-- Therefore we charge a "pre-lookup cost" before the lookup and the actual cost after.
getCurrentContractInstanceTicking ::
  TransactionMonad m
  => ContractAddress
  -> m Instance
getCurrentContractInstanceTicking cref = do
  tickEnergy $ Cost.lookupBytesPre
  inst <- getCurrentContractInstance cref `rejectingWith` (InvalidContractAddress cref)
  withExternalPure_ $ storableSizeWithLimit @ Cost.LookupByteSize (Ins.instanceModel inst)
  return inst

-- | Handle the initialization of a contract instance.
handleInitContract ::
  SchedulerMonad m
    => WithDepositContext
    -> Amount   -- ^The amount to initialize the contract instance with.
    -> ModuleRef  -- ^The module to initialize a contract from.
    -> Core.TyName  -- ^Name of the contract to initialize from the given module.
    -> Core.Expr Core.UA Core.ModuleName  -- ^Parameter expression to initialize the contract with.
    -> Word64 -- ^Serialized size of the parameter expression. Used for computing typechecking cost.
    -> m (Maybe TransactionSummary)
handleInitContract wtc amount modref cname param paramSize =
  withDeposit wtc c k
    where senderAccount = wtc ^. wtcSenderAccount
          txHash = wtc ^. wtcTransactionHash
          meta = wtc ^. wtcTransactionHeader
          c = do
            -- Check whether the sender account's amount can cover the amount to initialize the contract
            -- with. Note that the deposit is already deducted at this point.
            senderAmount <- getCurrentAccountAmount senderAccount
            unless (senderAmount >= amount) $! rejectTransaction (AmountTooLarge (AddressAccount (thSender meta)) amount)

            -- First try to get the module interface of the parent module of the contract.
            -- TODO We currently first charge the full amount after the lookup, as we do not have the
            -- size available before.
            tickEnergy $ Cost.lookupBytesPre
            (iface, viface) <- getModuleInterfaces modref `rejectingWith` InvalidModuleReference modref
            tickEnergy $ Cost.lookupModule $ iSize iface

            -- Then get the particular contract interface (in particular the type of the init method).
            ciface <- pure (Map.lookup cname (exportedContracts iface)) `rejectingWith` InvalidContractReference modref cname
            -- Now typecheck the parameter expression (whether it has the parameter type specified
            -- in the contract). The cost of type-checking is dependent on the size of the term.
            -- TODO Here we currently do not account for possible dependent modules looked up
            -- when typechecking the term. We might want to tick energy on demand while typechecking.
            tickEnergy (Cost.initParamsTypecheck paramSize)
            qparamExp <- typeHidingErrors (TC.checkTyInCtx' iface param (paramTy ciface)) `rejectingWith` ParamsTypeError
            -- Link the contract, i.e., its init and receive functions as well as the constraint
            -- implementations. This ticks energy for the size of the linked expressions,
            -- failing if running out of energy in the process.
            -- NB: The unsafe Map.! is safe here because if the contract is part of the interface 'iface'
            -- it must also be part of the 'ValueInterface' returned by 'getModuleInterfaces'.
            linkedContract <- linkContract (uniqueName iface) cname (viContracts viface Map.! cname)
            let (initFun, _) = cvInitMethod linkedContract

            -- First compile the parameter expression, then link it, which ticks energy for the size of
            -- the linked expression, failing when running out of energy in the process.
            params' <- linkExpr (uniqueName iface) (compile qparamExp)

            cm <- getChainMetadata
            -- Finally run the initialization function of the contract, resulting in an initial state
            -- of the contract. This ticks energy during execution, failing when running out of energy.
            -- NB: At this point the amount to initialize with has not yet been deducted from the
            -- sender account. Thus if the initialization function were to observe the current balance it would
            -- be amount - deposit. Currently this is in any case not exposed in contracts, but in case it
            -- is in the future we should be mindful of which balance is exposed.
            model <- runInterpreter (I.applyInitFun cm (InitContext (thSender meta)) initFun params' amount)

            -- Charge for storing the contract state.
            tickEnergyValueStorage model

            return (linkedContract, iface, viface, (msgTy ciface), model, amount)

          k ls (linkedContract, iface, viface, msgty, model, initamount) = do
            (usedEnergy, energyCost) <- computeExecutionCharge meta (ls ^. energyLeft)
            chargeExecutionCost txHash senderAccount energyCost

            -- Withdraw the amount the contract is initialized with from the sender account.
            commitChanges (addAmountToCS senderAccount (amountDiff 0 initamount) (ls ^. changeSet))

            -- Finally create the new instance. This stores the linked functions in the
            -- global state (serialized).
            -- 'ins' is an instance whose address will be determined when we store it; this is what
            -- 'putNewInstance' does.
            let ins = makeInstance modref cname linkedContract msgty iface viface model initamount (thSender meta)
            addr <- putNewInstance ins
            return $! (TxSuccess [ContractInitialized{ecRef=modref,ecName=cname,ecAddress=addr,ecAmount=initamount}], energyCost, usedEnergy)

handleSimpleTransfer ::
  SchedulerMonad m
    => WithDepositContext
    -> Address -- ^Address to send the amount to, either account or contract.
    -> Amount -- ^The amount to transfer.
    -> m (Maybe TransactionSummary)
handleSimpleTransfer wtc toaddr amount =
  withDeposit wtc c (defaultSuccess wtc)
    where senderAccount = wtc ^. wtcSenderAccount
          c = case toaddr of
                AddressContract cref -> do
                  i <- getCurrentContractInstanceTicking cref
                  -- Send a Nothing message to the contract with the amount to be transferred.
                  let qmsgExpLinked = I.mkNothingE
                  handleMessage senderAccount
                                i
                                (Right senderAccount)
                                amount
                                (ExprMessage qmsgExpLinked)
                AddressAccount toAccAddr ->
                  handleTransferAccount senderAccount toAccAddr (Right senderAccount) amount

-- | Handle a top-level update transaction to a contract.
handleUpdateContract ::
  SchedulerMonad m
    => WithDepositContext
    -> ContractAddress -- ^Address of the contract to invoke.
    -> Amount -- ^Amount to invoke the contract's receive method with.
    -> Core.Expr Core.UA Core.ModuleName -- ^Message to send to the receive method.
    -> Word64  -- ^Serialized size of the message.
    -> m (Maybe TransactionSummary)
handleUpdateContract wtc cref amount maybeMsg msgSize =
  withDeposit wtc c (defaultSuccess wtc)
  where senderAccount = wtc ^. wtcSenderAccount
        c = do
          i <- getCurrentContractInstanceTicking cref
          let msgType = Ins.imsgTy i
              (iface, _) = Ins.iModuleIface i
          -- TODO Here we currently do not account for possible dependent modules looked up
          -- when typechecking the term. We might want to tick energy on demand while typechecking.
          tickEnergy (Cost.updateMessageTypecheck msgSize)
          -- Type check the message expression, as coming from a top-level transaction it can be
          -- an arbitrary expression. The cost of type-checking is dependent on the size of the term.
          qmsgExp <- typeHidingErrors (TC.checkTyInCtx' iface maybeMsg msgType) `rejectingWith` MessageTypeError
          -- First compile the message expression, then link it, which ticks energy for the size of the
          -- linked expression, failing when running out of energy in the process.
          qmsgExpLinked <- linkExpr (uniqueName iface) (compile qmsgExp)
          -- Now invoke the general handler for contract messages.
          handleMessage senderAccount
                        i
                        (Right senderAccount)
                        amount
                        (ExprMessage (I.mkJustE qmsgExpLinked))

-- | Process a message to a contract.
-- This includes the transfer of an amount from the sending account or instance.
-- Recursively do the same for new messages created by contracts (from left to right, depth first).
-- The target contract must exist, so that its state can be looked up.
handleMessage ::
  (TransactionMonad m, InterpreterMonad NoAnnot m)
  => Account -- ^The account that sent the top-level transaction.
  -> Instance -- ^The current state of the target contract of the transaction, which must exist.
  -> Either Instance Account -- ^The sender of the message (contract instance or account).
                             -- On the first invocation of this function this will be the sender of the
                             -- top-level transaction, and in recursive calls the respective contract
                             -- instance that produced the message.
  -> Amount -- ^The amount to be transferred from the sender of the message to the receiver.
  -> MessageFormat -- ^Message sent to the contract. On the first invocation of this function this will
                   -- be an Acorn expression, and in nested calls an Acorn value.
  -> m [Event] -- The events resulting from processing the message and all recursively processed messages.
handleMessage origin istance sender transferamount maybeMsg = do
  let receivefun = ireceiveFun istance
      model = instanceModel istance
  -- Check whether the sender of the message has enough on its account/instance for the transfer.
  -- If the amount is not sufficient, the top-level transaction is rejected.
  -- TODO: For now there is no exception handling in smart contracts and contracts cannot check
  -- amounts on other instances or accounts. Possibly this will need to be changed.
  let senderAddr = mkSenderAddr sender
  senderamount <- getCurrentAmount sender
  unless (senderamount >= transferamount) $ rejectTransaction (AmountTooLarge senderAddr transferamount)

  let iParams = instanceParameters istance
  let cref = instanceAddress iParams

  -- Now we also check that the owner account of the receiver instance has at least one valid credential
  -- and reject the transaction if not.
  let ownerAccountAddress = instanceOwner iParams
  -- The invariants maintained by global state should ensure that an owner account always exists.
  -- However we are defensive here and reject the transaction, acting as if there is no credential.
  ownerAccount <- getCurrentAccount ownerAccountAddress `rejectingWith` (ReceiverContractNoCredential cref)
  cm <- getChainMetadata
  unless (existsValidCredential cm ownerAccount) $ rejectTransaction (ReceiverContractNoCredential cref)
  -- We have established that the owner account of the receiver instance has at least one valid credential.

  -- Now run the receive function on the message. This ticks energy during execution, failing when running out of energy.
  let originAddr = origin ^. accountAddress
  let receiveCtx = ReceiveContext { invoker = originAddr,
                                    selfAddress = cref,
                                    selfBalance = instanceAmount istance }
  result <- case maybeMsg of
              ValueMessage m -> runInterpreter (I.applyReceiveFunVal cm receiveCtx receivefun model senderAddr transferamount m)
              ExprMessage m ->  runInterpreter (I.applyReceiveFun cm receiveCtx receivefun model senderAddr transferamount m)
  case result of
    -- The contract rejected the message. Thus reject the top-level transaction, i.e., no changes
    -- are made to any account or contract state except for charging the sender of the top-level
    -- transaction for the execution cost ticked so far.
    Nothing -> rejectTransaction Rejected
    -- The contract accepted the message and returned a new state as well as outgoing messages.
    Just (newmodel, txout) -> do
        -- Charge for eventually storing the new contract state (even if it might not be stored
        -- in the end because the transaction fails).
        -- TODO We might want to change this behaviour to prevent charging for storage that is not done.
        tickEnergyValueStorage newmodel
        -- Process the generated messages in the new context (transferred amount, updated state) in
        -- sequence from left to right, depth first.
        withToContractAmount sender istance transferamount $
          withInstanceState istance newmodel $
            foldM (\res tx -> combineProcessing res $ do
                        -- Charge a small amount just for the fact that a message was generated.
                        tickEnergy Cost.interContractMessage
                        -- NB: The sender of all the newly generated messages is the contract instance 'istance'.
                        case tx of
                          TSend cref' transferamount' message' -> do
                            -- NB: Acorn only allows the creation of messages with addresses of existing
                            -- instances. If the instance does however not exist, this rejects the
                            -- transaction.
                            cinstance <- getCurrentContractInstanceTicking cref'
                            handleMessage origin
                                          cinstance
                                          (Left istance)
                                          transferamount'
                                          (ValueMessage (I.aJust message'))
                          -- A transfer to a contract is defined to be an Acorn @Nothing@ message
                          -- with the to be transferred amount.
                          TSimpleTransfer (AddressContract cref') transferamount' -> do
                            -- We can make a simple transfer without checking existence of a contract.
                            -- The following rejects the transaction in case the instance does not exist.
                            cinstance <- getCurrentContractInstanceTicking cref'
                            handleMessage origin
                                          cinstance
                                          (Left istance)
                                          transferamount'
                                          (ValueMessage I.aNothing)
                          TSimpleTransfer (AddressAccount acc) transferamount' ->
                            -- FIXME: This is temporary until accounts have their own functions
                            handleTransferAccount origin acc (Left istance) transferamount'
                            )
                  [Updated{euAddress=cref,euInstigator=senderAddr,euAmount=transferamount,euMessage=maybeMsg}] txout

-- | Combine two processing steps that each result in a list of events, concatenating the event lists.
combineProcessing :: Monad m => [Event] -> m [Event] -> m [Event]
combineProcessing x ma = (x ++) <$> ma

mkSenderAddr :: Either Instance Account -> Address
mkSenderAddr sender =
    case sender of
      Left istance -> AddressContract (instanceAddress (instanceParameters istance))
      Right acc -> AddressAccount (acc ^. accountAddress)


-- | Handle the transfer of an amount from an account or contract instance to an account.
-- TODO: Figure out whether we need the origin information in here (i.e.,
-- whether an account can observe it).
handleTransferAccount ::
  TransactionMonad m
  => Account -- ^The account that sent the top-level transaction.
  -> AccountAddress -- The target account address.
  -> Either Instance Account -- The sender of this transfer (contract instance or account).
  -> Amount -- The amount to transfer.
  -> m [Event] -- The events resulting from the transfer.
handleTransferAccount _origin accAddr sender transferamount = do
  tickEnergy Cost.transferAccount
  -- Check whether the sender has the amount to be transferred and reject the transaction if not.
  senderamount <- getCurrentAmount sender
  unless (senderamount >= transferamount) $! rejectTransaction (AmountTooLarge (mkSenderAddr sender) transferamount)

  -- Check whether target account exists and get it.
  targetAccount <- getCurrentAccount accAddr `rejectingWith` InvalidAccountReference accAddr
  -- Check that the account has a valid credential and reject the transaction if not
  -- (it is not allowed to send to accounts without valid credential).
  cm <- getChainMetadata
  unless (existsValidCredential cm targetAccount) $ rejectTransaction (ReceiverAccountNoCredential accAddr)

  -- Add the transfer to the current changeset and return the corresponding event.
  withToAccountAmount sender targetAccount transferamount $
      return [Transferred (mkSenderAddr sender) transferamount (AddressAccount accAddr)]

-- |Run the interpreter with the remaining amount of energy. If the interpreter
-- runs out of energy set the remaining gas to 0 and reject the transaction,
-- otherwise decrease the consumed amount of energy and return the result.
{-# INLINE runInterpreter #-}
runInterpreter :: TransactionMonad m => (InterpreterEnergy -> m (Maybe (a, InterpreterEnergy))) -> m a
runInterpreter f = withExternal $ \availableEnergy -> do
  f availableEnergy >>= \case
    Nothing -> return Nothing
    Just (result, remainingEnergy) -> do
      -- the following relies on the interpreter ensuring
      -- remainingEnergy <= availableEnergy. Since both of these
      -- values are unsigned the computation will otherwise overflow.
      -- Even if this happens it is likely to simply cause an 'OutOfEnergy'
      -- or outOfBlockEnergy termination.
      let usedEnergy = availableEnergy - remainingEnergy
      return (Just (result, usedEnergy))

-- FIXME: The baker handling is purely proof-of-concept. In particular the
-- precise logic for when a baker can be added and removed should be analyzed
-- from a security perspective.

-- |A simple sigma protocol to check knowledge of secret key.
checkElectionKeyProof :: BS.ByteString -> BakerElectionVerifyKey -> Proofs.Dlog25519Proof -> Bool
checkElectionKeyProof = Proofs.checkDlog25519ProofVRF

-- |A simple sigma protocol to check knowledge of secret key.
checkSignatureVerifyKeyProof :: BS.ByteString -> BakerSignVerifyKey -> Proofs.Dlog25519Proof -> Bool
checkSignatureVerifyKeyProof = Proofs.checkDlog25519ProofBlock

-- |A simple sigma protocol to check knowledge of secret key.
checkAccountOwnership :: BS.ByteString -> ID.AccountKeys -> AccountOwnershipProof -> Bool
checkAccountOwnership challenge keys (AccountOwnershipProof proofs) =
    enoughProofs && allProofsValid
  where -- the invariant on akThreshold should also guarantee there is at least one
        enoughProofs = length proofs >= fromIntegral (ID.akThreshold keys)
        -- this is not necessary (we only need the threshold), but safe
        allProofsValid = all checkProof proofs
        checkProof (idx, proof) =
          case ID.getAccountKey idx keys of
            Nothing -> False
            Just key -> Proofs.checkDlog25519ProofSig challenge key proof

-- |Add a baker to the baker pool. The current logic for when this is allowed is as follows.
--
--  * The account to which the baker wants to be rewarded must exist.
--  * The sender account can be any other account. It does not have to be the baker's account.
--  * The baker needs to provide a cryptographic proof that
--
--    - they own the private key corresponding to the reward account's key
--    - they own the private key corresponding to the election verification key
--    - they own the private key corresponding to the signature verification key
--
-- Upon successful completion of this transaction a new baker is added to the
-- baking pool (birk parameters). Initially the baker has 0 lottery power. If
-- they wish to gain lotter power they need some stake delegated to them, which
-- is a separate transaction.

-- |TODO: Figure out whether we need the sender account to verify validity of this transaction.
-- We might use it in checking validity of the proofs.
handleAddBaker ::
  SchedulerMonad m
    => WithDepositContext
    -> BakerElectionVerifyKey
    -> BakerSignVerifyKey
    -> BakerAggregationVerifyKey
    -> AccountAddress
    -> Proofs.Dlog25519Proof
    -> Proofs.Dlog25519Proof
    -> AccountOwnershipProof
    -> BakerAggregationProof
    -> m (Maybe TransactionSummary)
handleAddBaker wtc abElectionVerifyKey abSignatureVerifyKey abAggregationVerifyKey abAccount abProofSig abProofElection abProofAccount abProofAggregation =
  withDeposit wtc c k
  where senderAccount = wtc ^. wtcSenderAccount
        txHash = wtc ^. wtcTransactionHash
        meta = wtc ^. wtcTransactionHeader
        c = tickEnergy Cost.addBaker
        k ls _ = do
          (usedEnergy, energyCost) <- computeExecutionCharge meta (ls ^. energyLeft)
          chargeExecutionCost txHash senderAccount energyCost

          getAccount abAccount >>=
              \case Nothing -> return $! (TxReject (NonExistentRewardAccount abAccount), energyCost, usedEnergy)
                    Just Account{..} ->
                      let challenge = S.runPut (S.put abElectionVerifyKey <> S.put abSignatureVerifyKey <> S.put abAggregationVerifyKey <> S.put abAccount)
                          electionP = checkElectionKeyProof challenge abElectionVerifyKey abProofElection
                          signP = checkSignatureVerifyKeyProof challenge abSignatureVerifyKey abProofSig
                          accountP = checkAccountOwnership challenge _accountVerificationKeys abProofAccount
                          aggregationP = Bls.checkProofOfKnowledgeSK challenge abProofAggregation abAggregationVerifyKey
                      in if electionP && signP && accountP && aggregationP then do
                        -- the proof validates that the baker owns all the private keys.
                        -- Moreover at this point we know the reward account exists and belongs
                        -- to the baker.
                        -- Thus we can create the baker, starting it off with 0 lottery power.
                        mbid <- addBaker (BakerCreationInfo abElectionVerifyKey abSignatureVerifyKey abAggregationVerifyKey abAccount)
                        case mbid of
<<<<<<< HEAD
                          Right Bakers.DuplicateSignKey -> return $! (TxReject (DuplicateSignKey abSignatureVerifyKey), energyCost, usedEnergy)
                          Right Bakers.DuplicateAggregationKey -> return $! (TxReject (DuplicateAggregationKey abAggregationVerifyKey), energyCost, usedEnergy)
                          Left bid -> return $! (TxSuccess [BakerAdded bid], energyCost, usedEnergy)
=======
                          Left Bakers.DuplicateSignKey -> return $ (TxReject (DuplicateSignKey abSignatureVerifyKey), energyCost, usedEnergy)
                          Left Bakers.DuplicateAggregationKey -> return $ (TxReject (DuplicateAggregationKey abAggregationVerifyKey), energyCost, usedEnergy)
                          Right bid -> return $ (TxSuccess [BakerAdded bid], energyCost, usedEnergy)
>>>>>>> 4c5e49a2
                      else return $ (TxReject InvalidProof, energyCost, usedEnergy)

-- |Remove a baker from the baker pool.
-- The current logic is that if the proof validates that the sender of the
-- transaction is the reward account of the baker.
handleRemoveBaker ::
  SchedulerMonad m
    => WithDepositContext
    -> BakerId
    -> m (Maybe TransactionSummary)
handleRemoveBaker wtc rbId =
  withDeposit wtc c k
  where senderAccount = wtc ^. wtcSenderAccount
        txHash = wtc ^. wtcTransactionHash
        meta = wtc ^. wtcTransactionHeader
        c = tickEnergy Cost.removeBaker
        k ls _ = do
          (usedEnergy, energyCost) <- computeExecutionCharge meta (ls ^. energyLeft)
          chargeExecutionCost txHash senderAccount energyCost

          getBakerInfo rbId >>=
              \case Nothing ->
                      return $ (TxReject (RemovingNonExistentBaker rbId), energyCost, usedEnergy)
                    Just binfo ->
                      if senderAccount ^. accountAddress == binfo ^. bakerAccount then do
                        -- only the baker itself can remove themselves from the pool
                        removeBaker rbId
                        return $ (TxSuccess [BakerRemoved rbId], energyCost, usedEnergy)
                      else
                        return $ (TxReject (InvalidBakerRemoveSource (senderAccount ^. accountAddress)), energyCost, usedEnergy)

-- |Update the baker's reward account. The transaction is considered valid if
--
--  * The transaction is coming from the baker's current reward account.
--  * The account they wish to set as their reward account exists.
--  * They own the account (meaning they know the private key corresponding to
--    the public key of the account)
-- TODO: Figure out (same as previous transaction) whether we need the sender account here
-- to validate the transaction.
handleUpdateBakerAccount ::
  SchedulerMonad m
    => WithDepositContext
    -> BakerId
    -> AccountAddress
    -> AccountOwnershipProof
    -> m (Maybe TransactionSummary)
handleUpdateBakerAccount wtc ubaId ubaAddress ubaProof =
  withDeposit wtc c k
  where senderAccount = wtc ^. wtcSenderAccount
        txHash = wtc ^. wtcTransactionHash
        meta = wtc ^. wtcTransactionHeader
        c = tickEnergy Cost.updateBakerAccount
        k ls _ = do
          (usedEnergy, energyCost) <- computeExecutionCharge meta (ls ^. energyLeft)
          chargeExecutionCost txHash senderAccount energyCost

          getBakerInfo ubaId >>= \case
            Nothing ->
                return $ (TxReject (UpdatingNonExistentBaker ubaId), energyCost, usedEnergy)
            Just binfo ->
              if binfo ^. bakerAccount == senderAccount ^. accountAddress then
                  -- the transaction is coming from the current baker's account.
                  -- now check the account exists and the baker owns it
                  getAccount ubaAddress >>= \case
                    Nothing -> return $! (TxReject (NonExistentRewardAccount ubaAddress), energyCost, usedEnergy)
                    Just Account{..} ->
                      let challenge = S.runPut (S.put ubaId <> S.put ubaAddress)
                          accountP = checkAccountOwnership challenge _accountVerificationKeys ubaProof
                      in if accountP then do
                        _ <- updateBakerAccount ubaId ubaAddress
                        return $ (TxSuccess [BakerAccountUpdated ubaId ubaAddress], energyCost, usedEnergy)
                      else return $ (TxReject InvalidProof, energyCost, usedEnergy)
                else
                  return $ (TxReject (NotFromBakerAccount (senderAccount ^. accountAddress) (binfo ^. bakerAccount)), energyCost, usedEnergy)

-- |Update the baker's public signature key. The transaction is considered valid if
--
--  * The transaction is coming from the baker's current reward account.
--  * The transaction proves that they own the private key corresponding to the __NEW__
--    signature verification key.
handleUpdateBakerSignKey ::
  SchedulerMonad m
    => WithDepositContext
    -> BakerId
    -> BakerSignVerifyKey
    -> Proofs.Dlog25519Proof
    -> m (Maybe TransactionSummary)
handleUpdateBakerSignKey wtc ubsId ubsKey ubsProof =
  withDeposit wtc c k
  where senderAccount = wtc ^. wtcSenderAccount
        txHash = wtc ^. wtcTransactionHash
        meta = wtc ^. wtcTransactionHeader
        c = tickEnergy Cost.updateBakerKey
        k ls _ = do
          (usedEnergy, energyCost) <- computeExecutionCharge meta (ls ^. energyLeft)
          chargeExecutionCost txHash senderAccount energyCost
          getBakerInfo ubsId >>= \case
            Nothing ->
              return $! (TxReject (UpdatingNonExistentBaker ubsId), energyCost, usedEnergy)
            Just binfo ->
              if binfo ^. bakerAccount == senderAccount ^. accountAddress then
                -- only the baker itself can update its own keys
                -- now also check that they own the private key for the new signature key
                let challenge = S.runPut (S.put ubsId <> S.put ubsKey)
                    signP = checkSignatureVerifyKeyProof challenge ubsKey ubsProof
                in if signP then do
                     success <- updateBakerSignKey ubsId ubsKey
                     if success then
                       return $! (TxSuccess [BakerKeyUpdated ubsId ubsKey], energyCost, usedEnergy)
                     else return $! (TxReject (DuplicateSignKey ubsKey), energyCost, usedEnergy)
                   else return $ (TxReject InvalidProof, energyCost, usedEnergy)
              else
                return $! (TxReject (NotFromBakerAccount (senderAccount ^. accountAddress) (binfo ^. bakerAccount)), energyCost, usedEnergy)

-- |Update an account's stake delegate.
handleDelegateStake ::
  SchedulerMonad m
    => WithDepositContext
    -> Maybe BakerId
    -> m (Maybe TransactionSummary)
handleDelegateStake wtc targetBaker =
  withDeposit wtc c k
  where senderAccount = wtc ^. wtcSenderAccount
        txHash = wtc ^. wtcTransactionHash
        meta = wtc ^. wtcTransactionHeader
        c = tickEnergy delegateCost
        k ls _ = do
          (usedEnergy, energyCost) <- computeExecutionCharge meta (ls ^. energyLeft)
          chargeExecutionCost txHash senderAccount energyCost
          res <- delegateStake (thSender meta) targetBaker
          if res then
            let addr = senderAccount ^. accountAddress
                currentDelegate = senderAccount ^. accountStakeDelegate
            in return $! (TxSuccess [maybe (StakeUndelegated addr currentDelegate) (StakeDelegated addr) targetBaker], energyCost, usedEnergy)
          else
            return $! (TxReject (InvalidStakeDelegationTarget $ fromJust targetBaker), energyCost, usedEnergy)
        delegateCost = Cost.updateStakeDelegate (Set.size $! senderAccount ^. accountInstances)

-- |Update the election difficulty birk parameter.
-- The given difficulty must be valid (see 'isValidElectionDifficulty').
-- This precondition is ensured by the transaction (de)serialization.
handleUpdateElectionDifficulty
  :: SchedulerMonad m
  => WithDepositContext
  -> ElectionDifficulty
  -> m (Maybe TransactionSummary)
handleUpdateElectionDifficulty wtc uedDifficulty =
  withDeposit wtc c k
  where senderAccount = wtc ^. wtcSenderAccount
        senderAddr = senderAccount ^. accountAddress
        txHash = wtc ^. wtcTransactionHash
        meta = wtc ^. wtcTransactionHeader
        c = tickEnergy Cost.updateElectionDifficulty
        k ls _ = do
          (usedEnergy, energyCost) <- computeExecutionCharge meta (ls ^. energyLeft)
          chargeExecutionCost txHash senderAccount energyCost
          specialBetaAccounts <- getSpecialBetaAccounts
          if HashSet.member senderAddr specialBetaAccounts
          then do
            assert (isValidElectionDifficulty uedDifficulty) $ return ()
            updateElectionDifficulty uedDifficulty
            return $! (TxSuccess [ElectionDifficultyUpdated uedDifficulty], energyCost, usedEnergy)
          else return $! (TxReject NotFromSpecialAccount, energyCost, usedEnergy)

-- *Transactions without a sender
handleDeployCredential ::
  SchedulerMonad m =>
  -- |Credentials to deploy.
  ID.CredentialDeploymentInformation ->
  TransactionHash ->
  m (Maybe TxResult)
handleDeployCredential cdi cdiHash = do
    remainingEnergy <- getRemainingEnergy
    let cost = Cost.deployCredential
    if remainingEnergy < cost then return Nothing
    else do
      let mkSummary tsResult = do
            tsIndex <- bumpTransactionIndex
            return $ Just . TxValid $ TransactionSummary{
              tsSender = Nothing,
              tsHash = cdiHash,
              tsCost = 0,
              tsEnergyCost = cost,
              tsType = Nothing,
              ..
              }

      let cdiBytes = S.encode cdi
      let cdv = ID.cdiValues cdi

      cm <- getChainMetadata
      let expiry = ID.pValidTo (ID.cdvPolicy cdv)

      -- check that a registration id does not yet exist
      let regId = ID.cdvRegId cdv
      regIdEx <- accountRegIdExists regId
      if not (isTimestampBefore (slotTime cm) expiry) then
        return $! Just (TxInvalid AccountCredentialInvalid)
      else if regIdEx then
        return $! (Just (TxInvalid (DuplicateAccountRegistrationID (ID.cdvRegId cdv))))
      else do
        -- We now look up the identity provider this credential is derived from.
        -- Of course if it does not exist we reject the transaction.
        let credentialIP = ID.cdvIpId cdv
        getIPInfo credentialIP >>= \case
          Nothing -> return $! Just (TxInvalid (NonExistentIdentityProvider (ID.cdvIpId cdv)))
          Just ipInfo -> do
            cryptoParams <- getCrypoParams
            -- we have two options. One is that we are deploying a credential on an existing account.
            case ID.cdvAccount cdv of
              ID.ExistingAccount aaddr ->
                -- first check whether an account with the address exists in the global store
                -- if it does not we cannot deploy the credential.
                getAccount aaddr >>= \case
                  Nothing -> return $! Just (TxInvalid (NonExistentAccount aaddr))
                  Just account -> do
                        -- otherwise we just try to add a credential to the account
                        -- but only if the credential is from the same identity provider
                        -- as the existing ones on the account.
                        -- Since we always maintain this invariant it is sufficient to check
                        -- for one credential only.
                        let credentials = account ^. accountCredentials
                        let sameIP = maybe True (\(_, cred) -> ID.cdvIpId cred == credentialIP) (Queue.getMax credentials)
                        if sameIP && AH.verifyCredential cryptoParams ipInfo (Just (account ^. accountVerificationKeys)) cdiBytes then do
                          addAccountCredential account cdv
                          mkSummary (TxSuccess [CredentialDeployed{ecdRegId=regId,ecdAccount=aaddr}])
                        else
                          return $ (Just (TxInvalid AccountCredentialInvalid))
              ID.NewAccount keys threshold ->
                -- account does not yet exist, so create it, but we need to be careful
                if null keys || length keys > 255 then
                  return $ Just (TxInvalid AccountCredentialInvalid)
                else do
                  let accountKeys = ID.makeAccountKeys keys threshold
                  let aaddr = ID.addressFromRegId regId
                  let account = newAccount accountKeys aaddr regId
                  -- this check is extremely unlikely to fail (it would amount to a hash collision since
                  -- we checked regIdEx above already).
                  accExistsAlready <- isJust <$> getAccount aaddr
                  let check = AH.verifyCredential cryptoParams ipInfo Nothing cdiBytes
                  if not accExistsAlready && check then do
                    _ <- putNewAccount account -- first create new account, but only if credential was valid.
                                               -- We know the address does not yet exist.
                    addAccountCredential account cdv  -- and then add the credentials
                    mkSummary (TxSuccess [AccountCreated aaddr, CredentialDeployed{ecdRegId=regId,ecdAccount=aaddr}])
                  else return $ Just (TxInvalid AccountCredentialInvalid)

-- |Update the baker's public aggregation key. The transaction is considered valid if
--
--  * The transaction is coming from the baker's current reward account.
--  * The transaction proves that they own the private key corresponding to the __NEW__
--    aggregation verification key.
handleUpdateBakerAggregationVerifyKey ::
  SchedulerMonad m
    => WithDepositContext
    -> BakerId
    -> BakerAggregationVerifyKey
    -> BakerAggregationProof
    -> m (Maybe TransactionSummary)
handleUpdateBakerAggregationVerifyKey wtc ubavkId ubavkKey ubavkProof =
  withDeposit wtc c k
  where senderAccount = wtc ^. wtcSenderAccount
        txHash = wtc ^. wtcTransactionHash
        meta = wtc ^. wtcTransactionHeader
        c = tickEnergy Cost.updateBakerAggregationVerifyKey
        k ls _ = do
          (usedEnergy, energyCost) <- computeExecutionCharge meta (ls ^. energyLeft)
          chargeExecutionCost txHash senderAccount energyCost
          getBakerInfo ubavkId >>= \case
            Nothing ->
              return $! (TxReject (UpdatingNonExistentBaker ubavkId), energyCost, usedEnergy)
            Just binfo ->
              if binfo ^. bakerAccount == senderAccount ^. accountAddress then
                -- only the baker itself can update its own keys
                -- now also check that they own the private key for the new aggregation key
                let challenge = S.runPut (S.put ubavkId <> S.put ubavkKey)
                    keyProof = Bls.checkProofOfKnowledgeSK challenge ubavkProof ubavkKey
                in if keyProof then do
                     success <- updateBakerAggregationKey ubavkId ubavkKey
                     if success then
                       return $! (TxSuccess [BakerAggregationKeyUpdated ubavkId ubavkKey], energyCost, usedEnergy)
                     else return $! (TxReject (DuplicateAggregationKey ubavkKey), energyCost, usedEnergy)
                   else return $ (TxReject InvalidProof, energyCost, usedEnergy)
              else
                return $! (TxReject (NotFromBakerAccount (senderAccount ^. accountAddress) (binfo ^. bakerAccount)), energyCost, usedEnergy)
<<<<<<< HEAD

handleUpdateBakerElectionKey ::
  SchedulerMonad m
    => WithDepositContext
    -> BakerId
    -> BakerElectionVerifyKey
    -> Proofs.Dlog25519Proof
    -> m (Maybe TransactionSummary)
handleUpdateBakerElectionKey wtc ubekId ubekKey ubekProof =
  withDeposit wtc cost k
  where
    senderAccount = wtc ^. wtcSenderAccount
    txHash = wtc ^. wtcTransactionHash
    meta = wtc ^. wtcTransactionHeader
    cost = tickEnergy Cost.updateBakerElectionKey
    k ls _ = do
      (usedEnergy, energyCost) <- computeExecutionCharge meta (ls ^. energyLeft)
      chargeExecutionCost txHash senderAccount energyCost
      getBakerInfo ubekId >>= \case
        Nothing ->
          return $! (TxReject (UpdatingNonExistentBaker ubekId), energyCost, usedEnergy)
        Just binfo ->
          -- The transaction to update the election key of the baker must come
          -- from the account of the baker
          if binfo ^. bakerAccount == senderAccount ^. accountAddress then
            -- check that the baker supplied a valid proof of knowledge of the election key
            let challenge = S.runPut (S.put ubekId <> S.put ubekKey)
                keyProof = checkElectionKeyProof challenge ubekKey ubekProof
            in if keyProof then do
              updateBakerElectionKey ubekId ubekKey
              return $! (TxSuccess [BakerElectionKeyUpdated ubekId ubekKey], energyCost, usedEnergy)
            else return $! (TxReject InvalidProof, energyCost, usedEnergy)
          else
            return $! (TxReject (NotFromBakerAccount (senderAccount ^. accountAddress) (binfo ^. bakerAccount)), energyCost, usedEnergy)

=======
>>>>>>> 4c5e49a2

-- * Exposed methods.

-- |Make a valid block out of a list of transactions, respecting the given
-- maximum block size and block energy limit.
--
-- The preconditions of this function (which are not checked) are:
--
-- * The transactions appear grouped by their associated account address,
--   and the transactions in each group are ordered by increasing transaction nonce.
-- * Each transaction's nonce is equal or higher than the next nonce of the specified sender
--   account (if the account it exists).
--
-- The 'GroupedTransactions' ('perAccountTransactions' and 'credentialDeployments') are processed in
-- order of their arrival time, assuming that both lists are ordered by arrival time from earliest to
-- latest. For each group in 'perAccountTransactions', only the time of the first transaction in the
-- group is considered and the entire group is processed
-- in one sequence.
--
-- = Processing of transactions
--
-- Processing starts with an initial remaining block energy being the maximum block energy
-- (birk parameter) and the remaining block size being as specified by the parameter to this function.
--
-- Each transaction or credential deployment is processed as follows:
--
-- * It is checked whether the deposited energy (or in case of credential deployment the respective
--   energy cost) is not greater than the maximum block energy (in which case the transaction fails
--   with 'ExceedsMaxBlockEnergy').
-- * It is checked whether the deposited energy (or, in case of credential deployment, the respective
--   energy cost) and the transaction size is not greater than the remaining block energy / block size
--   (in which case the transaction is skipped and added to the list of unprocessed
--   transactions/credentials).
-- * If the previous checks passed, the transaction is executed.
--
--     * If execution fails with another 'FailureKind', the transaction / credential deployment is added
--       to the list of failed transactions/credentials.
--     * If execution succeeds ('TxValid'), the transaction / credential deployment is added to the list
--       of added transactions and the actual energy used by the transaction as well as the transaction
--       size is deducted from the remaining block energy / block size.
--
-- Only added transactions have an effect on the block state.
--
-- = Transaction groups
-- Groups allow early failure of transactions with a repeated nonce after a successful transaction
-- as well as a special failure kind ('SuccessorOfInvalidTransaction') for transactions which cannot
-- be accepted because a predecessor transaction (with a lower nonce) failed and no other transaction
-- with the same nonce was added.
--
-- The processing of transactions within a group has the following additional properties:
--
-- * After an added transactions, all following transactions with the same nonce directly fail with
--   'NonSequentialNonce' (whereas when processed individually, it might fail for another reason).
--   The next transaction with a higher nonce is processed normally.
-- * If a transaction fails and the next transaction has the same nonce, it is processed normally.
-- * If a transaction fails and the next transaction has a higher nonce all remaining transactions in
--   the group will fail with 'SuccessorOfInvalidTransaction' instead of 'NonSequentialNonce' (or the
--   failure it would fail with if processed individually). Note that because transactions are ordered
--   by nonce, all those remaining transactions are invalid at least because of a non-sequential nonce.
--
-- Note that this behaviour relies on the precondition of transactions within a group coming from the
-- same account and being ordered by increasing nonce.
--
-- = Result
-- The order of transactions in 'ftAdded' (this includes credential deployments) corresponds to the
-- order the transactions should appear on the block (i.e., the order they were executed on the current
-- block state).
-- There is no guarantee for any order in `ftFailed`, `ftFailedCredentials`, `ftUnprocessed`
-- and `ftUnprocessedCredentials`.
filterTransactions :: forall m . (SchedulerMonad m)
                   => Integer -- ^Maximum block size in bytes.
                   -> GroupedTransactions Transaction -- ^Transactions to make a block out of.
                   -> m FilteredTransactions
filterTransactions maxSize GroupedTransactions{..} = do
  maxEnergy <- getMaxBlockEnergy

  runNext maxEnergy 0 emptyFilteredTransactions credentialDeployments perAccountTransactions
  where
        -- Run next credential deployment or transaction group, depending on arrival time.
        runNext :: Energy -- ^Maximum block energy
                -> Integer -- ^Current size of transactions in the block.
                -> FilteredTransactions -- ^Currently accumulated result
                -> [CredentialDeploymentWithMeta] -- ^Credentials to process
                -> [[Transaction]] -- ^Transactions to process, grouped per account.
                -> m FilteredTransactions
        runNext maxEnergy size fts credentials remainingTransactions =
          case (credentials, remainingTransactions) of
            -- All credentials and transactions processed; Before returning,
            -- need to reverse because we accumulated in reverse (for performance reasons)
            ([], []) -> return fts{ ftAdded = reverse (ftAdded fts )}
            -- Further credentials or transactions to process
            ([], group : groups) -> runTransactionGroup size fts groups group
            (c:creds, []) -> runCredential creds c
            (cs@(c:creds), group : groups) ->
              case group of
                [] -> runNext maxEnergy size fts cs groups
                (t:_) ->
                  if wmdArrivalTime c <= wmdArrivalTime t
                  then runCredential creds c
                  else runTransactionGroup size fts groups group

          where
            -- Run a single credential and continue with 'runNext'.
            runCredential remainingCreds c@WithMetadata{..} = do
              totalEnergyUsed <- getUsedEnergy
              let csize = size + fromIntegral wmdSize
                  energyCost = Cost.deployCredential
                  cenergy = totalEnergyUsed + fromIntegral energyCost
              if csize <= maxSize && cenergy <= maxEnergy then
                observeTransactionFootprint (handleDeployCredential wmdData wmdHash) >>= \case
                    (Just (TxInvalid reason), _) -> do
                      let newFts = fts { ftFailedCredentials = (c, reason) : ftFailedCredentials fts}
                      runNext maxEnergy size newFts remainingCreds remainingTransactions -- NB: We keep the old size
                    (Just (TxValid summary), fp) -> do
                      markEnergyUsed (tsEnergyCost summary)
                      tlNotifyAccountEffect fp summary
                      let newFts = fts { ftAdded = (credentialDeployment c, summary) : ftAdded fts}
                      runNext maxEnergy csize newFts remainingCreds remainingTransactions
                    (Nothing, _) -> error "Unreachable due to cenergy <= maxEnergy check."
              else if Cost.deployCredential > maxEnergy then
                -- this case should not happen (it would mean we set the parameters of the chain wrong),
                -- but we keep it just in case.
                 let newFts = fts { ftFailedCredentials = (c, ExceedsMaxBlockEnergy) : ftFailedCredentials fts}
                 in runNext maxEnergy size newFts remainingCreds remainingTransactions
              else
                 let newFts = fts { ftUnprocessedCredentials = c : ftUnprocessedCredentials fts}
                 in runNext maxEnergy size newFts remainingCreds remainingTransactions

            -- Run all transactions in a group and continue with 'runNext'.
            runTransactionGroup :: Integer -- ^Current size of transactions in the block.
                                -> FilteredTransactions
                                -> [[Transaction]] -- ^Remaining groups to process.
                                -> [Transaction] -- ^Current group to process.
                                -> m FilteredTransactions
            runTransactionGroup currentSize currentFts remainingGroups (t:ts) = do
              totalEnergyUsed <- getUsedEnergy
              let csize = currentSize + fromIntegral (transactionSize t)
                  tenergy = transactionGasAmount t
                  cenergy = totalEnergyUsed + tenergy
              if csize <= maxSize && cenergy <= maxEnergy then
                -- The transaction fits regarding both block energy limit and max transaction size.
                -- Thus try to add the transaction by executing it.
                observeTransactionFootprint (dispatch t) >>= \case
                   -- The transaction was committed, add it to the list of added transactions.
                   (Just (TxValid summary), fp) -> do
                     (newFts, rest) <- validTs t summary fp currentFts ts
                     runTransactionGroup csize newFts remainingGroups rest
                   -- The transaction failed, add it to the list of failed transactions and
                   -- determine whether following transaction have to fail as well.
                   (Just (TxInvalid reason), _) ->
                     let (newFts, rest) = invalidTs t reason currentFts ts
                     in runTransactionGroup size newFts remainingGroups rest
                   (Nothing, _) -> error "Unreachable. Dispatch honors maximum transaction energy."
              -- If the stated energy of a single transaction exceeds the block energy limit the
              -- transaction is invalid. Add it to the list of failed transactions and
              -- determine whether following transactions have to fail as well.
              else if tenergy > maxEnergy then
                let (newFts, rest) = invalidTs t ExceedsMaxBlockEnergy currentFts ts
                in runTransactionGroup size newFts remainingGroups rest
              else -- otherwise still try the remaining transactions in the group to avoid deadlocks from
                   -- one single too-big transaction (with same nonce).
                let newFts = currentFts { ftUnprocessed = t : (ftUnprocessed currentFts) }
                in runTransactionGroup size newFts remainingGroups ts

            -- Group processed, continue with the next group or credential
            runTransactionGroup currentSize currentFts remainingGroups [] =
              runNext maxEnergy currentSize currentFts credentials remainingGroups

            -- Add a valid transaction to the list of added transactions, mark used energy and
            -- notify about the account effects. Then add all following transactions with the
            -- same nonce to the list of failed transactions, as they are invalid.
            -- NOTE: It is necessary that we process those invalid transactions directly,
            -- because while 'invalidTs' would classify them as 'NonSequentialNonce' as well,
            -- it would reject following valid transactions with a higher but correct nonce.
            -- The next transaction with a higher nonce (head of ts') should thus be processed
            -- with 'runNext'.
            validTs t summary fp currentFts ts = do
              markEnergyUsed (tsEnergyCost summary)
              tlNotifyAccountEffect fp summary
              let (invalid, rest) = span ((== transactionNonce t) . transactionNonce) ts
              let nextNonce = transactionNonce t + 1
              let newFts =
                    currentFts { ftFailed = map (, NonSequentialNonce nextNonce) invalid
                                            ++ ftFailed currentFts
                               , ftAdded = (normalTransaction t, summary) : ftAdded currentFts
                               }
              return (newFts, rest)

            -- Add a failed transaction (t, failure) to the list of failed transactions and
            -- check whether the remaining transactions from this group (ts) have a nonce
            -- greater than that of the failed transaction, in which case these are also added to the
            -- list of failed transactions with a 'SuccessorOfInvalidTransaction' failure.
            -- Returns the updated 'FilteredTransactions' and the yet to be processed transactions.
            invalidTs t failure currentFts ts =
              let newFailedEntry = (t, failure) in
                -- NOTE: Following transactions with the same nonce could be valid. Therefore,
                -- if the next transaction has the same nonce as the failed, we continue with 'runNext'.
                -- Note that we rely on the precondition of transactions being ordered by nonce.
                if not (null ts) && transactionNonce (head ts) > transactionNonce t
                then let failedSuccessors = map (, SuccessorOfInvalidTransaction) ts in
                       (currentFts { ftFailed = newFailedEntry : failedSuccessors ++ ftFailed currentFts }
                     , [])
                else (currentFts { ftFailed = newFailedEntry : ftFailed currentFts }, ts)

-- |Execute transactions in sequence, collecting the outcomes of each transaction.
-- This is meant to execute the transactions of a given block.
--
-- Returns
--
-- * @Left Nothing@ if maximum block energy limit was exceeded.
-- * @Left (Just fk)@ if a transaction failed, with the failure kind of the first failed transaction.
-- * @Right outcomes@ if all transactions are successful, with the given outcomes.
runTransactions :: forall m . (SchedulerMonad m)
                => [BlockItem]
                -> m (Either (Maybe FailureKind) [(BlockItem, TransactionSummary)])
runTransactions = go []
    where go valid (bi:ts) =
            observeTransactionFootprint (predispatch bi) >>= \case
              (Just (TxValid summary), fp) -> do
                markEnergyUsed (tsEnergyCost summary)
                tlNotifyAccountEffect fp summary
                go ((bi, summary):valid) ts
              (Just (TxInvalid reason), _) -> return (Left (Just reason))
              (Nothing, _) -> return (Left Nothing)

          go valid [] = return (Right (reverse valid))

          predispatch :: BlockItem -> m (Maybe TxResult)
          predispatch WithMetadata{wmdData=NormalTransaction tr,..} = dispatch WithMetadata{wmdData=tr,..}
          predispatch WithMetadata{wmdData=CredentialDeployment cred,..} = handleDeployCredential cred wmdHash

-- |Execute transactions in sequence. Like 'runTransactions' but only for side-effects on global state.
--
-- Returns
--
-- * @Left Nothing@ if maximum block energy limit was exceeded.
-- * @Left (Just fk)@ if a transaction failed, with the failure kind of the first failed transaction
-- * @Right ()@ if all transactions are successful.
--
-- This is more efficient than 'runTransactions' since it does not have to build a list
-- of results.
execTransactions :: forall m . (SchedulerMonad m)
                 => [BlockItem]
                 -> m (Either (Maybe FailureKind) ())
execTransactions = go
  -- Same implementation as 'runTransactions', just that valid block items
  -- and transaction summaries are not collected.
  where go (bi:ts) =
          observeTransactionFootprint (predispatch bi) >>= \case
            (Nothing, _) -> return (Left Nothing)
            (Just (TxValid summary), fp) -> do
              markEnergyUsed (tsEnergyCost summary)
              tlNotifyAccountEffect fp summary
              go ts
            (Just (TxInvalid reason), _) -> return (Left (Just reason))
        go [] = return (Right ())

        predispatch :: BlockItem -> m (Maybe TxResult)
        predispatch WithMetadata{wmdData=NormalTransaction tr,..} = dispatch WithMetadata{wmdData=tr,..}
        predispatch WithMetadata{wmdData=CredentialDeployment cred,..} = handleDeployCredential cred wmdHash<|MERGE_RESOLUTION|>--- conflicted
+++ resolved
@@ -276,12 +276,9 @@
 
                    UpdateBakerAggregationVerifyKey{..} ->
                      handleUpdateBakerAggregationVerifyKey (mkWTC TTUpdateBakerAggregationVerifyKey) ubavkId ubavkKey ubavkProof
-<<<<<<< HEAD
 
                    UpdateBakerElectionKey{..} ->
                      handleUpdateBakerElectionKey (mkWTC TTUpdateBakerElectionKey) ubekId ubekKey ubekProof
-=======
->>>>>>> 4c5e49a2
           case res of
             -- The remaining block energy is not sufficient for the handler to execute the transaction.
             Nothing -> return Nothing
@@ -725,15 +722,9 @@
                         -- Thus we can create the baker, starting it off with 0 lottery power.
                         mbid <- addBaker (BakerCreationInfo abElectionVerifyKey abSignatureVerifyKey abAggregationVerifyKey abAccount)
                         case mbid of
-<<<<<<< HEAD
-                          Right Bakers.DuplicateSignKey -> return $! (TxReject (DuplicateSignKey abSignatureVerifyKey), energyCost, usedEnergy)
-                          Right Bakers.DuplicateAggregationKey -> return $! (TxReject (DuplicateAggregationKey abAggregationVerifyKey), energyCost, usedEnergy)
-                          Left bid -> return $! (TxSuccess [BakerAdded bid], energyCost, usedEnergy)
-=======
                           Left Bakers.DuplicateSignKey -> return $ (TxReject (DuplicateSignKey abSignatureVerifyKey), energyCost, usedEnergy)
                           Left Bakers.DuplicateAggregationKey -> return $ (TxReject (DuplicateAggregationKey abAggregationVerifyKey), energyCost, usedEnergy)
                           Right bid -> return $ (TxSuccess [BakerAdded bid], energyCost, usedEnergy)
->>>>>>> 4c5e49a2
                       else return $ (TxReject InvalidProof, energyCost, usedEnergy)
 
 -- |Remove a baker from the baker pool.
@@ -1019,7 +1010,6 @@
                    else return $ (TxReject InvalidProof, energyCost, usedEnergy)
               else
                 return $! (TxReject (NotFromBakerAccount (senderAccount ^. accountAddress) (binfo ^. bakerAccount)), energyCost, usedEnergy)
-<<<<<<< HEAD
 
 handleUpdateBakerElectionKey ::
   SchedulerMonad m
@@ -1055,8 +1045,6 @@
           else
             return $! (TxReject (NotFromBakerAccount (senderAccount ^. accountAddress) (binfo ^. bakerAccount)), energyCost, usedEnergy)
 
-=======
->>>>>>> 4c5e49a2
 
 -- * Exposed methods.
 
