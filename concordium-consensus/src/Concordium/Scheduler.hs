--- conflicted
+++ resolved
@@ -426,13 +426,8 @@
   -> EncryptedAmountTransferData
   -> Maybe Memo -- ^Nothing in case of an EncryptedAmountTransfer and Just in case of an EncryptedAmountTransferWithMemo
   -> m (Maybe TransactionSummary)
-<<<<<<< HEAD
-handleEncryptedAmountTransfer wtc toAddress transferData@EncryptedAmountTransferData{..} = do
+handleEncryptedAmountTransfer wtc toAddress transferData@EncryptedAmountTransferData{..} maybeMemo = do
   cryptoParams <- TV.getCryptographicParameters
-=======
-handleEncryptedAmountTransfer wtc toAddress transferData@EncryptedAmountTransferData{..} maybeMemo = do
-  cryptoParams <- getCryptoParams
->>>>>>> cd1effff
   withDeposit wtc (c cryptoParams) k
   where senderAccount = wtc ^. wtcSenderAccount
         txHash = wtc ^. wtcTransactionHash
