{-# LANGUAGE TypeApplications #-}
{-# LANGUAGE ScopedTypeVariables #-}
{-# LANGUAGE TypeFamilies #-}

{-|
The scheduler executes transactions (including credential deployment), updating the current block state.
It can

  * Execute a given list of transactions until failure ('runTransactions' / 'execTransactions'), used to execute a given block.
  * Select transactions to create a new block ('filterTransactions').

= Processing of transactions

  * Processing happens in the 'SchedulerMonad'.

  * The processing of a transaction can end in three different ways (see also 'TxResult'):

      1. The transaction is invalid and can not be part of a block. The block state is thus not
         changed. This can for example be because the transaction has an invalid
         header (e.g. incorrect signatures). For all possible kinds of this failure see 'FailureKind'.
      2. The transaction is valid and can be part of a block. The block state is updated with the effects
         of the transaction, including the sender being charged for execution. A 'ValidResult' is
         returned.

          2a. The transaction is executed successfully - 'TxSuccess' with a list of events is returned.

          2b. Execution of the transaction fails - 'TxReject' with the reason (see 'RejectReason')
              is returned.
              This can for example happen when the deposited energy is not sufficient to cover the
              execution cost of the transaction ('OutOfEnergy') or some specific conditions of the
              respective transaction are not satisfied.

-}
module Concordium.Scheduler
  (filterTransactions
  ,runTransactions
  ,execTransactions
  ,FilteredTransactions(..)
  ) where
import qualified Concordium.Wasm as Wasm
import qualified Concordium.Scheduler.WasmIntegration as Wasm
import Concordium.Scheduler.Types
import Concordium.Scheduler.Environment
import Data.Time
import Concordium.TimeMonad

import qualified Data.Serialize as S
import qualified Data.ByteString as BS

import qualified Concordium.ID.Account as AH
import qualified Concordium.ID.Types as ID

import Concordium.GlobalState.BlockState (AccountOperations(..), AccountAllowance (..))
import qualified Concordium.GlobalState.BakerInfo as BI
import qualified Concordium.Types.Instance as Ins
import Concordium.GlobalState.Types
import qualified Concordium.Cost as Cost
import Concordium.Crypto.EncryptedTransfers

import Control.Applicative
import Concordium.Logger
import Control.Monad.Except
import Data.Function (on)
import Data.List (find, foldl')
import qualified Data.Map.Strict as OrdMap
import Data.Maybe
import Data.Ord
import qualified Data.Set as Set

import qualified Concordium.Crypto.Proofs as Proofs
import qualified Concordium.Crypto.BlsSignature as Bls
import qualified Concordium.TransactionVerification as TV

import Lens.Micro.Platform

import Prelude hiding (exp, mod)
import Concordium.GlobalState.TransactionTable

-- |Check that
--  * the transaction has a valid sender,
--  * the amount corresponding to the deposited energy is on the sender account,
--  * the transaction is not expired,
--  * the transaction nonce is the account's next nonce,
--  * the transaction is signed with the account's verification keys.
-- "Valid sender" means that the sender account exists and has at least one valid credential,
-- where currently valid means non-expired.
--
-- Before any other checks this checks whether the amount deposited is enough to cover
-- the cost that will be charged for checking the header.
--
-- Throws 'Nothing' if the remaining block energy is not sufficient to cover the cost of checking the
-- header and @Just fk@ if any of the checks fails, with the respective 'FailureKind'.
--
-- Returns the sender account and the cost to be charged for checking the header.
checkHeader :: (TransactionData msg, SchedulerMonad pv m) => msg -> ExceptT (Maybe FailureKind) m (IndexedAccount m, Energy)
checkHeader meta = do
  -- Before even checking the header we calculate the cost that will be charged for this
  -- and check that at least that much energy is deposited and remaining from the maximum block energy.
  let cost = Cost.baseCost (getTransactionHeaderPayloadSize $ transactionHeader meta) (getTransactionNumSigs (transactionSignature meta))
  unless (transactionGasAmount meta >= cost) $ throwError (Just DepositInsufficient)
  remainingBlockEnergy <- lift getRemainingEnergy
  unless (remainingBlockEnergy >= cost) $ throwError Nothing

  -- Now check whether the specified sender exists, and only then do all remaining checks.
  macc <- lift (getAccount (transactionSender meta))
  case macc of
    Nothing -> throwError . Just $ (UnknownAccount (transactionSender meta))
    Just iacc@(_, acc) -> do
      amnt <- getAccountAvailableAmount acc
      nextNonce <- getAccountNonce acc
      let txnonce = transactionNonce meta
      let expiry = thExpiry $ transactionHeader meta

      cm <- lift getChainMetadata
      when (transactionExpired expiry $ slotTime cm) $ throwError . Just $ ExpiredTransaction

      -- After the successful credential check we check that the sender account
      -- has enough GTU to cover the deposited energy.
      depositedAmount <- lift (energyToGtu (transactionGasAmount meta))
      unless (depositedAmount <= amnt) (throwError . Just $ InsufficientFunds)

      unless (txnonce == nextNonce) (throwError . Just $ (NonSequentialNonce nextNonce))

      -- Finally do the signature verification, the computationally most expensive part.
      keys <- getAccountVerificationKeys acc
      let sigCheck = verifyTransaction keys meta
      unless sigCheck (throwError . Just $ IncorrectSignature)

      return (iacc, cost)

-- | Execute a transaction on the current block state, charging valid accounts
-- for the resulting energy cost.
--
-- First checks the meta data in the header of the transaction, then decodes the
-- payload and lets the respective handler execute the actual transaction.
--
-- Returns
--
-- * @Nothing@ if the transaction would exceed the remaining block energy.
-- * @Just result@ if the transaction failed ('TxInvalid') or was successfully committed
--  ('TxValid', with either 'TxSuccess' or 'TxReject').
dispatch :: forall msg pv m. (TransactionData msg, SchedulerMonad pv m) => msg -> m (Maybe TxResult)
dispatch msg = do
  let meta = transactionHeader msg
  validMeta <- runExceptT (checkHeader msg)
  case validMeta of
    Left (Just fk) -> return $ Just (TxInvalid fk)
    Left Nothing -> return Nothing
    Right (senderAccount, checkHeaderCost) -> do
      -- At this point the transaction is going to be committed to the block.
      -- It could be that the execution exceeds maximum block energy allowed, but in that case
      -- the whole block state will be removed, and thus this operation will have no effect anyhow.
      -- Hence we can increase the account nonce of the sender account.
      increaseAccountNonce senderAccount

      let psize = payloadSize (transactionPayload msg)

      tsIndex <- bumpTransactionIndex
      case decodePayload (protocolVersion @pv) psize (transactionPayload msg) of
        Left _ -> do
          -- In case of serialization failure we charge the sender for checking
          -- the header and reject the transaction; we have checked that the amount
          -- exists on the account with 'checkHeader'.
          payment <- energyToGtu checkHeaderCost
          chargeExecutionCost (transactionHash msg) senderAccount payment
          return $ Just $ TxValid $ TransactionSummary{
            tsEnergyCost = checkHeaderCost,
            tsCost = payment,
            tsSender = Just (thSender meta), -- the sender of the transaction is as specified in the transaction.
            tsResult = TxReject SerializationFailure,
            tsHash = transactionHash msg,
            tsType = TSTAccountTransaction Nothing,
            ..
            }
        Right payload -> do
          usedBlockEnergy <- getUsedEnergy
          let mkWTC _wtcTransactionType = WithDepositContext{
                _wtcSenderAccount = senderAccount,
                _wtcTransactionHash = transactionHash msg,
                _wtcTransactionHeader = meta,
                _wtcTransactionCheckHeaderCost = checkHeaderCost,
                -- NB: We already account for the cost we used here.
                _wtcCurrentlyUsedBlockEnergy = usedBlockEnergy + checkHeaderCost,
                _wtcTransactionIndex = tsIndex,
                ..}
          -- Now pass the decoded payload to the respective transaction handler which contains
          -- the main transaction logic.
          -- During processing of transactions the amount on the sender account is decreased by the
          -- amount corresponding to the deposited energy, i.e., the maximum amount that can be charged
          -- for execution. The amount corresponding to the unused energy is refunded at the end of
          -- processing; see `withDeposit`.
          res <- case payload of
                   DeployModule mod ->
                     handleDeployModule (mkWTC TTDeployModule) mod

                   InitContract{..} ->
                     handleInitContract (mkWTC TTInitContract) icAmount icModRef icInitName icParam

                   Transfer toaddr amount ->
                     handleSimpleTransfer (mkWTC TTTransfer) toaddr amount Nothing

                   Update{..} ->
                     handleUpdateContract (mkWTC TTUpdate) uAmount uAddress uReceiveName uMessage

                   AddBaker{..} ->
                     handleAddBaker (mkWTC TTAddBaker) abElectionVerifyKey abSignatureVerifyKey abAggregationVerifyKey abProofSig abProofElection abProofAggregation abBakingStake abRestakeEarnings

                   RemoveBaker ->
                     handleRemoveBaker (mkWTC TTRemoveBaker)

                   UpdateBakerStake{..} ->
                     handleUpdateBakerStake (mkWTC TTUpdateBakerStake) ubsStake

                   UpdateBakerRestakeEarnings{..} ->
                     handleUpdateBakerRestakeEarnings (mkWTC TTUpdateBakerRestakeEarnings) ubreRestakeEarnings

                   UpdateBakerKeys{..} ->
                     handleUpdateBakerKeys (mkWTC TTUpdateBakerKeys) ubkElectionVerifyKey ubkSignatureVerifyKey ubkAggregationVerifyKey ubkProofSig ubkProofElection ubkProofAggregation

                   UpdateCredentialKeys{..} ->
                     handleUpdateCredentialKeys (mkWTC TTUpdateCredentialKeys) uckCredId uckKeys (transactionSignature msg)

                   EncryptedAmountTransfer{..} ->
                     handleEncryptedAmountTransfer (mkWTC TTEncryptedAmountTransfer) eatTo eatData Nothing

                   TransferToEncrypted{..} ->
                     handleTransferToEncrypted (mkWTC TTTransferToEncrypted) tteAmount

                   TransferToPublic{..} ->
                     handleTransferToPublic (mkWTC TTTransferToPublic) ttpData

                   TransferWithSchedule{..} ->
                     handleTransferWithSchedule (mkWTC TTTransferWithSchedule) twsTo twsSchedule Nothing

                   UpdateCredentials{..} ->
                     handleUpdateCredentials (mkWTC TTUpdateCredentials) ucNewCredInfos ucRemoveCredIds ucNewThreshold

                   RegisterData {..} ->
                     handleRegisterData (mkWTC TTRegisterData) rdData

                   TransferWithMemo toaddr memo amount ->
                     handleSimpleTransfer (mkWTC TTTransferWithMemo) toaddr amount $ Just memo

                   EncryptedAmountTransferWithMemo{..} ->
                     handleEncryptedAmountTransfer (mkWTC TTEncryptedAmountTransferWithMemo) eatwmTo eatwmData $ Just eatwmMemo

                   TransferWithScheduleAndMemo{..} ->
                     handleTransferWithSchedule (mkWTC TTTransferWithScheduleAndMemo) twswmTo twswmSchedule $ Just twswmMemo
                     
          case res of
            -- The remaining block energy is not sufficient for the handler to execute the transaction.
            Nothing -> return Nothing
            Just summary -> return $ Just $ TxValid summary

handleTransferWithSchedule :: forall pv m .
  SchedulerMonad pv m
  => WithDepositContext m
  -> AccountAddress
  -> [(Timestamp, Amount)]
  -> Maybe Memo  -- ^Nothing in case of a TransferWithSchedule and Just in case of a TransferWithScheduleAndMemo
  -> m (Maybe TransactionSummary)
handleTransferWithSchedule wtc twsTo twsSchedule maybeMemo = withDeposit wtc c k
  where senderAccount = wtc ^. wtcSenderAccount
        txHash = wtc ^. wtcTransactionHash
        meta = wtc ^. wtcTransactionHeader
        senderAddress = thSender meta
        c = do
          -- After we've checked all of that, we charge.
          tickEnergy (Cost.scheduledTransferCost $ length twsSchedule)

          -- we do not allow for self scheduled transfers
          -- (This is checked later for protocol P3 and up, to ensure that the
          -- addresses are not aliases for the same account.)
          when ((demoteProtocolVersion (protocolVersion @pv) <= P2) && twsTo == senderAddress) $
              rejectTransaction (ScheduledSelfTransfer twsTo)

          -- Get the amount available for the account
          senderAmount <- getCurrentAccountAvailableAmount senderAccount

          -- check that we are not going to send an empty schedule
          case twsSchedule of
            [] -> rejectTransaction ZeroScheduledAmount
            (firstRelease@(firstTimestamp, firstReleaseAmount) : restOfReleases) -> do
              when (firstReleaseAmount == 0) $ rejectTransaction ZeroScheduledAmount
              -- check that the first timestamp has not yet passed
              cm <- getChainMetadata
              when (firstTimestamp < slotTime cm) $! rejectTransaction FirstScheduledReleaseExpired

              -- Check that the release schedule is strictly increasing, and that all amounts are non-zero, while also computing the sum
              (_, transferAmount) <- foldM (\(prev, acc) (i,v) -> if prev >= i
                                                                then rejectTransaction NonIncreasingSchedule
                                                                else if v == 0
                                                                     then rejectTransaction ZeroScheduledAmount
                                                                     else return (i, acc + v)) firstRelease restOfReleases

              -- check that this is not sending 0 tokens
              unless (transferAmount > 0) $! rejectTransaction ZeroScheduledAmount

              -- check if the available amount in the origin account is enough
              unless (senderAmount >= transferAmount) $! rejectTransaction (AmountTooLarge (AddressAccount senderAddress) transferAmount)

              -- check the target account
              targetAccount <- getStateAccount twsTo `rejectingWith` InvalidAccountReference twsTo
              -- In protocol version P3 account addresses are no longer in 1-1
              -- correspondence with accounts. Thus to check that a scheduled
              -- transfer is not a self transfer we need to check canonical
              -- account references. We use account indices for that here. The
              -- check above for scheduled self transfer using twsTo and
              -- senderAddress is thus redundant, however it must be kept there
              -- to keep protocol compatibility with P1 and P2 protocols.
              -- Rejected transactions's rejection reason is part of block
              -- hashes.
              when (demoteProtocolVersion (protocolVersion @pv) >= P3) $
                when (fst targetAccount == fst senderAccount) $ rejectTransaction . ScheduledSelfTransfer $ senderAddress

              withScheduledAmount senderAccount targetAccount transferAmount twsSchedule txHash $ return ()

        k ls () = do
          (usedEnergy, energyCost) <- computeExecutionCharge meta (ls ^. energyLeft)
          chargeExecutionCost txHash senderAccount energyCost
          commitChanges (ls ^. changeSet)
          let eventList = TransferredWithSchedule{etwsFrom = senderAddress, etwsTo = twsTo, etwsAmount = twsSchedule}
                  : (TransferMemo <$> maybeToList maybeMemo)
          return (TxSuccess eventList,
                    energyCost,
                    usedEnergy)


handleTransferToPublic ::
  SchedulerMonad pv m
  => WithDepositContext m
  -> SecToPubAmountTransferData
  -> m (Maybe TransactionSummary)
handleTransferToPublic wtc transferData@SecToPubAmountTransferData{..} = do
  cryptoParams <- TV.getCryptographicParameters
  withDeposit wtc (c cryptoParams) k
  where senderAccount = wtc ^. wtcSenderAccount
        txHash = wtc ^. wtcTransactionHash
        meta = wtc ^. wtcTransactionHeader
        senderAddress = thSender meta
        c cryptoParams = do
          -- the expensive operations start now, so we charge.
          tickEnergy Cost.transferToPublicCost

          senderAllowed <- checkAccountIsAllowed (snd senderAccount) AllowedEncryptedTransfers
          unless senderAllowed $ rejectTransaction NotAllowedToHandleEncrypted

          -- Get the encrypted amount at the index that the transfer claims to be using.
          senderAmount <- getAccountEncryptedAmountAtIndex (snd senderAccount) stpatdIndex `rejectingWith` InvalidIndexOnEncryptedTransfer

          -- and then we start validating the proof. This is the most expensive
          -- part of the validation by far, the rest only being lookups and a little bit of addition.
          senderPK <- getAccountEncryptionKey (snd senderAccount)
          let valid = verifySecretToPublicTransferProof cryptoParams senderPK senderAmount transferData

          unless valid $ rejectTransaction InvalidTransferToPublicProof

          -- if the proof is valid we need to
          -- - add the decrypted amount to the balance
          -- - replace some encrypted amounts on the sender's account
          addAmountFromEncrypted senderAccount stpatdTransferAmount stpatdIndex stpatdRemainingAmount

          return senderAmount

        k ls senderAmount = do
          (usedEnergy, energyCost) <- computeExecutionCharge meta (ls ^. energyLeft)
          chargeExecutionCost txHash senderAccount energyCost
          notifyEncryptedBalanceChange $ amountDiff 0 stpatdTransferAmount
          commitChanges (ls ^. changeSet)
          return (TxSuccess [EncryptedAmountsRemoved{
                                earAccount = senderAddress,
                                earUpToIndex = stpatdIndex,
                                earInputAmount = senderAmount,
                                earNewAmount = stpatdRemainingAmount
                                },
                              AmountAddedByDecryption{
                                aabdAccount = senderAddress,
                                aabdAmount = stpatdTransferAmount
                                }],
                   energyCost,
                   usedEnergy)


handleTransferToEncrypted ::
  SchedulerMonad pv m
  => WithDepositContext m
  -> Amount
  -> m (Maybe TransactionSummary)
handleTransferToEncrypted wtc toEncrypted = do
  cryptoParams <- TV.getCryptographicParameters
  withDeposit wtc (c cryptoParams) k
  where senderAccount = wtc ^. wtcSenderAccount
        txHash = wtc ^. wtcTransactionHash
        meta = wtc ^. wtcTransactionHeader
        senderAddress = thSender meta

        c cryptoParams = do

          tickEnergy Cost.transferToEncryptedCost

          senderAllowed <- checkAccountIsAllowed (snd senderAccount) AllowedEncryptedTransfers
          unless senderAllowed $ rejectTransaction NotAllowedToHandleEncrypted

          -- check that the sender actually owns the amount it claims to be transferred
          senderamount <- getCurrentAccountAvailableAmount senderAccount
          unless (senderamount >= toEncrypted) $! rejectTransaction (AmountTooLarge (AddressAccount senderAddress) toEncrypted)

          -- compute the encrypted amount
          let encryptedAmount = encryptAmountZeroRandomness cryptoParams toEncrypted

          -- We have to subtract the amount and update the self encrypted amount
          addSelfEncryptedAmount senderAccount toEncrypted encryptedAmount

          return encryptedAmount

        k ls encryptedAmount = do
          (usedEnergy, energyCost) <- computeExecutionCharge meta (ls ^. energyLeft)
          chargeExecutionCost txHash senderAccount energyCost
          notifyEncryptedBalanceChange $ amountToDelta toEncrypted
          commitChanges (ls ^. changeSet)

          return (TxSuccess [EncryptedSelfAmountAdded{
                                eaaAccount = senderAddress,
                                eaaNewAmount = encryptedAmount,
                                eaaAmount = toEncrypted
                                }],
                   energyCost,
                   usedEnergy)

handleEncryptedAmountTransfer :: forall pv m .
  SchedulerMonad pv m
  => WithDepositContext m
  -> AccountAddress -- ^ Receiver address.
  -> EncryptedAmountTransferData
  -> Maybe Memo -- ^Nothing in case of an EncryptedAmountTransfer and Just in case of an EncryptedAmountTransferWithMemo
  -> m (Maybe TransactionSummary)
handleEncryptedAmountTransfer wtc toAddress transferData@EncryptedAmountTransferData{..} maybeMemo = do
  cryptoParams <- TV.getCryptographicParameters
  withDeposit wtc (c cryptoParams) k
  where senderAccount = wtc ^. wtcSenderAccount
        txHash = wtc ^. wtcTransactionHash
        meta = wtc ^. wtcTransactionHeader
        senderAddress = thSender meta

        c cryptoParams = do

          -- We charge as soon as we can even if we could in principle do some
          -- checks that are cheaper.
          tickEnergy Cost.encryptedTransferCost

          -- We do not allow sending encrypted transfers from an account to itself.
          -- There is no reason to do so in the current setup, and it causes some technical
          -- complications.
          -- (This is checked later for protocol P3 and up, to ensure that the
          -- addresses are not aliases for the same account.)
          when ((demoteProtocolVersion (protocolVersion @pv) <= P2) && toAddress == senderAddress)
              $ rejectTransaction (EncryptedAmountSelfTransfer toAddress)

          senderAllowed <- checkAccountIsAllowed (snd senderAccount) AllowedEncryptedTransfers
          unless senderAllowed $ rejectTransaction NotAllowedToHandleEncrypted

          -- Look up the receiver account first, and don't charge if it does not exist
          -- and does not have a valid credential.
          targetAccount <- getStateAccount toAddress `rejectingWith` InvalidAccountReference toAddress
          -- Check that the account is not transferring to itself since that
          -- causes technical complications. In protocol versions 1 and 2
          -- account addresses and accounts were in 1-1 correspondence. In
          -- protocol version 3 an account may have multiple addresses and thus
          -- to check a self transfer we must check with canonical account
          -- identifiers. We use account indices for that.
          when ((demoteProtocolVersion (protocolVersion @pv) >= P3) && fst targetAccount == fst senderAccount)
              $ rejectTransaction . EncryptedAmountSelfTransfer $ senderAddress


          receiverAllowed <- checkAccountIsAllowed (snd targetAccount) AllowedEncryptedTransfers
          unless receiverAllowed $ rejectTransaction NotAllowedToReceiveEncrypted

          -- Get the encrypted amount at the index that the transfer claims to be using.
          senderAmount <- getAccountEncryptedAmountAtIndex (snd senderAccount) eatdIndex `rejectingWith` InvalidIndexOnEncryptedTransfer
          -- and then we start validating the proof. This is the most expensive
          -- part of the validation by far, the rest only being lookups.
          receiverPK <- getAccountEncryptionKey (snd targetAccount)
          senderPK <- getAccountEncryptionKey (snd senderAccount)
          let valid = verifyEncryptedTransferProof cryptoParams receiverPK senderPK senderAmount transferData

          unless valid $ rejectTransaction InvalidEncryptedAmountTransferProof

          -- if the proof is valid we need to
          -- - update the receiver account with an additional amount
          -- - replace some encrypted amounts on the sender's account
          -- We do this by first replacing on the sender's account, and then adding.
          -- The order does not matter since we disallow encrypted transfer from
          -- the account to itself.

          replaceEncryptedAmount senderAccount eatdIndex eatdRemainingAmount
          -- The index that the new amount on the receiver's account will get
          targetAccountEncryptedAmountIndex <- addEncryptedAmount targetAccount eatdTransferAmount

          return (targetAccountEncryptedAmountIndex, senderAmount)

        k ls (targetAccountEncryptedAmountIndex, senderAmount) = do
          (usedEnergy, energyCost) <- computeExecutionCharge meta (ls ^. energyLeft)
          chargeExecutionCost txHash senderAccount energyCost
          commitChanges (ls ^. changeSet)
          let eventList = [EncryptedAmountsRemoved{
                                earAccount = senderAddress,
                                earUpToIndex = eatdIndex,
                                earInputAmount = senderAmount,
                                earNewAmount = eatdRemainingAmount
                                },
                             NewEncryptedAmount{
                                neaAccount = toAddress,
                                neaNewIndex = targetAccountEncryptedAmountIndex,
                                neaEncryptedAmount = eatdTransferAmount
                                }
                            ] ++ (TransferMemo <$> maybeToList maybeMemo)

          return (TxSuccess eventList,
                   energyCost,
                   usedEnergy)

-- | Handle the deployment of a module.
handleDeployModule ::
  SchedulerMonad pv m
  => WithDepositContext m
  -> Wasm.WasmModule -- ^The module to deploy.
  -> m (Maybe TransactionSummary)
handleDeployModule wtc mod =
  withDeposit wtc c k
  where
    senderAccount = wtc ^. wtcSenderAccount
    txHash = wtc ^. wtcTransactionHash
    meta = wtc ^. wtcTransactionHeader

    -- Size of the module source
    psize = Wasm.moduleSourceLength . Wasm.wasmSource $ mod

    c = do
      tickEnergy (Cost.deployModuleCost psize)
      case Wasm.processModule mod of
        Nothing -> rejectTransaction ModuleNotWF
        Just iface -> do
          let mhash = Wasm.miModuleRef iface
          exists <- isJust <$> getModuleInterfaces mhash
          when exists $ rejectTransaction (ModuleHashAlreadyExists mhash)
          return ((iface, mod), mhash)

    k ls (iface, mhash) = do
      (usedEnergy, energyCost) <- computeExecutionCharge meta (ls ^. energyLeft)
      chargeExecutionCost txHash senderAccount energyCost
      -- Add the module to the global state (module interface, value interface and module itself).
      -- We know the module does not exist at this point, so we can ignore the return value.
      _ <- commitModule iface
      return (TxSuccess [ModuleDeployed mhash], energyCost, usedEnergy)

-- | Tick energy for storing the given contract state.
tickEnergyStoreState ::
  TransactionMonad pv m
  => Wasm.ContractState
  -> m ()
tickEnergyStoreState cs =
  -- Compute the size of the value and charge for storing based on this size.
  -- This uses the 'ResourceMeasure' instance for 'ByteSize' to determine the cost for storage.
  tickEnergy (Cost.toEnergy (Wasm.contractStateSize cs))

-- | Get the current contract state and charge for its lookup.
-- NB: In principle we should look up the state size, then charge, and only then lookup the full state
-- But since state size is limited to be small it is acceptable to look it up and then charge for it.
getCurrentContractInstanceTicking ::
  TransactionMonad pv m
  => ContractAddress
  -> m Instance
getCurrentContractInstanceTicking cref = do
  inst <- getCurrentContractInstance cref `rejectingWith` (InvalidContractAddress cref)
  -- Compute the size of the contract state value and charge for the lookup based on this size.
  -- This uses the 'ResourceMeasure' instance for 'Cost.LookupByteSize' to determine the cost for lookup.
  tickEnergy (Cost.lookupContractState $ Wasm.contractStateSize (Ins.instanceModel inst))
  return inst

-- | Handle the initialization of a contract instance.
handleInitContract ::
  SchedulerMonad pv m
    => WithDepositContext m
    -> Amount   -- ^The amount to initialize the contract instance with.
    -> ModuleRef  -- ^The module to initialize a contract from.
    -> Wasm.InitName -- ^Name of the init method to invoke.
    -> Wasm.Parameter  -- ^Parameter expression to initialize with.
    -> m (Maybe TransactionSummary)
handleInitContract wtc initAmount modref initName param =
  withDeposit wtc c k
    where senderAccount = wtc ^. wtcSenderAccount
          txHash = wtc ^. wtcTransactionHash
          meta = wtc ^. wtcTransactionHeader
          -- The contract gets the address that was used when signing the
          -- transactions, as opposed to the canonical one.
          senderAddress = thSender meta
          c = do
            -- charge for base administrative cost
            tickEnergy Cost.initializeContractInstanceBaseCost

            -- Check whether the sender account's amount can cover the amount to initialize the contract
            -- with. Note that the deposit is already deducted at this point.
            senderAmount <- getCurrentAccountAvailableAmount senderAccount

            unless (senderAmount >= initAmount) $! rejectTransaction (AmountTooLarge (AddressAccount (thSender meta)) initAmount)

            -- First try to get the module interface of the parent module of the contract.
            iface <- liftLocal (getModuleInterfaces modref) `rejectingWith` InvalidModuleReference modref
            let iSize = Wasm.miModuleSize iface
            tickEnergy $ Cost.lookupModule iSize

            -- Then get the particular contract interface (in particular the type of the init method).
            unless (Set.member initName (Wasm.miExposedInit iface)) $ rejectTransaction $ InvalidInitMethod modref initName

            cm <- liftLocal getChainMetadata
            -- Finally run the initialization function of the contract, resulting in an initial state
            -- of the contract. This ticks energy during execution, failing when running out of energy.
            -- NB: At this point the amount to initialize with has not yet been deducted from the
            -- sender account. Thus if the initialization function were to observe the current balance it would
            -- be amount - deposit. Currently this is in any case not exposed in contracts, but in case it
            -- is in the future we should be mindful of which balance is exposed.
            senderCredentials <- getAccountCredentials (snd senderAccount)
            let initCtx = Wasm.InitContext{
                  initOrigin = senderAddress,
                  icSenderPolicies = map (Wasm.mkSenderPolicy . snd) (OrdMap.toAscList senderCredentials)
               }
            result <- runInterpreter (return . Wasm.applyInitFun iface cm initCtx initName param initAmount)
                       `rejectingWith'` wasmRejectToRejectReasonInit

            -- Charge for storing the contract state.
            tickEnergyStoreState (Wasm.newState result)
            -- And for storing the instance.
            tickEnergy Cost.initializeContractInstanceCreateCost

            return (iface, result)

          k ls (iface, result) = do
            let model = Wasm.newState result
            (usedEnergy, energyCost) <- computeExecutionCharge meta (ls ^. energyLeft)
            chargeExecutionCost txHash senderAccount energyCost

            -- Withdraw the amount the contract is initialized with from the sender account.
            cs' <- addAmountToCS senderAccount (amountDiff 0 initAmount) (ls ^. changeSet)

            let receiveMethods = OrdMap.findWithDefault Set.empty initName (Wasm.miExposedReceive iface)
            let ins = makeInstance modref initName receiveMethods iface model initAmount senderAddress
            addr <- putNewInstance ins

            -- add the contract initialization to the change set and commit the changes
            commitChanges $ addContractInitToCS (ins addr) cs'

            return (TxSuccess [ContractInitialized{ecRef=modref,
                                                   ecAddress=addr,
                                                   ecAmount=initAmount,
                                                   ecInitName=initName,
                                                   ecEvents=Wasm.logs result
                                                   }], energyCost, usedEnergy
                                                   )

handleSimpleTransfer ::
  SchedulerMonad pv m
    => WithDepositContext m
    -> AccountAddress -- ^Address to send the amount to, either account or contract.
    -> Amount -- ^The amount to transfer.
    -> Maybe Memo -- ^Nothing in case of a Transfer and Just in case of a TransferWithMemo
    -> m (Maybe TransactionSummary)
handleSimpleTransfer wtc toAddr transferamount maybeMemo =
  withDeposit wtc c (defaultSuccess wtc)
    where senderAccount = wtc ^. wtcSenderAccount
          meta = wtc ^. wtcTransactionHeader
          senderAddress = thSender meta
          c = do
            -- charge at the beginning, successful and failed transfers will have the same cost.
            tickEnergy Cost.simpleTransferCost
            -- Check whether the sender has the amount to be transferred and reject the transaction if not.
            senderamount <- getCurrentAccountAvailableAmount senderAccount
            unless (senderamount >= transferamount) $! rejectTransaction (AmountTooLarge (AddressAccount senderAddress) transferamount)
            
            -- Check whether target account exists and get it.
            targetAccount <- getStateAccount toAddr `rejectingWith` InvalidAccountReference toAddr
            
            -- Add the transfer to the current changeset and return the corresponding event.
            withAccountToAccountAmount senderAccount targetAccount transferamount $
                return $ Transferred (AddressAccount senderAddress) transferamount (AddressAccount toAddr) : (TransferMemo <$> maybeToList maybeMemo)

-- | Handle a top-level update transaction to a contract.
handleUpdateContract ::
  SchedulerMonad pv m
    => WithDepositContext m
    -> Amount -- ^Amount to invoke the contract's receive method with.
    -> ContractAddress -- ^Address of the contract to invoke.
    -> Wasm.ReceiveName -- ^Name of the receive method to invoke.
    -> Wasm.Parameter -- ^Message to send to the receive method.
    -> m (Maybe TransactionSummary)
handleUpdateContract wtc uAmount uAddress uReceiveName uMessage =
  withDeposit wtc c (defaultSuccess wtc)
  where senderAccount = wtc ^. wtcSenderAccount
        meta = wtc ^. wtcTransactionHeader
        senderAddress = thSender meta
        c = do
          ins <- getCurrentContractInstanceTicking uAddress
          -- Now invoke the general handler for contract messages.
          handleMessage senderAddress
                        ins
                        (Right (senderAddress, senderAccount))
                        uAmount
                        uReceiveName
                        uMessage


-- | Process a message to a contract.
-- This includes the transfer of an amount from the sending account or instance.
-- Recursively do the same for new messages created by contracts (from left to right, depth first).
-- The target contract must exist, so that its state can be looked up.
handleMessage :: forall pv m.
  (TransactionMonad pv m, AccountOperations m)
  => AccountAddress -- ^The address that was used to send the top-level transaction.
  -> Instance -- ^The current state of the target contract of the transaction, which must exist.
  -> Either (IndexedAccount m, Instance) (AccountAddress, IndexedAccount m)
  -- ^The sender of the message (contract instance or account). In case this is
  -- a contract the first parameter is the owner account of the instance. In case this is an account
  -- (i.e., this is called from a top-level transaction) the value is a pair of the address that was used
  -- as the sender address of the transaction, and the account to which it points.
  -- On the first invocation of this function this will be the sender of the
  -- top-level transaction, and in recursive calls the respective contract
  -- instance that produced the message.
  -> Amount -- ^The amount to be transferred from the sender of the message to the receiver.
  -> Wasm.ReceiveName -- ^Name of the contract to invoke.
  -> Wasm.Parameter -- ^Message to invoke the receive method with.
  -> m [Event] -- ^The events resulting from processing the message and all recursively processed messages.
handleMessage originAddr istance sender transferAmount receiveName parameter = do
  -- Cover administrative costs.
  tickEnergy Cost.updateContractInstanceBaseCost

  let model = instanceModel istance
  -- Check whether the sender of the message has enough on its account/instance for the transfer.
  -- If the amount is not sufficient, the top-level transaction is rejected.
  -- Note that this returns the address that was used in the top-level transaction, or the contract address.
  -- In the former case the credentials are credentials of the account, in the
  -- latter they are credentials of the owner account.
  (senderAddr, senderCredentials) <- mkSenderAddrCredentials sender
  senderamount <- getCurrentAvailableAmount sender
  unless (senderamount >= transferAmount) $ rejectTransaction (AmountTooLarge senderAddr transferAmount)

  let iParams = instanceParameters istance
  let cref = instanceAddress iParams
  let receivefuns = instanceReceiveFuns . instanceParameters $ istance
  unless (Set.member receiveName receivefuns) $ rejectTransaction $
      InvalidReceiveMethod (Wasm.miModuleRef . instanceModuleInterface $ iParams) receiveName
  -- Now we also check that the owner account of the receiver instance has at least one valid credential
  -- and reject the transaction if not.
  let ownerAccountAddress = instanceOwner iParams
  -- The invariants maintained by global state should ensure that an owner account always exists.
  -- However we are defensive here and reject the transaction instead of panicking in case it does not.
  ownerAccount <- getStateAccount ownerAccountAddress `rejectingWith` InvalidAccountReference ownerAccountAddress
  cm <- getChainMetadata

  -- We have established that the owner account of the receiver instance has at least one valid credential.
  let receiveCtx = Wasm.ReceiveContext {
        invoker = originAddr,
        selfAddress = cref,
        selfBalance = instanceAmount istance,
        sender = senderAddr,
        owner = instanceOwner iParams,
        rcSenderPolicies = map Wasm.mkSenderPolicy senderCredentials
        }
  -- Now run the receive function on the message. This ticks energy during execution, failing when running out of energy.
  -- FIXME: Once errors can be caught in smart contracts update this to not terminate the transaction.
  let iface = instanceModuleInterface iParams
  -- charge for looking up the module
  tickEnergy $ Cost.lookupModule (Wasm.miModuleSize iface)

  result <- runInterpreter (return . Wasm.applyReceiveFun iface cm receiveCtx receiveName parameter transferAmount model)
             `rejectingWith'` wasmRejectToRejectReasonReceive cref receiveName parameter

  -- If we reach here the contract accepted the message and returned a new state as well as outgoing messages.
  let newModel = Wasm.newState result
      txOut = Wasm.messages result
  -- If we reached here we will charge for attempting to store this state. If
  -- this message is part of a larger `and` composition then it is possible that
  -- the contract will not actually be stored. We are not doing that because it
  -- increases complexity and makes tracking of energy even less local than it
  -- is now.
  -- TODO We might want to change this behaviour to prevent charging for storage that is not done.
  tickEnergyStoreState newModel

  -- Process the generated messages in the new context (transferred amount, updated state) in
  -- sequence from left to right, depth first.
  withToContractAmount sender istance transferAmount $
    withInstanceState istance newModel $ do
      let initEvent = Updated{euAddress=cref,
                              euInstigator=senderAddr,
                              euAmount=transferAmount,
                              euMessage=parameter,
                              euReceiveName=receiveName,
                              euEvents = Wasm.logs result
                               }
      foldEvents originAddr (ownerAccount, istance) initEvent txOut

-- Cost of a step in the traversal of the actions tree. We need to charge for
-- this separately to prevent problems with exponentially sized trees
-- (exponential in the size of their representation). Based on benchmarks we can
-- handle the worst case, which is a tree consisting solely of Accept and And
-- nodes, of 300000 accepts well in about half the time we have for making a
-- block. Thus we set the cost to 10 so that it both prevents abuse, but also
-- so that it is cheap enough not be negligible compared to transfer costs
-- for trees that have genuine utility.
traversalStepCost :: Energy
traversalStepCost = 10

foldEvents :: (TransactionMonad pv m, AccountOperations m)
           => AccountAddress -- ^Address that was used in the top-level transaction.
           -> (IndexedAccount m, Instance) -- ^Instance that generated the events.
           -> Event -- ^Event generated by the invocation of the instance.
           -> Wasm.ActionsTree -- ^Actions to perform
           -> m [Event] -- ^List of events in order that transactions were traversed.
foldEvents originAddr istance initEvent = fmap (initEvent:) . go
  where go Wasm.TSend{..} = do
          cinstance <- getCurrentContractInstanceTicking erAddr
          handleMessage originAddr
                              cinstance
                              (Left istance)
                              erAmount
                              erName
                              erParameter
        go Wasm.TSimpleTransfer{..} = do
          handleTransferAccount erTo (snd istance) erAmount
        go (Wasm.And l r) = do
          tickEnergy traversalStepCost
          resL <- go l
          resR <- go r
          return (resL ++ resR)
        -- FIXME: This will not retain logs from the left run if it fails.
        -- We might want to include the information on why the right-side
        -- was run in the output event list.
        go (Wasm.Or l r) = do
          tickEnergy traversalStepCost
          go l `orElse` go r
        go Wasm.Accept = return []

mkSenderAddrCredentials :: AccountOperations m => Either (IndexedAccount m, Instance) (AccountAddress, IndexedAccount m) -> m (Address, [ID.AccountCredential])
mkSenderAddrCredentials sender =
    case sender of
      Left (ownerAccount, istance) -> do
        credentials <- getAccountCredentials (snd ownerAccount)
        return (AddressContract (instanceAddress (instanceParameters istance)), map snd (OrdMap.toAscList credentials))
      Right (usedAddress, (_, acc)) -> do
        let addr = AddressAccount usedAddress
        credentials <- getAccountCredentials acc
        return (addr, map snd (OrdMap.toAscList credentials))


-- | Handle the transfer of an amount from a contract instance to an account.
handleTransferAccount ::
  TransactionMonad pv m
  => AccountAddress -- ^The target account address.
  -> Instance -- ^The sender of this transfer.
  -> Amount -- ^The amount to transfer.
  -> m [Event] -- ^The events resulting from the transfer.
handleTransferAccount accAddr senderInstance transferamount = do
  -- charge at the beginning, successful and failed transfers will have the same cost.
  tickEnergy Cost.simpleTransferCost
  -- Check whether the sender has the amount to be transferred and reject the transaction if not.
  senderamount <- getCurrentContractAmount senderInstance
  let addr = AddressContract (instanceAddress (instanceParameters senderInstance))
  unless (senderamount >= transferamount) $! rejectTransaction (AmountTooLarge addr transferamount)

  -- Check whether target account exists and get it.
  targetAccount <- getStateAccount accAddr `rejectingWith` InvalidAccountReference accAddr

  -- Add the transfer to the current changeset and return the corresponding event.
  withContractToAccountAmount senderInstance targetAccount transferamount $
      return [Transferred addr transferamount (AddressAccount accAddr)]

-- |Run the interpreter with the remaining amount of energy. If the interpreter
-- runs out of energy set the remaining gas to 0 and reject the transaction,
-- otherwise decrease the consumed amount of energy and return the result.
{-# INLINE runInterpreter #-}
runInterpreter :: TransactionMonad pv m => (Wasm.InterpreterEnergy -> m (Maybe (a, Wasm.InterpreterEnergy))) -> m a
runInterpreter f = withExternal $ \availableEnergy -> do
  f availableEnergy >>= \case
    Nothing -> return Nothing
    Just (result, remainingEnergy) -> do
      -- the following relies on the interpreter ensuring
      -- remainingEnergy <= availableEnergy. Since both of these
      -- values are unsigned the computation will otherwise overflow.
      -- Even if this happens it is likely to simply cause an 'OutOfEnergy'
      -- or outOfBlockEnergy termination.
      let usedEnergy = availableEnergy - remainingEnergy
      return (Just (result, usedEnergy))

-- |A simple sigma protocol to check knowledge of secret key.
checkElectionKeyProof :: BS.ByteString -> BakerElectionVerifyKey -> Proofs.Dlog25519Proof -> Bool
checkElectionKeyProof = Proofs.checkDlog25519ProofVRF

-- |A simple sigma protocol to check knowledge of secret key.
checkSignatureVerifyKeyProof :: BS.ByteString -> BakerSignVerifyKey -> Proofs.Dlog25519Proof -> Bool
checkSignatureVerifyKeyProof = Proofs.checkDlog25519ProofBlock

-- |Add a baker for the sender account. The logic is as follows:
--
--  * The transaction fails ('InsufficientBalanceForBakerStake') if the balance on the account
--    (less the energy deposit) is below the amount to stake.
--  * The transaction fails ('InvalidProof') if any of the key ownership proofs is invalid.
--  * The transaction fails ('AlreadyBaker') if the account is already a baker.
--  * The transaction fails ('DuplicateAggregationKey') if the aggregation key is used by another baker.
--  * The transaction succeeds ('BASuccess') if it passes all the above checks; the baker is
--    then recorded on the account, its stake becoming locked, and registered as a baker.
--    It will be able to start in the epoch after next.
--
-- It is assumed that the sender account has been verified to exist and
-- have sufficient balance to cover the deposit. If it does not exist, then
-- the transaction could fail (after checking the proofs) with 'InvalidAccountReference'.
-- If the balance check has not been made, the behaviour is undefined. (Most likely,
-- this will lead to an underflow and an invariant violation.)
handleAddBaker ::
  SchedulerMonad pv m
    => WithDepositContext m
    -> BakerElectionVerifyKey
    -> BakerSignVerifyKey
    -> BakerAggregationVerifyKey
    -> Proofs.Dlog25519Proof
    -> Proofs.Dlog25519Proof
    -> BakerAggregationProof
    -> Amount
    -- ^Initial stake amount
    -> Bool
    -- ^Whether to restake the baker's earnings
    -> m (Maybe TransactionSummary)
handleAddBaker wtc abElectionVerifyKey abSignatureVerifyKey abAggregationVerifyKey abProofSig abProofElection abProofAggregation abBakingStake abRestakeEarnings =
  withDeposit wtc c k
  where senderAccount = wtc ^. wtcSenderAccount
        txHash = wtc ^. wtcTransactionHash
        meta = wtc ^. wtcTransactionHeader
        senderAddress = thSender meta
        c = do
          tickEnergy Cost.addBakerCost
          -- Get the total amount on the account, including locked amounts,
          -- less the deposit.
          getCurrentAccountTotalAmount senderAccount
        k ls accountBalance = do
          (usedEnergy, energyCost) <- computeExecutionCharge meta (ls ^. energyLeft)
          chargeExecutionCost txHash senderAccount energyCost

          let challenge = addBakerChallenge senderAddress abElectionVerifyKey abSignatureVerifyKey abAggregationVerifyKey
              electionP = checkElectionKeyProof challenge abElectionVerifyKey abProofElection
              signP = checkSignatureVerifyKeyProof challenge abSignatureVerifyKey abProofSig
              aggregationP = Bls.checkProofOfKnowledgeSK challenge abProofAggregation abAggregationVerifyKey

          if accountBalance < abBakingStake then
            -- The balance is insufficient.
            return (TxReject InsufficientBalanceForBakerStake, energyCost, usedEnergy)
          else if electionP && signP && aggregationP then do
            -- The proof validates that the baker owns all the private keys,
            -- thus we can try to create the baker.
            res <- addBaker (fst senderAccount) BI.BakerAdd {
                  baKeys = BI.BakerKeyUpdate {
                    bkuSignKey = abSignatureVerifyKey,
                    bkuAggregationKey = abAggregationVerifyKey,
                    bkuElectionKey = abElectionVerifyKey
                  },
                  baStake = abBakingStake,
                  baStakeEarnings = abRestakeEarnings
                }
            case res of
              BI.BASuccess bid -> do
                let baddEvt = BakerAdded {
                          ebaBakerId = bid,
                          ebaAccount = senderAddress,
                          ebaSignKey = abSignatureVerifyKey,
                          ebaElectionKey = abElectionVerifyKey,
                          ebaAggregationKey = abAggregationVerifyKey,
                          ebaStake = abBakingStake,
                          ebaRestakeEarnings = abRestakeEarnings
                        }
                return (TxSuccess [baddEvt], energyCost, usedEnergy)
              BI.BAInvalidAccount -> -- This case should not be possible because the account was already resolved
                return (TxReject (InvalidAccountReference senderAddress), energyCost, usedEnergy)
              BI.BAAlreadyBaker bid -> return (TxReject (AlreadyABaker bid), energyCost, usedEnergy)
              BI.BADuplicateAggregationKey -> return (TxReject (DuplicateAggregationKey abAggregationVerifyKey), energyCost, usedEnergy)
              BI.BAStakeUnderThreshold -> return (TxReject StakeUnderMinimumThresholdForBaking, energyCost, usedEnergy)
          else return (TxReject InvalidProof, energyCost, usedEnergy)

-- |Remove the baker for an account. The logic is as follows:
--
--  * If the account is not a baker, the transaction fails ('NotABaker').
--  * If the account is the cool-down period for another baker change, the transaction fails ('BakerInCooldown').
--  * Otherwise, the baker is removed, which takes effect after the cool-down period.
handleRemoveBaker ::
  SchedulerMonad pv m
    => WithDepositContext m
    -> m (Maybe TransactionSummary)
handleRemoveBaker wtc =
  withDeposit wtc c k
  where senderAccount = wtc ^. wtcSenderAccount
        txHash = wtc ^. wtcTransactionHash
        meta = wtc ^. wtcTransactionHeader
        senderAddress = thSender meta
        c = tickEnergy Cost.removeBakerCost
        k ls () = do
          (usedEnergy, energyCost) <- computeExecutionCharge meta (ls ^. energyLeft)
          chargeExecutionCost txHash senderAccount energyCost

          res <- removeBaker (fst senderAccount)
          case res of
            BI.BRRemoved bid _ -> do
              let brEvt = BakerRemoved {
                        ebrBakerId = bid,
                        ebrAccount = senderAddress
                      }
              return (TxSuccess [brEvt], energyCost, usedEnergy)
            BI.BRInvalidBaker -> return (TxReject (NotABaker senderAddress), energyCost, usedEnergy)
            BI.BRChangePending _ -> return (TxReject BakerInCooldown, energyCost, usedEnergy)

handleUpdateBakerStake ::
  SchedulerMonad pv m
    => WithDepositContext m
    -> Amount
    -- ^new stake
    -> m (Maybe TransactionSummary)
handleUpdateBakerStake wtc newStake =
    withDeposit wtc c k
  where
    senderAccount = wtc ^. wtcSenderAccount
    txHash = wtc ^. wtcTransactionHash
    meta = wtc ^. wtcTransactionHeader
    senderAddress = thSender meta
    c = do
      tickEnergy Cost.updateBakerStakeCost
      -- Get the total amount on the account, including locked amounts,
      -- less the deposit.
      getCurrentAccountTotalAmount senderAccount
    k ls accountBalance = do
      (usedEnergy, energyCost) <- computeExecutionCharge meta (ls ^. energyLeft)
      chargeExecutionCost txHash senderAccount energyCost
      if accountBalance < newStake then
        -- The balance is insufficient.
        return (TxReject InsufficientBalanceForBakerStake, energyCost, usedEnergy)
      else do
        res <- updateBakerStake (fst senderAccount) newStake
        case res of
          BI.BSUChangePending _ -> return (TxReject BakerInCooldown, energyCost, usedEnergy)
          BI.BSUStakeIncreased bid ->
            return (TxSuccess [BakerStakeIncreased bid senderAddress newStake], energyCost, usedEnergy)
          BI.BSUStakeReduced bid _ ->
            return (TxSuccess [BakerStakeDecreased bid senderAddress newStake], energyCost, usedEnergy)
          BI.BSUStakeUnchanged _ ->
            return (TxSuccess [], energyCost, usedEnergy)
          BI.BSUInvalidBaker -> -- Since we resolved the account already, this happens only if the account is not a baker.
            return (TxReject (NotABaker senderAddress), energyCost, usedEnergy)
          BI.BSUStakeUnderThreshold ->
            return (TxReject StakeUnderMinimumThresholdForBaking, energyCost, usedEnergy)

handleUpdateBakerRestakeEarnings ::
  SchedulerMonad pv m
    => WithDepositContext m
    -> Bool
    -- ^Whether to restake earnings
    -> m (Maybe TransactionSummary)
handleUpdateBakerRestakeEarnings wtc newRestakeEarnings = withDeposit wtc c k
  where
    senderAccount = wtc ^. wtcSenderAccount
    txHash = wtc ^. wtcTransactionHash
    meta = wtc ^. wtcTransactionHeader
    senderAddress = thSender meta
    c = tickEnergy Cost.updateBakerRestakeCost
    k ls () = do
      (usedEnergy, energyCost) <- computeExecutionCharge meta (ls ^. energyLeft)
      chargeExecutionCost txHash senderAccount energyCost

      res <- updateBakerRestakeEarnings (fst senderAccount) newRestakeEarnings
      case res of
        BI.BREUUpdated bid ->
          return (TxSuccess [BakerSetRestakeEarnings bid senderAddress newRestakeEarnings], energyCost, usedEnergy)
        BI.BREUInvalidBaker -> -- Since we resolved the account already, this happens only if the account is not a baker.
          return (TxReject (NotABaker senderAddress), energyCost, usedEnergy)

-- |Update a baker's keys. The logic is as follows:
--
--  * The transaction fails ('InvalidProof') if any of the key ownership proofs is invalid.
--  * The transaction fails ('DuplicateAggregationKey') if the aggregation key is used by another baker.
--  * The transaction succeeds ('BASuccess') if it passes all the above checks; the baker is
--    then recorded on the account, its stake becoming locked, and registered as a baker.
--    It will be able to start in the epoch after next.
--
-- It is assumed that the sender account has been verified to exist and
-- have sufficient balance to cover the deposit. If it does not exist, then
-- the transaction could fail (after checking the proofs) with 'InvalidAccountReference'.
-- If the balance check has not been made, the behaviour is undefined. (Most likely,
-- this will lead to an underflow and an invariant violation.)
handleUpdateBakerKeys ::
  SchedulerMonad pv m
    => WithDepositContext m
    -> BakerElectionVerifyKey
    -> BakerSignVerifyKey
    -> BakerAggregationVerifyKey
    -> Proofs.Dlog25519Proof
    -> Proofs.Dlog25519Proof
    -> BakerAggregationProof
    -> m (Maybe TransactionSummary)
handleUpdateBakerKeys wtc bkuElectionKey bkuSignKey bkuAggregationKey bkuProofSig bkuProofElection bkuProofAggregation =
  withDeposit wtc c k
  where senderAccount = wtc ^. wtcSenderAccount
        txHash = wtc ^. wtcTransactionHash
        meta = wtc ^. wtcTransactionHeader
        senderAddress = thSender meta
        c = tickEnergy Cost.updateBakerKeysCost
        k ls _ = do
          (usedEnergy, energyCost) <- computeExecutionCharge meta (ls ^. energyLeft)
          chargeExecutionCost txHash senderAccount energyCost

          let challenge = updateBakerKeyChallenge senderAddress bkuElectionKey bkuSignKey bkuAggregationKey
              electionP = checkElectionKeyProof challenge bkuElectionKey bkuProofElection
              signP = checkSignatureVerifyKeyProof challenge bkuSignKey bkuProofSig
              aggregationP = Bls.checkProofOfKnowledgeSK challenge bkuProofAggregation bkuAggregationKey

          if electionP && signP && aggregationP then do
            -- The proof validates that the baker owns all the private keys,
            -- thus we can try to create the baker.
            res <- updateBakerKeys (fst senderAccount) BI.BakerKeyUpdate{..}
            case res of
              BI.BKUSuccess bid -> do
                let bupdEvt = BakerKeysUpdated{
                  ebkuBakerId = bid,
                  ebkuAccount = senderAddress,
                  ebkuSignKey = bkuSignKey,
                  ebkuElectionKey = bkuElectionKey,
                  ebkuAggregationKey = bkuAggregationKey
                }
                return (TxSuccess [bupdEvt], energyCost, usedEnergy)
              BI.BKUInvalidBaker -> -- Since we resolved the account already, this happens only if the account is not a baker.
                return (TxReject (NotABaker senderAddress), energyCost, usedEnergy)
              BI.BKUDuplicateAggregationKey -> return (TxReject (DuplicateAggregationKey bkuAggregationKey), energyCost, usedEnergy)
          else return (TxReject InvalidProof, energyCost, usedEnergy)

-- *Transactions without a sender
handleDeployCredential ::
  SchedulerMonad pv m =>
  -- |Credentials to deploy.
  AccountCreation ->
  TransactionHash ->
  m (Maybe TxResult)
<<<<<<< HEAD
handleDeployCredential accCreation@AccountCreation{messageExpiry=messageExpiry, credential=cdi} cdiHash = do
    res <- runExceptT $ do
      liftedCm <- lift getChainMetadata
      let ts = slotTime liftedCm
      -- check that the transaction is not expired
      when (transactionExpired messageExpiry ts) $ throwError (Just ExpiredTransaction)
      remainingEnergy <- lift getRemainingEnergy
      let cost = Cost.deployCredential (ID.credentialType cdi) (ID.credNumKeys . ID.credPubKeys $ cdi)
      when (remainingEnergy < cost) $ throwError Nothing
      let mkSummary tsResult = do
            tsIndex <- lift bumpTransactionIndex
            return $ TxValid $ TransactionSummary{
              tsSender = Nothing,
              tsHash = cdiHash,
              tsCost = 0,
              tsEnergyCost = cost,
              tsType = TSTCredentialDeploymentTransaction (ID.credentialType cdi),
              ..
              }

      let regId = ID.credId accCreation
      -- We always need to make sure that the account was not created in between
      -- the transaction was received and the actual execution.
      accExistsAlready <- lift (TV.registrationIdExists regId)
      when accExistsAlready $ throwError $ Just $ DuplicateAccountRegistrationID regId
      liftedCryptoParams <- lift TV.getCryptographicParameters      
      cachedTVResult <- lift (lookupTransactionVerificationResult cdiHash)
      case cachedTVResult of
        Just VerificationResultSuccess -> do
          return ()
        Just _ -> do 
          -- we verify the transaction again as it might have become
          -- valid since it was last verified.
          tVerResult <- lift (TV.verifyCredentialDeployment ts accCreation)
          when (tVerResult /= TV.Success) $ throwError $ mapErr tVerResult
        Nothing -> do
          -- If the transaction has not been verified before we verify it now
          tVerResult <- lift (TV.verifyCredentialDeployment ts accCreation)
          when (tVerResult /= TV.Success) $ throwError $ mapErr tVerResult
      newAccount regId (ID.addressFromRegId regId) liftedCryptoParams mkSummary
    case res of
      Left err -> return (TxInvalid <$> err)
      Right ts -> return (Just ts)
  where
    mapErr (TV.DuplicateAccountRegistrationID dup) = Just (DuplicateAccountRegistrationID dup)
    mapErr _ = Just AccountCredentialInvalid
    newAccount regId aaddr cryptoParams mkSummary = do
      cdv <- case cdi of
        ID.InitialACWP icdi -> return (ID.InitialAC (ID.icdiValues icdi))
        ID.NormalACWP _ -> case ID.values cdi of
            Just cdv -> return cdv
            Nothing -> throwError $ Just AccountCredentialInvalid
      _ <- lift (createAccount cryptoParams aaddr cdv)
      mkSummary (TxSuccess [AccountCreated aaddr, CredentialDeployed{ecdRegId=regId,ecdAccount=aaddr}])
=======
handleDeployCredential AccountCreation{messageExpiry=messageExpiry, credential=cdi} cdiHash = do
  res <- runExceptT $ do
    cm <- lift getChainMetadata
    when (transactionExpired messageExpiry $ slotTime cm) $ throwError (Just ExpiredTransaction)

    remainingEnergy <- lift getRemainingEnergy
    let cost = Cost.deployCredential (ID.credentialType cdi) (ID.credNumKeys . ID.credPubKeys $ cdi)
    when (remainingEnergy < cost) $ throwError Nothing
    let mkSummary tsResult = do
          tsIndex <- lift bumpTransactionIndex
          return $ TxValid $ TransactionSummary{
            tsSender = Nothing,
            tsHash = cdiHash,
            tsCost = 0,
            tsEnergyCost = cost,
            tsType = TSTCredentialDeploymentTransaction (ID.credentialType cdi),
            ..
            }

    let expiry = ID.validTo cdi

    -- check that a registration id does not yet exist
    let regId = ID.credId cdi
    regIdEx <- lift (accountRegIdExists regId)
    unless (isTimestampBefore (slotTime cm) expiry) $ throwError $ Just AccountCredentialInvalid
    when regIdEx $ throwError $ Just (DuplicateAccountRegistrationID (ID.credId cdi))
    -- We now look up the identity provider this credential is derived from.
    -- Of course if it does not exist we reject the transaction.
    let credentialIP = ID.ipId cdi
    lift (getIPInfo credentialIP) >>= \case
      Nothing -> throwError $ Just (NonExistentIdentityProvider (ID.ipId cdi))
      Just ipInfo -> do
        case cdi of
          ID.InitialACWP icdi -> do
               let aaddr = ID.addressFromRegId regId
               accExistsAlready <- lift (addressWouldClash aaddr)
               when accExistsAlready $ throwError $ Just AccountCredentialInvalid
               unless (AH.verifyInitialAccountCreation ipInfo messageExpiry (S.encode icdi)) $ throwError $ Just AccountCredentialInvalid
               -- Create the account with the credential, but don't yet add it to the state
               cryptoParams <- lift getCryptoParams
               -- Creation is guaranteed to succeed since an account with the address
               -- does not already exist.
               _ <- lift (createAccount cryptoParams aaddr (ID.InitialAC (ID.icdiValues icdi)))
               mkSummary (TxSuccess [AccountCreated aaddr, CredentialDeployed{ecdRegId=regId,ecdAccount=aaddr}])

          ID.NormalACWP ncdi -> do
            let cdiBytes = S.encode ncdi
            let ncdv = ID.cdiValues ncdi
            lift (getArInfos (OrdMap.keys (ID.cdvArData ncdv))) >>= \case
              Nothing -> throwError $ Just UnsupportedAnonymityRevokers
              Just arsInfos -> do
                cryptoParams <- lift getCryptoParams
                -- we have two options. One is that we are deploying a credential on an existing account.
                case ID.cdvPublicKeys ncdv of
                  ID.CredentialPublicKeys keys _ -> do
                    -- account does not yet exist, so create it, but we need to be careful
                    when (null keys || length keys > 255) $ throwError $ Just AccountCredentialInvalid
                    let aaddr = ID.addressFromRegId regId
                    case ID.values cdi of
                      Nothing -> throwError $ Just AccountCredentialInvalid
                      Just cdv -> do
                        -- this check is extremely unlikely to fail (it would amount to a hash collision since
                        -- we checked regIdEx above already).
                        accExistsAlready <- lift (addressWouldClash aaddr)
                        let check = AH.verifyCredential cryptoParams ipInfo arsInfos cdiBytes (Left messageExpiry)
                        unless (not accExistsAlready && check) $ throwError $ Just AccountCredentialInvalid
                        -- Add the account to the state, but only if the credential was valid and the account does not exist
                        _ <- lift (createAccount cryptoParams aaddr cdv)
                        mkSummary (TxSuccess [AccountCreated aaddr, CredentialDeployed{ecdRegId=regId,ecdAccount=aaddr}])
  case res of
    Left err -> return (TxInvalid <$> err)
    Right ts -> return (Just ts)

>>>>>>> cd991a13

-- |Updates the credential keys in the credential with the given Credential ID.
-- It rejects if there is no credential with the given Credential ID.
handleUpdateCredentialKeys ::
  SchedulerMonad pv m
    => WithDepositContext m
    -> ID.CredentialRegistrationID
    -- ^Registration ID of the credential we are updating.
    -> ID.CredentialPublicKeys
    -- ^New public keys of the credential..
    -> TransactionSignature
    -- ^Signatures on the transaction. This is needed to check that a specific credential signed.
    -> m (Maybe TransactionSummary)
handleUpdateCredentialKeys wtc cid keys sigs =
  withDeposit wtc c k
  where
    senderAccount = wtc ^. wtcSenderAccount
    txHash = wtc ^. wtcTransactionHash
    meta = wtc ^. wtcTransactionHeader

    c = do
      existingCredentials <- getAccountCredentials (snd senderAccount)
      tickEnergy $ Cost.updateCredentialKeysCost (OrdMap.size existingCredentials) $ length $ ID.credKeys keys

      let credIndex = fst <$> find (\(_, v) -> ID.credId v == cid) (OrdMap.toList existingCredentials)
      -- check that the new threshold is no more than the number of credentials
      let thresholdCheck = toInteger (OrdMap.size (ID.credKeys keys)) >= toInteger (ID.credThreshold keys)

      unless thresholdCheck $ rejectTransaction InvalidCredentialKeySignThreshold

      case credIndex of
        Nothing -> rejectTransaction NonExistentCredentialID
        Just index -> do
          -- We check that the credential whose keys we are updating has indeed signed this transaction.
          let ownerCheck = OrdMap.member index $ tsSignatures sigs
          unless ownerCheck $ rejectTransaction CredentialHolderDidNotSign
          return index
    k ls index = do
      (usedEnergy, energyCost) <- computeExecutionCharge meta (ls ^. energyLeft)
      chargeExecutionCost txHash senderAccount energyCost
      updateCredentialKeys (fst senderAccount) index keys
      return (TxSuccess [CredentialKeysUpdated cid], energyCost, usedEnergy)


-- * Chain updates

-- |Handle a chain update message
handleChainUpdate ::
  SchedulerMonad pv m
  => WithMetadata UpdateInstruction
  -> m TxResult
handleChainUpdate WithMetadata{wmdData = ui@UpdateInstruction{..}, ..} = do
  -- Check that the timeout is not in the past
  cm <- getChainMetadata
  if transactionExpired (updateTimeout uiHeader) (slotTime cm) then
    return (TxInvalid ExpiredTransaction)
  else do
    -- Check that the timeout is no later than the effective time,
    -- or the update is immediate
    if updateTimeout uiHeader >= updateEffectiveTime uiHeader && updateEffectiveTime uiHeader /= 0 then
      return (TxInvalid InvalidUpdateTime)
    else do
      -- Check that the sequence number is correct
      expectedSequenceNumber <- getNextUpdateSequenceNumber (updateType uiPayload)
      if updateSeqNumber uiHeader /= expectedSequenceNumber then
        return (TxInvalid (NonSequentialNonce expectedSequenceNumber))
      else do
        -- Convert the payload to an update
        case uiPayload of
          ProtocolUpdatePayload u -> checkSigAndUpdate $ UVProtocol u
          ElectionDifficultyUpdatePayload u -> checkSigAndUpdate $ UVElectionDifficulty u
          EuroPerEnergyUpdatePayload u -> checkSigAndUpdate $ UVEuroPerEnergy u
          MicroGTUPerEuroUpdatePayload u -> checkSigAndUpdate $ UVMicroGTUPerEuro u
          FoundationAccountUpdatePayload u -> getAccountIndex u >>= \case
            Just ai -> checkSigAndUpdate $ UVFoundationAccount ai
            Nothing -> return (TxInvalid (UnknownAccount u))
          MintDistributionUpdatePayload u -> checkSigAndUpdate $ UVMintDistribution u
          TransactionFeeDistributionUpdatePayload u -> checkSigAndUpdate $ UVTransactionFeeDistribution u
          GASRewardsUpdatePayload u -> checkSigAndUpdate $ UVGASRewards u
          BakerStakeThresholdUpdatePayload u -> checkSigAndUpdate $ UVBakerStakeThreshold u
          AddAnonymityRevokerUpdatePayload u -> checkSigAndUpdate $ UVAddAnonymityRevoker u
          AddIdentityProviderUpdatePayload u -> checkSigAndUpdate $ UVAddIdentityProvider u
          RootUpdatePayload (RootKeysRootUpdate u) -> checkSigAndUpdate $ UVRootKeys u
          RootUpdatePayload (Level1KeysRootUpdate u) -> checkSigAndUpdate $ UVLevel1Keys u
          RootUpdatePayload (Level2KeysRootUpdate u) -> checkSigAndUpdate $ UVLevel2Keys u
          Level1UpdatePayload (Level1KeysLevel1Update u) -> checkSigAndUpdate $ UVLevel1Keys u
          Level1UpdatePayload (Level2KeysLevel1Update u) -> checkSigAndUpdate $ UVLevel2Keys u

  where
    checkSigAndUpdate change = do
      -- Check that the signatures use the appropriate keys and are valid.
      keyCollection <- getUpdateKeyCollection
      if checkAuthorizedUpdate keyCollection ui then do
        enqueueUpdate (updateEffectiveTime uiHeader) change
        tsIndex <- bumpTransactionIndex
        return $ TxValid TransactionSummary {
            tsSender = Nothing,
            tsHash = wmdHash,
            tsCost = 0,
            tsEnergyCost = 0,
            tsType = TSTUpdateTransaction $ updateType uiPayload,
            tsResult = TxSuccess [UpdateEnqueued (updateEffectiveTime uiHeader) uiPayload],
            ..
          }
      else
        return (TxInvalid IncorrectSignature)

handleUpdateCredentials ::
  SchedulerMonad pv m
    => WithDepositContext m
    -> OrdMap.Map ID.CredentialIndex ID.CredentialDeploymentInformation
    -> [ID.CredentialRegistrationID]
    -> ID.AccountThreshold
    -> m (Maybe TransactionSummary)
handleUpdateCredentials wtc cdis removeRegIds threshold =
  withDeposit wtc c k
  where
    senderAccount = wtc ^. wtcSenderAccount
    txHash = wtc ^. wtcTransactionHash
    meta = wtc ^. wtcTransactionHeader
    senderAddress = thSender meta

    c = do
      tickEnergy Cost.updateCredentialsBaseCost
      creds <- getAccountCredentials (snd senderAccount)
      tickEnergy $ Cost.updateCredentialsVariableCost (OrdMap.size creds) (map (ID.credNumKeys . ID.credPubKeys) . OrdMap.elems $ cdis)
      cm <- lift getChainMetadata
      -- ensure none of the credentials have expired yet
      forM_ cdis $ \cdi -> do
        let expiry = ID.validTo cdi
        unless (isTimestampBefore (slotTime cm) expiry) $ rejectTransaction InvalidCredentials
      -- and ensure that this account is allowed to have multiple credentials
      allowed <- checkAccountIsAllowed (snd senderAccount) AllowedMultipleCredentials
      unless allowed $ rejectTransaction NotAllowedMultipleCredentials
      return creds

    k ls existingCredentials = do
      (usedEnergy, energyCost) <- computeExecutionCharge meta (ls ^. energyLeft)
      chargeExecutionCost txHash senderAccount energyCost
<<<<<<< HEAD
      cryptoParams <- TV.getCryptographicParameters
      senderAddress <- getAccountAddress senderAccount
=======
      cryptoParams <- getCryptoParams
>>>>>>> cd991a13

      -- check that all credentials that are to be removed actually exist.
      -- This produces:
      --  * a list of credential regIds that were supposed to be removed, but don't exist on the account,
      --    in reverse order
      --  * a set of the credential indices to remove
      --  * a list of the credential indices to remove, without duplicates, in reverse order
      let (nonExistingRegIds, indicesToRemove, revListIndicesToRemove) =
            -- Here we do not care whether the list of credentials to remove has unique elements
            -- or not. As long as the lists are limited in length this should not matter, i.e.,
            -- this is not an abusable property.
            -- Because we should never have duplicate regids on the chain, each of them will only
            -- map to the unique key index. Thus the following map is well-defined.
            let existingCredIds = OrdMap.fromList . map (\(ki, v) -> (ID.credId v, ki)) . OrdMap.toList $ existingCredentials
            in foldl' (\(nonExisting, existing, remList) rid ->
                         case rid `OrdMap.lookup` existingCredIds of
                           Nothing -> (rid:nonExisting, existing, remList)
                           Just ki -> (nonExisting, Set.insert ki existing, if Set.member ki existing then remList else ki : remList)
                      ) ([], Set.empty, []) removeRegIds

      -- check that the indices after removal are disjoint from the indices that we are about to add
      let removalCheck = null nonExistingRegIds &&
                         let existingIndices = OrdMap.keysSet existingCredentials
                             newIndices = OrdMap.keysSet cdis
                         in Set.intersection existingIndices newIndices `Set.isSubsetOf` indicesToRemove

      -- check that the new threshold is no more than the number of credentials
      --
      let thresholdCheck = toInteger (OrdMap.size existingCredentials) + toInteger (OrdMap.size cdis) >= toInteger (Set.size indicesToRemove) + toInteger threshold

      let firstCredNotRemoved = 0 `notElem` indicesToRemove

      -- make sure that the credentials that are being added have not yet been used on the chain.
      -- This is a list of credential registration ids that already exist. The list is used for error
      -- reporting.
      (existingCredIds, newCredIds) <- foldM (\(acc, newRids) cdi -> do
                                       let rid = ID.cdvCredId . ID.cdiValues $ cdi
                                       exists <- TV.registrationIdExists rid
                                       if exists || Set.member rid newRids then
                                         return (rid:acc, rid `Set.insert` newRids)
                                       else return (acc, rid `Set.insert` newRids)
                                    ) ([], Set.empty) cdis

      let getIP cdi = TV.getIdentityProvider $ ID.ipId $ ID.NormalACWP cdi
          getAR cdi = TV.getAnonymityRevokers $ OrdMap.keys $ ID.cdvArData $ ID.cdiValues cdi
          -- verify the cryptographic proofs
          checkCDI cdi = do
              ip <- getIP cdi
              ar <- getAR cdi
              case ip of
                Nothing -> return False
                Just ipInfo -> case ar of
                  Nothing -> return False
                  Just arInfos -> return $ AH.verifyCredential cryptoParams ipInfo arInfos (S.encode cdi) (Right senderAddress)
      -- check all the credential proofs.
      -- This is only done if all the previous checks have succeeded since this is by far the most computationally expensive part.
      checkProofs <- foldM (\check cdi -> if check then checkCDI cdi else return False) (firstCredNotRemoved && thresholdCheck && removalCheck && null existingCredIds) cdis
      if checkProofs then do -- check if stuff is correct
        let creds = traverse (ID.values . ID.NormalACWP) cdis
        case creds of
          Nothing -> return (TxReject InvalidCredentials, energyCost, usedEnergy)
          Just newCredentials -> do
            updateAccountCredentials (fst senderAccount) (reverse revListIndicesToRemove) newCredentials threshold
            return (TxSuccess [CredentialsUpdated {
                                  cuAccount = senderAddress,
                                  cuNewCredIds = Set.toList newCredIds,
                                  cuRemovedCredIds = removeRegIds,
                                  cuNewThreshold = threshold
                                  }], energyCost, usedEnergy)
      else
        -- try to provide a more fine-grained error by analyzing what went wrong
        -- at some point we should refine the scheduler monad to support cleaner error
        -- handling by adding MonadError capability to it. Until that is done this
        -- is a pretty clean alternative to avoid deep nesting.
        if not firstCredNotRemoved then
          return (TxReject RemoveFirstCredential, energyCost, usedEnergy)
        else if not thresholdCheck then
          return (TxReject InvalidAccountThreshold, energyCost, usedEnergy)
        else if not (null nonExistingRegIds) then
          return (TxReject (NonExistentCredIDs nonExistingRegIds), energyCost, usedEnergy)
        else if not removalCheck then
          return (TxReject KeyIndexAlreadyInUse, energyCost, usedEnergy)
        else if not (null existingCredIds) then
          return (TxReject (DuplicateCredIDs existingCredIds), energyCost, usedEnergy)
        else return (TxReject InvalidCredentials, energyCost, usedEnergy)

-- |Charges energy based on payload size and emits a 'DataRegistered' event.
handleRegisterData ::
  SchedulerMonad pv m
  => WithDepositContext m
  -> RegisteredData -- ^The data to register.
  -> m (Maybe TransactionSummary)
handleRegisterData wtc regData =
  withDeposit wtc c (defaultSuccess wtc)
  where
    c = do
      tickEnergy Cost.registerDataCost
      return [DataRegistered regData]


-- * Exposed methods.

-- |Make a valid block out of a list of transactions, respecting the given
-- maximum block size and block energy limit.
--
-- The preconditions of this function (which are not checked) are:
--
-- * The transactions appear grouped by their associated account address,
--   and the transactions in each group are ordered by increasing transaction nonce.
-- * Each transaction's nonce is equal or higher than the next nonce of the specified sender
--   account (if the account it exists).
--
-- The 'GroupedTransactions' ('perAccountTransactions' and 'credentialDeployments') are processed in
-- order of their arrival time, assuming that both lists are ordered by arrival time from earliest to
-- latest. For each group in 'perAccountTransactions', only the time of the first transaction in the
-- group is considered and the entire group is processed
-- in one sequence.
--
-- = Processing of transactions
--
-- Processing starts with an initial remaining block energy being the maximum block energy
-- (birk parameter) and the remaining block size being as specified by the parameter to this function.
--
-- Each transaction or credential deployment is processed as follows:
--
-- * It is checked whether the deposited energy (or in case of credential deployment the respective
--   energy cost) is not greater than the maximum block energy (in which case the transaction fails
--   with 'ExceedsMaxBlockEnergy').
-- * It is checked whether the deposited energy (or, in case of credential deployment, the respective
--   energy cost) and the transaction size is not greater than the remaining block energy / block size
--   (in which case the transaction is skipped and added to the list of unprocessed
--   transactions/credentials).
-- * If the previous checks passed, the transaction is executed.
--
--     * If execution fails with another 'FailureKind', the transaction / credential deployment is added
--       to the list of failed transactions/credentials.
--     * If execution succeeds ('TxValid'), the transaction / credential deployment is added to the list
--       of added transactions and the actual energy used by the transaction as well as the transaction
--       size is deducted from the remaining block energy / block size.
--
-- Only added transactions have an effect on the block state.
--
-- = Transaction groups
-- Groups allow early failure of transactions with a repeated nonce after a successful transaction
-- as well as a special failure kind ('SuccessorOfInvalidTransaction') for transactions which cannot
-- be accepted because a predecessor transaction (with a lower nonce) failed and no other transaction
-- with the same nonce was added.
--
-- The processing of transactions within a group has the following additional properties:
--
-- * After an added transactions, all following transactions with the same nonce directly fail with
--   'NonSequentialNonce' (whereas when processed individually, it might fail for another reason).
--   The next transaction with a higher nonce is processed normally.
-- * If a transaction fails and the next transaction has the same nonce, it is processed normally.
-- * If a transaction fails and the next transaction has a higher nonce all remaining transactions in
--   the group will fail with 'SuccessorOfInvalidTransaction' instead of 'NonSequentialNonce' (or the
--   failure it would fail with if processed individually). Note that because transactions are ordered
--   by nonce, all those remaining transactions are invalid at least because of a non-sequential nonce.
--
-- Note that this behaviour relies on the precondition of transactions within a group coming from the
-- same account and being ordered by increasing nonce.
--
-- = Result
-- The order of transactions in 'ftAdded' (this includes credential deployments) corresponds to the
-- order the transactions should appear on the block (i.e., the order they were executed on the current
-- block state).
-- There is no guarantee for any order in `ftFailed`, `ftFailedCredentials`, `ftUnprocessed`
-- and `ftUnprocessedCredentials`.
filterTransactions :: forall m pv. (SchedulerMonad pv m, TimeMonad m)
                   => Integer -- ^Maximum block size in bytes.
                   -> UTCTime -- ^Timeout for block construction.
                             -- This is the absolute time after which we should stop trying to add new transctions to the block.
                   -> [TransactionGroup] -- ^Transactions to make a block out of.
                   -> m FilteredTransactions
filterTransactions maxSize timeout groups0 = do
  maxEnergy <- getMaxBlockEnergy
  credLimit <- getAccountCreationLimit
  ftTrans <- runNext maxEnergy 0 credLimit False emptyFilteredTransactions groups0
  -- For each type of invalid message we only log the first 10 items so as to
  -- not to spend too much time in the logging phase. This makes it useful for debugging,
  -- but not a potential problem when a lot of invalid transactions are being sent.
  let (toReportTrans, restTrans) = splitAt 10 (ftFailed ftTrans)
  forM_ toReportTrans $ uncurry logInvalidTransaction
  unless (null restTrans) $ logEvent Scheduler LLWarning "Too many invalid transactions. Suppressing reporting the remaining ones."
  let (toReportCredentials, restCredentials) = splitAt 10 (ftFailedCredentials ftTrans)
  forM_ toReportCredentials $ uncurry logInvalidCredential
  unless (null restCredentials) $ logEvent Scheduler LLWarning "Too many invalid credentials. Suppressing reporting the remaining ones."
  let (toReportUpdates, restUpdates) = splitAt 10 (ftFailedUpdates ftTrans)
  forM_ toReportUpdates $ uncurry logInvalidChainUpdate
  unless (null restUpdates) $ logEvent Scheduler LLWarning "Too many invalid updates. Suppressing reporting the remaining ones."
  return ftTrans
  where
        -- Run next credential deployment or transaction group, depending on arrival time.
        runNext :: Energy -- ^Maximum block energy
                -> Integer -- ^Current size of transactions in the block.
                -> CredentialsPerBlockLimit -- ^Number of credentials until limit.
                -> Bool -- ^Whether or not the block timeout is reached
                -> FilteredTransactions -- ^Currently accumulated result
                -> [TransactionGroup] -- ^Grouped transactions to process
                -> m FilteredTransactions
        -- All block items are processed. We accumulate the added items
        -- in reverse order, so reverse the list before returning.
        runNext _ _ _ _ fts []= return fts{ftAdded = reverse (ftAdded fts)}
        runNext maxEnergy size credLimit True fts (g : groups) = case g of -- Time is up. Mark subsequent groups as unprocessed.
          TGAccountTransactions group -> let newFts = fts { ftUnprocessed = group ++ ftUnprocessed fts }
                                         in runNext maxEnergy size credLimit True newFts groups
          TGCredentialDeployment c -> let newFts = fts { ftUnprocessedCredentials = c : ftUnprocessedCredentials fts }
                                      in runNext maxEnergy size credLimit True newFts groups
          TGUpdateInstructions group -> let newFts = fts { ftUnprocessedUpdates = group ++ ftUnprocessedUpdates fts }
                                        in runNext maxEnergy size credLimit True newFts groups
        runNext maxEnergy size credLimit False fts (g : groups) = case g of -- Time isn't up yet. Process groups until time is up.
          TGAccountTransactions group -> runTransactionGroup size fts group
          TGCredentialDeployment c -> runCredential c
          TGUpdateInstructions group -> runUpdateInstructions size fts group
          where
            -- Run a group of update instructions of one type
            runUpdateInstructions currentSize currentFts [] = runNext maxEnergy currentSize credLimit False currentFts groups
            runUpdateInstructions currentSize currentFts (ui : uis) = do
              -- Update instructions use no energy, so we only consider size
              let csize = currentSize + fromIntegral (wmdSize ui)
              now <- currentTime
              if now >= timeout then do -- Time is up. Mark this and all subsequent groups as unprocessed.
                logEvent Scheduler LLWarning "Timeout reached for block construction."
                let newFts = currentFts{ftUnprocessedUpdates = ui : uis ++ ftUnprocessedUpdates currentFts}
                runNext maxEnergy currentSize credLimit True newFts groups
              else if csize <= maxSize then
                -- Chain updates have no account footprint
                handleChainUpdate ui >>= \case
                  TxInvalid reason -> case uis of
                    (nui : _) | ((==) `on` (updateSeqNumber . uiHeader . wmdData)) ui nui ->
                      -- If there is another update with the same sequence number, we want to try that
                      runUpdateInstructions currentSize currentFts{ftFailedUpdates = (ui, reason) : ftFailedUpdates currentFts} uis
                    _ -> do
                      -- Otherwise, any subsequent updates are also treated as failures
                      let newFts = currentFts{
                              ftFailedUpdates = (ui, reason) : ((, SuccessorOfInvalidTransaction) <$> uis)
                                                ++ ftFailedUpdates currentFts
                            }
                      runNext maxEnergy currentSize credLimit False newFts groups
                  TxValid summary -> do
                    let (invalid, rest) = span (((==) `on` (updateSeqNumber . uiHeader . wmdData)) ui) uis
                        curSN = updateSeqNumber $ uiHeader $ wmdData ui
                        newFts = currentFts{
                            ftFailedUpdates = ((, NonSequentialNonce (curSN + 1)) <$> invalid) ++ ftFailedUpdates currentFts,
                            ftAdded = (chainUpdate ui, summary) : ftAdded currentFts
                          }
                    runUpdateInstructions csize newFts rest
              else -- The cumulative block size with this update is too high.
                case uis of
                  (nui : _) | ((==) `on` (updateSeqNumber . uiHeader . wmdData)) ui nui ->
                    -- There is another update with the same sequence number, so try that
                    let newFts = currentFts{ftUnprocessedUpdates = ui : ftUnprocessedUpdates currentFts}
                    in runUpdateInstructions currentSize newFts uis
                  _ ->
                    -- Otherwise, there's no chance of processing remaining updates
                    let newFts = currentFts{ftUnprocessedUpdates = ui : uis ++ ftUnprocessedUpdates currentFts}
                    in runNext maxEnergy currentSize credLimit False newFts groups

            -- Run a single credential and continue with 'runNext'.
            runCredential c@WithMetadata{..} = do
              totalEnergyUsed <- getUsedEnergy
              let csize = size + fromIntegral wmdSize
                  energyCost = Cost.deployCredential (ID.credentialType c) (ID.credNumKeys . ID.credPubKeys $ c)
                  cenergy = totalEnergyUsed + fromIntegral energyCost
              now <- currentTime
              if now >= timeout then do -- Time is up. Mark this and all subsequent groups as unprocessed.
                logEvent Scheduler LLWarning "Timeout reached for block construction."
                let newFts = fts { ftUnprocessedCredentials = c : ftUnprocessedCredentials fts}
                runNext maxEnergy size credLimit True newFts groups
              -- NB: be aware that credLimit is of an unsigned type, so it is crucial that we never wrap around
              else if credLimit > 0 && csize <= maxSize && cenergy <= maxEnergy then
                observeTransactionFootprint (handleDeployCredential wmdData wmdHash) >>= \case
                    (Just (TxInvalid reason), _) -> do
                      let newFts = fts { ftFailedCredentials = (c, reason) : ftFailedCredentials fts}
                      runNext maxEnergy size (credLimit - 1) False newFts groups -- NB: We keep the old size
                    (Just (TxValid summary), fp) -> do
                      markEnergyUsed (tsEnergyCost summary)
                      tlNotifyAccountEffect fp summary
                      let newFts = fts { ftAdded = (credentialDeployment c, summary) : ftAdded fts}
                      runNext maxEnergy csize (credLimit - 1) False newFts groups
                    (Nothing, _) -> error "Unreachable due to cenergy <= maxEnergy check."
              else if Cost.deployCredential (ID.credentialType c) (ID.credNumKeys . ID.credPubKeys $ c) > maxEnergy then
                -- this case should not happen (it would mean we set the parameters of the chain wrong),
                -- but we keep it just in case.
                 let newFts = fts { ftFailedCredentials = (c, ExceedsMaxBlockEnergy) : ftFailedCredentials fts}
                 in runNext maxEnergy size credLimit False newFts groups
              else
                 let newFts = fts { ftUnprocessedCredentials = c : ftUnprocessedCredentials fts}
                 in runNext maxEnergy size credLimit False newFts groups

            -- Run all transactions in a group and continue with 'runNext'.
            runTransactionGroup :: Integer -- ^Current size of transactions in the block.
                                -> FilteredTransactions
                                -> [Transaction] -- ^Current group to process.
                                -> m FilteredTransactions
            runTransactionGroup currentSize currentFts (t:ts) = do
              totalEnergyUsed <- getUsedEnergy
              let csize = currentSize + fromIntegral (transactionSize t)
                  tenergy = transactionGasAmount t
                  cenergy = totalEnergyUsed + tenergy
              now <- currentTime
              if now >= timeout then do -- Time is up. Mark this and all subsequent groups as unprocessed.
                logEvent Scheduler LLWarning "Timeout reached for block construction."
                let newFts = currentFts { ftUnprocessed = t : ts ++ ftUnprocessed currentFts }
                runNext maxEnergy currentSize credLimit True newFts groups
              else if csize <= maxSize && cenergy <= maxEnergy then
                -- The transaction fits regarding both block energy limit and max transaction size.
                -- Thus try to add the transaction by executing it.
                observeTransactionFootprint (dispatch t) >>= \case
                   -- The transaction was committed, add it to the list of added transactions.
                   (Just (TxValid summary), fp) -> do
                     (newFts, rest) <- validTs t summary fp currentFts ts
                     runTransactionGroup csize newFts rest
                   -- The transaction failed, add it to the list of failed transactions and
                   -- determine whether the following transactions have to fail as well.
                   (Just (TxInvalid reason), _) ->
                     let (newFts, rest) = invalidTs t reason currentFts ts
                     in runTransactionGroup currentSize newFts rest
                   (Nothing, _) -> error "Unreachable. Dispatch honors maximum transaction energy."
              -- If the stated energy of a single transaction exceeds the block energy limit the
              -- transaction is invalid. Add it to the list of failed transactions and
              -- determine whether following transactions have to fail as well.
              else if tenergy > maxEnergy then
                let (newFts, rest) = invalidTs t ExceedsMaxBlockEnergy currentFts ts
                in runTransactionGroup currentSize newFts rest
              else -- otherwise still try the remaining transactions in the group to avoid deadlocks from
                   -- one single too-big transaction (with same nonce).
                case ts of
                  (nt : _) | transactionNonce nt == transactionNonce t ->
                    let newFts = currentFts { ftUnprocessed = t : ftUnprocessed currentFts }
                    in runTransactionGroup currentSize newFts ts
                  _ ->
                    let newFts = currentFts { ftUnprocessed = t : ts ++ ftUnprocessed currentFts }
                    in runNext maxEnergy currentSize credLimit False newFts groups

            -- Group processed, continue with the next group or credential
            runTransactionGroup currentSize currentFts [] =
              runNext maxEnergy currentSize credLimit False currentFts groups

            -- Add a valid transaction to the list of added transactions, mark used energy and
            -- notify about the account effects. Then add all following transactions with the
            -- same nonce to the list of failed transactions, as they are invalid.
            -- NOTE: It is necessary that we process those invalid transactions directly,
            -- because while 'invalidTs' would classify them as 'NonSequentialNonce' as well,
            -- it would reject following valid transactions with a higher but correct nonce.
            -- The next transaction with a higher nonce (head of ts') should thus be processed
            -- with 'runNext'.
            validTs t summary fp currentFts ts = do
              markEnergyUsed (tsEnergyCost summary)
              tlNotifyAccountEffect fp summary
              let (invalid, rest) = span ((== transactionNonce t) . transactionNonce) ts
              let nextNonce = transactionNonce t + 1
              let newFts =
                    currentFts { ftFailed = map (, NonSequentialNonce nextNonce) invalid
                                            ++ ftFailed currentFts
                               , ftAdded = (normalTransaction t, summary) : ftAdded currentFts
                               }
              return (newFts, rest)

            -- Add a failed transaction (t, failure) to the list of failed transactions and
            -- check whether the remaining transactions from this group (ts) have a nonce
            -- greater than that of the failed transaction, in which case these are also added to the
            -- list of failed transactions with a 'SuccessorOfInvalidTransaction' failure.
            -- Returns the updated 'FilteredTransactions' and the yet to be processed transactions.
            invalidTs t failure currentFts ts =
              let newFailedEntry = (t, failure) in
                -- NOTE: Following transactions with the same nonce could be valid. Therefore,
                -- if the next transaction has the same nonce as the failed, we continue with 'runNext'.
                -- Note that we rely on the precondition of transactions being ordered by nonce.
                if not (null ts) && transactionNonce (head ts) > transactionNonce t
                then let failedSuccessors = map (, SuccessorOfInvalidTransaction) ts in
                       (currentFts { ftFailed = newFailedEntry : failedSuccessors ++ ftFailed currentFts }
                     , [])
                else (currentFts { ftFailed = newFailedEntry : ftFailed currentFts }, ts)

-- |Execute transactions in sequence, collecting the outcomes of each transaction.
-- This is meant to execute the transactions of a given block.
--
-- Returns
--
-- * @Left Nothing@ if maximum block energy limit was exceeded.
-- * @Left (Just fk)@ if a transaction failed, with the failure kind of the first failed transaction.
-- * @Right outcomes@ if all transactions are successful, with the given outcomes.
runTransactions :: forall m pv. (SchedulerMonad pv m)
                => [BlockItem]
                -> m (Either (Maybe FailureKind) [(BlockItem, TransactionSummary)])
runTransactions = go []
    where go valid (bi:ts) =
            observeTransactionFootprint (predispatch bi) >>= \case
              (Just (TxValid summary), fp) -> do
                markEnergyUsed (tsEnergyCost summary)
                tlNotifyAccountEffect fp summary
                go ((bi, summary):valid) ts
              (Just (TxInvalid reason), _) -> do
                logInvalidBlockItem bi reason
                return (Left (Just reason))
              (Nothing, _) -> return (Left Nothing)

          go valid [] = return (Right (reverse valid))

          predispatch :: BlockItem -> m (Maybe TxResult)
          predispatch WithMetadata{wmdData=NormalTransaction tr,..} = dispatch WithMetadata{wmdData=tr,..}
          predispatch WithMetadata{wmdData=CredentialDeployment cred,..} = handleDeployCredential cred wmdHash
          predispatch WithMetadata{wmdData=ChainUpdate cu,..} = Just <$> handleChainUpdate WithMetadata{wmdData=cu,..}

-- |Execute transactions in sequence. Like 'runTransactions' but only for side-effects on global state.
--
-- Returns
--
-- * @Left Nothing@ if maximum block energy limit was exceeded.
-- * @Left (Just fk)@ if a transaction failed, with the failure kind of the first failed transaction
-- * @Right ()@ if all transactions are successful.
--
-- This is more efficient than 'runTransactions' since it does not have to build a list
-- of results.
execTransactions :: forall m pv. (SchedulerMonad pv m)
                 => [BlockItem]
                 -> m (Either (Maybe FailureKind) ())
execTransactions = go
  -- Same implementation as 'runTransactions', just that valid block items
  -- and transaction summaries are not collected.
  where go (bi:ts) =
          observeTransactionFootprint (predispatch bi) >>= \case
            (Nothing, _) -> return (Left Nothing)
            (Just (TxValid summary), fp) -> do
              markEnergyUsed (tsEnergyCost summary)
              tlNotifyAccountEffect fp summary
              go ts
            (Just (TxInvalid reason), _) -> do
              logInvalidBlockItem bi reason
              return (Left (Just reason))
        go [] = return (Right ())

        predispatch :: BlockItem -> m (Maybe TxResult)
        predispatch WithMetadata{wmdData=NormalTransaction tr,..} = dispatch WithMetadata{wmdData=tr,..}
        predispatch WithMetadata{wmdData=CredentialDeployment cred,..} = handleDeployCredential cred wmdHash
        predispatch WithMetadata{wmdData=ChainUpdate cu,..} = Just <$> handleChainUpdate WithMetadata{wmdData=cu,..}<|MERGE_RESOLUTION|>--- conflicted
+++ resolved
@@ -1140,7 +1140,6 @@
   AccountCreation ->
   TransactionHash ->
   m (Maybe TxResult)
-<<<<<<< HEAD
 handleDeployCredential accCreation@AccountCreation{messageExpiry=messageExpiry, credential=cdi} cdiHash = do
     res <- runExceptT $ do
       liftedCm <- lift getChainMetadata
@@ -1161,10 +1160,11 @@
               ..
               }
 
-      let regId = ID.credId accCreation
+      let regId = ID.credId cdi
+      let aaddr = ID.addressFromRegId regId
       -- We always need to make sure that the account was not created in between
       -- the transaction was received and the actual execution.
-      accExistsAlready <- lift (TV.registrationIdExists regId)
+      accExistsAlready <- lift (addressWouldClash aaddr)
       when accExistsAlready $ throwError $ Just $ DuplicateAccountRegistrationID regId
       liftedCryptoParams <- lift TV.getCryptographicParameters      
       cachedTVResult <- lift (lookupTransactionVerificationResult cdiHash)
@@ -1195,81 +1195,6 @@
             Nothing -> throwError $ Just AccountCredentialInvalid
       _ <- lift (createAccount cryptoParams aaddr cdv)
       mkSummary (TxSuccess [AccountCreated aaddr, CredentialDeployed{ecdRegId=regId,ecdAccount=aaddr}])
-=======
-handleDeployCredential AccountCreation{messageExpiry=messageExpiry, credential=cdi} cdiHash = do
-  res <- runExceptT $ do
-    cm <- lift getChainMetadata
-    when (transactionExpired messageExpiry $ slotTime cm) $ throwError (Just ExpiredTransaction)
-
-    remainingEnergy <- lift getRemainingEnergy
-    let cost = Cost.deployCredential (ID.credentialType cdi) (ID.credNumKeys . ID.credPubKeys $ cdi)
-    when (remainingEnergy < cost) $ throwError Nothing
-    let mkSummary tsResult = do
-          tsIndex <- lift bumpTransactionIndex
-          return $ TxValid $ TransactionSummary{
-            tsSender = Nothing,
-            tsHash = cdiHash,
-            tsCost = 0,
-            tsEnergyCost = cost,
-            tsType = TSTCredentialDeploymentTransaction (ID.credentialType cdi),
-            ..
-            }
-
-    let expiry = ID.validTo cdi
-
-    -- check that a registration id does not yet exist
-    let regId = ID.credId cdi
-    regIdEx <- lift (accountRegIdExists regId)
-    unless (isTimestampBefore (slotTime cm) expiry) $ throwError $ Just AccountCredentialInvalid
-    when regIdEx $ throwError $ Just (DuplicateAccountRegistrationID (ID.credId cdi))
-    -- We now look up the identity provider this credential is derived from.
-    -- Of course if it does not exist we reject the transaction.
-    let credentialIP = ID.ipId cdi
-    lift (getIPInfo credentialIP) >>= \case
-      Nothing -> throwError $ Just (NonExistentIdentityProvider (ID.ipId cdi))
-      Just ipInfo -> do
-        case cdi of
-          ID.InitialACWP icdi -> do
-               let aaddr = ID.addressFromRegId regId
-               accExistsAlready <- lift (addressWouldClash aaddr)
-               when accExistsAlready $ throwError $ Just AccountCredentialInvalid
-               unless (AH.verifyInitialAccountCreation ipInfo messageExpiry (S.encode icdi)) $ throwError $ Just AccountCredentialInvalid
-               -- Create the account with the credential, but don't yet add it to the state
-               cryptoParams <- lift getCryptoParams
-               -- Creation is guaranteed to succeed since an account with the address
-               -- does not already exist.
-               _ <- lift (createAccount cryptoParams aaddr (ID.InitialAC (ID.icdiValues icdi)))
-               mkSummary (TxSuccess [AccountCreated aaddr, CredentialDeployed{ecdRegId=regId,ecdAccount=aaddr}])
-
-          ID.NormalACWP ncdi -> do
-            let cdiBytes = S.encode ncdi
-            let ncdv = ID.cdiValues ncdi
-            lift (getArInfos (OrdMap.keys (ID.cdvArData ncdv))) >>= \case
-              Nothing -> throwError $ Just UnsupportedAnonymityRevokers
-              Just arsInfos -> do
-                cryptoParams <- lift getCryptoParams
-                -- we have two options. One is that we are deploying a credential on an existing account.
-                case ID.cdvPublicKeys ncdv of
-                  ID.CredentialPublicKeys keys _ -> do
-                    -- account does not yet exist, so create it, but we need to be careful
-                    when (null keys || length keys > 255) $ throwError $ Just AccountCredentialInvalid
-                    let aaddr = ID.addressFromRegId regId
-                    case ID.values cdi of
-                      Nothing -> throwError $ Just AccountCredentialInvalid
-                      Just cdv -> do
-                        -- this check is extremely unlikely to fail (it would amount to a hash collision since
-                        -- we checked regIdEx above already).
-                        accExistsAlready <- lift (addressWouldClash aaddr)
-                        let check = AH.verifyCredential cryptoParams ipInfo arsInfos cdiBytes (Left messageExpiry)
-                        unless (not accExistsAlready && check) $ throwError $ Just AccountCredentialInvalid
-                        -- Add the account to the state, but only if the credential was valid and the account does not exist
-                        _ <- lift (createAccount cryptoParams aaddr cdv)
-                        mkSummary (TxSuccess [AccountCreated aaddr, CredentialDeployed{ecdRegId=regId,ecdAccount=aaddr}])
-  case res of
-    Left err -> return (TxInvalid <$> err)
-    Right ts -> return (Just ts)
-
->>>>>>> cd991a13
 
 -- |Updates the credential keys in the credential with the given Credential ID.
 -- It rejects if there is no credential with the given Credential ID.
@@ -1386,7 +1311,7 @@
     -> m (Maybe TransactionSummary)
 handleUpdateCredentials wtc cdis removeRegIds threshold =
   withDeposit wtc c k
-  where
+   where
     senderAccount = wtc ^. wtcSenderAccount
     txHash = wtc ^. wtcTransactionHash
     meta = wtc ^. wtcTransactionHeader
@@ -1409,12 +1334,7 @@
     k ls existingCredentials = do
       (usedEnergy, energyCost) <- computeExecutionCharge meta (ls ^. energyLeft)
       chargeExecutionCost txHash senderAccount energyCost
-<<<<<<< HEAD
       cryptoParams <- TV.getCryptographicParameters
-      senderAddress <- getAccountAddress senderAccount
-=======
-      cryptoParams <- getCryptoParams
->>>>>>> cd991a13
 
       -- check that all credentials that are to be removed actually exist.
       -- This produces:
