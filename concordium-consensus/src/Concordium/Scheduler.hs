--- conflicted
+++ resolved
@@ -950,15 +950,10 @@
 -- The reason for this is that the possible errors are exposed back to the smart
 -- contract in case a contract A invokes contract B's entrypoint.
 handleContractUpdateV1 :: forall pv r m.
-  (IsProtocolVersion pv, StaticInformation m, AccountOperations m)
+  (IsProtocolVersion pv, StaticInformation m, AccountOperations m, ContractStateOperations m)
   => AccountAddress -- ^The address that was used to send the top-level transaction.
-<<<<<<< HEAD
   -> UInstanceInfoV m GSWasm.V1 -- ^The current state of the target contract of the transaction, which must exist.
-  -> (Amount -> m (Either WasmV1.ContractCallFailure (Address, [ID.AccountCredential], Either (Wasm.WasmVersion, ContractAddress) IndexedAccountAddress)))
-=======
-  -> InstanceV GSWasm.V1 -- ^The current state of the target contract of the transaction, which must exist.
-  -> (Amount -> LocalT pv r m (Either WasmV1.ContractCallFailure (Address, [ID.AccountCredential], Either ContractAddress IndexedAccountAddress)))
->>>>>>> 600a5976
+  -> (Amount -> LocalT pv r m (Either WasmV1.ContractCallFailure (Address, [ID.AccountCredential], Either (Wasm.WasmVersion, ContractAddress) IndexedAccountAddress)))
   -- ^Check that the sender has sufficient amount to cover the given amount and return a triple of
   -- - used address
   -- - credentials of the address, either account or owner of the contract
@@ -1067,13 +1062,8 @@
                            -- we are invoking a V0 instance.
                            -- in this case we essentially treat this as a top-level transaction invoking that contract.
                            -- That is, we execute the entire tree that is potentially generated.
-<<<<<<< HEAD
-                           let rName = Wasm.makeReceiveName (instanceInitName (iiParameters targetInstance)) imcName
-                               runSuccess = Right <$> handleContractUpdateV0 originAddr targetInstance (checkAndGetBalanceInstanceV0 ownerAccount istance) imcAmount rName imcParam
-=======
-                           let rName = Wasm.uncheckedMakeReceiveName (instanceInitName (_instanceVParameters targetInstance)) imcName
+                           let rName = Wasm.uncheckedMakeReceiveName (instanceInitName (iiParameters targetInstance)) imcName
                                runSuccess = handleContractUpdateV0 originAddr targetInstance (checkAndGetBalanceInstanceV0 ownerAccount istance) imcAmount rName imcParam
->>>>>>> 600a5976
                            -- If execution of the contract succeeds resume.
                            -- Otherwise rollback the state and report that to the caller.
                            runInnerTransaction runSuccess >>= \case
@@ -1083,33 +1073,17 @@
                                 -- Execution of the contract might have changed our own state. If so, we need to resume in the new state, otherwise
                                 -- we can keep the old one.
                                 (lastModifiedIndex, newState) <- getCurrentContractInstanceState istance
-<<<<<<< HEAD
                                 (stateChanged, resumeState) <- (lastModifiedIndex /= modificationIndex,) <$> getForeignReprV1 newState
                                 newBalance <- getCurrentContractAmount Wasm.SV1 istance
                                 go (resumeEvent True:evs ++ interruptEvent:events) =<< runInterpreter (return . WasmV1.resumeReceiveFun rrdInterruptedConfig stateContext resumeState stateChanged newBalance WasmV1.Success Nothing)
                          Just (InstanceInfoV1 targetInstance) -> do
-                           -- invoking a V1 instance is easier we recurse on the update function.
                            -- If this returns Right _ it is successful, and we pass this, and the returned return value
                            -- to the caller.
                            -- Otherwise we roll back all the changes and return the return value, and the error code to the caller.
-                           let rName = Wasm.makeReceiveName (instanceInitName (iiParameters targetInstance)) imcName
+                           let rName = Wasm.uncheckedMakeReceiveName (instanceInitName (iiParameters targetInstance)) imcName
                            withRollback (handleContractUpdateV1 originAddr targetInstance (checkAndGetBalanceInstanceV1 ownerAccount istance) imcAmount rName imcParam) >>= \case
                               Left cer ->
                                 go (resumeEvent False:interruptEvent:events) =<< runInterpreter (return . WasmV1.resumeReceiveFun rrdInterruptedConfig stateContext rrdCurrentState False entryBalance (WasmV1.Error cer) (WasmV1.ccfToReturnValue cer))
-=======
-                                let resumeState = if lastModifiedIndex == modificationIndex then Nothing else Just newState
-                                newBalance <- getCurrentContractAmount istance
-                                go (resumeEvent True:evs ++ interruptEvent:events) =<< runInterpreter (return . WasmV1.resumeReceiveFun rrdInterruptedConfig resumeState newBalance WasmV1.Success Nothing)
-                         Just (InstanceV1 targetInstance) -> do
-                           -- invoking a V1 instance is easier. We recurse on the update function.
-                           -- If this returns Right _ it is successful, and we pass this, and the returned return value
-                           -- to the caller.
-                           -- Otherwise we roll back all the changes and return the return value, and the error code to the caller.
-                           let rName = Wasm.uncheckedMakeReceiveName (instanceInitName (_instanceVParameters targetInstance)) imcName
-                           withRollback (handleContractUpdateV1 originAddr targetInstance (checkAndGetBalanceInstanceV1 ownerAccount istance) imcAmount rName imcParam) >>= \case
-                              Left cer -> do
-                                go (resumeEvent False:interruptEvent:events) =<< runInterpreter (return . WasmV1.resumeReceiveFun rrdInterruptedConfig Nothing entryBalance (WasmV1.Error cer) (WasmV1.ccfToReturnValue cer))
->>>>>>> 600a5976
                               Right (rVal, callEvents) -> do
                                 (lastModifiedIndex, newState) <- getCurrentContractInstanceState istance
                                 (stateChanged, resumeState) <- (lastModifiedIndex /= modificationIndex,) <$> getForeignReprV1 newState
@@ -1148,21 +1122,12 @@
 -- Recursively do the same for new messages created by contracts (from left to right, depth first).
 -- The target contract must exist, so that its state can be looked up.
 handleContractUpdateV0 :: forall pv r m.
-  (IsProtocolVersion pv, StaticInformation m, AccountOperations m)
+  (IsProtocolVersion pv, StaticInformation m, AccountOperations m, ContractStateOperations m)
   => AccountAddress -- ^The address that was used to send the top-level transaction.
-<<<<<<< HEAD
   -> UInstanceInfoV m GSWasm.V0 -- ^The current state of the target contract of the transaction, which must exist.
-  -> (Amount -> m (Address, [ID.AccountCredential], (Either (Wasm.WasmVersion, ContractAddress) IndexedAccountAddress)))
+  -> (Amount -> LocalT pv r m (Address, [ID.AccountCredential], (Either (Wasm.WasmVersion, ContractAddress) IndexedAccountAddress)))
   -- ^The sender of the message (contract instance or account). In case this is
   -- a contract the first parameter is the owner account of the instance. In case this is an account
-=======
-  -> InstanceV GSWasm.V0 -- ^The current state of the target contract of the transaction, which must exist.
-  -> (Amount -> LocalT pv r m (Address, [ID.AccountCredential], (Either ContractAddress IndexedAccountAddress)))
-  -- ^Check that the sender has sufficient amount to cover the given amount and return a triple of
-  -- - used address
-  -- - credentials of the address, either account or owner of the contract
-  -- - resolved address. In case this is an account
->>>>>>> 600a5976
   -- (i.e., this is called from a top-level transaction) the value is a pair of the address that was used
   -- as the sender address of the transaction, and the account to which it points.
   -> Amount -- ^The amount to be transferred from the sender of the message to the receiver.
@@ -1248,7 +1213,7 @@
 traversalStepCost :: Energy
 traversalStepCost = 10
 
-foldEvents :: (IsProtocolVersion pv, StaticInformation m, AccountOperations m)
+foldEvents :: (IsProtocolVersion pv, StaticInformation m, AccountOperations m, ContractStateOperations m)
            => AccountAddress -- ^Address that was used in the top-level transaction.
            -> (IndexedAccount m, UInstanceInfoV m GSWasm.V0) -- ^Instance that generated the events.
            -> Event -- ^Event generated by the invocation of the instance.
@@ -1306,16 +1271,9 @@
         credentials <- getAccountCredentials acc
         return (addr, map snd (OrdMap.toAscList credentials))
 
-
-<<<<<<< HEAD
 -- | Handle the transfer of an amount from a **V0 contract instance** to an account.
-handleTransferAccount :: forall m pv .
-  (TransactionMonad pv m)
-=======
--- | Handle the transfer of an amount from a contract instance to an account.
-handleTransferAccount ::
-  (TransactionMonad pv m, HasInstanceAddress a, HasInstanceFields a)
->>>>>>> 600a5976
+handleTransferAccount :: forall m pv.
+  TransactionMonad pv m
   => AccountAddress -- ^The target account address.
   -> UInstanceInfoV m GSWasm.V0 -- ^The sender of this transfer.
   -> Amount -- ^The amount to transfer.
