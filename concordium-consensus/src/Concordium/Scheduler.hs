--- conflicted
+++ resolved
@@ -1398,15 +1398,11 @@
                    -> m FilteredTransactions
 filterTransactions maxSize groups0 = do
   maxEnergy <- getMaxBlockEnergy
-<<<<<<< HEAD
-
-  runNext maxEnergy 0 emptyFilteredTransactions groups0
-=======
-  ftTrans <- runNext maxEnergy 0 emptyFilteredTransactions credentialDeployments perAccountTransactions
+  ftTrans <- runNext maxEnergy 0 emptyFilteredTransactions groups0
   forM_ (ftFailed ftTrans) $ uncurry logInvalidTransaction
   forM_ (ftFailedCredentials ftTrans) $ uncurry logInvalidCredential
+  forM_ (ftFailedUpdates ftTrans) $ uncurry logInvalidChainUpdate
   return ftTrans
->>>>>>> fa657214
   where
         -- Run next credential deployment or transaction group, depending on arrival time.
         runNext :: Energy -- ^Maximum block energy
