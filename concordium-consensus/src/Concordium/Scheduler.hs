--- conflicted
+++ resolved
@@ -50,10 +50,12 @@
 import qualified Concordium.ID.Account as AH
 import qualified Concordium.ID.Types as ID
 
+import Concordium.GlobalState.TransactionTable
 import Concordium.GlobalState.BlockState (AccountOperations(..), AccountAllowance (..))
 import qualified Concordium.GlobalState.BakerInfo as BI
 import qualified Concordium.Types.Instance as Ins
 import Concordium.GlobalState.Types
+import Concordium.Types.HashableTo (getHash)
 import qualified Concordium.Cost as Cost
 import Concordium.Crypto.EncryptedTransfers
 
@@ -74,11 +76,7 @@
 import Lens.Micro.Platform
 
 import Prelude hiding (exp, mod)
-<<<<<<< HEAD
-import Concordium.Types.HashableTo (getHash)
-=======
-import Concordium.GlobalState.TransactionTable
->>>>>>> e4502713
+
 
 -- |Check that
 --  * the transaction has a valid sender,
@@ -1243,7 +1241,7 @@
     checkSigAndUpdate change = do
       cachedTVResult <- lookupTransactionVerificationResult wmdHash
       case cachedTVResult of
-        Just (TV.ChainUpdateSuccess keysHash) -> do
+        Just (VerificationResultChainUpdateSuccess keysHash) -> do
           currentKeys <- getUpdateKeyCollection
           if getHash currentKeys == keysHash then do 
             update change
