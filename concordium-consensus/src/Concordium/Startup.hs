{-# LANGUAGE 
    OverloadedStrings,
    TemplateHaskell #-}
{-# OPTIONS_GHC -Wno-deprecations #-}
-- |This module provides functionality for generating startup data for
-- testing purposes.  It should not be used in production.
module Concordium.Startup {-# WARNING "This module should not be used in production code." #-} where

import System.Random
import qualified Data.ByteString.Lazy.Char8 as BSL
import Data.Maybe
import qualified Data.PQueue.Prio.Max as Queue


import qualified Concordium.Crypto.SignatureScheme as SigScheme
import qualified Concordium.Crypto.Ed25519Signature as Ed25519
import qualified Concordium.Crypto.BlockSignature as Sig
import qualified Concordium.Crypto.VRF as VRF
import qualified Concordium.Crypto.SHA256 as Hash
import qualified Concordium.Crypto.BlsSignature as Bls

import Concordium.GlobalState.Parameters
import Concordium.GlobalState.Bakers
import Concordium.GlobalState.SeedState
import Concordium.GlobalState.IdentityProviders
import Concordium.Birk.Bake
import Concordium.Types
import Concordium.ID.Types(randomAccountAddress, makeSingletonAC)

import Concordium.Scheduler.Utils.Init.Example(dummyCredential, dummyExpiryTime)

import TH.RelativePaths

makeBakers :: Word -> [((BakerIdentity,BakerInfo), Account)]
makeBakers nBakers = take (fromIntegral nBakers) $ mbs (mkStdGen 17) 0
    where
        mbs gen bid = ((BakerIdentity sk ek blssk, BakerInfo epk spk blspk stake accAddress), account):mbs gen''' (bid+1)
            where
                (ek@(VRF.KeyPair _ epk), gen') = VRF.randomKeyPair gen
                (sk, gen'') = Sig.randomKeyPair gen'
                spk = Sig.verifyKey sk
                (blssk, gen''') = Bls.randomSecretKey gen''
                blspk = Bls.derivePublicKey blssk
                accAddress = _accountAddress account
                stake = _accountAmount account
                account = makeBakerAccount bid

-- Note that the credentials on the baker account are not valid, apart from their expiry is the maximum possible.
makeBakerAccount :: BakerId -> Account
makeBakerAccount bid =
    acct {_accountAmount = 1000000000000,
          _accountStakeDelegate = Just bid,
          _accountCredentials = credentialList}
  where
    vfKey = SigScheme.correspondingVerifyKey kp
    credentialList = Queue.singleton dummyExpiryTime (dummyCredential address dummyExpiryTime)
    acct = newAccount (makeSingletonAC vfKey) address
    -- NB the negation makes it not conflict with other fake accounts we create elsewhere.
<<<<<<< HEAD
    kp = uncurry SigScheme.KeyPairEd25519 $ fst (Ed25519.randomKeyPair (mkStdGen (- (fromIntegral bid) - 1)))

makeGenesisData ::
=======
    seed = - (fromIntegral bid) - 1
    (address, seed') = randomAccountAddress (mkStdGen seed)
    kp = uncurry SigScheme.KeyPairEd25519 $ fst (Ed25519.randomKeyPair seed')
    
makeGenesisData :: 
>>>>>>> c9f9d193
    Timestamp -- ^Genesis time
    -> Word  -- ^Initial number of bakers.
    -> Duration  -- ^Slot duration in seconds.
    -> ElectionDifficulty  -- ^Initial election difficulty.
    -> BlockHeight -- ^Minimum finalization interval - 1
    -> CryptographicParameters -- ^Initial cryptographic parameters.
    -> [IpInfo]   -- ^List of initial identity providers.
    -> [Account]  -- ^List of starting genesis special accounts (in addition to baker accounts).
    -> (GenesisData, [(BakerIdentity,BakerInfo)])
makeGenesisData genesisTime nBakers genesisSlotDuration elecDiff finMinSkip genesisCryptographicParameters genesisIdentityProviders genesisSpecialBetaAccounts
    = (GenesisData{..}, bakers)
    where
        genesisMintPerSlot = 10 -- default value, OK for testing.
        genesisBakers = fst (bakersFromList (snd <$> bakers))
        genesisBirkParameters =
            BirkParameters elecDiff -- voting power
                          genesisBakers
                          genesisBakers
                          genesisBakers
                          (genesisSeedState (Hash.hash "LeadershipElectionNonce") 10) -- todo hardcoded epoch length (and initial seed)
        genesisFinalizationParameters = FinalizationParameters [VoterInfo vvk vrfk 1 vblsk | (_, BakerInfo vrfk vvk vblsk _ _) <- bakers] finMinSkip
        (bakers, genesisAccounts) = unzip (makeBakers nBakers)

-- Need to return string because Bytestring does not implement Lift
dummyCryptographicParametersFile :: String
dummyCryptographicParametersFile = $(do
  fileContents <- qReadFileString "../scheduler/testdata/global.json"
  [| fileContents |])

dummyCryptographicParameters :: CryptographicParameters
dummyCryptographicParameters =
  fromMaybe (error "Could not read crypto params.") $
    readCryptographicParameters (BSL.pack dummyCryptographicParametersFile)<|MERGE_RESOLUTION|>--- conflicted
+++ resolved
@@ -1,4 +1,4 @@
-{-# LANGUAGE 
+{-# LANGUAGE
     OverloadedStrings,
     TemplateHaskell #-}
 {-# OPTIONS_GHC -Wno-deprecations #-}
@@ -56,17 +56,11 @@
     credentialList = Queue.singleton dummyExpiryTime (dummyCredential address dummyExpiryTime)
     acct = newAccount (makeSingletonAC vfKey) address
     -- NB the negation makes it not conflict with other fake accounts we create elsewhere.
-<<<<<<< HEAD
-    kp = uncurry SigScheme.KeyPairEd25519 $ fst (Ed25519.randomKeyPair (mkStdGen (- (fromIntegral bid) - 1)))
-
-makeGenesisData ::
-=======
     seed = - (fromIntegral bid) - 1
     (address, seed') = randomAccountAddress (mkStdGen seed)
     kp = uncurry SigScheme.KeyPairEd25519 $ fst (Ed25519.randomKeyPair seed')
-    
-makeGenesisData :: 
->>>>>>> c9f9d193
+
+makeGenesisData ::
     Timestamp -- ^Genesis time
     -> Word  -- ^Initial number of bakers.
     -> Duration  -- ^Slot duration in seconds.
