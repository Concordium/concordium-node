--- conflicted
+++ resolved
@@ -12,12 +12,8 @@
 import System.Random
 import Lens.Micro.Platform
 import Data.Maybe
-<<<<<<< HEAD
-import Data.List.NonEmpty (NonEmpty(..))
+import qualified Data.Map.Strict as Map
 import qualified Data.Vector as Vec
-=======
-import qualified Data.Map.Strict as Map
->>>>>>> 6b3277cd
 
 import qualified Concordium.Crypto.SignatureScheme as SigScheme
 import qualified Concordium.Crypto.BlockSignature as Sig
