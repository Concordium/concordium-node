{-# LANGUAGE DataKinds #-}
{-# LANGUAGE EmptyCase #-}
{-# LANGUAGE GADTs #-}
{-# LANGUAGE RankNTypes #-}
{-# LANGUAGE ScopedTypeVariables #-}
{-# LANGUAGE TypeApplications #-}
{-# LANGUAGE TypeFamilies #-}

-- |Consensus queries against the multi-version runner.
module Concordium.Queries where

import Control.Monad
import Control.Monad.Reader
import Data.Bifunctor (second)
import Data.Foldable
import qualified Data.HashMap.Strict as HM
import Data.IORef
import qualified Data.Map.Strict as Map
import Data.Maybe
import qualified Data.Sequence as Seq
import qualified Data.Set as Set
import qualified Data.Vector as Vec
import Lens.Micro.Platform

import Concordium.Common.Version
import Concordium.Genesis.Data
import qualified Concordium.Genesis.Data.BaseV1 as BaseV1
import qualified Concordium.GlobalState.ContractStateV1 as StateV1
import Concordium.GlobalState.Instance
import Concordium.Types
import Concordium.Types.Accounts
import Concordium.Types.AnonymityRevokers
import Concordium.Types.Block (absoluteToLocalBlockHeight, localToAbsoluteBlockHeight)
import Concordium.Types.Execution (TransactionSummary)
import Concordium.Types.HashableTo
import Concordium.Types.IdentityProviders
import Concordium.Types.Parameters
import Concordium.Types.Queries hiding (PassiveCommitteeInfo (..), bakerId)
import qualified Concordium.Types.Queries.KonsensusV1 as QueriesKonsensusV1
import Concordium.Types.SeedState
import Concordium.Types.Transactions
import qualified Concordium.Types.UpdateQueues as UQ
import qualified Concordium.Wasm as Wasm

import qualified Concordium.Scheduler.InvokeContract as InvokeContract
import qualified Concordium.Types.InvokeContract as InvokeContract

import Concordium.Afgjort.Finalize.Types (FinalizationCommittee (..), PartyInfo (..), makeFinalizationCommittee)
import Concordium.Afgjort.Monad
import Concordium.Birk.Bake
import Concordium.GlobalState.BakerInfo
import Concordium.GlobalState.Block
import Concordium.GlobalState.BlockMonads
import Concordium.GlobalState.BlockPointer
import qualified Concordium.GlobalState.BlockState as BS
import Concordium.GlobalState.CapitalDistribution (DelegatorCapital (..))
import Concordium.GlobalState.Finalization
import Concordium.GlobalState.Persistent.BlockPointer
import Concordium.GlobalState.Persistent.BlockState
import Concordium.GlobalState.Statistics
import qualified Concordium.GlobalState.TransactionTable as TT
import qualified Concordium.GlobalState.TreeState as TS
import Concordium.GlobalState.Types
import qualified Concordium.GlobalState.Wasm as GSWasm
import Concordium.ID.Types
import qualified Concordium.KonsensusV1.Consensus as ConsensusV1
import qualified Concordium.KonsensusV1.SkovMonad as SkovV1
import qualified Concordium.KonsensusV1.TreeState.Implementation as SkovV1
import qualified Concordium.KonsensusV1.TreeState.Types as SkovV1
import qualified Concordium.KonsensusV1.Types as SkovV1
import Concordium.Kontrol
import Concordium.Kontrol.BestBlock
import Concordium.MultiVersion
import Concordium.Skov as Skov (
    SkovQueryMonad (getBlocksAtHeight),
    evalSkovT,
 )
import Control.Monad.State.Class
import Data.Time

-- |Type of a query that can be run against consensus version 0.
type QueryV0M finconf a =
    forall (pv :: ProtocolVersion).
    ( SkovMonad (VersionedSkovV0M finconf pv),
      FinalizationMonad (VersionedSkovV0M finconf pv)
    ) =>
    VersionedSkovV0M finconf pv a

-- |Type of a query that can be run against consensus version 1.
type QueryV1M finconf a =
    forall (pv :: ProtocolVersion).
    (IsConsensusV1 pv, IsProtocolVersion pv) =>
    VersionedSkovV1M finconf pv a

-- |Run a query against a specific skov version.
liftSkovQuery ::
    MultiVersionRunner finconf ->
    EVersionedConfiguration finconf ->
    -- |Query to run at version 0 consensus.
    QueryV0M finconf a ->
    -- |Query to run at version 1 consensus.
    QueryV1M finconf a ->
    IO a
liftSkovQuery mvr (EVersionedConfigurationV0 vc) av0 _ = do
    st <- readIORef (vc0State vc)
    runMVR (evalSkovT av0 (mvrSkovHandlers vc mvr) (vc0Context vc) st) mvr
liftSkovQuery mvr (EVersionedConfigurationV1 vc) _ av1 = do
    st <- readIORef (vc1State vc)
    runMVR (SkovV1.evalSkovT av1 (vc1Context vc) st) mvr

-- |Run a query against the latest skov version.
liftSkovQueryLatest ::
    -- |Query to run at consensus version 0.
    QueryV0M finconf a ->
    -- |Query to run at consensus version 1.
    QueryV1M finconf a ->
    MVR finconf a
liftSkovQueryLatest av0 av1 = MVR $ \mvr -> do
    versions <- readIORef (mvVersions mvr)
    liftSkovQuery mvr (Vec.last versions) av0 av1

-- |Run a query at a specific genesis index. The genesis index is assumed to be valid.
liftSkovQueryAtGenesisIndex ::
    GenesisIndex ->
    -- |Query to run at consensus version 0.
    QueryV0M finconf a ->
    -- |Query to run at consensus version 1.
    QueryV1M finconf a ->
    MVR finconf a
liftSkovQueryAtGenesisIndex genIndex av0 av1 = MVR $ \mvr -> do
    versions <- readIORef (mvVersions mvr)
    liftSkovQuery mvr (versions Vec.! fromIntegral genIndex) av0 av1

-- |Run a function at each genesis index from the latest, until it returns a 'Just' result.
atLatestSuccessfulVersion ::
    (EVersionedConfiguration finconf -> IO (Maybe a)) ->
    MultiVersionRunner finconf ->
    IO (Maybe a)
atLatestSuccessfulVersion a mvr = do
    versions <- readIORef (mvVersions mvr)
    let tryAt (i :: Int)
            | i < 0 = return Nothing
            | otherwise = do
                let version = versions Vec.! i
                r <- a version
                case r of
                    Just x -> return (Just x)
                    Nothing -> tryAt (i - 1)
    tryAt (Vec.length versions - 1)

-- |Try a query against the latest skov version, working back
-- to earlier versions until we obtain a result or run out of
-- versions to check.
liftSkovQueryLatestResult ::
    -- |Query to run at consensus version 0.
    QueryV0M finconf (Maybe a) ->
    -- |Query to run at consensus version 1.
    QueryV1M finconf (Maybe a) ->
    MVR finconf (Maybe a)
liftSkovQueryLatestResult av0 av1 = MVR $ \mvr ->
    atLatestSuccessfulVersion (\vc -> liftSkovQuery mvr vc av0 av1) mvr

-- |Try a block based query on the latest skov version, working
-- backwards until we find the specified block or run out of
-- versions.
liftSkovQueryBlock ::
    forall finconf a.
    -- |Query to run at consensus version 0.
    ( forall (pv :: ProtocolVersion).
      ( SkovMonad (VersionedSkovV0M finconf pv),
        FinalizationMonad (VersionedSkovV0M finconf pv)
      ) =>
      BlockPointerType (VersionedSkovV0M finconf pv) ->
      VersionedSkovV0M finconf pv a
    ) ->
    -- |Query to run at consensus version 1.
    ( forall (pv :: ProtocolVersion).
      (IsConsensusV1 pv, IsProtocolVersion pv) =>
      SkovV1.BlockPointer pv ->
      VersionedSkovV1M finconf pv a
    ) ->
    BlockHash ->
    MVR finconf (Maybe a)
liftSkovQueryBlock av0 av1 bh =
    MVR $ \mvr ->
        atLatestSuccessfulVersion
            (\vc -> liftSkovQuery mvr vc withBlockV0 withBlockV1)
            mvr
  where
    withBlockV0 :: QueryV0M finconf (Maybe a)
    withBlockV0 = mapM av0 =<< resolveBlock bh
    withBlockV1 :: QueryV1M finconf (Maybe a)
    withBlockV1 = do
        status <- SkovV1.getBlockStatus bh =<< get
        case status of
            SkovV1.BlockAliveOrFinalized bp -> Just <$> av1 bp
            _ -> return Nothing

-- | Response for queries needing to resolve a BlockHashInput first.
data BHIQueryResponse a
    = -- | No block found for the provided identifier.
      BQRNoBlock
    | -- | Block and value found for the provided identifier.
      BQRBlock
        { -- | Hash of the block which the identifier was resolved to.
          bhiqrHash :: BlockHash,
          -- | Resulting value computed from the given block.
          bhiqrValue :: a
        }
    deriving (Show)

instance Functor BHIQueryResponse where
    fmap fn response = case response of
        BQRNoBlock -> BQRNoBlock
        BQRBlock bh a -> BQRBlock bh (fn a)

-- | Convert BHIQueryResponse to a Maybe.
responseToMaybe :: BHIQueryResponse a -> Maybe a
responseToMaybe response = case response of
    BQRNoBlock -> Nothing
    BQRBlock _ v -> Just v

-- |Try a 'BlockHashInput' based query on the latest skov version. If a specific
-- block hash is given we work backwards through consensus versions until we
-- find the specified block or run out of versions.
-- The return value contains the block hash used for the query and result, if it was able to resolve the BlockHashInput.
liftSkovQueryBHI ::
    forall finconf a.
    -- |Query to run at consensus version 0.
    ( forall (pv :: ProtocolVersion).
      ( SkovMonad (VersionedSkovV0M finconf pv),
        FinalizationMonad (VersionedSkovV0M finconf pv),
        IsProtocolVersion pv
      ) =>
      BlockPointerType (VersionedSkovV0M finconf pv) ->
      VersionedSkovV0M finconf pv a
    ) ->
    -- |Query to run at consensus version 1.
    ( forall (pv :: ProtocolVersion).
      (IsConsensusV1 pv, IsProtocolVersion pv) =>
      SkovV1.BlockPointer pv ->
      VersionedSkovV1M finconf pv a
    ) ->
    BlockHashInput ->
    MVR finconf (BHIQueryResponse a)
liftSkovQueryBHI av1 av2 = liftSkovQueryBHIAndVersion (const av1) (\_ bp _ -> av2 bp)

-- |Try a 'BlockHashInput' based state query on the latest skov version. If a specific
-- block hash is given we work backwards through consensus versions until we
-- find the specified block or run out of versions.
-- The return value is the hash used for the query, and a result if it was found.
liftSkovQueryStateBHI ::
    forall finconf a.
    ( forall m.
      (BS.BlockStateQuery m, MonadProtocolVersion m) =>
      BlockState m ->
      m a
    ) ->
    BlockHashInput ->
    MVR finconf (BHIQueryResponse a)
liftSkovQueryStateBHI stateQuery =
    liftSkovQueryBHI
        (stateQuery <=< blockState)
        (stateQuery <=< blockState)

-- A helper function for getting the best block in consensus version 1. It is the block with the highest QC.
bestBlockConsensusV1 :: MonadState (SkovV1.SkovData pv) m => m (SkovV1.BlockPointer pv)
bestBlockConsensusV1 = SkovV1.cbQuorumBlock <$> use (SkovV1.roundStatus . SkovV1.rsHighestCertifiedBlock)

-- |Try a 'BlockHashInput' based query on the latest skov version, provided with the configuration.
-- If a specific block hash is given we work backwards through consensus versions until we
-- find the specified block or run out of versions.
-- The return value contains the block hash used for the query and result, if it was able to resolve the BlockHashInput.
liftSkovQueryBHIAndVersion ::
    forall finconf a.
    -- |Query to run at consensus version 0.
    ( forall (pv :: ProtocolVersion).
      ( SkovMonad (VersionedSkovV0M finconf pv),
        FinalizationMonad (VersionedSkovV0M finconf pv),
        IsProtocolVersion pv
      ) =>
      EVersionedConfiguration finconf ->
      BlockPointerType (VersionedSkovV0M finconf pv) ->
      VersionedSkovV0M finconf pv a
    ) ->
    -- |Query to run at consensus version 1.
    -- As well as the versioned configuration and block pointer, this takes a 'Bool' indicating
    -- if the block is finalized.
    ( forall (pv :: ProtocolVersion).
      (IsConsensusV1 pv, IsProtocolVersion pv) =>
      EVersionedConfiguration finconf ->
      SkovV1.BlockPointer pv ->
      Bool ->
      VersionedSkovV1M finconf pv a
    ) ->
    BlockHashInput ->
    MVR finconf (BHIQueryResponse a)
liftSkovQueryBHIAndVersion av0 av1 bhi = do
    case bhi of
        Given bh ->
            MVR $ \mvr -> do
                maybeValue <-
                    atLatestSuccessfulVersion
                        ( \vc ->
                            liftSkovQuery
                                mvr
                                vc
                                -- consensus version 0
                                (mapM (av0 vc) =<< resolveBlock bh)
                                -- consensus version 1
                                ( do
                                    status <- SkovV1.getBlockStatus bh =<< get
                                    case status of
                                        SkovV1.BlockAlive bp -> Just <$> av1 vc bp False
                                        SkovV1.BlockFinalized bp -> Just <$> av1 vc bp True
                                        _ -> return Nothing
                                )
                        )
                        mvr
                return $ case maybeValue of
                    Just v -> BQRBlock bh v
                    Nothing -> BQRNoBlock
        AtHeight heightInput -> do
            blocks <- case heightInput of
                Absolute abh -> Concordium.Queries.getBlocksAtHeight (fromIntegral abh) 0 False
                Relative{..} -> Concordium.Queries.getBlocksAtHeight rBlockHeight rGenesisIndex rRestrict
            case blocks of
                (Just ([bh], evc)) ->
                    MVR $ \mvr -> do
                        maybeValue <-
                            liftSkovQuery
                                mvr
                                evc
                                -- consensus version 0
                                (mapM (av0 evc) =<< resolveBlock bh)
                                -- consensus version 1
                                ( do
                                    status <- SkovV1.getBlockStatus bh =<< get
                                    case status of
                                        SkovV1.BlockAlive bp -> Just <$> av1 evc bp False
                                        SkovV1.BlockFinalized bp -> Just <$> av1 evc bp True
                                        _ -> return Nothing
                                )
                        return $ case maybeValue of
                            Just v -> BQRBlock bh v
                            Nothing -> BQRNoBlock
                _ -> return BQRNoBlock
        other -> do
            versions <- liftIO . readIORef =<< asks mvVersions
            let evc = Vec.last versions
            (bh, maybeValue) <-
                liftSkovQueryLatest
                    ( do
                        -- consensus version 0
                        bp <- case other of
                            Best -> bestBlock
                            LastFinal -> lastFinalizedBlock
                        (bpHash bp,) . Just <$> av0 evc bp
                    )
                    ( do
                        -- consensus version 1
                        (bp, finalized) <- case other of
                            Best -> (,False) <$> bestBlockConsensusV1
                            LastFinal -> (,True) <$> use SkovV1.lastFinalized
                        (getHash bp,) . Just <$> av1 evc bp finalized
                    )
            return $ case maybeValue of
                Just v -> BQRBlock bh v
                Nothing -> BQRNoBlock

-- |Retrieve the consensus status.
getConsensusStatus :: forall finconf. MVR finconf ConsensusStatus
getConsensusStatus = MVR $ \mvr -> do
    versions <- readIORef (mvVersions mvr)
    genInfo <-
        liftSkovQuery
            mvr
            (Vec.head versions)
            ( do
                genesis <- genesisBlock
                genTime <- getGenesisTime
                return (getHash genesis :: BlockHash, timestampToUTCTime genTime)
            )
            ( do
                SkovV1.GenesisMetadata{..} <- use SkovV1.genesisMetadata
                return (gmFirstGenesisHash, timestampToUTCTime (BaseV1.genesisTime gmParameters))
            )
    -- while this case statement might look strange, it is needed because EVersionedConfiguration
    -- is an existential type and in the subsequent computation we need access to the implicit parameter `pv`
    -- the protocol version.
    let evc = Vec.last versions
    liftSkovQuery
        mvr
        evc
        (statusV0 genInfo evc)
        (statusV1 genInfo evc)
  where
    statusV0 ::
        forall (pv :: ProtocolVersion).
        (SkovMonad (VersionedSkovV0M finconf pv)) =>
        (BlockHash, UTCTime) ->
        EVersionedConfiguration finconf ->
        VersionedSkovV0M finconf pv ConsensusStatus
    statusV0 (csGenesisBlock, csGenesisTime) evc = do
        let absoluteHeight = localToAbsoluteBlockHeight (evcGenesisHeight evc) . bpHeight
        bb <- bestBlock
        let csBestBlock = getHash bb
        let csBestBlockHeight = absoluteHeight bb
        csCurrentEraGenesisBlock <- getHash <$> genesisBlock
        csCurrentEraGenesisTime <- timestampToUTCTime <$> getGenesisTime
        genData <- getGenesisData
        let slotDur = gdSlotDuration genData
        let csSlotDuration = Just slotDur
        let csEpochDuration = fromIntegral (gdEpochLength genData) * slotDur
        lfb <- lastFinalizedBlock
        let csLastFinalizedBlock = getHash lfb
        let csLastFinalizedBlockHeight = absoluteHeight lfb
        let csGenesisIndex = evcIndex evc
        let csProtocolVersion = demoteProtocolVersion (protocolVersion @pv)
        stats <- getConsensusStatistics
        let csBlocksReceivedCount = stats ^. blocksReceivedCount
            csBlockLastReceivedTime = stats ^. blockLastReceived
            csBlockReceiveLatencyEMA = stats ^. blockReceiveLatencyEMA
            csBlockReceiveLatencyEMSD = sqrt $ stats ^. blockReceiveLatencyEMVar
            csBlockReceivePeriodEMA = stats ^. blockReceivePeriodEMA
            csBlockReceivePeriodEMSD = sqrt <$> stats ^. blockReceivePeriodEMVar
            csBlocksVerifiedCount = stats ^. blocksVerifiedCount
            csBlockLastArrivedTime = stats ^. blockLastArrive
            csBlockArriveLatencyEMA = stats ^. blockArriveLatencyEMA
            csBlockArriveLatencyEMSD = sqrt $ stats ^. blockArriveLatencyEMVar
            csBlockArrivePeriodEMA = stats ^. blockArrivePeriodEMA
            csBlockArrivePeriodEMSD = sqrt <$> stats ^. blockArrivePeriodEMVar
            csTransactionsPerBlockEMA = stats ^. transactionsPerBlockEMA
            csTransactionsPerBlockEMSD = sqrt $ stats ^. transactionsPerBlockEMVar
            csFinalizationCount = stats ^. finalizationCount
            csLastFinalizedTime = stats ^. lastFinalizedTime
            csFinalizationPeriodEMA = stats ^. finalizationPeriodEMA
            csFinalizationPeriodEMSD = sqrt <$> stats ^. finalizationPeriodEMVar
            csConcordiumBFTStatus = Nothing
        return ConsensusStatus{..}
    statusV1 ::
        forall (pv :: ProtocolVersion).
        (IsProtocolVersion pv, IsConsensusV1 pv) =>
        (BlockHash, UTCTime) ->
        EVersionedConfiguration finconf ->
        VersionedSkovV1M finconf pv ConsensusStatus
    statusV1 (csGenesisBlock, csGenesisTime) evc = do
        let absoluteHeight = localToAbsoluteBlockHeight (evcGenesisHeight evc) . SkovV1.blockHeight
        bb <- bestBlockConsensusV1
        let csBestBlock = getHash bb
        let csBestBlockHeight = absoluteHeight bb

        genMetadata <- use SkovV1.genesisMetadata
        let csCurrentEraGenesisBlock = SkovV1.gmCurrentGenesisHash genMetadata
        let csCurrentEraGenesisTime =
                timestampToUTCTime $
                    BaseV1.genesisTime $
                        SkovV1.gmParameters genMetadata
        let csSlotDuration = Nothing -- no slots in consensus version 1
        let csEpochDuration = BaseV1.genesisEpochDuration $ SkovV1.gmParameters genMetadata
        lfb <- use SkovV1.lastFinalized
        let csLastFinalizedBlock = getHash lfb
        let csLastFinalizedBlockHeight = absoluteHeight lfb
        let csGenesisIndex = evcIndex evc
        let csProtocolVersion = demoteProtocolVersion (protocolVersion @pv)
        stats <- use SkovV1.statistics
        let csBlocksReceivedCount = stats ^. blocksReceivedCount
            csBlockLastReceivedTime = stats ^. blockLastReceived
            csBlockReceiveLatencyEMA = stats ^. blockReceiveLatencyEMA
            csBlockReceiveLatencyEMSD = sqrt $ stats ^. blockReceiveLatencyEMVar
            csBlockReceivePeriodEMA = stats ^. blockReceivePeriodEMA
            csBlockReceivePeriodEMSD = sqrt <$> stats ^. blockReceivePeriodEMVar
            csBlocksVerifiedCount = stats ^. blocksVerifiedCount
            csBlockLastArrivedTime = stats ^. blockLastArrive
            csBlockArriveLatencyEMA = stats ^. blockArriveLatencyEMA
            csBlockArriveLatencyEMSD = sqrt $ stats ^. blockArriveLatencyEMVar
            csBlockArrivePeriodEMA = stats ^. blockArrivePeriodEMA
            csBlockArrivePeriodEMSD = sqrt <$> stats ^. blockArrivePeriodEMVar
            csTransactionsPerBlockEMA = stats ^. transactionsPerBlockEMA
            csTransactionsPerBlockEMSD = sqrt $ stats ^. transactionsPerBlockEMVar
            csFinalizationCount = stats ^. finalizationCount
            csLastFinalizedTime = stats ^. lastFinalizedTime
            csFinalizationPeriodEMA = stats ^. finalizationPeriodEMA
            csFinalizationPeriodEMSD = sqrt <$> stats ^. finalizationPeriodEMVar
        cbftsCurrentTimeoutDuration <- use (SkovV1.roundStatus . SkovV1.rsCurrentTimeout)
        cbftsCurrentRound <- use (SkovV1.roundStatus . SkovV1.rsCurrentRound)
        cbftsCurrentEpoch <- use (SkovV1.roundStatus . SkovV1.rsCurrentEpoch)
        ss <- BS.getSeedState (SkovV1.bpState lfb)
        let cbftsTriggerBlockTime = timestampToUTCTime (ss ^. triggerBlockTime)
        return ConsensusStatus{csConcordiumBFTStatus = Just ConcordiumBFTStatus{..}, ..}

-- |Retrieve the slot time of the last finalized block.
getLastFinalizedSlotTime :: MVR finconf Timestamp
getLastFinalizedSlotTime = MVR $ \mvr -> do
    versions <- readIORef (mvVersions mvr)
    liftSkovQuery
        mvr
        (Vec.last versions)
        ( do
            lfb <- lastFinalizedBlock
            utcTimeToTimestamp <$> getSlotTime (blockSlot lfb)
        )
        ( do
            lfb <- use SkovV1.lastFinalized
            return $ SkovV1.blockTimestamp lfb
        )

-- * Queries against latest version

-- ** Blocks

-- |Returns a recursive structure representing the branches of the tree
-- from the last finalized block, inclusive.
getBranches :: MVR finconf Branch
getBranches =
    liftSkovQueryLatest
        ( do
            brs <- branchesFromTop
            brt <- foldM up Map.empty brs
            lastFin <- lastFinalizedBlock
            return $
                Branch
                    (getHash lastFin)
                    (Map.findWithDefault [] (getHash lastFin :: BlockHash) brt)
        )
        ( do
            brs <- gets SkovV1.branchesFromTop
            brt <- foldM up Map.empty brs
            lastFin <- use SkovV1.lastFinalized
            return $
                Branch
                    (getHash lastFin)
                    (Map.findWithDefault [] (getHash lastFin :: BlockHash) brt)
        )
  where
    up childrenMap =
        foldrM
            ( \b ma -> do
                parent <- bpParent b
                return $
                    ( at (getHash parent)
                        . non []
                        %~ (Branch (getHash b) (Map.findWithDefault [] (getHash b) childrenMap) :)
                    )
                        ma
            )
            Map.empty

-- |Get a list of block hashes and configuration at a particular absolute height.
-- This traverses versions from the latest to the earliest, which is probably
-- fine for most practical cases.
getBlocksAtHeight ::
    -- |Height at which to get blocks
    BlockHeight ->
    -- |Base genesis index to query from
    GenesisIndex ->
    -- |Whether to restrict to the specified genesis index
    Bool ->
    MVR finconf (Maybe ([BlockHash], EVersionedConfiguration finconf))
getBlocksAtHeight basedHeight baseGI False = MVR $ \mvr -> do
    baseGenHeight <-
        if baseGI == 0
            then return (Just 0)
            else do
                versions <- readIORef (mvVersions mvr)
                return $
                    evcGenesisHeight
                        <$> (versions Vec.!? fromIntegral baseGI)
    case baseGenHeight of
        Nothing -> return Nothing -- This occurs if the genesis index is invalid
        Just genHeight -> do
            let height = localToAbsoluteBlockHeight genHeight basedHeight
            -- The default case should never be needed, since 'absoluteToLocalBlockHeight' won't fail
            -- at a genesis block height of 0, which should be the case for the initial genesis.
            atLatestSuccessfulVersion
                ( \evc ->
                    forM (absoluteToLocalBlockHeight (evcGenesisHeight evc) height) $ \localHeight ->
                        (,evc)
                            <$> liftSkovQuery
                                mvr
                                evc
                                (map getHash <$> Skov.getBlocksAtHeight localHeight)
                                (map getHash <$> (SkovV1.getBlocksAtHeight localHeight =<< get))
                )
                mvr
getBlocksAtHeight height baseGI True = MVR $ \mvr -> do
    versions <- readIORef (mvVersions mvr)
    forM (versions Vec.!? fromIntegral baseGI) $ \evc ->
        (,evc)
            <$> liftSkovQuery
                mvr
                evc
                (map getHash <$> Skov.getBlocksAtHeight height)
                (map getHash <$> (SkovV1.getBlocksAtHeight height =<< get))

-- | Retrieve the last finalized block height relative to the most recent genesis index. Used for
-- resuming out-of-band catchup.
getLastFinalizedBlockHeight :: MVR finconf BlockHeight
getLastFinalizedBlockHeight =
    liftSkovQueryLatest
        (bpHeight <$> lastFinalizedBlock)
        (use (SkovV1.lastFinalized . to SkovV1.blockHeight))

-- ** Accounts

-- |Get a list of non-finalized transaction hashes for a given account.
getAccountNonFinalizedTransactions :: AccountAddress -> MVR finconf [TransactionHash]
getAccountNonFinalizedTransactions acct =
    liftSkovQueryLatest
        -- consensus v0
        (queryNonFinalizedTransactions acctClass)
        -- consensus v1
        ( gets
            ( fmap getHash
                . concatMap (Map.keys . snd)
                . SkovV1.getNonFinalizedAccountTransactions acctClass minNonce
            )
        )
  where
    acctClass = accountAddressEmbed acct

-- |Return the best guess as to what the next account nonce should be.
-- If all account transactions are finalized then this information is reliable.
-- Otherwise this is the best guess, assuming all other transactions will be
-- committed to blocks and eventually finalized.
getNextAccountNonce :: AccountAddress -> MVR finconf NextAccountNonce
getNextAccountNonce accountAddress =
    liftSkovQueryLatest
        -- consensus v0
        ( do
            (nanNonce, nanAllFinal) <- queryNextAccountNonce acctEq
            return NextAccountNonce{..}
        )
        -- consensus v1
        ( do
            (nanNonce, nanAllFinal) <- gets (SkovV1.getNextAccountNonce acctEq)
            return NextAccountNonce{..}
        )
  where
    acctEq = accountAddressEmbed accountAddress

-- * Queries against latest version that produces a result

-- ** Block indexed

-- |Get the basic info about a particular block.
getBlockInfo :: BlockHashInput -> MVR finconf (BHIQueryResponse BlockInfo)
getBlockInfo =
    liftSkovQueryBHIAndVersion
        ( \evc bp -> do
            let biBlockHash = getHash bp
            let biGenesisIndex = evcIndex evc
            biBlockParent <-
                if blockSlot bp == 0 && biGenesisIndex /= 0
                    then do
                        -- The block is the genesis block of a non-initial chain, so we use the
                        -- hash of the last finalized block of the previous chain as the parent block.
                        -- Since the genesis index is non-zero, we know that there will be a previous
                        -- chain, and that it will be shut down with the last finalized block being
                        -- terminal.
                        lift $
                            liftSkovQueryAtGenesisIndex
                                (biGenesisIndex - 1)
                                (getHash <$> lastFinalizedBlock)
                                (use (SkovV1.lastFinalized . to getHash))
                    else getHash <$> bpParent bp
            biBlockLastFinalized <- getHash <$> bpLastFinalized bp
            let biBlockHeight = localToAbsoluteBlockHeight (evcGenesisHeight evc) (bpHeight bp)
            let biEraBlockHeight = bpHeight bp
            let biBlockReceiveTime = bpReceiveTime bp
            let biBlockArriveTime = bpArriveTime bp
            let biBlockSlot = Just $ blockSlot bp
            biBlockSlotTime <- getSlotTime $ blockSlot bp
            let biBlockBaker = blockBaker <$> blockFields bp
            biFinalized <- isFinalized (bpHash bp)
            let biTransactionCount = bpTransactionCount bp
            let biTransactionEnergyCost = bpTransactionsEnergyCost bp
            let biTransactionsSize = bpTransactionsSize bp
            let biBlockStateHash = blockStateHash bp
            let biProtocolVersion = evcProtocolVersion evc
            let biRound = Nothing
            let biEpoch = Nothing
            return BlockInfo{..}
        )
        ( \evc bp biFinalized -> do
            let biBlockHash = getHash bp
            let biGenesisIndex = evcIndex evc
            biBlockParent <-
                if SkovV1.blockRound bp == 0 && biGenesisIndex /= 0
                    then do
                        -- The block is the genesis block of a non-initial chain, so we use the
                        -- hash of the last finalized block of the previous chain as the parent block.
                        -- Since the genesis index is non-zero, we know that there will be a previous
                        -- chain, and that it will be shut down with the last finalized block being
                        -- terminal.
                        lift $
                            liftSkovQueryAtGenesisIndex
                                (biGenesisIndex - 1)
                                (getHash <$> lastFinalizedBlock)
                                (use (SkovV1.lastFinalized . to getHash))
                    else getHash <$> bpParent bp
            biBlockLastFinalized <-
                if biFinalized
                    then return $ getHash bp
                    else getHash <$> bpLastFinalized bp
            let biBlockHeight = localToAbsoluteBlockHeight (evcGenesisHeight evc) (SkovV1.blockHeight bp)
            let biEraBlockHeight = SkovV1.blockHeight bp
            let biBlockReceiveTime = SkovV1.blockReceiveTime bp
            let biBlockArriveTime = SkovV1.blockArriveTime bp
            let biBlockSlot = Nothing -- no slots in consensus version 1
            let biBlockSlotTime = timestampToUTCTime $ SkovV1.blockTimestamp bp
            let biBlockBaker = SkovV1.ofOption Nothing (Just . SkovV1.blockBaker) $ SkovV1.blockBakedData bp
            let biTransactionCount = SkovV1.blockTransactionCount bp
            let biTransactionEnergyCost = SkovV1.blockEnergyCost bp
            let biTransactionsSize = fromIntegral $ SkovV1.blockTransactionsSize bp
            let biBlockStateHash = SkovV1.blockStateHash bp
            let biProtocolVersion = evcProtocolVersion evc
            let biRound = Just $ SkovV1.blockRound bp
            let biEpoch = Just $ SkovV1.blockEpoch bp
            return BlockInfo{..}
        )

-- |Get a detailed summary of a particular block including:
--   * The transaction outcomes in the block (including special transactions)
--   * Details of any finalization record in the block
--   * The state of the chain parameters and any pending updates
getBlockSummary :: forall finconf. BlockHash -> MVR finconf (Maybe BlockSummary)
getBlockSummary = liftSkovQueryBlock getBlockSummarySkovV0M getBlockSummarySkovV1M
  where
    getBlockSummarySkovV0M ::
        forall pv.
        SkovMonad (VersionedSkovV0M finconf pv) =>
        BlockPointerType (VersionedSkovV0M finconf pv) ->
        VersionedSkovV0M finconf pv BlockSummary
    getBlockSummarySkovV0M bp = do
        bs <- blockState bp
        bsTransactionSummaries <- BS.getOutcomes bs
        bsSpecialEvents <- BS.getSpecialOutcomes bs
        bsFinalizationData <- case blockFinalizationData <$> blockFields bp of
            Just (BlockFinalizationData FinalizationRecord{..}) -> do
                -- Get the finalization committee by examining the previous finalized block
                fsFinalizers <-
                    blockAtFinIndex (finalizationIndex - 1) >>= \case
                        Nothing -> return Vec.empty
                        Just prevFin -> do
                            com <- getFinalizationCommittee prevFin
                            let signers = Set.fromList (finalizationProofParties finalizationProof)
                                fromPartyInfo i PartyInfo{..} =
                                    FinalizationSummaryParty
                                        { fspBakerId = partyBakerId,
                                          fspWeight = fromIntegral partyWeight,
                                          fspSigned = Set.member (fromIntegral i) signers
                                        }
                            return $ Vec.imap fromPartyInfo (parties com)
                let fsFinalizationBlockPointer = finalizationBlockPointer
                    fsFinalizationIndex = finalizationIndex
                    fsFinalizationDelay = finalizationDelay
                return $ Just FinalizationSummary{..}
            _ -> return Nothing
        bsUpdates <- BS.getUpdates bs
        let bsProtocolVersion = protocolVersion @pv
        return BlockSummary{..}
    getBlockSummarySkovV1M ::
        forall pv.
        (IsProtocolVersion pv) =>
        BlockPointerType (VersionedSkovV1M finconf pv) ->
        VersionedSkovV1M finconf pv BlockSummary
    getBlockSummarySkovV1M bp = do
        bs <- blockState bp
        bsTransactionSummaries <- BS.getOutcomes bs
        bsSpecialEvents <- BS.getSpecialOutcomes bs
        let bsFinalizationData = Nothing
        bsUpdates <- BS.getUpdates bs
        let bsProtocolVersion = protocolVersion @pv
        return BlockSummary{..}

-- |Get the block items of a block.
getBlockItems :: forall finconf. BlockHashInput -> MVR finconf (BHIQueryResponse [BlockItem])
getBlockItems = liftSkovQueryBHI (return . blockTransactions) (return . SkovV1.blockTransactions)

-- |Get the transaction outcomes in the block.
getBlockTransactionSummaries :: forall finconf. BlockHashInput -> MVR finconf (BHIQueryResponse (Vec.Vector TransactionSummary))
getBlockTransactionSummaries = liftSkovQueryStateBHI BS.getOutcomes

-- |Get the transaction outcomes in the block.
getBlockSpecialEvents :: forall finconf. BlockHashInput -> MVR finconf (BHIQueryResponse (Seq.Seq SpecialTransactionOutcome))
getBlockSpecialEvents = liftSkovQueryStateBHI BS.getSpecialOutcomes

-- |Get the pending updates at the end of a given block.
getBlockPendingUpdates :: forall finconf. BlockHashInput -> MVR finconf (BHIQueryResponse [(TransactionTime, PendingUpdateEffect)])
getBlockPendingUpdates = liftSkovQueryStateBHI query
  where
    query ::
        forall m.
        (MonadProtocolVersion m, BS.BlockStateQuery m) =>
        ( BlockState m ->
          m [(TransactionTime, PendingUpdateEffect)]
        )
    query bs = do
        updates <- BS.getUpdates bs
        fuQueue <- foundationAccQueue (UQ._pFoundationAccountQueue . UQ._pendingUpdates $ updates)
        let remainingQueues = flattenUpdateQueues $ UQ._pendingUpdates updates
        return (merge fuQueue remainingQueues)
      where
        -- Flatten all of the pending update queues into one queue ordered by
        -- effective time. This is not the most efficient implementation and scales
        -- linearly with the number of queues, where it could scale logarithmically. But
        -- in practice this will not be an issue since update queues are very small.
        --
        -- The return list is ordered by the transaction time, ascending.
        --
        -- This flattens all queues except the foundation account updates.
        -- That one needs access to account lookup so it is handled by a
        -- separate helper below.
        flattenUpdateQueues ::
            forall cpv.
            IsChainParametersVersion cpv =>
            UQ.PendingUpdates cpv ->
            [(TransactionTime, PendingUpdateEffect)]
        flattenUpdateQueues UQ.PendingUpdates{..} =
            queueMapper PUERootKeys _pRootKeysUpdateQueue
                `merge` queueMapper PUELevel1Keys _pLevel1KeysUpdateQueue
                `merge` ( case sAuthorizationsVersionFor cpv of
                            SAuthorizationsVersion0 -> queueMapper PUELevel2KeysV0 _pLevel2KeysUpdateQueue
                            SAuthorizationsVersion1 -> queueMapper PUELevel2KeysV1 _pLevel2KeysUpdateQueue
                        )
                `merge` queueMapper PUEProtocol _pProtocolQueue
                `merge` queueMapperOptional PUEElectionDifficulty _pElectionDifficultyQueue
                `merge` queueMapper PUEEuroPerEnergy _pEuroPerEnergyQueue
                `merge` queueMapper PUEMicroCCDPerEuro _pMicroGTUPerEuroQueue
                `merge` ( case sMintDistributionVersionFor cpv of
                            SMintDistributionVersion0 -> queueMapper PUEMintDistributionV0 _pMintDistributionQueue
                            SMintDistributionVersion1 -> queueMapper PUEMintDistributionV1 _pMintDistributionQueue
                        )
                `merge` queueMapper PUETransactionFeeDistribution _pTransactionFeeDistributionQueue
                `merge` ( case sGasRewardsVersionFor cpv of
                            SGASRewardsVersion0 -> queueMapper PUEGASRewardsV0 _pGASRewardsQueue
                            SGASRewardsVersion1 -> queueMapper PUEGASRewardsV1 _pGASRewardsQueue
                        )
                `merge` ( case sPoolParametersVersionFor cpv of
                            SPoolParametersVersion0 -> queueMapper PUEPoolParametersV0 _pPoolParametersQueue
                            SPoolParametersVersion1 -> queueMapper PUEPoolParametersV1 _pPoolParametersQueue
                        )
                `merge` queueMapper PUEAddAnonymityRevoker _pAddAnonymityRevokerQueue
                `merge` queueMapper PUEAddIdentityProvider _pAddIdentityProviderQueue
                `merge` ( case sCooldownParametersVersionFor cpv of
                            SCooldownParametersVersion0 -> []
                            SCooldownParametersVersion1 -> case _pCooldownParametersQueue of
                                SomeParam queue -> queueMapper PUECooldownParameters queue
                                NoParam -> case cpv of {}
                        )
                `merge` queueMapperOptional PUETimeParameters _pTimeParametersQueue
                `merge` queueMapperOptional PUETimeoutParameters _pTimeoutParametersQueue
                `merge` queueMapperOptional PUEMinBlockTime _pMinBlockTimeQueue
                `merge` queueMapperOptional PUEBlockEnergyLimit _pBlockEnergyLimitQueue
          where
            cpv :: SChainParametersVersion cpv
            cpv = chainParametersVersion
            queueMapper :: (a -> PendingUpdateEffect) -> UQ.UpdateQueue a -> [(TransactionTime, PendingUpdateEffect)]
            queueMapper constructor UQ.UpdateQueue{..} = second constructor <$> _uqQueue

            queueMapperOptional :: (a -> PendingUpdateEffect) -> UQ.OUpdateQueue pt cpv a -> [(TransactionTime, PendingUpdateEffect)]
            queueMapperOptional _ NoParam = []
            queueMapperOptional constructor (SomeParam queue) = queueMapper constructor queue

        -- Merge two ascending lists into an ascending list.
        merge ::
            [(TransactionTime, PendingUpdateEffect)] ->
            [(TransactionTime, PendingUpdateEffect)] ->
            [(TransactionTime, PendingUpdateEffect)]
        merge [] y = y
        merge x [] = x
        merge (x : xs) (y : ys) | fst y < fst x = y : merge (x : xs) ys
        merge (x : xs) (y : ys) = x : merge xs (y : ys)

        foundationAccQueue :: UQ.UpdateQueue AccountIndex -> m [(TransactionTime, PendingUpdateEffect)]
        foundationAccQueue UQ.UpdateQueue{..} = do
            forM _uqQueue $ \(t, ai) -> do
                BS.getAccountByIndex bs ai >>= \case
                    Nothing -> error "Invariant violation. Foundation account index does not exist in the account table."
                    Just (_, acc) -> do
                        (t,) . PUEFoundationAccount <$> BS.getAccountCanonicalAddress acc

-- |Get the chain parameters valid at the end of a given block, as well as the address of the foundation account.
-- The chain parameters contain only the account index of the foundation account.
getBlockChainParameters :: forall finconf. BlockHashInput -> MVR finconf (BHIQueryResponse (AccountAddress, EChainParametersAndKeys))
getBlockChainParameters = liftSkovQueryStateBHI query
  where
    query bs = do
        updates <- BS.getUpdates bs
        let params = UQ._currentParameters updates
        BS.getAccountByIndex bs (_cpFoundationAccount params) >>= \case
            Nothing -> error "Invariant violation. Foundation account index does not exist in the account table."
            Just (_, acc) -> do
                foundationAddr <- BS.getAccountCanonicalAddress acc
                return (foundationAddr, EChainParametersAndKeys params (_unhashed (UQ._currentKeyCollection updates)))

-- |Get the finalization record contained in the given block, if any.
getBlockFinalizationSummary :: forall finconf. BlockHashInput -> MVR finconf (BHIQueryResponse BlockFinalizationSummary)
getBlockFinalizationSummary = liftSkovQueryBHI getFinSummarySkovM (\_ -> return NoSummary)
  where
    getFinSummarySkovM ::
        forall pv.
        SkovMonad (VersionedSkovV0M finconf pv) =>
        BlockPointerType (VersionedSkovV0M finconf pv) ->
        VersionedSkovV0M finconf pv BlockFinalizationSummary
    getFinSummarySkovM bp = do
        case blockFinalizationData <$> blockFields bp of
            Just (BlockFinalizationData FinalizationRecord{..}) -> do
                -- Get the finalization committee by examining the previous finalized block
                fsFinalizers <-
                    blockAtFinIndex (finalizationIndex - 1) >>= \case
                        Nothing -> return Vec.empty
                        Just prevFin -> do
                            com <- getFinalizationCommittee prevFin
                            let signers = Set.fromList (finalizationProofParties finalizationProof)
                                fromPartyInfo i PartyInfo{..} =
                                    FinalizationSummaryParty
                                        { fspBakerId = partyBakerId,
                                          fspWeight = fromIntegral partyWeight,
                                          fspSigned = Set.member (fromIntegral i) signers
                                        }
                            return $ Vec.imap fromPartyInfo (parties com)
                let fsFinalizationBlockPointer = finalizationBlockPointer
                    fsFinalizationIndex = finalizationIndex
                    fsFinalizationDelay = finalizationDelay
                return . Summary $! FinalizationSummary{..}
            _ -> return NoSummary

-- |Get next update sequences numbers at the end of a given block.
getNextUpdateSequenceNumbers :: forall finconf. BlockHashInput -> MVR finconf (BHIQueryResponse NextUpdateSequenceNumbers)
getNextUpdateSequenceNumbers = liftSkovQueryStateBHI query
  where
    query bs = do
        updates <- BS.getUpdates bs
        return $ updateQueuesNextSequenceNumbers $ UQ._pendingUpdates updates

-- |Get the total amount of GTU in existence and status of the reward accounts.
getRewardStatus :: BlockHashInput -> MVR finconf (BHIQueryResponse RewardStatus)
getRewardStatus =
    liftSkovQueryBHI
        ( \bp -> do
            reward <- BS.getRewardStatus =<< blockState bp
            gd <- getGenesisData
            let epochToUTC e =
                    timestampToUTCTime $
                        addDuration (gdGenesisTime gd) (fromIntegral e * fromIntegral (gdEpochLength gd) * gdSlotDuration gd)
            return $ epochToUTC <$> reward
        )
        ( \bp -> do
            reward <- BS.getRewardStatus =<< blockState bp
            BaseV1.CoreGenesisParametersV1{..} <- SkovV1.gmParameters <$> use SkovV1.genesisMetadata
            let epochToUTC e =
                    timestampToUTCTime $
                        addDuration genesisTime (fromIntegral e * genesisEpochDuration)
            return $ epochToUTC <$> reward
        )

-- |Get the birk parameters that applied when a given block was baked.
getBlockBirkParameters :: BlockHashInput -> MVR finconf (BHIQueryResponse BlockBirkParameters)
getBlockBirkParameters =
    liftSkovQueryStateBHI
        ( \bs -> do
            bbpElectionDifficulty <- getED bs
            bbpElectionNonce <- view currentLeadershipElectionNonce <$> BS.getSeedState bs
            FullBakers{..} <- BS.getCurrentEpochBakers bs
            let resolveBaker FullBakerInfo{_theBakerInfo = BakerInfo{..}, ..} = do
                    let bsBakerId = _bakerIdentity
                    let bsBakerLotteryPower = fromIntegral _bakerStake / fromIntegral bakerTotalStake
                    -- This should never return Nothing
                    bacct <- BS.getBakerAccount bs _bakerIdentity
                    bsBakerAccount <- mapM BS.getAccountCanonicalAddress bacct
                    return BakerSummary{..}
            bbpBakers <- mapM resolveBaker fullBakerInfos
            return BlockBirkParameters{..}
        )
  where
    getED :: forall m. (BS.BlockStateQuery m, MonadProtocolVersion m) => BlockState m -> m (Maybe ElectionDifficulty)
    getED bs = case sConsensusParametersVersionFor (sChainParametersVersionFor (protocolVersion @(MPV m))) of
        SConsensusParametersVersion0 -> Just <$> BS.getCurrentElectionDifficulty bs
        SConsensusParametersVersion1 -> return Nothing -- There is no election difficulty in consensus version 1

-- |Get the cryptographic parameters of the chain at a given block.
getCryptographicParameters :: BlockHashInput -> MVR finconf (BHIQueryResponse CryptographicParameters)
getCryptographicParameters = liftSkovQueryStateBHI BS.getCryptographicParameters

-- |Get all of the identity providers registered in the system as of a given block.
getAllIdentityProviders :: BlockHashInput -> MVR finconf (BHIQueryResponse [IpInfo])
getAllIdentityProviders = liftSkovQueryStateBHI BS.getAllIdentityProviders

-- |Get all of the anonymity revokers registered in the system as of a given block.
getAllAnonymityRevokers :: BlockHashInput -> MVR finconf (BHIQueryResponse [ArInfo])
getAllAnonymityRevokers = liftSkovQueryStateBHI BS.getAllAnonymityRevokers

-- |Get the ancestors of a block (including itself) up to a maximum
-- length.
getAncestors :: BlockHashInput -> BlockHeight -> MVR finconf (BHIQueryResponse [BlockHash])
getAncestors bhi count =
    liftSkovQueryBHI
        ( \bp -> do
            map bpHash <$> iterateForM bpParent (fromIntegral $ min count (1 + bpHeight bp)) bp
        )
        ( \bp -> do
            map getHash <$> iterateForM bpParent (fromIntegral $ min count (1 + SkovV1.blockHeight bp)) bp
        )
        bhi
  where
    iterateForM :: (Monad m) => (a -> m a) -> Int -> a -> m [a]
    iterateForM f steps initial = reverse <$> go [] steps initial
      where
        go acc n a
            | n <= 0 = return acc
            | otherwise = do
                a' <- f a
                go (a : acc) (n - 1) a'

-- |Get a list of all accounts in the block state.
getAccountList :: BlockHashInput -> MVR finconf (BHIQueryResponse [AccountAddress])
getAccountList = liftSkovQueryStateBHI BS.getAccountList

-- |Get a list of all smart contract instances in the block state.
getInstanceList :: BlockHashInput -> MVR finconf (BHIQueryResponse [ContractAddress])
getInstanceList = liftSkovQueryStateBHI BS.getContractInstanceList

-- |Get the list of modules present as of a given block.
getModuleList :: BlockHashInput -> MVR finconf (BHIQueryResponse [ModuleRef])
getModuleList = liftSkovQueryStateBHI BS.getModuleList

-- |Get the details of an account in the block state.
-- The account can be given via an address, an account index or a credential registration id.
-- In the latter case we lookup the account the credential is associated with, even if it was
-- removed from the account.
getAccountInfo ::
    BlockHashInput ->
    AccountIdentifier ->
    MVR finconf (BHIQueryResponse (Maybe AccountInfo))
getAccountInfo blockHashInput acct = do
    liftSkovQueryBHI
        (getAI getASIv0 <=< blockState)
        (getAI getASIv1 <=< blockState)
        blockHashInput
  where
    getAI ::
        forall m.
        (BS.BlockStateQuery m) =>
        (Account m -> m AccountStakingInfo) ->
        BlockState m ->
        m (Maybe AccountInfo)
    getAI getASI bs = do
        macc <- case acct of
            AccAddress addr -> BS.getAccount bs addr
            AccIndex idx -> BS.getAccountByIndex bs idx
            CredRegID crid -> BS.getAccountByCredId bs crid
        forM macc $ \(aiAccountIndex, acc) -> do
            aiAccountNonce <- BS.getAccountNonce acc
            aiAccountAmount <- BS.getAccountAmount acc
            aiAccountReleaseSchedule <- BS.getAccountReleaseSummary acc
            aiAccountCredentials <- fmap (Versioned 0) <$> BS.getAccountCredentials acc
            aiAccountThreshold <- aiThreshold <$> BS.getAccountVerificationKeys acc
            aiAccountEncryptedAmount <- BS.getAccountEncryptedAmount acc
            aiAccountEncryptionKey <- BS.getAccountEncryptionKey acc
            aiStakingInfo <- getASI acc
            aiAccountAddress <- BS.getAccountCanonicalAddress acc
            return AccountInfo{..}
    getASIv0 acc = do
        gd <- getGenesisData
        let convEpoch e =
                timestampToUTCTime $
                    addDuration
                        (gdGenesisTime gd)
                        (fromIntegral e * fromIntegral (gdEpochLength gd) * gdSlotDuration gd)
        toAccountStakingInfo convEpoch <$> BS.getAccountStake acc
    getASIv1 acc = toAccountStakingInfoP4 <$> BS.getAccountStake acc

-- |Get the details of a smart contract instance in the block state.
getInstanceInfo :: BlockHashInput -> ContractAddress -> MVR finconf (BHIQueryResponse (Maybe Wasm.InstanceInfo))
getInstanceInfo bhi caddr = do
    liftSkovQueryStateBHI
        (\bs -> mkII =<< BS.getContractInstance bs caddr)
        bhi
  where
    mkII Nothing = return Nothing
    mkII (Just (BS.InstanceInfoV0 BS.InstanceInfoV{..})) = do
        iiModel <- BS.externalContractState iiState
        return
            ( Just
                ( Wasm.InstanceInfoV0
                    { Wasm.iiOwner = instanceOwner iiParameters,
                      Wasm.iiAmount = iiBalance,
                      Wasm.iiMethods = instanceReceiveFuns iiParameters,
                      Wasm.iiName = instanceInitName iiParameters,
                      Wasm.iiSourceModule = GSWasm.miModuleRef (instanceModuleInterface iiParameters),
                      ..
                    }
                )
            )
    mkII (Just (BS.InstanceInfoV1 BS.InstanceInfoV{..})) = do
        return
            ( Just
                ( Wasm.InstanceInfoV1
                    { Wasm.iiOwner = instanceOwner iiParameters,
                      Wasm.iiAmount = iiBalance,
                      Wasm.iiMethods = instanceReceiveFuns iiParameters,
                      Wasm.iiName = instanceInitName iiParameters,
                      Wasm.iiSourceModule = GSWasm.miModuleRef (instanceModuleInterface iiParameters)
                    }
                )
            )

-- |Get the exact state of a smart contract instance in the block state. The
-- return value is 'Nothing' if the instance cannot be found (either the
-- requested block does not exist, or the instance does not exist in that
-- block), @Just . Left@ if the instance is a V0 instance, and @Just . Right@ if
-- the instance is a V1 instance.
getInstanceState :: BlockHashInput -> ContractAddress -> MVR finconf (BHIQueryResponse (Maybe (Either Wasm.ContractState (StateV1.PersistentState, StateV1.LoadCallback))))
getInstanceState bhi caddr = do
    liftSkovQueryStateBHI
        (\bs -> mkII =<< BS.getContractInstance bs caddr)
        bhi
  where
    mkII Nothing = return Nothing
    mkII (Just (BS.InstanceInfoV0 BS.InstanceInfoV{..})) =
        Just . Left <$> BS.externalContractState iiState
    mkII (Just (BS.InstanceInfoV1 BS.InstanceInfoV{..})) = do
        cstate <- BS.externalContractState iiState
        callback <- BS.getV1StateContext
        return . Just . Right $ (cstate, callback)

-- |Get the source of a module as it was deployed to the chain.
getModuleSource :: BlockHashInput -> ModuleRef -> MVR finconf (BHIQueryResponse (Maybe Wasm.WasmModule))
getModuleSource bhi modRef = do
    liftSkovQueryStateBHI
        (\bs -> BS.getModule bs modRef)
        bhi

-- |Get the status of a particular delegation pool.
getPoolStatus :: forall finconf. BlockHashInput -> Maybe BakerId -> MVR finconf (BHIQueryResponse (Maybe PoolStatus))
getPoolStatus blockHashInput mbid = do
    liftSkovQueryStateBHI poolStatus blockHashInput
  where
    poolStatus ::
        forall m.
        (BS.BlockStateQuery m, MonadProtocolVersion m) =>
        BlockState m ->
        m (Maybe PoolStatus)
    poolStatus bs = case delegationSupport @(AccountVersionFor (MPV m)) of
        SAVDelegationNotSupported -> return Nothing
        SAVDelegationSupported -> BS.getPoolStatus bs mbid

-- |Get a list of all registered baker IDs in the specified block.
getRegisteredBakers :: forall finconf. BlockHashInput -> MVR finconf (BHIQueryResponse [BakerId])
getRegisteredBakers = liftSkovQueryStateBHI BS.getActiveBakers

-- | Error type for querying delegators for some block.
data GetDelegatorsError
    = -- | The block is from a protocol version without delegators.
      GDEUnsupportedProtocolVersion
    | -- | No pool found for the provided baker ID.
      GDEPoolNotFound

-- |Get the list of registered delegators for a given block.
-- Changes to delegation is reflected immediately in this list.
-- If a BakerId is provided it will return the delegators for the corresponding pool otherwise it returns the passive delegators.
getDelegators ::
    forall finconf.
    BlockHashInput ->
    Maybe BakerId ->
    MVR finconf (BHIQueryResponse (Either GetDelegatorsError [DelegatorInfo]))
getDelegators bhi maybeBakerId = do
    liftSkovQueryStateBHI getter bhi
  where
    getter ::
        forall m.
        (BS.BlockStateQuery m, MonadProtocolVersion m) =>
        BlockState m ->
        m (Either GetDelegatorsError [DelegatorInfo])
    getter bs = case delegationSupport @(AccountVersionFor (MPV m)) of
        SAVDelegationNotSupported ->
            return $ Left GDEUnsupportedProtocolVersion
        SAVDelegationSupported -> do
            maybeDelegators <- BS.getActiveDelegators bs maybeBakerId
            return $ maybe (Left GDEPoolNotFound) (Right . fmap toDelegatorInfo) maybeDelegators
    toDelegatorInfo (accountAddress, BS.ActiveDelegatorInfo{..}) =
        DelegatorInfo
            { pdiAccount = accountAddress,
              pdiStake = activeDelegatorStake,
              pdiPendingChanges = activeDelegatorPendingChange
            }

-- |Get the fixed list of delegators contributing stake in the reward period for a given block.
-- If a BakerId is provided it will return the delegators for the corresponding pool otherwise it returns the passive delegators.
getDelegatorsRewardPeriod :: forall finconf. BlockHashInput -> Maybe BakerId -> MVR finconf (BHIQueryResponse (Either GetDelegatorsError [DelegatorRewardPeriodInfo]))
getDelegatorsRewardPeriod bhi maybeBakerId = do
    liftSkovQueryStateBHI getter bhi
  where
    getter ::
        forall m.
        (BS.BlockStateQuery m, MonadProtocolVersion m) =>
        BlockState m ->
        m (Either GetDelegatorsError [DelegatorRewardPeriodInfo])
    getter bs = case delegationSupport @(AccountVersionFor (MPV m)) of
        SAVDelegationNotSupported ->
            return $ Left GDEUnsupportedProtocolVersion
        SAVDelegationSupported -> do
            maybeDelegators <- BS.getCurrentDelegators bs maybeBakerId
            return $ maybe (Left GDEPoolNotFound) (Right . fmap toDelegatorInfo) maybeDelegators
    toDelegatorInfo (accountAddress, DelegatorCapital{..}) =
        DelegatorRewardPeriodInfo
            { pdrpiAccount = accountAddress,
              pdrpiStake = dcDelegatorCapital
            }

-- ** Transaction indexed

-- |Get the status of a transaction specified by its hash.
getTransactionStatus :: forall finconf. TransactionHash -> MVR finconf (Maybe TransactionStatus)
getTransactionStatus trHash =
    liftSkovQueryLatestResult
        ( queryTransactionStatus trHash >>= \case
            Nothing -> return Nothing
            Just (TS.Live TT.Received{}) -> return $ Just Received
            Just (TS.Live TT.Committed{..}) -> do
                outcomes <- forM (HM.toList tsResults) $ \(bh, idx) ->
                    resolveBlock bh >>= \case
                        Nothing -> return (bh, Nothing) -- should not happen
                        Just bp -> do
                            bs <- blockState bp
                            outcome <- BS.getTransactionOutcome bs idx
                            return (bh, outcome)
                return $ Just $ Committed (Map.fromList outcomes)
            Just TS.Finalized{..} ->
                resolveBlock ftsBlockHash >>= \case
                    Nothing -> return Nothing -- should not happen
                    Just bp -> do
                        bs <- blockState bp
                        outcome <- BS.getTransactionOutcome bs ftsFinResult
                        return $ Just $ Finalized ftsBlockHash outcome
        )
        ( do
            sd <- get
            SkovV1.lookupTransaction trHash sd >>= \case
                Nothing -> return Nothing
                Just (SkovV1.Live TT.Received{}) -> return $ Just Received
                Just (SkovV1.Live TT.Committed{..}) -> do
                    outcomes <- forM (HM.toList tsResults) $ \(bh, idx) ->
                        case SkovV1.getLiveBlock bh sd of
                            Nothing -> return (bh, Nothing) -- should not happen
                            Just bp -> do
                                bs <- blockState bp
                                outcome <- BS.getTransactionOutcome bs idx
                                return (bh, outcome)
                    return $ Just $ Committed (Map.fromList outcomes)
                Just (SkovV1.Finalized SkovV1.FinalizedTransactionStatus{..}) ->
                    SkovV1.getFinalizedBlockAtHeight ftsBlockHeight >>= \case
                        Nothing -> return Nothing -- should not happen
                        Just bp -> do
                            bs <- blockState bp
                            outcome <- BS.getTransactionOutcome bs ftsIndex
                            return $ Just $ Finalized (getHash bp) outcome
        )

-- |Get the status of a transaction within a particular block.
--
-- Note that, since this does not acquire the write lock, it is possible that
-- 'queryTransactionStatus' reports that the transaction is finalized even if it does not occur in
-- any block currently visible in the state.
getTransactionStatusInBlock :: TransactionHash -> BlockHash -> MVR finconf BlockTransactionStatus
getTransactionStatusInBlock trHash blockHash =
    fromMaybe BTSNotInBlock
        <$> liftSkovQueryLatestResult
            ( queryTransactionStatus trHash >>= \case
                Nothing ->
                    resolveBlock blockHash >>= \case
                        -- If the block is unknown in this skov version, then try earlier versions.
                        Nothing -> return Nothing
                        -- If the block is known, then we can return BTSNotInBlock already.
                        Just _ -> return $ Just BTSNotInBlock
                Just (TS.Live TT.Received{}) -> return $ Just BTSReceived
                Just (TS.Live TT.Committed{..}) -> case HM.lookup blockHash tsResults of
                    Nothing -> return $ Just BTSNotInBlock
                    Just idx ->
                        resolveBlock blockHash >>= \case
                            Nothing -> return $ Just BTSNotInBlock -- should not happen
                            Just bp -> do
                                bs <- blockState bp
                                outcome <- BS.getTransactionOutcome bs idx
                                return $ Just $ BTSCommitted outcome
                Just TS.Finalized{..} ->
                    if ftsBlockHash == blockHash
                        then
                            resolveBlock blockHash >>= \case
                                Nothing -> return $ Just BTSNotInBlock -- unlikely but possible
                                Just bp -> do
                                    bs <- blockState bp
                                    outcome <- BS.getTransactionOutcome bs ftsFinResult
                                    return $ Just $ BTSFinalized outcome
                        else return $ Just BTSNotInBlock
            )
            ( do
                sd <- get
                SkovV1.lookupTransaction trHash sd >>= \case
                    Nothing ->
                        SkovV1.getRecentBlockStatus blockHash sd >>= \case
                            -- If the block is unknown in this skov version, then try earlier versions.
                            SkovV1.RecentBlock SkovV1.BlockUnknown -> return Nothing
                            -- If the block is known, then we can return BTSNotInBlock already.
                            _ -> return $ Just BTSNotInBlock
                    Just (SkovV1.Live TT.Received{}) -> return $ Just BTSReceived
                    Just (SkovV1.Live TT.Committed{..}) -> case HM.lookup blockHash tsResults of
                        Nothing -> return $ Just BTSNotInBlock
                        Just idx ->
                            case SkovV1.getLiveBlock blockHash sd of
                                Nothing -> return $ Just BTSNotInBlock -- should not happen
                                Just bp -> do
                                    bs <- blockState bp
                                    outcome <- BS.getTransactionOutcome bs idx
                                    return $ Just $ BTSCommitted outcome
                    Just (SkovV1.Finalized SkovV1.FinalizedTransactionStatus{..}) ->
                        SkovV1.getFinalizedBlockAtHeight ftsBlockHeight >>= \case
                            Just bp
                                | getHash bp == blockHash -> do
                                    bs <- blockState bp
                                    outcome <- BS.getTransactionOutcome bs ftsIndex
                                    return $ Just $ BTSFinalized outcome
                            _ -> return $ Just BTSNotInBlock
            )

-- * Smart contract invocations
invokeContract :: BlockHashInput -> InvokeContract.ContractContext -> MVR finconf (BHIQueryResponse InvokeContract.InvokeContractResult)
invokeContract bhi cctx =
    liftSkovQueryBHI
        ( \bp -> do
            bs <- blockState bp
            cm <- ChainMetadata <$> getSlotTimestamp (blockSlot bp)
            InvokeContract.invokeContract cctx cm bs
        )
        ( \bp -> do
            bs <- blockState bp
            let cm = ChainMetadata (SkovV1.blockTimestamp bp)
            InvokeContract.invokeContract cctx cm bs
        )
        bhi

-- * Miscellaneous

-- |Check whether the node is currently a member of the finalization committee.
checkIsCurrentFinalizer :: MVR finconf Bool
checkIsCurrentFinalizer =
    liftSkovQueryLatest isFinalizationCommitteeMember ConsensusV1.isCurrentFinalizer

-- |Check whether consensus has been shut down
checkIsShutDown :: MVR finconf Bool
checkIsShutDown = liftSkovQueryLatest isShutDown ConsensusV1.isShutDown

-- |Result of a baker status query.
data BakerStatus
    = -- |The baker is a member of the current committee
      ActiveInComittee
    | -- |The account has a baker, but it is not yet in the committee
      AddedButNotActiveInCommittee
    | -- |The baker id does not correspond with a current baker
      NotInCommittee
    | -- |The baker may exist, but the keys do not match
      AddedButWrongKeys
    deriving (Eq, Ord, Show)

-- |Determine the status and lottery power of the baker with respect to the current best block.
getBakerStatusBestBlock :: MVR finconf (BakerStatus, Maybe BakerId, Maybe Double)
getBakerStatusBestBlock =
    asks mvBaker >>= \case
        Nothing -> return (NotInCommittee, Nothing, Nothing)
        Just Baker{bakerIdentity = bakerIdent} ->
            liftSkovQueryLatest
                ( do
                    bb <- bestBlock
                    bs <- queryBlockState bb
                    bakers <- BS.getCurrentEpochBakers bs
                    (bakerStatus, bakerLotteryPower) <- case fullBaker bakers (bakerId bakerIdent) of
                        Just fbinfo -> return $! currentBakerStatus bakerIdent bakers fbinfo
                        Nothing -> do
                            -- Not a current baker
                            status <- bakerAccountStatus bakerIdent bs
                            return (status, Nothing)
                    return (bakerStatus, Just $ bakerId bakerIdent, bakerLotteryPower)
                )
                ( do
                    bakers <- gets (SkovV1._bfBakers . SkovV1.bakersForCurrentEpoch)
                    (bakerStatus, bakerLotteryPower) <- case fullBaker bakers (bakerId bakerIdent) of
                        Just fbinfo -> return $! currentBakerStatus bakerIdent bakers fbinfo
                        Nothing -> do
                            -- Not a current baker.
                            lfb <- bestBlockConsensusV1
                            bs <- blockState lfb
                            status <- bakerAccountStatus bakerIdent bs
                            return (status, Nothing)
                    return (bakerStatus, Just $ bakerId bakerIdent, bakerLotteryPower)
                )
  where
    currentBakerStatus bakerIdent bakers fbinfo = (status, Just bakerLotteryPower)
      where
        status =
            if validateBakerKeys (fbinfo ^. bakerInfo) bakerIdent
                then -- Current baker with valid keys
                    ActiveInComittee
                else -- Current baker, but invalid keys
                    AddedButWrongKeys
        bakerLotteryPower = fromIntegral (fbinfo ^. bakerStake) / fromIntegral (bakerTotalStake bakers)
    bakerAccountStatus bakerIdent bs =
        BS.getBakerAccount bs (bakerId bakerIdent) >>= \case
            Just acc ->
                -- Account is valid
                BS.getAccountBaker acc >>= \case
                    -- Account has no registered baker
                    Nothing -> return NotInCommittee
                    Just ab
                        -- Registered baker with valid keys
                        | validateBakerKeys (ab ^. accountBakerInfo . bakerInfo) bakerIdent ->
                            return AddedButNotActiveInCommittee
                        -- Registered baker with invalid keys
                        | otherwise -> return AddedButWrongKeys
            Nothing -> return NotInCommittee

-- |Get the total number of non-finalized transactions across all accounts.
getNumberOfNonFinalizedTransactions :: MVR finconf Int
getNumberOfNonFinalizedTransactions =
    liftSkovQueryLatest
        queryNumberOfNonFinalizedTransactions
        (use (SkovV1.transactionTable . to TT.getNumberOfNonFinalizedTransactions))

<<<<<<< HEAD
-- |Get the earliest time at which a baker is projected to win the lottery.
-- Returns 'Nothing' for consensus version 0.
getBakerEarliestWinTime :: BakerId -> MVR finconf (Maybe Timestamp)
getBakerEarliestWinTime bid =
    liftSkovQueryLatest
        (return Nothing)
        (fmap Just . ConsensusV1.bakerEarliestWinTimestamp bid =<< get)
=======
-- |Errors that can occur when querying for block certificates.
data BlockCertificatesError
    = -- |This error indicates that the query was run against a protocol version that
      -- does not support 'ConsensusV1'.
      BlockCertificatesInvalidProtocolVersion

-- |Get the certificates for the block requested.
-- For 'ConsensusV0' this returns @BlockCertificatesInvalidProtocolVersion@ and for genesis blocks in 'ConsensusV1'
-- the function returns a 'QueriesKonsensusV1.BlockCertificates' with empty values.
getBlockCertificates :: forall finconf. BlockHashInput -> MVR finconf (BHIQueryResponse (Either BlockCertificatesError QueriesKonsensusV1.BlockCertificates))
getBlockCertificates = liftSkovQueryBHI (\_ -> return $ Left BlockCertificatesInvalidProtocolVersion) (fmap Right . getCertificates)
  where
    getCertificates ::
        forall m.
        ( BS.BlockStateQuery m,
          BlockPointerMonad m,
          BlockPointerType m ~ SkovV1.BlockPointer (MPV m),
          IsConsensusV1 (MPV m)
        ) =>
        SkovV1.BlockPointer (MPV m) ->
        m QueriesKonsensusV1.BlockCertificates
    getCertificates bp =
        case SkovV1.bpBlock bp of
            SkovV1.GenesisBlock{} -> return emptyBlockCertificates
            SkovV1.NormalBlock b -> do
                bs <- blockState bp
                finCommitteeParams <- BS.getCurrentEpochFinalizationCommitteeParameters bs
                bakers <- BS.getCurrentEpochBakers bs
                let finalizationCommittee = ConsensusV1.computeFinalizationCommittee bakers finCommitteeParams
                let SkovV1.BakedBlock{..} = SkovV1.sbBlock b
                return
                    QueriesKonsensusV1.BlockCertificates
                        { bcQuorumCertificate = Just . mkQuorumCertificateOut finalizationCommittee $ bbQuorumCertificate,
                          bcTimeoutCertificate = mkTimeoutCertificateOut finalizationCommittee bbTimeoutCertificate,
                          bcEpochFinalizationEntry = mkEpochFinalizationEntryOut finalizationCommittee bbEpochFinalizationEntry
                        }
    emptyBlockCertificates = QueriesKonsensusV1.BlockCertificates Nothing Nothing Nothing
    -- Get the baker ids (in ascending order) of the finalizers present
    -- in the provided finalizer set.
    finalizerSetToBakerIds :: SkovV1.FinalizationCommittee -> SkovV1.FinalizerSet -> [BakerId]
    finalizerSetToBakerIds committee signatories =
        [ finalizerBakerId
          | SkovV1.FinalizerInfo{..} <- Vec.toList $ SkovV1.committeeFinalizers committee,
            SkovV1.memberFinalizerSet finalizerIndex signatories
        ]
    finalizerRound :: SkovV1.FinalizationCommittee -> SkovV1.FinalizerRounds -> [QueriesKonsensusV1.FinalizerRound]
    finalizerRound committee rounds =
        map
            ( \(r, finSet) ->
                QueriesKonsensusV1.FinalizerRound
                    { frRound = r,
                      frFinalizers = finalizerSetToBakerIds committee finSet
                    }
            )
            (SkovV1.finalizerRoundsList rounds)
    mkQuorumCertificateOut :: SkovV1.FinalizationCommittee -> SkovV1.QuorumCertificate -> QueriesKonsensusV1.QuorumCertificate
    mkQuorumCertificateOut committee qc =
        QueriesKonsensusV1.QuorumCertificate
            { qcBlock = SkovV1.qcBlock qc,
              qcRound = SkovV1.qcRound qc,
              qcEpoch = SkovV1.qcEpoch qc,
              qcAggregateSignature = QueriesKonsensusV1.QuorumCertificateSignature . (SkovV1.theQuorumSignature . SkovV1.qcAggregateSignature) $ qc,
              qcSignatories = finalizerSetToBakerIds committee (SkovV1.qcSignatories qc)
            }
    mkTimeoutCertificateOut :: SkovV1.FinalizationCommittee -> SkovV1.Option SkovV1.TimeoutCertificate -> Maybe QueriesKonsensusV1.TimeoutCertificate
    mkTimeoutCertificateOut _ SkovV1.Absent = Nothing
    mkTimeoutCertificateOut committee (SkovV1.Present tc) =
        Just $
            QueriesKonsensusV1.TimeoutCertificate
                { tcRound = SkovV1.tcRound tc,
                  tcMinEpoch = SkovV1.tcMinEpoch tc,
                  tcFinalizerQCRoundsFirstEpoch = finalizerRound committee $ SkovV1.tcFinalizerQCRoundsFirstEpoch tc,
                  tcFinalizerQCRoundsSecondEpoch = finalizerRound committee $ SkovV1.tcFinalizerQCRoundsSecondEpoch tc,
                  tcAggregateSignature = QueriesKonsensusV1.TimeoutCertificateSignature . (SkovV1.theTimeoutSignature . SkovV1.tcAggregateSignature) $ tc
                }
    mkEpochFinalizationEntryOut :: SkovV1.FinalizationCommittee -> SkovV1.Option SkovV1.FinalizationEntry -> Maybe QueriesKonsensusV1.EpochFinalizationEntry
    mkEpochFinalizationEntryOut _ SkovV1.Absent = Nothing
    mkEpochFinalizationEntryOut committee (SkovV1.Present SkovV1.FinalizationEntry{..}) =
        Just $
            QueriesKonsensusV1.EpochFinalizationEntry
                { efeFinalizedQC = mkQuorumCertificateOut committee feFinalizedQuorumCertificate,
                  efeSuccessorQC = mkQuorumCertificateOut committee feSuccessorQuorumCertificate,
                  efeSuccessorProof = QueriesKonsensusV1.SuccessorProof $ SkovV1.theBlockQuasiHash feSuccessorProof
                }

-- | Error type for querying 'BakerRewardPeriodInfo' for some block.
data GetBakersRewardPeriodError
    = -- | The block is from a protocol version without delegators.
      GBRPUnsupportedProtocolVersion

-- |Get a list of 'BakerRewardPeriodInfo' associated with the reward period
-- for a particular block.
getBakersRewardPeriod :: forall finconf. BlockHashInput -> MVR finconf (BHIQueryResponse (Either GetBakersRewardPeriodError [BakerRewardPeriodInfo]))
getBakersRewardPeriod = liftSkovQueryBHI bakerRewardPeriodInfosV0 bakerRewardPeriodInfosV1
  where
    bakerRewardPeriodInfosV0 ::
        forall m.
        ( SkovQueryMonad m,
          BlockPointerType m ~ PersistentBlockPointer (MPV m) (HashedPersistentBlockState (MPV m))
        ) =>
        BlockPointerType (VersionedSkovV0M finconf (MPV m)) ->
        m (Either GetBakersRewardPeriodError [BakerRewardPeriodInfo])
    bakerRewardPeriodInfosV0 bp = case delegationSupport @(AccountVersionFor (MPV m)) of
        -- The protocol version does not support the delegation feature.
        SAVDelegationNotSupported -> return $ Left GBRPUnsupportedProtocolVersion
        SAVDelegationSupported -> do
            result <- getBakersConsensusV0 =<< blockState bp
            return $ Right result
    bakerRewardPeriodInfosV1 ::
        forall m.
        (BS.BlockStateQuery m, IsConsensusV1 (MPV m), BlockPointerMonad m, BlockPointerType m ~ SkovV1.BlockPointer (MPV m)) =>
        SkovV1.BlockPointer (MPV m) ->
        m (Either GetBakersRewardPeriodError [BakerRewardPeriodInfo])
    bakerRewardPeriodInfosV1 bp = do
        result <- getBakersConsensusV1 =<< blockState bp
        return $ Right result
    -- Get the bakers and calculate the finalization committee for protocols using consensus v0.
    getBakersConsensusV0 :: (SkovQueryMonad m, PVSupportsDelegation (MPV m)) => BlockState m -> m [BakerRewardPeriodInfo]
    getBakersConsensusV0 bs = do
        bakers <- BS.getCurrentEpochBakers bs
        finalizationParameters <- genesisFinalizationParameters . _gcCore <$> getGenesisData
        totalCCD <- rsTotalAmount <$> BS.getRewardStatus bs
        let finalizationCommittee = makeFinalizationCommittee finalizationParameters totalCCD bakers
        mapBakersToInfos bs (Vec.toList $ fullBakerInfos bakers) (partyBakerId <$> Vec.toList (parties finalizationCommittee))
    -- Get the bakers and calculate the finalization committee for protocols using consensus v1.
    getBakersConsensusV1 :: (BS.BlockStateQuery m, IsConsensusV1 (MPV m)) => BlockState m -> m [BakerRewardPeriodInfo]
    getBakersConsensusV1 bs = do
        bakers <- BS.getCurrentEpochBakers bs
        finCommitteeParams <- BS.getCurrentEpochFinalizationCommitteeParameters bs
        let finalizationCommittee = ConsensusV1.computeFinalizationCommittee bakers finCommitteeParams
        mapBakersToInfos bs (Vec.toList $ fullBakerInfos bakers) (SkovV1.finalizerBakerId <$> Vec.toList (SkovV1.committeeFinalizers finalizationCommittee))
    -- Map bakers to their assoicated 'BakerRewardPeriodInfo'.
    -- The supplied bakers and list of baker ids (of the finalization committee) MUST
    -- be sorted in ascending order of their baker id.
    -- Returns a list of BakerRewardPeriodInfo's in ascending order of the baker id.
    mapBakersToInfos ::
        ( BS.BlockStateQuery m,
          PVSupportsDelegation (MPV m)
        ) =>
        -- The block state to request the pool status from.
        BlockState m ->
        -- All bakers for the reward period.
        [FullBakerInfo] ->
        -- The baker ids of the finalizers for the reward period.
        [BakerId] ->
        m [BakerRewardPeriodInfo]
    mapBakersToInfos bs fullBakerInfos finalizersByBakerId = reverse . fst <$> foldM mapBaker ([], finalizersByBakerId) fullBakerInfos
      where
        -- No finalizers left to pick off, so this baker must only be
        -- member of the baking committee.
        mapBaker (acc, []) baker = do
            info <- toBakerRewardPeriodInfo False bs baker
            return (info : acc, [])
        -- Check whether the baker id of the finalizer candidate matches the
        -- bakers id. If this is the case then the baker is member of the finalization committee and
        -- otherwise not.
        mapBaker (acc, finalizers@(candidate : remaining)) baker = do
            let isFinalizer = (baker ^. theBakerInfo . to _bakerIdentity) == candidate
            info <- toBakerRewardPeriodInfo isFinalizer bs baker
            return (info : acc, if isFinalizer then remaining else finalizers)
    -- Map the baker to a 'BakerRewardPeriodInfo'.
    toBakerRewardPeriodInfo ::
        (PVSupportsDelegation (MPV m), BS.BlockStateQuery m) =>
        -- \|Whether the baker is a finalizer.
        Bool ->
        -- \|The block state
        BlockState m ->
        -- \|Baker information.
        FullBakerInfo ->
        m BakerRewardPeriodInfo
    toBakerRewardPeriodInfo isFinalizer bs FullBakerInfo{..} = do
        let bakerId = _bakerIdentity _theBakerInfo
        BS.getPoolStatus bs (Just bakerId) >>= \case
            Nothing -> error "A pool for a known baker could not be looked up."
            Just PassiveDelegationStatus{} -> error "A passive delegation status was returned when querying with a bakerid."
            Just BakerPoolStatus{..} -> do
                return
                    BakerRewardPeriodInfo
                        { brpiBaker = _theBakerInfo,
                          brpiEffectiveStake = _bakerStake,
                          brpiCommissionRates = psPoolInfo ^. poolCommissionRates,
                          brpiEquityCapital = psBakerEquityCapital,
                          brpiDelegatedCapital = psDelegatedCapital,
                          brpiIsFinalizer = isFinalizer
                        }
>>>>>>> 8f230a90
<|MERGE_RESOLUTION|>--- conflicted
+++ resolved
@@ -1427,15 +1427,6 @@
         queryNumberOfNonFinalizedTransactions
         (use (SkovV1.transactionTable . to TT.getNumberOfNonFinalizedTransactions))
 
-<<<<<<< HEAD
--- |Get the earliest time at which a baker is projected to win the lottery.
--- Returns 'Nothing' for consensus version 0.
-getBakerEarliestWinTime :: BakerId -> MVR finconf (Maybe Timestamp)
-getBakerEarliestWinTime bid =
-    liftSkovQueryLatest
-        (return Nothing)
-        (fmap Just . ConsensusV1.bakerEarliestWinTimestamp bid =<< get)
-=======
 -- |Errors that can occur when querying for block certificates.
 data BlockCertificatesError
     = -- |This error indicates that the query was run against a protocol version that
@@ -1621,4 +1612,11 @@
                           brpiDelegatedCapital = psDelegatedCapital,
                           brpiIsFinalizer = isFinalizer
                         }
->>>>>>> 8f230a90
+
+-- |Get the earliest time at which a baker is projected to win the lottery.
+-- Returns 'Nothing' for consensus version 0.
+getBakerEarliestWinTime :: BakerId -> MVR finconf (Maybe Timestamp)
+getBakerEarliestWinTime bid =
+    liftSkovQueryLatest
+        (return Nothing)
+        (fmap Just . ConsensusV1.bakerEarliestWinTimestamp bid =<< get)