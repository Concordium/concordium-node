--- conflicted
+++ resolved
@@ -1241,12 +1241,8 @@
         aiAccountAddress <- BS.getAccountCanonicalAddress acc
         aiAccountCooldowns <- getCooldowns acc
         aiAccountAvailableAmount <- BS.getAccountAvailableAmount acc
-<<<<<<< HEAD
-        let aiTokens = [] -- TODO implement later
-=======
         -- TODO: Get the actual protocol layer tokens. Issue #1342
-        let aiTokens = []
->>>>>>> e0f39a2a
+        let aiAccountTokens = []
         return AccountInfo{..}
 
 -- | Get the details of a smart contract instance in the block state.
