{-# LANGUAGE DataKinds #-}
{-# LANGUAGE TypeFamilies #-}
{-# LANGUAGE TypeApplications #-}
{-# LANGUAGE RankNTypes #-}
{-# LANGUAGE ScopedTypeVariables #-}

-- |Consensus queries against the multi-version runner.
module Concordium.Queries where

import Control.Monad
import Control.Monad.Reader
import Data.Foldable
import qualified Data.HashMap.Strict as HM
import Data.IORef
import qualified Data.Map.Strict as Map
import Data.Maybe
import qualified Data.Set as Set
import qualified Data.Vector as Vec
import Lens.Micro.Platform

import Concordium.Common.Version
import Concordium.Genesis.Data
import Concordium.Types
import Concordium.Types.Accounts
import Concordium.Types.AnonymityRevokers
import Concordium.Types.HashableTo
import Concordium.Types.IdentityProviders
import Concordium.Types.Instance
import Concordium.Types.Parameters
import Concordium.Types.Queries
import Concordium.Types.SeedState
import qualified Concordium.Wasm as Wasm

import Concordium.Afgjort.Finalize.Types (FinalizationCommittee (..), PartyInfo (..))
import Concordium.Afgjort.Monad
import Concordium.Birk.Bake
import Concordium.GlobalState.BakerInfo
import Concordium.GlobalState.Basic.BlockState.AccountReleaseSchedule (toAccountReleaseSummary)
import Concordium.GlobalState.Block
import Concordium.GlobalState.BlockMonads
import Concordium.GlobalState.BlockPointer
import qualified Concordium.GlobalState.BlockState as BS
import Concordium.GlobalState.Finalization
import Concordium.GlobalState.Rewards
import Concordium.GlobalState.Statistics
import qualified Concordium.GlobalState.TransactionTable as TT
import Concordium.GlobalState.Types
import Concordium.ID.Types
import Concordium.Kontrol
import Concordium.Kontrol.BestBlock
import Concordium.MultiVersion
import Concordium.Skov as Skov (
    SkovQueryMonad (getBlocksAtHeight),
    evalSkovT,
 )
import Concordium.Types.Block (AbsoluteBlockHeight, absoluteToLocalBlockHeight, localToAbsoluteBlockHeight)

-- |Run a query against a specific skov version.
liftSkovQuery ::
    MultiVersionRunner gsconf finconf ->
    EVersionedConfiguration gsconf finconf ->
    ( forall (pv :: ProtocolVersion).
      ( SkovMonad pv (VersionedSkovM gsconf finconf pv),
        FinalizationMonad (VersionedSkovM gsconf finconf pv)
      ) =>
      VersionedSkovM gsconf finconf pv a
    ) ->
    IO a
liftSkovQuery mvr (EVersionedConfiguration vc) a = do
    st <- readIORef (vcState vc)
    runMVR (evalSkovT a (mvrSkovHandlers vc mvr) (vcContext vc) st) mvr

-- |Run a query against the latest skov version.
liftSkovQueryLatest ::
    ( forall (pv :: ProtocolVersion).
      ( SkovMonad pv (VersionedSkovM gsconf finconf pv),
        FinalizationMonad (VersionedSkovM gsconf finconf pv)
      ) =>
      VersionedSkovM gsconf finconf pv a
    ) ->
    MVR gsconf finconf a
liftSkovQueryLatest a = MVR $ \mvr -> do
    versions <- readIORef (mvVersions mvr)
    liftSkovQuery mvr (Vec.last versions) a

-- |Run a query at a specific genesis index. The genesis index is assumed to be valid.
liftSkovQueryAtGenesisIndex ::
    GenesisIndex ->
    ( forall (pv :: ProtocolVersion).
      ( SkovMonad pv (VersionedSkovM gsconf finconf pv),
        FinalizationMonad (VersionedSkovM gsconf finconf pv)
      ) =>
      VersionedSkovM gsconf finconf pv a
    ) ->
    MVR gsconf finconf a
liftSkovQueryAtGenesisIndex genIndex a = MVR $ \mvr -> do
    versions <- readIORef (mvVersions mvr)
    liftSkovQuery mvr (versions Vec.! fromIntegral genIndex) a

atLatestSuccessfulVersion ::
    (EVersionedConfiguration gsconf finconf -> MultiVersionRunner gsconf finconf -> IO (Maybe a)) ->
    MultiVersionRunner gsconf finconf ->
    IO (Maybe a)
atLatestSuccessfulVersion a mvr = do
    versions <- readIORef (mvVersions mvr)
    let tryAt (i :: Int)
            | i < 0 = return Nothing
            | otherwise = do
                r <- a (versions Vec.! i) mvr
                case r of
                    Just _ -> return r
                    Nothing -> tryAt (i - 1)
    tryAt (Vec.length versions - 1)

-- |Try a query against the latest skov version, working back
-- to earlier versions until we obtain a result or run out of
-- versions to check.
liftSkovQueryLatestResult ::
    ( forall (pv :: ProtocolVersion).
      ( SkovMonad pv (VersionedSkovM gsconf finconf pv),
        FinalizationMonad (VersionedSkovM gsconf finconf pv)
      ) =>
      VersionedSkovM gsconf finconf pv (Maybe a)
    ) ->
    MVR gsconf finconf (Maybe a)
liftSkovQueryLatestResult a = MVR $ atLatestSuccessfulVersion (\vc mvr -> liftSkovQuery mvr vc a)

-- |Try a block based query on the latest skov version, working
-- backwards until we find the specified block or run out of
-- versions.
liftSkovQueryBlock ::
    ( forall (pv :: ProtocolVersion).
      ( SkovMonad pv (VersionedSkovM gsconf finconf pv),
        FinalizationMonad (VersionedSkovM gsconf finconf pv)
      ) =>
      BlockPointerType (VersionedSkovM gsconf finconf pv) ->
      VersionedSkovM gsconf finconf pv a
    ) ->
    BlockHash ->
    MVR gsconf finconf (Maybe a)
liftSkovQueryBlock a bh =
    MVR $
        atLatestSuccessfulVersion
            (\vc mvr -> liftSkovQuery mvr vc (mapM a =<< resolveBlock bh))

-- |Try a block based query on the latest skov version, working
-- backwards until we find the specified block or run out of
-- versions.  This version also passes the version configuration
-- to the query function.
liftSkovQueryBlockAndVersion ::
    ( forall (pv :: ProtocolVersion).
      ( SkovMonad pv (VersionedSkovM gsconf finconf pv),
        FinalizationMonad (VersionedSkovM gsconf finconf pv)
      ) =>
      VersionedConfiguration gsconf finconf pv ->
      BlockPointerType (VersionedSkovM gsconf finconf pv) ->
      VersionedSkovM gsconf finconf pv a
    ) ->
    BlockHash ->
    MVR gsconf finconf (Maybe a)
liftSkovQueryBlockAndVersion a bh =
    MVR $
        atLatestSuccessfulVersion $
            \(EVersionedConfiguration vc) mvr -> do
                st <- readIORef (vcState vc)
                runMVR
                    ( evalSkovT
                        (mapM (a vc) =<< resolveBlock bh)
                        (mvrSkovHandlers vc mvr)
                        (vcContext vc)
                        st
                    )
                    mvr

-- |Retrieve the consensus status.
getConsensusStatus :: MVR gsconf finconf ConsensusStatus
getConsensusStatus = MVR $ \mvr -> do
    versions <- readIORef (mvVersions mvr)
    (csGenesisBlock, csGenesisTime) <- liftSkovQuery mvr (Vec.head versions) $ do
        genesis <- genesisBlock
        genTime <- getGenesisTime
        return (getHash genesis :: BlockHash, timestampToUTCTime genTime)
<<<<<<< HEAD
    let currentVersion = Vec.last versions
    let curGenesisHeight = case currentVersion of
            EVersionedConfiguration vc -> vcGenesisHeight vc
    liftSkovQuery mvr currentVersion $ do
        bb <- bestBlock
        let csBestBlock = getHash bb
        let csBestBlockHeight = localToAbsoluteBlockHeight curGenesisHeight (bpHeight bb)
        genData <- getGenesisData
        let csSlotDuration = gdSlotDuration genData
        let csEpochDuration = fromIntegral (gdEpochLength genData) * csSlotDuration
        lfb <- lastFinalizedBlock
        let csLastFinalizedBlock = getHash lfb
        let csLastFinalizedBlockHeight = localToAbsoluteBlockHeight curGenesisHeight (bpHeight lfb)
        stats <- getConsensusStatistics
        let csBlocksReceivedCount = stats ^. blocksReceivedCount
            csBlockLastReceivedTime = stats ^. blockLastReceived
            csBlockReceiveLatencyEMA = stats ^. blockReceiveLatencyEMA
            csBlockReceiveLatencyEMSD = sqrt $ stats ^. blockReceiveLatencyEMVar
            csBlockReceivePeriodEMA = stats ^. blockReceivePeriodEMA
            csBlockReceivePeriodEMSD = sqrt <$> stats ^. blockReceivePeriodEMVar
            csBlocksVerifiedCount = stats ^. blocksVerifiedCount
            csBlockLastArrivedTime = stats ^. blockLastArrive
            csBlockArriveLatencyEMA = stats ^. blockArriveLatencyEMA
            csBlockArriveLatencyEMSD = sqrt $ stats ^. blockArriveLatencyEMVar
            csBlockArrivePeriodEMA = stats ^. blockArrivePeriodEMA
            csBlockArrivePeriodEMSD = sqrt <$> stats ^. blockArrivePeriodEMVar
            csTransactionsPerBlockEMA = stats ^. transactionsPerBlockEMA
            csTransactionsPerBlockEMSD = sqrt $ stats ^. transactionsPerBlockEMVar
            csFinalizationCount = stats ^. finalizationCount
            csLastFinalizedTime = stats ^. lastFinalizedTime
            csFinalizationPeriodEMA = stats ^. finalizationPeriodEMA
            csFinalizationPeriodEMSD = sqrt <$> stats ^. finalizationPeriodEMVar
        return ConsensusStatus{..}
=======
    -- while this case statement might look strange, it is needed because EVersionedConfiguration
    -- is an existential type and in the subsequent computation we need access to the implicit parameter `pv`
    -- the protocol version.
    case Vec.last versions of
        evc@(EVersionedConfiguration (vc :: VersionedConfiguration _gsconf _finconf pv)) -> do
            liftSkovQuery mvr evc $ do
                bb <- bestBlock
                let csBestBlock = getHash bb
                let csBestBlockHeight = bpHeight bb
                csCurrentEraGenesisBlock <- getHash <$> genesisBlock
                csCurrentEraGenesisTime <- timestampToUTCTime <$> getGenesisTime
                genData <- getGenesisData
                let csSlotDuration = gdSlotDuration genData
                let csEpochDuration = fromIntegral (gdEpochLength genData) * csSlotDuration
                lfb <- lastFinalizedBlock
                let csLastFinalizedBlock = getHash lfb
                let csLastFinalizedBlockHeight = bpHeight lfb
                let csGenesisIndex = vcIndex vc
                let csProtocolVersion = demoteProtocolVersion (protocolVersion @pv)
                stats <- getConsensusStatistics
                let csBlocksReceivedCount = stats ^. blocksReceivedCount
                    csBlockLastReceivedTime = stats ^. blockLastReceived
                    csBlockReceiveLatencyEMA = stats ^. blockReceiveLatencyEMA
                    csBlockReceiveLatencyEMSD = sqrt $ stats ^. blockReceiveLatencyEMVar
                    csBlockReceivePeriodEMA = stats ^. blockReceivePeriodEMA
                    csBlockReceivePeriodEMSD = sqrt <$> stats ^. blockReceivePeriodEMVar
                    csBlocksVerifiedCount = stats ^. blocksVerifiedCount
                    csBlockLastArrivedTime = stats ^. blockLastArrive
                    csBlockArriveLatencyEMA = stats ^. blockArriveLatencyEMA
                    csBlockArriveLatencyEMSD = sqrt $ stats ^. blockArriveLatencyEMVar
                    csBlockArrivePeriodEMA = stats ^. blockArrivePeriodEMA
                    csBlockArrivePeriodEMSD = sqrt <$> stats ^. blockArrivePeriodEMVar
                    csTransactionsPerBlockEMA = stats ^. transactionsPerBlockEMA
                    csTransactionsPerBlockEMSD = sqrt $ stats ^. transactionsPerBlockEMVar
                    csFinalizationCount = stats ^. finalizationCount
                    csLastFinalizedTime = stats ^. lastFinalizedTime
                    csFinalizationPeriodEMA = stats ^. finalizationPeriodEMA
                    csFinalizationPeriodEMSD = sqrt <$> stats ^. finalizationPeriodEMVar
                return ConsensusStatus{..}
>>>>>>> ee45ed53

-- * Queries against latest version

-- ** Blocks

-- |Returns a recursive structure representing the branches of the tree
-- from the last finalized block, inclusive.
getBranches :: MVR gsconf finconf Branch
getBranches = liftSkovQueryLatest $ do
    brs <- branchesFromTop
    brt <- foldM up Map.empty brs
    lastFin <- lastFinalizedBlock
    return $ Branch (getHash lastFin) (Map.findWithDefault [] (getHash lastFin :: BlockHash) brt)
  where
    up childrenMap =
        foldrM
            ( \b ma -> do
                parent <- bpParent b
                return $
                    ( at (getHash parent) . non []
                        %~ (Branch (getHash b) (Map.findWithDefault [] (getHash b) childrenMap) :)
                    )
                        ma
            )
            Map.empty

-- |Get a list of block hashes at a particular absolute height.
-- This traverses versions from the latest to the earliest, which is probably
-- fine for most practical cases.
getBlocksAtHeight :: AbsoluteBlockHeight -> MVR gsconf finconf [BlockHash]
getBlocksAtHeight height =
    -- The default case should never be needed, since 'absoluteToLocalBlockHeight' won't fail
    -- at a genesis block height of 0, which should be the case for the initial genesis.
    fromMaybe []
        <$> MVR
            ( atLatestSuccessfulVersion $ \evc@(EVersionedConfiguration vc) mvr ->
                forM (absoluteToLocalBlockHeight (vcGenesisHeight vc) height) $ \localHeight ->
                    liftSkovQuery mvr evc (map getHash <$> Skov.getBlocksAtHeight localHeight)
            )

-- ** Accounts

-- |Get a list of non-finalized transaction hashes for a given account.
getAccountNonFinalizedTransactions :: AccountAddress -> MVR gsconf finconf [TransactionHash]
getAccountNonFinalizedTransactions acct = liftSkovQueryLatest $ queryNonFinalizedTransactions acct

-- |Return the best guess as to what the next account nonce should be.
-- If all account transactions are finalized then this information is reliable.
-- Otherwise this is the best guess, assuming all other transactions will be
-- committed to blocks and eventually finalized.
getNextAccountNonce :: AccountAddress -> MVR gsconf finconf NextAccountNonce
getNextAccountNonce acct = liftSkovQueryLatest $ do
    (nanNonce, nanAllFinal) <- queryNextAccountNonce acct
    return NextAccountNonce{..}

-- * Queries against latest version that produces a result

-- ** Block indexed

-- |Get the basic info about a particular block.
getBlockInfo :: BlockHash -> MVR gsconf finconf (Maybe BlockInfo)
getBlockInfo bh =
    liftSkovQueryBlockAndVersion
        ( \vc bp -> do
            let biBlockHash = getHash bp
            biBlockParent <-
                if blockSlot bp == 0 && vcIndex vc /= 0
                    then do
                        -- The block is the genesis block of a non-initial chain, so we use the
                        -- hash of the last finalized block of the previous chain as the parent block.
                        -- Since the genesis index is non-zero, we know that there will be a previous
                        -- chain, and that it will be shut down with the last finalized block being
                        -- terminal.
                        lift $
                            liftSkovQueryAtGenesisIndex (vcIndex vc - 1) $
                                getHash <$> lastFinalizedBlock
                    else getHash <$> bpParent bp
            biBlockLastFinalized <- getHash <$> bpLastFinalized bp
            let biBlockHeight = localToAbsoluteBlockHeight (vcGenesisHeight vc) (bpHeight bp)
            let biBlockReceiveTime = bpReceiveTime bp
            let biBlockArriveTime = bpArriveTime bp
            let biBlockSlot = blockSlot bp
            biBlockSlotTime <- getSlotTime biBlockSlot
            let biBlockBaker = blockBaker <$> blockFields bp
            biFinalized <- isFinalized bh
            let biTransactionCount = bpTransactionCount bp
            let biTransactionEnergyCost = bpTransactionsEnergyCost bp
            let biTransactionsSize = bpTransactionsSize bp
            let biBlockStateHash = blockStateHash bp
            return BlockInfo{..}
        )
        bh

-- |Get a detailed summary of a particular block including:
--   * The transaction outcomes in the block (including special transactions)
--   * Details of any finalization record in the block
--   * The state of the chain parameters and any pending updates
getBlockSummary :: BlockHash -> MVR gsconf finconf (Maybe BlockSummary)
getBlockSummary = liftSkovQueryBlock $ \bp -> do
    bs <- blockState bp
    bsTransactionSummaries <- BS.getOutcomes bs
    bsSpecialEvents <- BS.getSpecialOutcomes bs
    bsFinalizationData <- case blockFinalizationData <$> blockFields bp of
        Just (BlockFinalizationData FinalizationRecord{..}) -> do
            -- Get the finalization committee by examining the previous finalized block
            fsFinalizers <-
                blockAtFinIndex (finalizationIndex - 1) >>= \case
                    Nothing -> return Vec.empty
                    Just prevFin -> do
                        com <- getFinalizationCommittee prevFin
                        let signers = Set.fromList (finalizationProofParties finalizationProof)
                            fromPartyInfo i PartyInfo{..} =
                                FinalizationSummaryParty
                                    { fspBakerId = partyBakerId,
                                      fspWeight = fromIntegral partyWeight,
                                      fspSigned = Set.member (fromIntegral i) signers
                                    }
                        return $ Vec.imap fromPartyInfo (parties com)
            let fsFinalizationBlockPointer = finalizationBlockPointer
                fsFinalizationIndex = finalizationIndex
                fsFinalizationDelay = finalizationDelay
            return $ Just FinalizationSummary{..}
        _ -> return Nothing
    bsUpdates <- BS.getUpdates bs
    return BlockSummary{..}

-- |Get the total amount of GTU in existence and status of the reward accounts.
getRewardStatus :: BlockHash -> MVR gsconf finconf (Maybe RewardStatus)
getRewardStatus = liftSkovQueryBlock $ \bp -> do
    reward <- BS.getRewardStatus =<< blockState bp
    return $
        RewardStatus
            { rsTotalAmount = reward ^. totalGTU,
              rsTotalEncryptedAmount = reward ^. totalEncryptedGTU,
              rsBakingRewardAccount = reward ^. bakingRewardAccount,
              rsFinalizationRewardAccount = reward ^. finalizationRewardAccount,
              rsGasAccount = reward ^. gasAccount
            }

-- |Get the birk parameters that applied when a given block was baked.
getBlockBirkParameters :: BlockHash -> MVR gsconf finconf (Maybe BlockBirkParameters)
getBlockBirkParameters = liftSkovQueryBlock $ \bp -> do
    bs <- blockState bp
    bbpElectionDifficulty <- BS.getCurrentElectionDifficulty bs
    bbpElectionNonce <- currentLeadershipElectionNonce <$> BS.getSeedState bs
    FullBakers{..} <- BS.getCurrentEpochBakers bs
    let resolveBaker FullBakerInfo{_bakerInfo = BakerInfo{..}, ..} = do
            let bsBakerId = _bakerIdentity
            let bsBakerLotteryPower = fromIntegral _bakerStake / fromIntegral bakerTotalStake
            -- This should never return Nothing
            bacct <- BS.getBakerAccount bs _bakerIdentity
            bsBakerAccount <- mapM BS.getAccountAddress bacct
            return BakerSummary{..}
    bbpBakers <- mapM resolveBaker fullBakerInfos
    return BlockBirkParameters{..}

-- |Get the cryptographic parameters of the chain at a given block.
-- The result is versioned (which will currently always be version 0).
getCryptographicParameters :: BlockHash -> MVR gsconf finconf (Maybe (Versioned CryptographicParameters))
getCryptographicParameters = liftSkovQueryBlock $ \bp -> do
    bs <- blockState bp
    Versioned 0 <$> BS.getCryptographicParameters bs

-- |Get all of the identity providers registered in the system as of a given block.
getAllIdentityProviders :: BlockHash -> MVR gsconf finconf (Maybe [IpInfo])
getAllIdentityProviders = liftSkovQueryBlock $ BS.getAllIdentityProviders <=< blockState

-- |Get all of the anonymity revokers registered in the system as of a given block.
getAllAnonymityRevokers :: BlockHash -> MVR gsconf finconf (Maybe [ArInfo])
getAllAnonymityRevokers = liftSkovQueryBlock $ BS.getAllAnonymityRevokers <=< blockState

-- |Get the ancestors of a block (including itself) up to a maximum
-- length.
getAncestors :: BlockHash -> BlockHeight -> MVR gsconf finconf (Maybe [BlockHash])
getAncestors blockHash count =
    liftSkovQueryBlock
        ( \bp -> do
            map bpHash <$> iterateForM bpParent (fromIntegral $ min count (1 + bpHeight bp)) bp
        )
        blockHash
  where
    iterateForM :: (Monad m) => (a -> m a) -> Int -> a -> m [a]
    iterateForM f steps initial = reverse <$> go [] steps initial
      where
        go acc n a
            | n <= 0 = return acc
            | otherwise = do
                a' <- f a
                go (a : acc) (n - 1) a'

-- |Get a list of all accounts in the block state.
getAccountList :: BlockHash -> MVR gsconf finconf (Maybe [AccountAddress])
getAccountList = liftSkovQueryBlock $ BS.getAccountList <=< blockState

-- |Get a list of all smart contract instances in the block state.
getInstanceList :: BlockHash -> MVR gsconf finconf (Maybe [ContractAddress])
getInstanceList =
    liftSkovQueryBlock $
        fmap (fmap iaddress) . BS.getContractInstanceList <=< blockState

-- |Get the list of modules present as of a given block.
getModuleList :: BlockHash -> MVR gsconf finconf (Maybe [ModuleRef])
getModuleList = liftSkovQueryBlock $ BS.getModuleList <=< blockState

-- |Get the details of an account in the block state.
-- The account can be given either via an address, or via a credential registration id.
-- In the latter case we lookup the account the credential is associated with, even if it was
-- removed from the account.
getAccountInfo ::
    BlockHash ->
    Either CredentialRegistrationID AccountAddress ->
    MVR gsconf finconf (Maybe AccountInfo)
getAccountInfo blockHash acct =
    join
        <$> liftSkovQueryBlock
            ( \bp -> do
                bs <- blockState bp
                macc <- either (BS.getAccountByCredId bs) (BS.getAccount bs) acct
                forM macc $ \(aiAccountIndex, acc) -> do
                    aiAccountNonce <- BS.getAccountNonce acc
                    aiAccountAmount <- BS.getAccountAmount acc
                    aiAccountReleaseSchedule <- toAccountReleaseSummary <$> BS.getAccountReleaseSchedule acc
                    aiAccountCredentials <- fmap (Versioned 0) <$> BS.getAccountCredentials acc
                    aiAccountThreshold <- aiThreshold <$> BS.getAccountVerificationKeys acc
                    aiAccountEncryptedAmount <- BS.getAccountEncryptedAmount acc
                    aiAccountEncryptionKey <- BS.getAccountEncryptionKey acc
                    aiBaker <- BS.getAccountBaker acc
                    return AccountInfo{..}
            )
            blockHash

-- |Get the details of a smart contract instance in the block state.
getInstanceInfo :: BlockHash -> ContractAddress -> MVR gsconf finconf (Maybe Instance)
getInstanceInfo blockHash caddr =
    join
        <$> liftSkovQueryBlock
            ( \bp -> do
                bs <- blockState bp
                BS.getContractInstance bs caddr
            )
            blockHash

-- |Get the source of a module as it was deployed to the chain.
getModuleSource :: BlockHash -> ModuleRef -> MVR gsconf finconf (Maybe Wasm.WasmModule)
getModuleSource blockHash modRef =
    join
        <$> liftSkovQueryBlock
            ( \bp -> do
                bs <- blockState bp
                BS.getModule bs modRef
            )
            blockHash

-- ** Transaction indexed

-- |Get the status of a transaction specified by its hash.
getTransactionStatus :: TransactionHash -> MVR gsconf finconf (Maybe TransactionStatus)
getTransactionStatus trHash =
    liftSkovQueryLatestResult $
        queryTransactionStatus trHash >>= \case
            Nothing -> return Nothing
            Just TT.Received{} -> return $ Just Received
            Just TT.Committed{..} -> do
                outcomes <- forM (HM.toList tsResults) $ \(bh, idx) ->
                    resolveBlock bh >>= \case
                        Nothing -> return (bh, Nothing) -- should not happen
                        Just bp -> do
                            bs <- blockState bp
                            outcome <- BS.getTransactionOutcome bs idx
                            return (bh, outcome)
                return $ Just $ Committed (Map.fromList outcomes)
            Just TT.Finalized{..} ->
                resolveBlock tsBlockHash >>= \case
                    Nothing -> return Nothing -- should not happen
                    Just bp -> do
                        bs <- blockState bp
                        outcome <- BS.getTransactionOutcome bs tsFinResult
                        return $ Just $ Finalized tsBlockHash outcome

-- |Get the status of a transaction within a particular block.
--
-- Note that, since this does not acquire the write lock, it is possible that
-- 'queryTransactionStatus' reports that the transaction is finalized even if it does not occur in
-- any block currently visible in the state.
getTransactionStatusInBlock :: TransactionHash -> BlockHash -> MVR gsconf finconf BlockTransactionStatus
getTransactionStatusInBlock trHash blockHash =
    fromMaybe BTSNotInBlock
        <$> liftSkovQueryLatestResult
            ( queryTransactionStatus trHash >>= \case
                Nothing ->
                    resolveBlock blockHash >>= \case
                        -- If the block is unknown in this skov version, then try earlier versions.
                        Nothing -> return Nothing
                        -- If the block is known, then we can return BTSNotInBlock already.
                        Just _ -> return $ Just BTSNotInBlock
                Just TT.Received{} -> return $ Just BTSReceived
                Just TT.Committed{..} -> case HM.lookup blockHash tsResults of
                    Nothing -> return $ Just BTSNotInBlock
                    Just idx ->
                        resolveBlock blockHash >>= \case
                            Nothing -> return $ Just BTSNotInBlock -- should not happen
                            Just bp -> do
                                bs <- blockState bp
                                outcome <- BS.getTransactionOutcome bs idx
                                return $ Just $ BTSCommitted outcome
                Just TT.Finalized{..} ->
                    if tsBlockHash == blockHash
                        then
                            resolveBlock blockHash >>= \case
                                Nothing -> return $ Just BTSNotInBlock -- unlikely but possible
                                Just bp -> do
                                    bs <- blockState bp
                                    outcome <- BS.getTransactionOutcome bs tsFinResult
                                    return $ Just $ BTSFinalized outcome
                        else return $ Just BTSNotInBlock
            )

-- * Miscellaneous

-- |Check whether the node is currently a member of the finalization committee.
checkIsCurrentFinalizer :: MVR gsconf finconf Bool
checkIsCurrentFinalizer = liftSkovQueryLatest isFinalizationCommitteeMember

-- |Result of a baker status query.
data BakerStatus
    = -- |The baker is a member of the current committee
      ActiveBaker !BakerId
    | -- |The account has a baker, but it is not yet in the committee
      InactiveBaker !BakerId
    | -- |The baker id does not correspond with a current baker
      NoBaker
    | -- |The baker may exist, but the keys do not match
      BadKeys !BakerId
    deriving (Eq, Ord, Show)

-- |Determine the status of the baker with respect to the current best block.
getBakerStatusBestBlock :: MVR gsconf finconf BakerStatus
getBakerStatusBestBlock =
    asks mvBaker >>= \case
        Nothing -> return NoBaker
        Just Baker{bakerIdentity = bakerIdent} -> liftSkovQueryLatest $ do
            bb <- bestBlock
            bs <- queryBlockState bb
            bakers <- BS.getCurrentEpochBakers bs
            case fullBaker bakers (bakerId bakerIdent) of
                Just fbinfo
                    -- Current baker with valid keys
                    | validateBakerKeys (fbinfo ^. bakerInfo) bakerIdent ->
                        return $ ActiveBaker (bakerId bakerIdent)
                    -- Current baker, but invalid keys
                    | otherwise -> return $ BadKeys (bakerId bakerIdent)
                Nothing ->
                    -- Not a current baker
                    BS.getBakerAccount bs (bakerId bakerIdent) >>= \case
                        Just acc ->
                            -- Account is valid
                            BS.getAccountBaker acc >>= \case
                                -- Account has no registered baker
                                Nothing -> return NoBaker
                                Just ab
                                    -- Registered baker with valid keys
                                    | validateBakerKeys (ab ^. accountBakerInfo) bakerIdent ->
                                        return $ InactiveBaker (bakerId bakerIdent)
                                    -- Registered baker with invalid keys
                                    | otherwise -> return $ BadKeys (bakerId bakerIdent)
                        Nothing -> return NoBaker<|MERGE_RESOLUTION|>--- conflicted
+++ resolved
@@ -180,50 +180,16 @@
         genesis <- genesisBlock
         genTime <- getGenesisTime
         return (getHash genesis :: BlockHash, timestampToUTCTime genTime)
-<<<<<<< HEAD
-    let currentVersion = Vec.last versions
-    let curGenesisHeight = case currentVersion of
-            EVersionedConfiguration vc -> vcGenesisHeight vc
-    liftSkovQuery mvr currentVersion $ do
-        bb <- bestBlock
-        let csBestBlock = getHash bb
-        let csBestBlockHeight = localToAbsoluteBlockHeight curGenesisHeight (bpHeight bb)
-        genData <- getGenesisData
-        let csSlotDuration = gdSlotDuration genData
-        let csEpochDuration = fromIntegral (gdEpochLength genData) * csSlotDuration
-        lfb <- lastFinalizedBlock
-        let csLastFinalizedBlock = getHash lfb
-        let csLastFinalizedBlockHeight = localToAbsoluteBlockHeight curGenesisHeight (bpHeight lfb)
-        stats <- getConsensusStatistics
-        let csBlocksReceivedCount = stats ^. blocksReceivedCount
-            csBlockLastReceivedTime = stats ^. blockLastReceived
-            csBlockReceiveLatencyEMA = stats ^. blockReceiveLatencyEMA
-            csBlockReceiveLatencyEMSD = sqrt $ stats ^. blockReceiveLatencyEMVar
-            csBlockReceivePeriodEMA = stats ^. blockReceivePeriodEMA
-            csBlockReceivePeriodEMSD = sqrt <$> stats ^. blockReceivePeriodEMVar
-            csBlocksVerifiedCount = stats ^. blocksVerifiedCount
-            csBlockLastArrivedTime = stats ^. blockLastArrive
-            csBlockArriveLatencyEMA = stats ^. blockArriveLatencyEMA
-            csBlockArriveLatencyEMSD = sqrt $ stats ^. blockArriveLatencyEMVar
-            csBlockArrivePeriodEMA = stats ^. blockArrivePeriodEMA
-            csBlockArrivePeriodEMSD = sqrt <$> stats ^. blockArrivePeriodEMVar
-            csTransactionsPerBlockEMA = stats ^. transactionsPerBlockEMA
-            csTransactionsPerBlockEMSD = sqrt $ stats ^. transactionsPerBlockEMVar
-            csFinalizationCount = stats ^. finalizationCount
-            csLastFinalizedTime = stats ^. lastFinalizedTime
-            csFinalizationPeriodEMA = stats ^. finalizationPeriodEMA
-            csFinalizationPeriodEMSD = sqrt <$> stats ^. finalizationPeriodEMVar
-        return ConsensusStatus{..}
-=======
     -- while this case statement might look strange, it is needed because EVersionedConfiguration
     -- is an existential type and in the subsequent computation we need access to the implicit parameter `pv`
     -- the protocol version.
     case Vec.last versions of
-        evc@(EVersionedConfiguration (vc :: VersionedConfiguration _gsconf _finconf pv)) -> do
+        evc@(EVersionedConfiguration (vc :: VersionedConfiguration gsconf finconf pv)) -> do
             liftSkovQuery mvr evc $ do
+                let absoluteHeight = localToAbsoluteBlockHeight (vcGenesisHeight vc) . bpHeight
                 bb <- bestBlock
                 let csBestBlock = getHash bb
-                let csBestBlockHeight = bpHeight bb
+                let csBestBlockHeight = absoluteHeight bb
                 csCurrentEraGenesisBlock <- getHash <$> genesisBlock
                 csCurrentEraGenesisTime <- timestampToUTCTime <$> getGenesisTime
                 genData <- getGenesisData
@@ -231,7 +197,7 @@
                 let csEpochDuration = fromIntegral (gdEpochLength genData) * csSlotDuration
                 lfb <- lastFinalizedBlock
                 let csLastFinalizedBlock = getHash lfb
-                let csLastFinalizedBlockHeight = bpHeight lfb
+                let csLastFinalizedBlockHeight = absoluteHeight lfb
                 let csGenesisIndex = vcIndex vc
                 let csProtocolVersion = demoteProtocolVersion (protocolVersion @pv)
                 stats <- getConsensusStatistics
@@ -254,7 +220,6 @@
                     csFinalizationPeriodEMA = stats ^. finalizationPeriodEMA
                     csFinalizationPeriodEMSD = sqrt <$> stats ^. finalizationPeriodEMVar
                 return ConsensusStatus{..}
->>>>>>> ee45ed53
 
 -- * Queries against latest version
 
