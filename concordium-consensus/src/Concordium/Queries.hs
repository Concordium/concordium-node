{-# LANGUAGE DataKinds #-}
{-# LANGUAGE EmptyCase #-}
{-# LANGUAGE GADTs #-}
{-# LANGUAGE RankNTypes #-}
{-# LANGUAGE ScopedTypeVariables #-}
{-# LANGUAGE TypeApplications #-}
{-# LANGUAGE TypeFamilies #-}

-- | Consensus queries against the multi-version runner.
module Concordium.Queries where

import Control.Monad
import Control.Monad.Reader
import Data.Bifunctor (second)
import Data.Foldable
import qualified Data.HashMap.Strict as HM
import Data.IORef
import qualified Data.Map.Strict as Map
import Data.Maybe
import qualified Data.Sequence as Seq
import qualified Data.Set as Set
import qualified Data.Vector as Vec
import Lens.Micro.Platform

import Concordium.Common.Version
import Concordium.Genesis.Data
import qualified Concordium.Genesis.Data.BaseV1 as BaseV1
import qualified Concordium.GlobalState.ContractStateV1 as StateV1
import Concordium.GlobalState.Instance
import Concordium.Types
import Concordium.Types.Accounts
import Concordium.Types.AnonymityRevokers
import Concordium.Types.Block (absoluteToLocalBlockHeight, localToAbsoluteBlockHeight)
import Concordium.Types.Execution (TransactionSummary)
import Concordium.Types.HashableTo
import Concordium.Types.IdentityProviders
import Concordium.Types.Parameters
import Concordium.Types.Queries hiding (PassiveCommitteeInfo (..), bakerId)
import qualified Concordium.Types.Queries.KonsensusV1 as QueriesKonsensusV1
import Concordium.Types.SeedState
import Concordium.Types.Transactions
import qualified Concordium.Types.UpdateQueues as UQ
import qualified Concordium.Wasm as Wasm

import qualified Concordium.Scheduler.InvokeContract as InvokeContract
import qualified Concordium.Types.InvokeContract as InvokeContract

import Concordium.Afgjort.Finalize.Types (FinalizationCommittee (..), PartyInfo (..), makeFinalizationCommittee)
import Concordium.Afgjort.Monad
import Concordium.Birk.Bake
import Concordium.GlobalState.BakerInfo
import Concordium.GlobalState.Block
import Concordium.GlobalState.BlockMonads
import Concordium.GlobalState.BlockPointer
import qualified Concordium.GlobalState.BlockState as BS
import Concordium.GlobalState.CapitalDistribution (DelegatorCapital (..))
import Concordium.GlobalState.Finalization
import Concordium.GlobalState.Persistent.BlockPointer
import Concordium.GlobalState.Persistent.BlockState
import Concordium.GlobalState.Statistics
import qualified Concordium.GlobalState.TransactionTable as TT
import qualified Concordium.GlobalState.TreeState as TS
import Concordium.GlobalState.Types
import qualified Concordium.GlobalState.Wasm as GSWasm
import Concordium.ID.Types
import qualified Concordium.KonsensusV1.Consensus as ConsensusV1
import qualified Concordium.KonsensusV1.SkovMonad as SkovV1
import qualified Concordium.KonsensusV1.TreeState.Implementation as SkovV1
import qualified Concordium.KonsensusV1.TreeState.Types as SkovV1
import qualified Concordium.KonsensusV1.Types as SkovV1
import Concordium.Kontrol
import Concordium.Kontrol.BestBlock
import Concordium.MultiVersion
import Concordium.Skov as Skov (
    SkovQueryMonad (getBlocksAtHeight),
    evalSkovT,
 )
import Control.Monad.State.Class
import Data.Time

-- | Type of a query that can be run against consensus version 0.
type QueryV0M finconf a =
    forall (pv :: ProtocolVersion).
    ( SkovMonad (VersionedSkovV0M finconf pv),
      FinalizationMonad (VersionedSkovV0M finconf pv)
    ) =>
    VersionedSkovV0M finconf pv a

-- | Type of a query that can be run against consensus version 1.
type QueryV1M finconf a =
    forall (pv :: ProtocolVersion).
    (IsConsensusV1 pv, IsProtocolVersion pv) =>
    VersionedSkovV1M finconf pv a

-- | Run a query against a specific skov version.
liftSkovQuery ::
    MultiVersionRunner finconf ->
    EVersionedConfiguration finconf ->
    -- | Query to run at version 0 consensus.
    QueryV0M finconf a ->
    -- | Query to run at version 1 consensus.
    QueryV1M finconf a ->
    IO a
liftSkovQuery mvr evc av0 av1 = liftSkovQueryWithVersion mvr evc (const av0) (const av1)

-- | Run a query against a specific skov version, passing in the versioned configuration as a
--  parameter.
liftSkovQueryWithVersion ::
    MultiVersionRunner finconf ->
    EVersionedConfiguration finconf ->
    -- | Query to run at version 0 consensus.
    ( forall (pv :: ProtocolVersion).
      ( SkovMonad (VersionedSkovV0M finconf pv),
        FinalizationMonad (VersionedSkovV0M finconf pv)
      ) =>
      VersionedConfigurationV0 finconf pv ->
      VersionedSkovV0M finconf pv a
    ) ->
    -- | Query to run at version 1 consensus.
    ( forall (pv :: ProtocolVersion).
      (IsConsensusV1 pv, IsProtocolVersion pv) =>
      VersionedConfigurationV1 finconf pv ->
      VersionedSkovV1M finconf pv a
    ) ->
    IO a
liftSkovQueryWithVersion mvr (EVersionedConfigurationV0 vc) av0 _ = do
    st <- readIORef (vc0State vc)
    runMVR (evalSkovT (av0 vc) (mvrSkovHandlers vc mvr) (vc0Context vc) st) mvr
liftSkovQueryWithVersion mvr (EVersionedConfigurationV1 vc) _ av1 = do
    st <- readIORef (vc1State vc)
    runMVR (SkovV1.evalSkovT (av1 vc) (vc1Context vc) st) mvr

-- | Run a query against the latest skov version.
liftSkovQueryLatest ::
    -- | Query to run at consensus version 0.
    QueryV0M finconf a ->
    -- | Query to run at consensus version 1.
    QueryV1M finconf a ->
    MVR finconf a
liftSkovQueryLatest av0 av1 = MVR $ \mvr -> do
    versions <- readIORef (mvVersions mvr)
    liftSkovQuery mvr (Vec.last versions) av0 av1

-- | Run a query at a specific genesis index. The genesis index is assumed to be valid.
liftSkovQueryAtGenesisIndex ::
    GenesisIndex ->
    -- | Query to run at consensus version 0.
    QueryV0M finconf a ->
    -- | Query to run at consensus version 1.
    QueryV1M finconf a ->
    MVR finconf a
liftSkovQueryAtGenesisIndex genIndex av0 av1 = MVR $ \mvr -> do
    versions <- readIORef (mvVersions mvr)
    liftSkovQuery mvr (versions Vec.! fromIntegral genIndex) av0 av1

-- | Run a function at each genesis index from the latest, until it returns a 'Just' result.
atLatestSuccessfulVersion ::
    (EVersionedConfiguration finconf -> IO (Maybe a)) ->
    MultiVersionRunner finconf ->
    IO (Maybe a)
atLatestSuccessfulVersion a mvr = do
    versions <- readIORef (mvVersions mvr)
    let tryAt (i :: Int)
            | i < 0 = return Nothing
            | otherwise = do
                let version = versions Vec.! i
                r <- a version
                case r of
                    Just x -> return (Just x)
                    Nothing -> tryAt (i - 1)
    tryAt (Vec.length versions - 1)

-- | Try a query against the latest skov version, working back
--  to earlier versions until we obtain a result or run out of
--  versions to check.
liftSkovQueryLatestResult ::
    -- | Query to run at consensus version 0.
    QueryV0M finconf (Maybe a) ->
    -- | Query to run at consensus version 1.
    QueryV1M finconf (Maybe a) ->
    MVR finconf (Maybe a)
liftSkovQueryLatestResult av0 av1 = MVR $ \mvr ->
    atLatestSuccessfulVersion (\vc -> liftSkovQuery mvr vc av0 av1) mvr

-- | Try a block based query on the latest skov version, working
--  backwards until we find the specified block or run out of
--  versions.
liftSkovQueryBlock ::
    forall finconf a.
    -- | Query to run at consensus version 0.
    ( forall (pv :: ProtocolVersion).
      ( SkovMonad (VersionedSkovV0M finconf pv),
        FinalizationMonad (VersionedSkovV0M finconf pv)
      ) =>
      BlockPointerType (VersionedSkovV0M finconf pv) ->
      VersionedSkovV0M finconf pv a
    ) ->
    -- | Query to run at consensus version 1.
    ( forall (pv :: ProtocolVersion).
      (IsConsensusV1 pv, IsProtocolVersion pv) =>
      SkovV1.BlockPointer pv ->
      VersionedSkovV1M finconf pv a
    ) ->
    BlockHash ->
    MVR finconf (Maybe a)
liftSkovQueryBlock av0 av1 bh =
    MVR $ \mvr ->
        atLatestSuccessfulVersion
            (\vc -> liftSkovQuery mvr vc withBlockV0 withBlockV1)
            mvr
  where
    withBlockV0 :: QueryV0M finconf (Maybe a)
    withBlockV0 = mapM av0 =<< resolveBlock bh
    withBlockV1 :: QueryV1M finconf (Maybe a)
    withBlockV1 = do
        status <- SkovV1.getBlockStatus bh =<< get
        case status of
            SkovV1.BlockAliveOrFinalized bp -> Just <$> av1 bp
            _ -> return Nothing

-- | Response for queries needing to resolve a BlockHashInput first.
data BHIQueryResponse a
    = -- | No block found for the provided identifier.
      BQRNoBlock
    | -- | Block and value found for the provided identifier.
      BQRBlock
        { -- | Hash of the block which the identifier was resolved to.
          bhiqrHash :: BlockHash,
          -- | Resulting value computed from the given block.
          bhiqrValue :: a
        }
    deriving (Show)

instance Functor BHIQueryResponse where
    fmap fn response = case response of
        BQRNoBlock -> BQRNoBlock
        BQRBlock bh a -> BQRBlock bh (fn a)

-- | Convert BHIQueryResponse to a Maybe.
responseToMaybe :: BHIQueryResponse a -> Maybe a
responseToMaybe response = case response of
    BQRNoBlock -> Nothing
    BQRBlock _ v -> Just v

-- | Try a 'BlockHashInput' based query on the latest skov version. If a specific
--  block hash is given we work backwards through consensus versions until we
--  find the specified block or run out of versions.
--  The return value contains the block hash used for the query and result, if it was able to resolve the BlockHashInput.
liftSkovQueryBHI ::
    forall finconf a.
    -- | Query to run at consensus version 0.
    ( forall (pv :: ProtocolVersion).
      ( SkovMonad (VersionedSkovV0M finconf pv),
        FinalizationMonad (VersionedSkovV0M finconf pv),
        IsProtocolVersion pv
      ) =>
      BlockPointerType (VersionedSkovV0M finconf pv) ->
      VersionedSkovV0M finconf pv a
    ) ->
    -- | Query to run at consensus version 1.
    ( forall (pv :: ProtocolVersion).
      (IsConsensusV1 pv, IsProtocolVersion pv) =>
      SkovV1.BlockPointer pv ->
      VersionedSkovV1M finconf pv a
    ) ->
    BlockHashInput ->
    MVR finconf (BHIQueryResponse a)
liftSkovQueryBHI av1 av2 = liftSkovQueryBHIAndVersion (const av1) (\_ bp _ -> av2 bp)

-- | Try a 'BlockHashInput' based state query on the latest skov version. If a specific
--  block hash is given we work backwards through consensus versions until we
--  find the specified block or run out of versions.
--  The return value is the hash used for the query, and a result if it was found.
liftSkovQueryStateBHI ::
    forall finconf a.
    ( forall m.
      (BS.BlockStateQuery m, MonadProtocolVersion m) =>
      BlockState m ->
      m a
    ) ->
    BlockHashInput ->
    MVR finconf (BHIQueryResponse a)
liftSkovQueryStateBHI stateQuery =
    liftSkovQueryBHI
        (stateQuery <=< blockState)
        (stateQuery <=< blockState)

-- A helper function for getting the best block in consensus version 1. It is the block with the highest QC.
bestBlockConsensusV1 :: (MonadState (SkovV1.SkovData pv) m) => m (SkovV1.BlockPointer pv)
bestBlockConsensusV1 = SkovV1.cbQuorumBlock <$> use (SkovV1.roundStatus . SkovV1.rsHighestCertifiedBlock)

-- | Try a 'BlockHashInput' based query on the latest skov version, provided with the configuration.
--  If a specific block hash is given we work backwards through consensus versions until we
--  find the specified block or run out of versions.
--  The return value contains the block hash used for the query and result, if it was able to resolve the BlockHashInput.
liftSkovQueryBHIAndVersion ::
    forall finconf a.
    -- | Query to run at consensus version 0.
    ( forall (pv :: ProtocolVersion).
      ( SkovMonad (VersionedSkovV0M finconf pv),
        FinalizationMonad (VersionedSkovV0M finconf pv),
        IsProtocolVersion pv
      ) =>
      VersionedConfigurationV0 finconf pv ->
      BlockPointerType (VersionedSkovV0M finconf pv) ->
      VersionedSkovV0M finconf pv a
    ) ->
    -- | Query to run at consensus version 1.
    --  As well as the versioned configuration and block pointer, this takes a 'Bool' indicating
    --  if the block is finalized.
    ( forall (pv :: ProtocolVersion).
      (IsConsensusV1 pv, IsProtocolVersion pv) =>
      VersionedConfigurationV1 finconf pv ->
      SkovV1.BlockPointer pv ->
      Bool ->
      VersionedSkovV1M finconf pv a
    ) ->
    BlockHashInput ->
    MVR finconf (BHIQueryResponse a)
liftSkovQueryBHIAndVersion av0 av1 bhi = do
    case bhi of
        Given bh ->
            MVR $ \mvr -> do
                maybeValue <-
                    atLatestSuccessfulVersion
                        ( \vc ->
                            liftSkovQueryWithVersion
                                mvr
                                vc
                                -- consensus version 0
                                (\theVC -> mapM (av0 theVC) =<< resolveBlock bh)
                                -- consensus version 1
                                ( \theVC -> do
                                    status <- SkovV1.getBlockStatus bh =<< get
                                    case status of
                                        SkovV1.BlockAlive bp -> Just <$> av1 theVC bp False
                                        SkovV1.BlockFinalized bp -> Just <$> av1 theVC bp True
                                        _ -> return Nothing
                                )
                        )
                        mvr
                return $ case maybeValue of
                    Just v -> BQRBlock bh v
                    Nothing -> BQRNoBlock
        AtHeight heightInput -> do
            blocks <- case heightInput of
                Absolute abh -> Concordium.Queries.getBlocksAtHeight (fromIntegral abh) 0 False
                Relative{..} -> Concordium.Queries.getBlocksAtHeight rBlockHeight rGenesisIndex rRestrict
            case blocks of
                (Just ([bh], evc)) ->
                    MVR $ \mvr -> do
                        maybeValue <-
                            liftSkovQueryWithVersion
                                mvr
                                evc
                                -- consensus version 0
                                (\theVC -> mapM (av0 theVC) =<< resolveBlock bh)
                                -- consensus version 1
                                ( \theVC -> do
                                    status <- SkovV1.getBlockStatus bh =<< get
                                    case status of
                                        SkovV1.BlockAlive bp -> Just <$> av1 theVC bp False
                                        SkovV1.BlockFinalized bp -> Just <$> av1 theVC bp True
                                        _ -> return Nothing
                                )
                        return $ case maybeValue of
                            Just v -> BQRBlock bh v
                            Nothing -> BQRNoBlock
                _ -> return BQRNoBlock
        other -> do
            versions <- liftIO . readIORef =<< asks mvVersions
            let evc = Vec.last versions
            (bh, maybeValue) <-
                MVR $ \mvr ->
                    liftSkovQueryWithVersion
                        mvr
                        evc
                        ( \theVC -> do
                            -- consensus version 0
                            bp <- case other of
                                Best -> bestBlock
                                LastFinal -> lastFinalizedBlock
                            (bpHash bp,) . Just <$> av0 theVC bp
                        )
                        ( \theVC -> do
                            -- consensus version 1
                            (bp, finalized) <- case other of
                                Best -> (,False) <$> bestBlockConsensusV1
                                LastFinal -> (,True) <$> use SkovV1.lastFinalized
                            (getHash bp,) . Just <$> av1 theVC bp finalized
                        )
            return $ case maybeValue of
                Just v -> BQRBlock bh v
                Nothing -> BQRNoBlock

-- | Retrieve the consensus status.
getConsensusStatus :: forall finconf. MVR finconf ConsensusStatus
getConsensusStatus = MVR $ \mvr -> do
    versions <- readIORef (mvVersions mvr)
    genInfo <-
        liftSkovQuery
            mvr
            (Vec.head versions)
            ( do
                genesis <- genesisBlock
                genTime <- getGenesisTime
                return (getHash genesis :: BlockHash, timestampToUTCTime genTime)
            )
            ( do
                SkovV1.GenesisMetadata{..} <- use SkovV1.genesisMetadata
                return (gmFirstGenesisHash, timestampToUTCTime (BaseV1.genesisTime gmParameters))
            )
    -- while this case statement might look strange, it is needed because EVersionedConfiguration
    -- is an existential type and in the subsequent computation we need access to the implicit parameter `pv`
    -- the protocol version.
    let evc = Vec.last versions
    liftSkovQuery
        mvr
        evc
        (statusV0 genInfo evc)
        (statusV1 genInfo evc)
  where
    statusV0 ::
        forall (pv :: ProtocolVersion).
        (SkovMonad (VersionedSkovV0M finconf pv)) =>
        (BlockHash, UTCTime) ->
        EVersionedConfiguration finconf ->
        VersionedSkovV0M finconf pv ConsensusStatus
    statusV0 (csGenesisBlock, csGenesisTime) evc = do
        let absoluteHeight = localToAbsoluteBlockHeight (evcGenesisHeight evc) . bpHeight
        bb <- bestBlock
        let csBestBlock = getHash bb
        let csBestBlockHeight = absoluteHeight bb
        csCurrentEraGenesisBlock <- getHash <$> genesisBlock
        csCurrentEraGenesisTime <- timestampToUTCTime <$> getGenesisTime
        genData <- getGenesisData
        let slotDur = gdSlotDuration genData
        let csSlotDuration = Just slotDur
        let csEpochDuration = fromIntegral (gdEpochLength genData) * slotDur
        lfb <- lastFinalizedBlock
        let csLastFinalizedBlock = getHash lfb
        let csLastFinalizedBlockHeight = absoluteHeight lfb
        let csGenesisIndex = evcIndex evc
        let csProtocolVersion = demoteProtocolVersion (protocolVersion @pv)
        stats <- getConsensusStatistics
        let csBlocksReceivedCount = stats ^. blocksReceivedCount
            csBlockLastReceivedTime = stats ^. blockLastReceived
            csBlockReceiveLatencyEMA = stats ^. blockReceiveLatencyEMA
            csBlockReceiveLatencyEMSD = sqrt $ stats ^. blockReceiveLatencyEMVar
            csBlockReceivePeriodEMA = stats ^. blockReceivePeriodEMA
            csBlockReceivePeriodEMSD = sqrt <$> stats ^. blockReceivePeriodEMVar
            csBlocksVerifiedCount = stats ^. blocksVerifiedCount
            csBlockLastArrivedTime = stats ^. blockLastArrive
            csBlockArriveLatencyEMA = stats ^. blockArriveLatencyEMA
            csBlockArriveLatencyEMSD = sqrt $ stats ^. blockArriveLatencyEMVar
            csBlockArrivePeriodEMA = stats ^. blockArrivePeriodEMA
            csBlockArrivePeriodEMSD = sqrt <$> stats ^. blockArrivePeriodEMVar
            csTransactionsPerBlockEMA = stats ^. transactionsPerBlockEMA
            csTransactionsPerBlockEMSD = sqrt $ stats ^. transactionsPerBlockEMVar
            csFinalizationCount = stats ^. finalizationCount
            csLastFinalizedTime = stats ^. lastFinalizedTime
            csFinalizationPeriodEMA = stats ^. finalizationPeriodEMA
            csFinalizationPeriodEMSD = sqrt <$> stats ^. finalizationPeriodEMVar
            csConcordiumBFTStatus = Nothing
        return ConsensusStatus{..}
    statusV1 ::
        forall (pv :: ProtocolVersion).
        (IsProtocolVersion pv, IsConsensusV1 pv) =>
        (BlockHash, UTCTime) ->
        EVersionedConfiguration finconf ->
        VersionedSkovV1M finconf pv ConsensusStatus
    statusV1 (csGenesisBlock, csGenesisTime) evc = do
        let absoluteHeight = localToAbsoluteBlockHeight (evcGenesisHeight evc) . SkovV1.blockHeight
        bb <- bestBlockConsensusV1
        let csBestBlock = getHash bb
        let csBestBlockHeight = absoluteHeight bb

        genMetadata <- use SkovV1.genesisMetadata
        let csCurrentEraGenesisBlock = SkovV1.gmCurrentGenesisHash genMetadata
        let csCurrentEraGenesisTime =
                timestampToUTCTime $
                    BaseV1.genesisTime $
                        SkovV1.gmParameters genMetadata
        let csSlotDuration = Nothing -- no slots in consensus version 1
        let csEpochDuration = BaseV1.genesisEpochDuration $ SkovV1.gmParameters genMetadata
        lfb <- use SkovV1.lastFinalized
        let csLastFinalizedBlock = getHash lfb
        let csLastFinalizedBlockHeight = absoluteHeight lfb
        let csGenesisIndex = evcIndex evc
        let csProtocolVersion = demoteProtocolVersion (protocolVersion @pv)
        stats <- use SkovV1.statistics
        let csBlocksReceivedCount = stats ^. blocksReceivedCount
            csBlockLastReceivedTime = stats ^. blockLastReceived
            csBlockReceiveLatencyEMA = stats ^. blockReceiveLatencyEMA
            csBlockReceiveLatencyEMSD = sqrt $ stats ^. blockReceiveLatencyEMVar
            csBlockReceivePeriodEMA = stats ^. blockReceivePeriodEMA
            csBlockReceivePeriodEMSD = sqrt <$> stats ^. blockReceivePeriodEMVar
            csBlocksVerifiedCount = stats ^. blocksVerifiedCount
            csBlockLastArrivedTime = stats ^. blockLastArrive
            csBlockArriveLatencyEMA = stats ^. blockArriveLatencyEMA
            csBlockArriveLatencyEMSD = sqrt $ stats ^. blockArriveLatencyEMVar
            csBlockArrivePeriodEMA = stats ^. blockArrivePeriodEMA
            csBlockArrivePeriodEMSD = sqrt <$> stats ^. blockArrivePeriodEMVar
            csTransactionsPerBlockEMA = stats ^. transactionsPerBlockEMA
            csTransactionsPerBlockEMSD = sqrt $ stats ^. transactionsPerBlockEMVar
            csFinalizationCount = stats ^. finalizationCount
            csLastFinalizedTime = stats ^. lastFinalizedTime
            csFinalizationPeriodEMA = stats ^. finalizationPeriodEMA
            csFinalizationPeriodEMSD = sqrt <$> stats ^. finalizationPeriodEMVar
        cbftsCurrentTimeoutDuration <- use (SkovV1.roundStatus . SkovV1.rsCurrentTimeout)
        cbftsCurrentRound <- use (SkovV1.roundStatus . SkovV1.rsCurrentRound)
        cbftsCurrentEpoch <- use (SkovV1.roundStatus . SkovV1.rsCurrentEpoch)
        ss <- BS.getSeedState (SkovV1.bpState lfb)
        let cbftsTriggerBlockTime = timestampToUTCTime (ss ^. triggerBlockTime)
        return ConsensusStatus{csConcordiumBFTStatus = Just ConcordiumBFTStatus{..}, ..}

-- | Retrieve the slot time of the last finalized block.
getLastFinalizedSlotTime :: MVR finconf Timestamp
getLastFinalizedSlotTime = MVR $ \mvr -> do
    versions <- readIORef (mvVersions mvr)
    liftSkovQuery
        mvr
        (Vec.last versions)
        ( do
            lfb <- lastFinalizedBlock
            utcTimeToTimestamp <$> getSlotTime (blockSlot lfb)
        )
        ( do
            lfb <- use SkovV1.lastFinalized
            return $ SkovV1.blockTimestamp lfb
        )

-- * Queries against latest version

-- ** Blocks

-- | Returns a recursive structure representing the branches of the tree
--  from the last finalized block, inclusive.
getBranches :: MVR finconf Branch
getBranches =
    liftSkovQueryLatest
        ( do
            brs <- branchesFromTop
            brt <- foldM up Map.empty brs
            lastFin <- lastFinalizedBlock
            return $
                Branch
                    (getHash lastFin)
                    (Map.findWithDefault [] (getHash lastFin :: BlockHash) brt)
        )
        ( do
            brs <- gets SkovV1.branchesFromTop
            brt <- foldM up Map.empty brs
            lastFin <- use SkovV1.lastFinalized
            return $
                Branch
                    (getHash lastFin)
                    (Map.findWithDefault [] (getHash lastFin :: BlockHash) brt)
        )
  where
    up childrenMap =
        foldrM
            ( \b ma -> do
                parent <- bpParent b
                return $
                    ( at (getHash parent)
                        . non []
                        %~ (Branch (getHash b) (Map.findWithDefault [] (getHash b) childrenMap) :)
                    )
                        ma
            )
            Map.empty

-- | Get a list of block hashes and configuration at a particular absolute height.
--  This traverses versions from the latest to the earliest, which is probably
--  fine for most practical cases.
getBlocksAtHeight ::
    -- | Height at which to get blocks
    BlockHeight ->
    -- | Base genesis index to query from
    GenesisIndex ->
    -- | Whether to restrict to the specified genesis index
    Bool ->
    MVR finconf (Maybe ([BlockHash], EVersionedConfiguration finconf))
getBlocksAtHeight basedHeight baseGI False = MVR $ \mvr -> do
    baseGenHeight <-
        if baseGI == 0
            then return (Just 0)
            else do
                versions <- readIORef (mvVersions mvr)
                return $
                    evcGenesisHeight
                        <$> (versions Vec.!? fromIntegral baseGI)
    case baseGenHeight of
        Nothing -> return Nothing -- This occurs if the genesis index is invalid
        Just genHeight -> do
            let height = localToAbsoluteBlockHeight genHeight basedHeight
            -- The default case should never be needed, since 'absoluteToLocalBlockHeight' won't fail
            -- at a genesis block height of 0, which should be the case for the initial genesis.
            atLatestSuccessfulVersion
                ( \evc ->
                    forM (absoluteToLocalBlockHeight (evcGenesisHeight evc) height) $ \localHeight ->
                        (,evc)
                            <$> liftSkovQuery
                                mvr
                                evc
                                (map getHash <$> Skov.getBlocksAtHeight localHeight)
                                (map getHash <$> (SkovV1.getBlocksAtHeight localHeight =<< get))
                )
                mvr
getBlocksAtHeight height baseGI True = MVR $ \mvr -> do
    versions <- readIORef (mvVersions mvr)
    forM (versions Vec.!? fromIntegral baseGI) $ \evc ->
        (,evc)
            <$> liftSkovQuery
                mvr
                evc
                (map getHash <$> Skov.getBlocksAtHeight height)
                (map getHash <$> (SkovV1.getBlocksAtHeight height =<< get))

-- | Retrieve the last finalized block height relative to the most recent genesis index. Used for
-- resuming out-of-band catchup.
getLastFinalizedBlockHeight :: MVR finconf BlockHeight
getLastFinalizedBlockHeight =
    liftSkovQueryLatest
        (bpHeight <$> lastFinalizedBlock)
        (use (SkovV1.lastFinalized . to SkovV1.blockHeight))

-- ** Accounts

-- | Get a list of non-finalized transaction hashes for a given account.
getAccountNonFinalizedTransactions :: AccountAddress -> MVR finconf [TransactionHash]
getAccountNonFinalizedTransactions acct =
    liftSkovQueryLatest
        -- consensus v0
        (queryNonFinalizedTransactions acctClass)
        -- consensus v1
        ( gets
            ( fmap getHash
                . concatMap (Map.keys . snd)
                . SkovV1.getNonFinalizedAccountTransactions acctClass minNonce
            )
        )
  where
    acctClass = accountAddressEmbed acct

-- | Return the best guess as to what the next account nonce should be.
--  If all account transactions are finalized then this information is reliable.
--  Otherwise this is the best guess, assuming all other transactions will be
--  committed to blocks and eventually finalized.
getNextAccountNonce :: AccountAddress -> MVR finconf NextAccountNonce
getNextAccountNonce accountAddress =
    liftSkovQueryLatest
        -- consensus v0
        ( do
            (nanNonce, nanAllFinal) <- queryNextAccountNonce acctEq
            return NextAccountNonce{..}
        )
        -- consensus v1
        ( do
            (nanNonce, nanAllFinal) <- gets (SkovV1.getNextAccountNonce acctEq)
            return NextAccountNonce{..}
        )
  where
    acctEq = accountAddressEmbed accountAddress

-- * Queries against latest version that produces a result

-- ** Block indexed

-- | Get the basic info about a particular block.
getBlockInfo :: BlockHashInput -> MVR finconf (BHIQueryResponse BlockInfo)
getBlockInfo =
    liftSkovQueryBHIAndVersion
        ( \(vc :: VersionedConfigurationV0 finconf pv) bp -> do
            let biBlockHash = getHash bp
            let biGenesisIndex = vc0Index vc
            biBlockParent <-
                if blockSlot bp == 0 && biGenesisIndex /= 0
                    then do
                        -- The block is the genesis block of a non-initial chain, so we use the
                        -- hash of the last finalized block of the previous chain as the parent block.
                        -- Since the genesis index is non-zero, we know that there will be a previous
                        -- chain, and that it will be shut down with the last finalized block being
                        -- terminal.
                        lift $
                            liftSkovQueryAtGenesisIndex
                                (biGenesisIndex - 1)
                                (getHash <$> lastFinalizedBlock)
                                (use (SkovV1.lastFinalized . to getHash))
                    else getHash <$> bpParent bp
            biBlockLastFinalized <- getHash <$> bpLastFinalized bp
            let biBlockHeight = localToAbsoluteBlockHeight (vc0GenesisHeight vc) (bpHeight bp)
            let biEraBlockHeight = bpHeight bp
            let biBlockReceiveTime = bpReceiveTime bp
            let biBlockArriveTime = bpArriveTime bp
            let biBlockSlot = Just $ blockSlot bp
            biBlockSlotTime <- getSlotTime $ blockSlot bp
            let biBlockBaker = blockBaker <$> blockFields bp
            biFinalized <- isFinalized (bpHash bp)
            let biTransactionCount = bpTransactionCount bp
            let biTransactionEnergyCost = bpTransactionsEnergyCost bp
            let biTransactionsSize = bpTransactionsSize bp
<<<<<<< HEAD
            let biBlockStateHash = blockStateHash bp
            let biProtocolVersion = demoteProtocolVersion (protocolVersion @pv)
=======
            let biBlockStateHash = bpBlockStateHash bp
            let biProtocolVersion = evcProtocolVersion evc
>>>>>>> 24e4b2a6
            let biRound = Nothing
            let biEpoch = Nothing
            return BlockInfo{..}
        )
        ( \(vc :: VersionedConfigurationV1 finconf pv) bp biFinalized -> do
            let biBlockHash = getHash bp
            let biGenesisIndex = vc1Index vc
            biBlockParent <-
                if SkovV1.blockRound bp == 0 && biGenesisIndex /= 0
                    then do
                        -- The block is the genesis block of a non-initial chain, so we use the
                        -- hash of the last finalized block of the previous chain as the parent block.
                        -- Since the genesis index is non-zero, we know that there will be a previous
                        -- chain, and that it will be shut down with the last finalized block being
                        -- terminal.
                        lift $
                            liftSkovQueryAtGenesisIndex
                                (biGenesisIndex - 1)
                                (getHash <$> lastFinalizedBlock)
                                (use (SkovV1.lastFinalized . to getHash))
                    else getHash <$> bpParent bp
            biBlockLastFinalized <- getHash <$> bpLastFinalized bp
            let biBlockHeight = localToAbsoluteBlockHeight (vc1GenesisHeight vc) (SkovV1.blockHeight bp)
            let biEraBlockHeight = SkovV1.blockHeight bp
            let biBlockReceiveTime = SkovV1.blockReceiveTime bp
            let biBlockArriveTime = SkovV1.blockArriveTime bp
            let biBlockSlot = Nothing -- no slots in consensus version 1
            let biBlockSlotTime = timestampToUTCTime $ SkovV1.blockTimestamp bp
            let biBlockBaker = SkovV1.ofOption Nothing (Just . SkovV1.blockBaker) $ SkovV1.blockBakedData bp
            let biTransactionCount = SkovV1.blockTransactionCount bp
            let biTransactionEnergyCost = SkovV1.blockEnergyCost bp
            let biTransactionsSize = fromIntegral $ SkovV1.blockTransactionsSize bp
            let biBlockStateHash = SkovV1.blockStateHash bp
            let biProtocolVersion = demoteProtocolVersion (protocolVersion @pv)
            let biRound = Just $ SkovV1.blockRound bp
            let biEpoch = Just $ SkovV1.blockEpoch bp
            return BlockInfo{..}
        )

-- | Get a detailed summary of a particular block including:
--    * The transaction outcomes in the block (including special transactions)
--    * Details of any finalization record in the block
--    * The state of the chain parameters and any pending updates
getBlockSummary :: forall finconf. BlockHash -> MVR finconf (Maybe BlockSummary)
getBlockSummary = liftSkovQueryBlock getBlockSummarySkovV0M getBlockSummarySkovV1M
  where
    getBlockSummarySkovV0M ::
        forall pv.
        (SkovMonad (VersionedSkovV0M finconf pv)) =>
        BlockPointerType (VersionedSkovV0M finconf pv) ->
        VersionedSkovV0M finconf pv BlockSummary
    getBlockSummarySkovV0M bp = do
        bs <- blockState bp
        bsTransactionSummaries <- BS.getOutcomes bs
        bsSpecialEvents <- BS.getSpecialOutcomes bs
        bsFinalizationData <- case blockFinalizationData <$> blockFields bp of
            Just (BlockFinalizationData FinalizationRecord{..}) -> do
                -- Get the finalization committee by examining the previous finalized block
                fsFinalizers <-
                    blockAtFinIndex (finalizationIndex - 1) >>= \case
                        Nothing -> return Vec.empty
                        Just prevFin -> do
                            com <- getFinalizationCommittee prevFin
                            let signers = Set.fromList (finalizationProofParties finalizationProof)
                                fromPartyInfo i PartyInfo{..} =
                                    FinalizationSummaryParty
                                        { fspBakerId = partyBakerId,
                                          fspWeight = fromIntegral partyWeight,
                                          fspSigned = Set.member (fromIntegral i) signers
                                        }
                            return $ Vec.imap fromPartyInfo (parties com)
                let fsFinalizationBlockPointer = finalizationBlockPointer
                    fsFinalizationIndex = finalizationIndex
                    fsFinalizationDelay = finalizationDelay
                return $ Just FinalizationSummary{..}
            _ -> return Nothing
        bsUpdates <- BS.getUpdates bs
        let bsProtocolVersion = protocolVersion @pv
        return BlockSummary{..}
    getBlockSummarySkovV1M ::
        forall pv.
        (IsProtocolVersion pv) =>
        BlockPointerType (VersionedSkovV1M finconf pv) ->
        VersionedSkovV1M finconf pv BlockSummary
    getBlockSummarySkovV1M bp = do
        bs <- blockState bp
        bsTransactionSummaries <- BS.getOutcomes bs
        bsSpecialEvents <- BS.getSpecialOutcomes bs
        let bsFinalizationData = Nothing
        bsUpdates <- BS.getUpdates bs
        let bsProtocolVersion = protocolVersion @pv
        return BlockSummary{..}

-- | Get the block items of a block.
getBlockItems :: forall finconf. BlockHashInput -> MVR finconf (BHIQueryResponse [BlockItem])
getBlockItems = liftSkovQueryBHI (return . blockTransactions) (return . SkovV1.blockTransactions)

-- | Get the transaction outcomes in the block.
getBlockTransactionSummaries :: forall finconf. BlockHashInput -> MVR finconf (BHIQueryResponse (Vec.Vector TransactionSummary))
getBlockTransactionSummaries = liftSkovQueryStateBHI BS.getOutcomes

-- | Get the transaction outcomes in the block.
getBlockSpecialEvents :: forall finconf. BlockHashInput -> MVR finconf (BHIQueryResponse (Seq.Seq SpecialTransactionOutcome))
getBlockSpecialEvents = liftSkovQueryStateBHI BS.getSpecialOutcomes

-- | Get the pending updates at the end of a given block.
getBlockPendingUpdates :: forall finconf. BlockHashInput -> MVR finconf (BHIQueryResponse [(TransactionTime, PendingUpdateEffect)])
getBlockPendingUpdates = liftSkovQueryStateBHI query
  where
    query ::
        forall m.
        (MonadProtocolVersion m, BS.BlockStateQuery m) =>
        ( BlockState m ->
          m [(TransactionTime, PendingUpdateEffect)]
        )
    query bs = do
        updates <- BS.getUpdates bs
        fuQueue <- foundationAccQueue (UQ._pFoundationAccountQueue . UQ._pendingUpdates $ updates)
        let remainingQueues = flattenUpdateQueues $ UQ._pendingUpdates updates
        return (merge fuQueue remainingQueues)
      where
        -- Flatten all of the pending update queues into one queue ordered by
        -- effective time. This is not the most efficient implementation and scales
        -- linearly with the number of queues, where it could scale logarithmically. But
        -- in practice this will not be an issue since update queues are very small.
        --
        -- The return list is ordered by the transaction time, ascending.
        --
        -- This flattens all queues except the foundation account updates.
        -- That one needs access to account lookup so it is handled by a
        -- separate helper below.
        flattenUpdateQueues ::
            forall cpv.
            (IsChainParametersVersion cpv) =>
            UQ.PendingUpdates cpv ->
            [(TransactionTime, PendingUpdateEffect)]
        flattenUpdateQueues UQ.PendingUpdates{..} =
            queueMapper PUERootKeys _pRootKeysUpdateQueue
                `merge` queueMapper PUELevel1Keys _pLevel1KeysUpdateQueue
                `merge` ( case sAuthorizationsVersionFor cpv of
                            SAuthorizationsVersion0 -> queueMapper PUELevel2KeysV0 _pLevel2KeysUpdateQueue
                            SAuthorizationsVersion1 -> queueMapper PUELevel2KeysV1 _pLevel2KeysUpdateQueue
                        )
                `merge` queueMapper PUEProtocol _pProtocolQueue
                `merge` queueMapperOptional PUEElectionDifficulty _pElectionDifficultyQueue
                `merge` queueMapper PUEEuroPerEnergy _pEuroPerEnergyQueue
                `merge` queueMapper PUEMicroCCDPerEuro _pMicroGTUPerEuroQueue
                `merge` ( case sMintDistributionVersionFor cpv of
                            SMintDistributionVersion0 -> queueMapper PUEMintDistributionV0 _pMintDistributionQueue
                            SMintDistributionVersion1 -> queueMapper PUEMintDistributionV1 _pMintDistributionQueue
                        )
                `merge` queueMapper PUETransactionFeeDistribution _pTransactionFeeDistributionQueue
                `merge` ( case sGasRewardsVersionFor cpv of
                            SGASRewardsVersion0 -> queueMapper PUEGASRewardsV0 _pGASRewardsQueue
                            SGASRewardsVersion1 -> queueMapper PUEGASRewardsV1 _pGASRewardsQueue
                        )
                `merge` ( case sPoolParametersVersionFor cpv of
                            SPoolParametersVersion0 -> queueMapper PUEPoolParametersV0 _pPoolParametersQueue
                            SPoolParametersVersion1 -> queueMapper PUEPoolParametersV1 _pPoolParametersQueue
                        )
                `merge` queueMapper PUEAddAnonymityRevoker _pAddAnonymityRevokerQueue
                `merge` queueMapper PUEAddIdentityProvider _pAddIdentityProviderQueue
                `merge` ( case sCooldownParametersVersionFor cpv of
                            SCooldownParametersVersion0 -> []
                            SCooldownParametersVersion1 -> case _pCooldownParametersQueue of
                                SomeParam queue -> queueMapper PUECooldownParameters queue
                                NoParam -> case cpv of {}
                        )
                `merge` queueMapperOptional PUETimeParameters _pTimeParametersQueue
                `merge` queueMapperOptional PUETimeoutParameters _pTimeoutParametersQueue
                `merge` queueMapperOptional PUEMinBlockTime _pMinBlockTimeQueue
                `merge` queueMapperOptional PUEBlockEnergyLimit _pBlockEnergyLimitQueue
          where
            cpv :: SChainParametersVersion cpv
            cpv = chainParametersVersion
            queueMapper :: (a -> PendingUpdateEffect) -> UQ.UpdateQueue a -> [(TransactionTime, PendingUpdateEffect)]
            queueMapper constructor UQ.UpdateQueue{..} = second constructor <$> _uqQueue

            queueMapperOptional :: (a -> PendingUpdateEffect) -> UQ.OUpdateQueue pt cpv a -> [(TransactionTime, PendingUpdateEffect)]
            queueMapperOptional _ NoParam = []
            queueMapperOptional constructor (SomeParam queue) = queueMapper constructor queue

        -- Merge two ascending lists into an ascending list.
        merge ::
            [(TransactionTime, PendingUpdateEffect)] ->
            [(TransactionTime, PendingUpdateEffect)] ->
            [(TransactionTime, PendingUpdateEffect)]
        merge [] y = y
        merge x [] = x
        merge (x : xs) (y : ys) | fst y < fst x = y : merge (x : xs) ys
        merge (x : xs) (y : ys) = x : merge xs (y : ys)

        foundationAccQueue :: UQ.UpdateQueue AccountIndex -> m [(TransactionTime, PendingUpdateEffect)]
        foundationAccQueue UQ.UpdateQueue{..} = do
            forM _uqQueue $ \(t, ai) -> do
                BS.getAccountByIndex bs ai >>= \case
                    Nothing -> error "Invariant violation. Foundation account index does not exist in the account table."
                    Just (_, acc) -> do
                        (t,) . PUEFoundationAccount <$> BS.getAccountCanonicalAddress acc

-- | Get the chain parameters valid at the end of a given block, as well as the address of the foundation account.
--  The chain parameters contain only the account index of the foundation account.
getBlockChainParameters :: forall finconf. BlockHashInput -> MVR finconf (BHIQueryResponse (AccountAddress, EChainParametersAndKeys))
getBlockChainParameters = liftSkovQueryStateBHI query
  where
    query bs = do
        updates <- BS.getUpdates bs
        let params = UQ._currentParameters updates
        BS.getAccountByIndex bs (_cpFoundationAccount params) >>= \case
            Nothing -> error "Invariant violation. Foundation account index does not exist in the account table."
            Just (_, acc) -> do
                foundationAddr <- BS.getAccountCanonicalAddress acc
                return (foundationAddr, EChainParametersAndKeys params (_unhashed (UQ._currentKeyCollection updates)))

-- | Get the finalization record contained in the given block, if any.
getBlockFinalizationSummary :: forall finconf. BlockHashInput -> MVR finconf (BHIQueryResponse BlockFinalizationSummary)
getBlockFinalizationSummary = liftSkovQueryBHI getFinSummarySkovM (\_ -> return NoSummary)
  where
    getFinSummarySkovM ::
        forall pv.
        (SkovMonad (VersionedSkovV0M finconf pv)) =>
        BlockPointerType (VersionedSkovV0M finconf pv) ->
        VersionedSkovV0M finconf pv BlockFinalizationSummary
    getFinSummarySkovM bp = do
        case blockFinalizationData <$> blockFields bp of
            Just (BlockFinalizationData FinalizationRecord{..}) -> do
                -- Get the finalization committee by examining the previous finalized block
                fsFinalizers <-
                    blockAtFinIndex (finalizationIndex - 1) >>= \case
                        Nothing -> return Vec.empty
                        Just prevFin -> do
                            com <- getFinalizationCommittee prevFin
                            let signers = Set.fromList (finalizationProofParties finalizationProof)
                                fromPartyInfo i PartyInfo{..} =
                                    FinalizationSummaryParty
                                        { fspBakerId = partyBakerId,
                                          fspWeight = fromIntegral partyWeight,
                                          fspSigned = Set.member (fromIntegral i) signers
                                        }
                            return $ Vec.imap fromPartyInfo (parties com)
                let fsFinalizationBlockPointer = finalizationBlockPointer
                    fsFinalizationIndex = finalizationIndex
                    fsFinalizationDelay = finalizationDelay
                return . Summary $! FinalizationSummary{..}
            _ -> return NoSummary

-- | Get next update sequences numbers at the end of a given block.
getNextUpdateSequenceNumbers :: forall finconf. BlockHashInput -> MVR finconf (BHIQueryResponse NextUpdateSequenceNumbers)
getNextUpdateSequenceNumbers = liftSkovQueryStateBHI query
  where
    query bs = do
        updates <- BS.getUpdates bs
        return $ updateQueuesNextSequenceNumbers $ UQ._pendingUpdates updates

-- | Get the total amount of GTU in existence and status of the reward accounts.
getRewardStatus :: BlockHashInput -> MVR finconf (BHIQueryResponse RewardStatus)
getRewardStatus =
    liftSkovQueryBHI
        ( \bp -> do
            reward <- BS.getRewardStatus =<< blockState bp
            gd <- getGenesisData
            let epochToUTC e =
                    timestampToUTCTime $
                        addDuration (gdGenesisTime gd) (fromIntegral e * fromIntegral (gdEpochLength gd) * gdSlotDuration gd)
            return $ epochToUTC <$> reward
        )
        ( \bp -> do
            reward <- BS.getRewardStatus =<< blockState bp
            BaseV1.CoreGenesisParametersV1{..} <- SkovV1.gmParameters <$> use SkovV1.genesisMetadata
            let epochToUTC e =
                    timestampToUTCTime $
                        addDuration genesisTime (fromIntegral e * genesisEpochDuration)
            return $ epochToUTC <$> reward
        )

-- | Get the birk parameters that applied when a given block was baked.
getBlockBirkParameters :: BlockHashInput -> MVR finconf (BHIQueryResponse BlockBirkParameters)
getBlockBirkParameters =
    liftSkovQueryStateBHI
        ( \bs -> do
            bbpElectionDifficulty <- getED bs
            bbpElectionNonce <- view currentLeadershipElectionNonce <$> BS.getSeedState bs
            FullBakers{..} <- BS.getCurrentEpochBakers bs
            let resolveBaker FullBakerInfo{_theBakerInfo = BakerInfo{..}, ..} = do
                    let bsBakerId = _bakerIdentity
                    let bsBakerLotteryPower = fromIntegral _bakerStake / fromIntegral bakerTotalStake
                    -- This should never return Nothing
                    bacct <- BS.getBakerAccount bs _bakerIdentity
                    bsBakerAccount <- mapM BS.getAccountCanonicalAddress bacct
                    return BakerSummary{..}
            bbpBakers <- mapM resolveBaker fullBakerInfos
            return BlockBirkParameters{..}
        )
  where
    getED :: forall m. (BS.BlockStateQuery m, MonadProtocolVersion m) => BlockState m -> m (Maybe ElectionDifficulty)
    getED bs = case sConsensusParametersVersionFor (sChainParametersVersionFor (protocolVersion @(MPV m))) of
        SConsensusParametersVersion0 -> Just <$> BS.getCurrentElectionDifficulty bs
        SConsensusParametersVersion1 -> return Nothing -- There is no election difficulty in consensus version 1

-- | Get the cryptographic parameters of the chain at a given block.
getCryptographicParameters :: BlockHashInput -> MVR finconf (BHIQueryResponse CryptographicParameters)
getCryptographicParameters = liftSkovQueryStateBHI BS.getCryptographicParameters

-- | Get all of the identity providers registered in the system as of a given block.
getAllIdentityProviders :: BlockHashInput -> MVR finconf (BHIQueryResponse [IpInfo])
getAllIdentityProviders = liftSkovQueryStateBHI BS.getAllIdentityProviders

-- | Get all of the anonymity revokers registered in the system as of a given block.
getAllAnonymityRevokers :: BlockHashInput -> MVR finconf (BHIQueryResponse [ArInfo])
getAllAnonymityRevokers = liftSkovQueryStateBHI BS.getAllAnonymityRevokers

-- | Get the ancestors of a block (including itself) up to a maximum
--  length.
getAncestors :: BlockHashInput -> BlockHeight -> MVR finconf (BHIQueryResponse [BlockHash])
getAncestors bhi count =
    liftSkovQueryBHI
        ( \bp -> do
            map bpHash <$> iterateForM bpParent (fromIntegral $ min count (1 + bpHeight bp)) bp
        )
        ( \bp -> do
            map getHash <$> iterateForM bpParent (fromIntegral $ min count (1 + SkovV1.blockHeight bp)) bp
        )
        bhi
  where
    iterateForM :: (Monad m) => (a -> m a) -> Int -> a -> m [a]
    iterateForM f steps initial = reverse <$> go [] steps initial
      where
        go acc n a
            | n <= 0 = return acc
            | otherwise = do
                a' <- f a
                go (a : acc) (n - 1) a'

-- | Get a list of all accounts in the block state.
getAccountList :: BlockHashInput -> MVR finconf (BHIQueryResponse [AccountAddress])
getAccountList = liftSkovQueryStateBHI BS.getAccountList

-- | Get a list of all smart contract instances in the block state.
getInstanceList :: BlockHashInput -> MVR finconf (BHIQueryResponse [ContractAddress])
getInstanceList = liftSkovQueryStateBHI BS.getContractInstanceList

-- | Get the list of modules present as of a given block.
getModuleList :: BlockHashInput -> MVR finconf (BHIQueryResponse [ModuleRef])
getModuleList = liftSkovQueryStateBHI BS.getModuleList

-- | Get the details of an account in the block state.
--  The account can be given via an address, an account index or a credential registration id.
--  In the latter case we lookup the account the credential is associated with, even if it was
--  removed from the account.
getAccountInfo ::
    BlockHashInput ->
    AccountIdentifier ->
    MVR finconf (BHIQueryResponse (Maybe AccountInfo))
getAccountInfo blockHashInput acct = do
    liftSkovQueryBHI
        (getAccountInfoV0 acct <=< blockState)
        (getAccountInfoV1 acct <=< blockState)
        blockHashInput

-- | Get the details of an account, for the V0 consensus.
getAccountInfoV0 :: (SkovQueryMonad m) => AccountIdentifier -> BlockState m -> m (Maybe AccountInfo)
getAccountInfoV0 = getAccountInfoHelper getASIv0
  where
    getASIv0 acc = do
        gd <- getGenesisData
        let convEpoch e =
                timestampToUTCTime $
                    addDuration
                        (gdGenesisTime gd)
                        (fromIntegral e * fromIntegral (gdEpochLength gd) * gdSlotDuration gd)
        toAccountStakingInfo convEpoch <$> BS.getAccountStake acc

-- | Get the details of an account, for the V1 consensus.
getAccountInfoV1 ::
    ( BS.BlockStateQuery m,
      MonadProtocolVersion m,
      IsConsensusV1 (MPV m)
    ) =>
    AccountIdentifier ->
    BlockState m ->
    m (Maybe AccountInfo)
getAccountInfoV1 = getAccountInfoHelper getASIv1
  where
    getASIv1 acc = toAccountStakingInfoP4 <$> BS.getAccountStake acc

<<<<<<< HEAD
-- | Helper for getting the details of an account, given a function for getting the staking
--  information.
getAccountInfoHelper ::
    (BS.BlockStateQuery m) =>
    (Account m -> m AccountStakingInfo) ->
    AccountIdentifier ->
    BlockState m ->
    m (Maybe AccountInfo)
getAccountInfoHelper getASI acct bs = do
    macc <- case acct of
        AccAddress addr -> BS.getAccount bs addr
        AccIndex idx -> BS.getAccountByIndex bs idx
        CredRegID crid -> BS.getAccountByCredId bs crid
    forM macc $ \(aiAccountIndex, acc) -> do
        aiAccountNonce <- BS.getAccountNonce acc
        aiAccountAmount <- BS.getAccountAmount acc
        aiAccountReleaseSchedule <- BS.getAccountReleaseSummary acc
        aiAccountCredentials <- fmap (Versioned 0) <$> BS.getAccountCredentials acc
        aiAccountThreshold <- aiThreshold <$> BS.getAccountVerificationKeys acc
        aiAccountEncryptedAmount <- BS.getAccountEncryptedAmount acc
        aiAccountEncryptionKey <- BS.getAccountEncryptionKey acc
        aiStakingInfo <- getASI acc
        aiAccountAddress <- BS.getAccountCanonicalAddress acc
        return AccountInfo{..}

=======
>>>>>>> 24e4b2a6
-- | Get the details of a smart contract instance in the block state.
getInstanceInfo :: BlockHashInput -> ContractAddress -> MVR finconf (BHIQueryResponse (Maybe Wasm.InstanceInfo))
getInstanceInfo bhi caddr = do
    liftSkovQueryStateBHI
        (getInstanceInfoHelper caddr)
        bhi

-- | Helper function for getting the 'Wasm.InstanceInfo' for a contract instance.
getInstanceInfoHelper ::
    (BS.BlockStateQuery m) =>
    ContractAddress ->
    BlockState m ->
    m (Maybe Wasm.InstanceInfo)
getInstanceInfoHelper caddr bs = do
    mInstance <- BS.getContractInstance bs caddr
    forM mInstance $ \case
        BS.InstanceInfoV0 BS.InstanceInfoV{..} -> do
            iiModel <- BS.externalContractState iiState
            return $
                Wasm.InstanceInfoV0
                    { Wasm.iiOwner = instanceOwner iiParameters,
                      Wasm.iiAmount = iiBalance,
                      Wasm.iiMethods = instanceReceiveFuns iiParameters,
                      Wasm.iiName = instanceInitName iiParameters,
                      Wasm.iiSourceModule = GSWasm.miModuleRef (instanceModuleInterface iiParameters),
                      ..
                    }
        BS.InstanceInfoV1 BS.InstanceInfoV{..} -> do
            return $
                Wasm.InstanceInfoV1
                    { Wasm.iiOwner = instanceOwner iiParameters,
                      Wasm.iiAmount = iiBalance,
                      Wasm.iiMethods = instanceReceiveFuns iiParameters,
                      Wasm.iiName = instanceInitName iiParameters,
                      Wasm.iiSourceModule = GSWasm.miModuleRef (instanceModuleInterface iiParameters)
                    }

-- | Get the exact state of a smart contract instance in the block state. The
--  return value is 'Nothing' if the instance cannot be found (either the
--  requested block does not exist, or the instance does not exist in that
--  block), @Just . Left@ if the instance is a V0 instance, and @Just . Right@ if
--  the instance is a V1 instance.
getInstanceState :: BlockHashInput -> ContractAddress -> MVR finconf (BHIQueryResponse (Maybe (Either Wasm.ContractState (StateV1.PersistentState, StateV1.LoadCallback))))
getInstanceState bhi caddr = do
    liftSkovQueryStateBHI
        (\bs -> mkII =<< BS.getContractInstance bs caddr)
        bhi
  where
    mkII Nothing = return Nothing
    mkII (Just (BS.InstanceInfoV0 BS.InstanceInfoV{..})) =
        Just . Left <$> BS.externalContractState iiState
    mkII (Just (BS.InstanceInfoV1 BS.InstanceInfoV{..})) = do
        cstate <- BS.externalContractState iiState
        callback <- BS.getV1StateContext
        return . Just . Right $ (cstate, callback)

-- | Get the source of a module as it was deployed to the chain.
getModuleSource :: BlockHashInput -> ModuleRef -> MVR finconf (BHIQueryResponse (Maybe Wasm.WasmModule))
getModuleSource bhi modRef = do
    liftSkovQueryStateBHI
        (\bs -> BS.getModule bs modRef)
        bhi

-- | Get the status of a particular delegation pool.
getPoolStatus :: forall finconf. BlockHashInput -> Maybe BakerId -> MVR finconf (BHIQueryResponse (Maybe PoolStatus))
getPoolStatus blockHashInput mbid = do
    liftSkovQueryStateBHI poolStatus blockHashInput
  where
    poolStatus ::
        forall m.
        (BS.BlockStateQuery m, MonadProtocolVersion m) =>
        BlockState m ->
        m (Maybe PoolStatus)
    poolStatus bs = case delegationSupport @(AccountVersionFor (MPV m)) of
        SAVDelegationNotSupported -> return Nothing
        SAVDelegationSupported -> BS.getPoolStatus bs mbid

-- | Get a list of all registered baker IDs in the specified block.
getRegisteredBakers :: forall finconf. BlockHashInput -> MVR finconf (BHIQueryResponse [BakerId])
getRegisteredBakers = liftSkovQueryStateBHI BS.getActiveBakers

-- | Error type for querying delegators for some block.
data GetDelegatorsError
    = -- | The block is from a protocol version without delegators.
      GDEUnsupportedProtocolVersion
    | -- | No pool found for the provided baker ID.
      GDEPoolNotFound

-- | Get the list of registered delegators for a given block.
--  Changes to delegation is reflected immediately in this list.
--  If a BakerId is provided it will return the delegators for the corresponding pool otherwise it returns the passive delegators.
getDelegators ::
    forall finconf.
    BlockHashInput ->
    Maybe BakerId ->
    MVR finconf (BHIQueryResponse (Either GetDelegatorsError [DelegatorInfo]))
getDelegators bhi maybeBakerId = do
    liftSkovQueryStateBHI getter bhi
  where
    getter ::
        forall m.
        (BS.BlockStateQuery m, MonadProtocolVersion m) =>
        BlockState m ->
        m (Either GetDelegatorsError [DelegatorInfo])
    getter bs = case delegationSupport @(AccountVersionFor (MPV m)) of
        SAVDelegationNotSupported ->
            return $ Left GDEUnsupportedProtocolVersion
        SAVDelegationSupported -> do
            maybeDelegators <- BS.getActiveDelegators bs maybeBakerId
            return $ maybe (Left GDEPoolNotFound) (Right . fmap toDelegatorInfo) maybeDelegators
    toDelegatorInfo (accountAddress, BS.ActiveDelegatorInfo{..}) =
        DelegatorInfo
            { pdiAccount = accountAddress,
              pdiStake = activeDelegatorStake,
              pdiPendingChanges = activeDelegatorPendingChange
            }

-- | Get the fixed list of delegators contributing stake in the reward period for a given block.
--  If a BakerId is provided it will return the delegators for the corresponding pool otherwise it returns the passive delegators.
getDelegatorsRewardPeriod :: forall finconf. BlockHashInput -> Maybe BakerId -> MVR finconf (BHIQueryResponse (Either GetDelegatorsError [DelegatorRewardPeriodInfo]))
getDelegatorsRewardPeriod bhi maybeBakerId = do
    liftSkovQueryStateBHI getter bhi
  where
    getter ::
        forall m.
        (BS.BlockStateQuery m, MonadProtocolVersion m) =>
        BlockState m ->
        m (Either GetDelegatorsError [DelegatorRewardPeriodInfo])
    getter bs = case delegationSupport @(AccountVersionFor (MPV m)) of
        SAVDelegationNotSupported ->
            return $ Left GDEUnsupportedProtocolVersion
        SAVDelegationSupported -> do
            maybeDelegators <- BS.getCurrentDelegators bs maybeBakerId
            return $ maybe (Left GDEPoolNotFound) (Right . fmap toDelegatorInfo) maybeDelegators
    toDelegatorInfo (accountAddress, DelegatorCapital{..}) =
        DelegatorRewardPeriodInfo
            { pdrpiAccount = accountAddress,
              pdrpiStake = dcDelegatorCapital
            }

-- ** Epoch indexed

data EpochQueryError
    = -- | The specified block was not found.
      EQEBlockNotFound
    | -- | The specified epoch or genesis index is in the future.
      EQEFutureEpoch
    | -- | The epoch is not valid for the specified genesis index.
      EQEInvalidEpoch
    | -- | The genesis index does not support the query.
      EQEInvalidGenesisIndex

-- | Get the first finalized block in a specified epoch.
--  The epoch can be specified directly by the genesis index and epoch number, or indirectly by a
--  'BlockHashInput' that references a block.
--
--  The following failure cases apply:
--    * If the input is a 'BlockHashInput' and the specified block cannot be resolved, this returns
--      'EQEBlockNotFound'.
--    * If the specified genesis index is greater than the current one, returns 'EQEFutureEpoch'.
--    * If the specified epoch is after the epoch of the last finalized block
--       - returns 'EQEFutureEpoch' if the genesis index is the current one
--       - returns 'EQEInvalidEpoch' otherwise.
--    * If the specified epoch contains no finalized blocks then returns 'EQEBlockNotFound'.
--      This only applies to consensus version 0, as epochs cannot be empty in consensus version 1.
getFirstBlockEpoch :: forall finconf. EpochRequest -> MVR finconf (Either EpochQueryError BlockHash)
getFirstBlockEpoch SpecifiedEpoch{..} = MVR $ \mvr -> do
    versions <- readIORef $ mvVersions mvr
    case versions Vec.!? fromIntegral erGenesisIndex of
        Nothing -> return $ Left EQEFutureEpoch
        Just evc -> do
            let isCurrentVersion = fromIntegral erGenesisIndex == Vec.length versions
            liftSkovQuery
                mvr
                evc
                ( do
                    -- Consensus version 0
                    getFirstFinalizedOfEpoch (Left erEpoch) <&> \case
                        Left FutureEpoch
                            | isCurrentVersion -> Left EQEFutureEpoch
                            | otherwise -> Left EQEInvalidEpoch
                        Left EmptyEpoch -> Left EQEBlockNotFound
                        Right block -> Right $! getHash @BlockHash block
                )
                ( do
                    -- Consensus version 1
                    (SkovV1.getFirstFinalizedBlockOfEpoch (Left erEpoch) =<< get) <&> \case
                        Nothing
                            | isCurrentVersion -> Left EQEFutureEpoch
                            | otherwise -> Left EQEInvalidEpoch
                        Just block -> Right $! getHash @BlockHash block
                )
getFirstBlockEpoch (EpochOfBlock blockInput) = do
    versions <- MVR $ readIORef . mvVersions
    let curVI = fromIntegral (Vec.length versions - 1)
    unBHIResponse <$> liftSkovQueryBHIAndVersion (epochOfBlockV0 curVI) (epochOfBlockV1 curVI) blockInput
  where
    unBHIResponse BQRNoBlock = Left EQEBlockNotFound
    unBHIResponse (BQRBlock _ res) = res
    epochOfBlockV0 curVersionIndex vc b =
        getFirstFinalizedOfEpoch (Right b) <&> \case
            Left FutureEpoch
                | vc0Index vc == curVersionIndex -> Left EQEFutureEpoch
                | otherwise -> Left EQEInvalidEpoch
            Left EmptyEpoch -> Left EQEBlockNotFound
            Right epochBlock -> Right (getHash epochBlock)
    epochOfBlockV1 curVersionIndex vc b _ =
        (SkovV1.getFirstFinalizedBlockOfEpoch (Right b) =<< get) <&> \case
            Nothing
                | vc1Index vc == curVersionIndex -> Left EQEFutureEpoch
                | otherwise -> Left EQEInvalidEpoch
            Just epochBlock -> Right (getHash epochBlock)

-- | Get the list of bakers that won the lottery in a particular historical epoch (i.e. the last
--  finalized block is in a later epoch). This lists the winners for each round in the epoch,
--  starting from the round after the last block in the previous epoch, running to the round before
--  the first block in the next epoch. It also indicates if a block in each round was included in
--  the finalized chain.
--  The epoch can be specified directly by the genesis index and epoch number, or indirectly by a
--  'BlockHashInput' that references a block.
--
--  The following failure cases apply:
--    * If the input is a 'BlockHashInput' and the specified block cannot be resolved, this returns
--      'EQEBlockNotFound'.
--    * If the specified genesis index is greater than the current one, returns 'EQEFutureEpoch'.
--    * If the specified genesis index is on consensus version 0, returns 'EQEInvalidGenesisIndex'.
--    * If the specified epoch not less than the epoch of the last finalized block,
--       - returns 'EQEFutureEpoch' if the genesis index is the current one
--       - returns 'EQEInvalidEpoch' otherwise.
getWinningBakersEpoch ::
    forall finconf.
    EpochRequest ->
    MVR finconf (Either EpochQueryError [WinningBaker])
getWinningBakersEpoch SpecifiedEpoch{..} = MVR $ \mvr -> do
    versions <- readIORef $ mvVersions mvr
    case versions Vec.!? fromIntegral erGenesisIndex of
        Nothing -> return $ Left EQEFutureEpoch
        Just evc -> do
            liftSkovQuery
                mvr
                evc
                (return (Left EQEInvalidGenesisIndex))
                ( do
                    let isCurrentVersion = fromIntegral erGenesisIndex == Vec.length versions - 1
                    mwbs <- ConsensusV1.getWinningBakersForEpoch erEpoch =<< get
                    return $! case mwbs of
                        Nothing
                            | isCurrentVersion -> Left EQEFutureEpoch
                            | otherwise -> Left EQEInvalidEpoch
                        Just wbs -> Right wbs
                )
getWinningBakersEpoch (EpochOfBlock blockInput) = do
    versions <- MVR $ readIORef . mvVersions
    let curVersionIndex = fromIntegral (Vec.length versions - 1)
    res <-
        liftSkovQueryBHIAndVersion
            (\_ _ -> return (Left EQEInvalidGenesisIndex))
            ( \vc b _ -> do
                mwbs <- ConsensusV1.getWinningBakersForEpoch (SkovV1.blockEpoch b) =<< get
                return $! case mwbs of
                    Nothing
                        | vc1Index vc == curVersionIndex -> Left EQEFutureEpoch
                        | otherwise -> Left EQEInvalidEpoch
                    Just wbs -> Right wbs
            )
            blockInput
    return $! case res of
        BQRNoBlock -> Left EQEBlockNotFound
        BQRBlock _ r -> r

-- ** Transaction indexed

-- | Get the status of a transaction specified by its hash.
getTransactionStatus :: forall finconf. TransactionHash -> MVR finconf (Maybe TransactionStatus)
getTransactionStatus trHash =
    liftSkovQueryLatestResult
        ( queryTransactionStatus trHash >>= \case
            Nothing -> return Nothing
            Just (TS.Live TT.Received{}) -> return $ Just Received
            Just (TS.Live TT.Committed{..}) -> do
                outcomes <- forM (HM.toList tsResults) $ \(bh, idx) ->
                    resolveBlock bh >>= \case
                        Nothing -> return (bh, Nothing) -- should not happen
                        Just bp -> do
                            bs <- blockState bp
                            outcome <- BS.getTransactionOutcome bs idx
                            return (bh, outcome)
                return $ Just $ Committed (Map.fromList outcomes)
            Just TS.Finalized{..} ->
                resolveBlock ftsBlockHash >>= \case
                    Nothing -> return Nothing -- should not happen
                    Just bp -> do
                        bs <- blockState bp
                        outcome <- BS.getTransactionOutcome bs ftsFinResult
                        return $ Just $ Finalized ftsBlockHash outcome
        )
        ( do
            sd <- get
            SkovV1.lookupTransaction trHash sd >>= \case
                Nothing -> return Nothing
                Just (SkovV1.Live TT.Received{}) -> return $ Just Received
                Just (SkovV1.Live TT.Committed{..}) -> do
                    outcomes <- forM (HM.toList tsResults) $ \(bh, idx) ->
                        case SkovV1.getLiveBlock bh sd of
                            Nothing -> return (bh, Nothing) -- should not happen
                            Just bp -> do
                                bs <- blockState bp
                                outcome <- BS.getTransactionOutcome bs idx
                                return (bh, outcome)
                    return $ Just $ Committed (Map.fromList outcomes)
                Just (SkovV1.Finalized SkovV1.FinalizedTransactionStatus{..}) ->
                    SkovV1.getFinalizedBlockAtHeight ftsBlockHeight >>= \case
                        Nothing -> return Nothing -- should not happen
                        Just bp -> do
                            bs <- blockState bp
                            outcome <- BS.getTransactionOutcome bs ftsIndex
                            return $ Just $ Finalized (getHash bp) outcome
        )

-- | Get the status of a transaction within a particular block.
--
--  Note that, since this does not acquire the write lock, it is possible that
--  'queryTransactionStatus' reports that the transaction is finalized even if it does not occur in
--  any block currently visible in the state.
getTransactionStatusInBlock :: TransactionHash -> BlockHash -> MVR finconf BlockTransactionStatus
getTransactionStatusInBlock trHash blockHash =
    fromMaybe BTSNotInBlock
        <$> liftSkovQueryLatestResult
            ( queryTransactionStatus trHash >>= \case
                Nothing ->
                    resolveBlock blockHash >>= \case
                        -- If the block is unknown in this skov version, then try earlier versions.
                        Nothing -> return Nothing
                        -- If the block is known, then we can return BTSNotInBlock already.
                        Just _ -> return $ Just BTSNotInBlock
                Just (TS.Live TT.Received{}) -> return $ Just BTSReceived
                Just (TS.Live TT.Committed{..}) -> case HM.lookup blockHash tsResults of
                    Nothing -> return $ Just BTSNotInBlock
                    Just idx ->
                        resolveBlock blockHash >>= \case
                            Nothing -> return $ Just BTSNotInBlock -- should not happen
                            Just bp -> do
                                bs <- blockState bp
                                outcome <- BS.getTransactionOutcome bs idx
                                return $ Just $ BTSCommitted outcome
                Just TS.Finalized{..} ->
                    if ftsBlockHash == blockHash
                        then
                            resolveBlock blockHash >>= \case
                                Nothing -> return $ Just BTSNotInBlock -- unlikely but possible
                                Just bp -> do
                                    bs <- blockState bp
                                    outcome <- BS.getTransactionOutcome bs ftsFinResult
                                    return $ Just $ BTSFinalized outcome
                        else return $ Just BTSNotInBlock
            )
            ( do
                sd <- get
                SkovV1.lookupTransaction trHash sd >>= \case
                    Nothing ->
                        SkovV1.getRecentBlockStatus blockHash sd >>= \case
                            -- If the block is unknown in this skov version, then try earlier versions.
                            SkovV1.RecentBlock SkovV1.BlockUnknown -> return Nothing
                            -- If the block is known, then we can return BTSNotInBlock already.
                            _ -> return $ Just BTSNotInBlock
                    Just (SkovV1.Live TT.Received{}) -> return $ Just BTSReceived
                    Just (SkovV1.Live TT.Committed{..}) -> case HM.lookup blockHash tsResults of
                        Nothing -> return $ Just BTSNotInBlock
                        Just idx ->
                            case SkovV1.getLiveBlock blockHash sd of
                                Nothing -> return $ Just BTSNotInBlock -- should not happen
                                Just bp -> do
                                    bs <- blockState bp
                                    outcome <- BS.getTransactionOutcome bs idx
                                    return $ Just $ BTSCommitted outcome
                    Just (SkovV1.Finalized SkovV1.FinalizedTransactionStatus{..}) ->
                        SkovV1.getFinalizedBlockAtHeight ftsBlockHeight >>= \case
                            Just bp
                                | getHash bp == blockHash -> do
                                    bs <- blockState bp
                                    outcome <- BS.getTransactionOutcome bs ftsIndex
                                    return $ Just $ BTSFinalized outcome
                            _ -> return $ Just BTSNotInBlock
            )

-- * Smart contract invocations
invokeContract :: BlockHashInput -> InvokeContract.ContractContext -> MVR finconf (BHIQueryResponse InvokeContract.InvokeContractResult)
invokeContract bhi cctx =
    liftSkovQueryBHI
        ( \bp -> do
            bs <- blockState bp
            cm <- ChainMetadata <$> getSlotTimestamp (blockSlot bp)
            InvokeContract.invokeContract cctx cm bs
        )
        ( \bp -> do
            bs <- blockState bp
            let cm = ChainMetadata (SkovV1.blockTimestamp bp)
            InvokeContract.invokeContract cctx cm bs
        )
        bhi

-- * Miscellaneous

-- | Check whether the node is currently a member of the finalization committee.
checkIsCurrentFinalizer :: MVR finconf Bool
checkIsCurrentFinalizer =
    liftSkovQueryLatest isFinalizationCommitteeMember ConsensusV1.isCurrentFinalizer

-- | Check whether consensus has been shut down
checkIsShutDown :: MVR finconf Bool
checkIsShutDown = liftSkovQueryLatest isShutDown ConsensusV1.isShutDown

-- | Result of a baker status query.
data BakerStatus
    = -- | The baker is a member of the current committee
      ActiveInComittee
    | -- | The account has a baker, but it is not yet in the committee
      AddedButNotActiveInCommittee
    | -- | The baker id does not correspond with a current baker
      NotInCommittee
    | -- | The baker may exist, but the keys do not match
      AddedButWrongKeys
    deriving (Eq, Ord, Show)

-- | Determine the status and lottery power of the baker with respect to the current best block.
getBakerStatusBestBlock :: MVR finconf (BakerStatus, Maybe BakerId, Maybe Double)
getBakerStatusBestBlock =
    asks mvBaker >>= \case
        Nothing -> return (NotInCommittee, Nothing, Nothing)
        Just Baker{bakerIdentity = bakerIdent} ->
            liftSkovQueryLatest
                ( do
                    bb <- bestBlock
                    bs <- queryBlockState bb
                    bakers <- BS.getCurrentEpochBakers bs
                    (bakerStatus, bakerLotteryPower) <- case fullBaker bakers (bakerId bakerIdent) of
                        Just fbinfo -> return $! currentBakerStatus bakerIdent bakers fbinfo
                        Nothing -> do
                            -- Not a current baker
                            status <- bakerAccountStatus bakerIdent bs
                            return (status, Nothing)
                    return (bakerStatus, Just $ bakerId bakerIdent, bakerLotteryPower)
                )
                ( do
                    bakers <- gets (SkovV1._bfBakers . SkovV1.bakersForCurrentEpoch)
                    (bakerStatus, bakerLotteryPower) <- case fullBaker bakers (bakerId bakerIdent) of
                        Just fbinfo -> return $! currentBakerStatus bakerIdent bakers fbinfo
                        Nothing -> do
                            -- Not a current baker.
                            lfb <- bestBlockConsensusV1
                            bs <- blockState lfb
                            status <- bakerAccountStatus bakerIdent bs
                            return (status, Nothing)
                    return (bakerStatus, Just $ bakerId bakerIdent, bakerLotteryPower)
                )
  where
    currentBakerStatus bakerIdent bakers fbinfo = (status, Just bakerLotteryPower)
      where
        status =
            if validateBakerKeys (fbinfo ^. bakerInfo) bakerIdent
                then -- Current baker with valid keys
                    ActiveInComittee
                else -- Current baker, but invalid keys
                    AddedButWrongKeys
        bakerLotteryPower = fromIntegral (fbinfo ^. bakerStake) / fromIntegral (bakerTotalStake bakers)
    bakerAccountStatus bakerIdent bs =
        BS.getBakerAccount bs (bakerId bakerIdent) >>= \case
            Just acc ->
                -- Account is valid
                BS.getAccountBaker acc >>= \case
                    -- Account has no registered baker
                    Nothing -> return NotInCommittee
                    Just ab
                        -- Registered baker with valid keys
                        | validateBakerKeys (ab ^. accountBakerInfo . bakerInfo) bakerIdent ->
                            return AddedButNotActiveInCommittee
                        -- Registered baker with invalid keys
                        | otherwise -> return AddedButWrongKeys
            Nothing -> return NotInCommittee

-- | Get the total number of non-finalized transactions across all accounts.
getNumberOfNonFinalizedTransactions :: MVR finconf Int
getNumberOfNonFinalizedTransactions =
    liftSkovQueryLatest
        queryNumberOfNonFinalizedTransactions
        (use (SkovV1.transactionTable . to TT.getNumberOfNonFinalizedTransactions))

-- | Errors that can occur when querying for block certificates.
data BlockCertificatesError
    = -- | This error indicates that the query was run against a protocol version that
      --  does not support 'ConsensusV1'.
      BlockCertificatesInvalidProtocolVersion

-- | Get the certificates for the block requested.
--  For 'ConsensusV0' this returns @BlockCertificatesInvalidProtocolVersion@ and for genesis blocks in 'ConsensusV1'
--  the function returns a 'QueriesKonsensusV1.BlockCertificates' with empty values.
getBlockCertificates :: forall finconf. BlockHashInput -> MVR finconf (BHIQueryResponse (Either BlockCertificatesError QueriesKonsensusV1.BlockCertificates))
getBlockCertificates = liftSkovQueryBHI (\_ -> return $ Left BlockCertificatesInvalidProtocolVersion) (fmap Right . getCertificates)
  where
    getCertificates ::
        forall m.
        ( BS.BlockStateQuery m,
          BlockPointerMonad m,
          BlockPointerType m ~ SkovV1.BlockPointer (MPV m),
          IsConsensusV1 (MPV m)
        ) =>
        SkovV1.BlockPointer (MPV m) ->
        m QueriesKonsensusV1.BlockCertificates
    getCertificates bp =
        case SkovV1.bpBlock bp of
            SkovV1.GenesisBlock{} -> return emptyBlockCertificates
            SkovV1.NormalBlock b -> do
                bs <- blockState bp
                finCommitteeParams <- BS.getCurrentEpochFinalizationCommitteeParameters bs
                bakers <- BS.getCurrentEpochBakers bs
                let finalizationCommittee = ConsensusV1.computeFinalizationCommittee bakers finCommitteeParams
                let SkovV1.BakedBlock{..} = SkovV1.sbBlock b
                return
                    QueriesKonsensusV1.BlockCertificates
                        { bcQuorumCertificate = Just . mkQuorumCertificateOut finalizationCommittee $ bbQuorumCertificate,
                          bcTimeoutCertificate = mkTimeoutCertificateOut finalizationCommittee bbTimeoutCertificate,
                          bcEpochFinalizationEntry = mkEpochFinalizationEntryOut finalizationCommittee bbEpochFinalizationEntry
                        }
    emptyBlockCertificates = QueriesKonsensusV1.BlockCertificates Nothing Nothing Nothing
    -- Get the baker ids (in ascending order) of the finalizers present
    -- in the provided finalizer set.
    finalizerSetToBakerIds :: SkovV1.FinalizationCommittee -> SkovV1.FinalizerSet -> [BakerId]
    finalizerSetToBakerIds committee signatories =
        [ finalizerBakerId
          | SkovV1.FinalizerInfo{..} <- Vec.toList $ SkovV1.committeeFinalizers committee,
            SkovV1.memberFinalizerSet finalizerIndex signatories
        ]
    finalizerRound :: SkovV1.FinalizationCommittee -> SkovV1.FinalizerRounds -> [QueriesKonsensusV1.FinalizerRound]
    finalizerRound committee rounds =
        map
            ( \(r, finSet) ->
                QueriesKonsensusV1.FinalizerRound
                    { frRound = r,
                      frFinalizers = finalizerSetToBakerIds committee finSet
                    }
            )
            (SkovV1.finalizerRoundsList rounds)
    mkQuorumCertificateOut :: SkovV1.FinalizationCommittee -> SkovV1.QuorumCertificate -> QueriesKonsensusV1.QuorumCertificate
    mkQuorumCertificateOut committee qc =
        QueriesKonsensusV1.QuorumCertificate
            { qcBlock = SkovV1.qcBlock qc,
              qcRound = SkovV1.qcRound qc,
              qcEpoch = SkovV1.qcEpoch qc,
              qcAggregateSignature = QueriesKonsensusV1.QuorumCertificateSignature . (SkovV1.theQuorumSignature . SkovV1.qcAggregateSignature) $ qc,
              qcSignatories = finalizerSetToBakerIds committee (SkovV1.qcSignatories qc)
            }
    mkTimeoutCertificateOut :: SkovV1.FinalizationCommittee -> SkovV1.Option SkovV1.TimeoutCertificate -> Maybe QueriesKonsensusV1.TimeoutCertificate
    mkTimeoutCertificateOut _ SkovV1.Absent = Nothing
    mkTimeoutCertificateOut committee (SkovV1.Present tc) =
        Just $
            QueriesKonsensusV1.TimeoutCertificate
                { tcRound = SkovV1.tcRound tc,
                  tcMinEpoch = SkovV1.tcMinEpoch tc,
                  tcFinalizerQCRoundsFirstEpoch = finalizerRound committee $ SkovV1.tcFinalizerQCRoundsFirstEpoch tc,
                  tcFinalizerQCRoundsSecondEpoch = finalizerRound committee $ SkovV1.tcFinalizerQCRoundsSecondEpoch tc,
                  tcAggregateSignature = QueriesKonsensusV1.TimeoutCertificateSignature . (SkovV1.theTimeoutSignature . SkovV1.tcAggregateSignature) $ tc
                }
    mkEpochFinalizationEntryOut :: SkovV1.FinalizationCommittee -> SkovV1.Option SkovV1.FinalizationEntry -> Maybe QueriesKonsensusV1.EpochFinalizationEntry
    mkEpochFinalizationEntryOut _ SkovV1.Absent = Nothing
    mkEpochFinalizationEntryOut committee (SkovV1.Present SkovV1.FinalizationEntry{..}) =
        Just $
            QueriesKonsensusV1.EpochFinalizationEntry
                { efeFinalizedQC = mkQuorumCertificateOut committee feFinalizedQuorumCertificate,
                  efeSuccessorQC = mkQuorumCertificateOut committee feSuccessorQuorumCertificate,
                  efeSuccessorProof = QueriesKonsensusV1.SuccessorProof $ SkovV1.theBlockQuasiHash feSuccessorProof
                }

-- | Error type for querying 'BakerRewardPeriodInfo' for some block.
data GetBakersRewardPeriodError
    = -- | The block is from a protocol version without delegators.
      GBRPUnsupportedProtocolVersion

-- | Get a list of 'BakerRewardPeriodInfo' associated with the reward period
--  for a particular block.
getBakersRewardPeriod :: forall finconf. BlockHashInput -> MVR finconf (BHIQueryResponse (Either GetBakersRewardPeriodError [BakerRewardPeriodInfo]))
getBakersRewardPeriod = liftSkovQueryBHI bakerRewardPeriodInfosV0 bakerRewardPeriodInfosV1
  where
    bakerRewardPeriodInfosV0 ::
        forall m.
        ( SkovQueryMonad m,
          BlockPointerType m ~ PersistentBlockPointer (MPV m) (HashedPersistentBlockState (MPV m))
        ) =>
        BlockPointerType (VersionedSkovV0M finconf (MPV m)) ->
        m (Either GetBakersRewardPeriodError [BakerRewardPeriodInfo])
    bakerRewardPeriodInfosV0 bp = case delegationSupport @(AccountVersionFor (MPV m)) of
        -- The protocol version does not support the delegation feature.
        SAVDelegationNotSupported -> return $ Left GBRPUnsupportedProtocolVersion
        SAVDelegationSupported -> do
            result <- getBakersConsensusV0 =<< blockState bp
            return $ Right result
    bakerRewardPeriodInfosV1 ::
        forall m.
        (BS.BlockStateQuery m, IsConsensusV1 (MPV m), BlockPointerMonad m, BlockPointerType m ~ SkovV1.BlockPointer (MPV m)) =>
        SkovV1.BlockPointer (MPV m) ->
        m (Either GetBakersRewardPeriodError [BakerRewardPeriodInfo])
    bakerRewardPeriodInfosV1 bp = do
        result <- getBakersConsensusV1 =<< blockState bp
        return $ Right result
    -- Get the bakers and calculate the finalization committee for protocols using consensus v0.
    getBakersConsensusV0 :: (SkovQueryMonad m, PVSupportsDelegation (MPV m)) => BlockState m -> m [BakerRewardPeriodInfo]
    getBakersConsensusV0 bs = do
        bakers <- BS.getCurrentEpochBakers bs
        finalizationParameters <- genesisFinalizationParameters . _gcCore <$> getGenesisData
        totalCCD <- rsTotalAmount <$> BS.getRewardStatus bs
        let finalizationCommittee = makeFinalizationCommittee finalizationParameters totalCCD bakers
        mapBakersToInfos bs (Vec.toList $ fullBakerInfos bakers) (partyBakerId <$> Vec.toList (parties finalizationCommittee))
    -- Get the bakers and calculate the finalization committee for protocols using consensus v1.
    getBakersConsensusV1 :: (BS.BlockStateQuery m, IsConsensusV1 (MPV m)) => BlockState m -> m [BakerRewardPeriodInfo]
    getBakersConsensusV1 bs = do
        bakers <- BS.getCurrentEpochBakers bs
        finCommitteeParams <- BS.getCurrentEpochFinalizationCommitteeParameters bs
        let finalizationCommittee = ConsensusV1.computeFinalizationCommittee bakers finCommitteeParams
        mapBakersToInfos bs (Vec.toList $ fullBakerInfos bakers) (SkovV1.finalizerBakerId <$> Vec.toList (SkovV1.committeeFinalizers finalizationCommittee))
    -- Map bakers to their assoicated 'BakerRewardPeriodInfo'.
    -- The supplied bakers and list of baker ids (of the finalization committee) MUST
    -- be sorted in ascending order of their baker id.
    -- Returns a list of BakerRewardPeriodInfo's in ascending order of the baker id.
    mapBakersToInfos ::
        ( BS.BlockStateQuery m,
          PVSupportsDelegation (MPV m)
        ) =>
        -- The block state to request the pool status from.
        BlockState m ->
        -- All bakers for the reward period.
        [FullBakerInfo] ->
        -- The baker ids of the finalizers for the reward period.
        [BakerId] ->
        m [BakerRewardPeriodInfo]
    mapBakersToInfos bs fullBakerInfos finalizersByBakerId = reverse . fst <$> foldM mapBaker ([], finalizersByBakerId) fullBakerInfos
      where
        -- No finalizers left to pick off, so this baker must only be
        -- member of the baking committee.
        mapBaker (acc, []) baker = do
            info <- toBakerRewardPeriodInfo False bs baker
            return (info : acc, [])
        -- Check whether the baker id of the finalizer candidate matches the
        -- bakers id. If this is the case then the baker is member of the finalization committee and
        -- otherwise not.
        mapBaker (acc, finalizers@(candidate : remaining)) baker = do
            let isFinalizer = (baker ^. theBakerInfo . to _bakerIdentity) == candidate
            info <- toBakerRewardPeriodInfo isFinalizer bs baker
            return (info : acc, if isFinalizer then remaining else finalizers)
    -- Map the baker to a 'BakerRewardPeriodInfo'.
    toBakerRewardPeriodInfo ::
        (PVSupportsDelegation (MPV m), BS.BlockStateQuery m) =>
        -- \|Whether the baker is a finalizer.
        Bool ->
        -- \|The block state
        BlockState m ->
        -- \|Baker information.
        FullBakerInfo ->
        m BakerRewardPeriodInfo
    toBakerRewardPeriodInfo isFinalizer bs FullBakerInfo{..} = do
        let bakerId = _bakerIdentity _theBakerInfo
        BS.getPoolStatus bs (Just bakerId) >>= \case
            Nothing -> error "A pool for a known baker could not be looked up."
            Just PassiveDelegationStatus{} -> error "A passive delegation status was returned when querying with a bakerid."
            Just BakerPoolStatus{..} -> do
                return
                    BakerRewardPeriodInfo
                        { brpiBaker = _theBakerInfo,
                          brpiEffectiveStake = _bakerStake,
                          brpiCommissionRates = psPoolInfo ^. poolCommissionRates,
                          brpiEquityCapital = psBakerEquityCapital,
                          brpiDelegatedCapital = psDelegatedCapital,
                          brpiIsFinalizer = isFinalizer
                        }

-- | Get the earliest time at which a baker is projected to win the lottery.
--  Returns 'Nothing' for consensus version 0.
getBakerEarliestWinTime :: BakerId -> MVR finconf (Maybe Timestamp)
getBakerEarliestWinTime bid =
    liftSkovQueryLatest
        (return Nothing)
        (fmap Just . ConsensusV1.bakerEarliestWinTimestamp bid =<< get)<|MERGE_RESOLUTION|>--- conflicted
+++ resolved
@@ -701,13 +701,8 @@
             let biTransactionCount = bpTransactionCount bp
             let biTransactionEnergyCost = bpTransactionsEnergyCost bp
             let biTransactionsSize = bpTransactionsSize bp
-<<<<<<< HEAD
-            let biBlockStateHash = blockStateHash bp
+            let biBlockStateHash = bpBlockStateHash bp
             let biProtocolVersion = demoteProtocolVersion (protocolVersion @pv)
-=======
-            let biBlockStateHash = bpBlockStateHash bp
-            let biProtocolVersion = evcProtocolVersion evc
->>>>>>> 24e4b2a6
             let biRound = Nothing
             let biEpoch = Nothing
             return BlockInfo{..}
@@ -1093,7 +1088,6 @@
   where
     getASIv1 acc = toAccountStakingInfoP4 <$> BS.getAccountStake acc
 
-<<<<<<< HEAD
 -- | Helper for getting the details of an account, given a function for getting the staking
 --  information.
 getAccountInfoHelper ::
@@ -1119,8 +1113,6 @@
         aiAccountAddress <- BS.getAccountCanonicalAddress acc
         return AccountInfo{..}
 
-=======
->>>>>>> 24e4b2a6
 -- | Get the details of a smart contract instance in the block state.
 getInstanceInfo :: BlockHashInput -> ContractAddress -> MVR finconf (BHIQueryResponse (Maybe Wasm.InstanceInfo))
 getInstanceInfo bhi caddr = do
