--- conflicted
+++ resolved
@@ -13,7 +13,6 @@
 --
 --  Each section consists of:
 --
-<<<<<<< HEAD
 -- * The version of the section header (Word32be)
 -- * The length of the section including the header, length, etc. (Word32be)
 -- * The genesis index of blocks in the section (Word32be)
@@ -29,23 +28,6 @@
 -- * The finalization record portion, consisting for each finalization record of:
 --    - The length of the finalization record (Word64be)
 --    - The serialized, versioned finalization record
-=======
---  * The length of the section header [not including this length] (Word64be)
---  * The length of the section including the header, length, etc. (Word64be)
---  * The genesis index of blocks in the section (Word32be)
---  * The protocol version of this section (Word64be)
---  * The genesis block hash (32 bytes)
---  * The block height of the first block (Word64be)
---  * The number of blocks present (Word64be)
---  * The total length of the block portion (Word64be)
---  * The number of finalization records (Word64be)
---  * The block portion, consisting for each block of:
---     - The length of the serialized block (Word64be)
---     - The serialized, versioned block data
---  * The finalization record portion, consisting for each finalization record of:
---     - The length of the finalization record (Word64be)
---     - The serialized, versioned finalization record
->>>>>>> c367bb5c
 --
 --  Within a section, the blocks must be sequential and of the correct number.
 --  The finalization records must also be sequential and of the correct number.
@@ -116,7 +98,6 @@
 instance HasDatabaseHandlers pv () (DBState pv) where
     dbHandlers = dbsHandlers
 
-<<<<<<< HEAD
 -- |Version indicating the format of the 'SectionHeader'.
 data SectionHeaderVersion
     = -- |Section header version 0.
@@ -138,9 +119,6 @@
             _ -> error "invalid section header version"
 
 -- |A section header of an exported block database
-=======
--- | A section header of an exported block database
->>>>>>> c367bb5c
 data SectionHeader = SectionHeader
     { -- |The version of the section.
       sectionVersion :: !SectionHeaderVersion,
@@ -734,7 +712,6 @@
 -- | Action for getting a block (and possibly a finalization index) at a particular height.
 data GetBlockAt (cv :: ConsensusParametersVersion) (m :: Type -> Type) where
     GetBlockAtV0 ::
-<<<<<<< HEAD
         { -- |Function for getting a serialized block (if present in the database) in 'ConsensusV0',
           -- i.e. before P6.
           gbaV0 :: BlockHeight -> m (Maybe (BS.ByteString, BlockHash, Maybe FinalizationIndex))
@@ -744,17 +721,6 @@
         { -- |Function for getting a serialized (if present in the database) block in 'ConsensusV1',
           -- i.e. after P5.
           gbaV1 :: BlockHeight -> m (Maybe (BS.ByteString, BlockHash))
-=======
-        { -- | Function for getting a serialized block (if present in the database) in 'ConsensusV0',
-          --  i.e. before P6.
-          gbaV0 :: BlockHeight -> m (Maybe (BS.ByteString, Maybe FinalizationIndex))
-        } ->
-        GetBlockAt 'ConsensusParametersVersion0 m
-    GetBlockAtV1 ::
-        { -- | Function for getting a serialized (if present in the database) block in 'ConsensusV1',
-          --  i.e. after P5.
-          gbaV1 :: BlockHeight -> m (Maybe BS.ByteString)
->>>>>>> c367bb5c
         } ->
         GetBlockAt 'ConsensusParametersVersion1 m
 
@@ -767,7 +733,6 @@
           gfaV0 :: FinalizationIndex -> m (Maybe BS.ByteString)
         } ->
         GetFinalizationRecordAt 'ConsensusParametersVersion0 m
-<<<<<<< HEAD
     -- |'ConsensusV1' does not use the concept of finalization indices,
     -- so this is a noop.
     GetFinalizationRecordAtV1 :: GetFinalizationRecordAt 'ConsensusParametersVersion1 m
@@ -805,22 +770,6 @@
 -- the order in which they were exported. Cfr. `BlockIndexChunkInfo` for more information.
 -- The @Maybe @ parameter contains the filename to be used for the first chunk to be written, if so
 -- provided, and if the file already exists, a version number is added and used instead.
-=======
-    -- | 'ConsensusV1' does not use the concept of finalization indices,
-    --  so this is a noop.
-    GetFinalizationRecordAtV1 :: GetFinalizationRecordAt 'ConsensusParametersVersion0 m
-
--- | Write a database section as a collection of chunks in the specified directory.
---  For 'ConsensusV0' The last exported chunk
---  (i.e. the one containing the block with the greatest height in the section) also contains
---  finalization records finalizing all blocks after the last block containing a finalization
---  record.
---  For 'ConsensusV1' only blocks are exported.
---  Returns a list containing chunk file information for exported chunk files, appearing in
---  the order in which they were exported. Cfr. `BlockIndexChunkInfo` for more information.
---  The @Maybe @ parameter contains the filename to be used for the first chunk to be written, if so
---  provided, and if the file already exists, a version number is added and used instead.
->>>>>>> c367bb5c
 writeChunks ::
     forall cpv m.
     (MonadIO m, MonadLogger m, IsConsensusParametersVersion cpv, MonadThrow m) =>
@@ -963,15 +912,9 @@
     FinalizationIndex ->
     -- | Action for getting the block.
     GetBlockAt cpv m ->
-<<<<<<< HEAD
     -- |Number of exported blocks, last finalization record index and hash of last exported block
     m (Word64, FinalizationIndex, Maybe BlockHash)
 exportBlocksToChunk hdl firstHeight chunkSize lastFinalizationRecordIndex getBlockAt = ebtc firstHeight 0 lastFinalizationRecordIndex Nothing
-=======
-    -- | Number of exported blocks and last finalization record index.
-    m (Word64, FinalizationIndex)
-exportBlocksToChunk hdl firstHeight chunkSize lastFinalizationRecordIndex getBlockAt = ebtc firstHeight 0 lastFinalizationRecordIndex
->>>>>>> c367bb5c
   where
     ebtc :: BlockHeight -> Word64 -> FinalizationIndex -> Maybe BlockHash -> m (Word64, FinalizationIndex, Maybe BlockHash)
     ebtc height count lastFinRecIdx mBh = case getBlockAt of
@@ -1031,7 +974,6 @@
 -- @FinalizationRecord@s are not a thing in 'ConsensusV1'.
 exportFinRecsToChunk _ _ GetFinalizationRecordAtV1 = return 0
 
-<<<<<<< HEAD
 -- |Export the last 'FinalizationEntry' recorded by the running consensus version 1 runner
 -- if and only if it finalizes the last exported block.
 exportFinalizationEntryToChunk ::
@@ -1055,9 +997,6 @@
                     return True
 
 -- |Imported data for processing.
-=======
--- | Imported data for processing.
->>>>>>> c367bb5c
 data ImportData
     = -- |A block
       ImportBlock ProtocolVersion GenesisIndex BS.ByteString
