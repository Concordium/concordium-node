{-# LANGUAGE DataKinds #-}
{-# LANGUAGE RankNTypes #-}
{-# LANGUAGE ScopedTypeVariables #-}
{-# LANGUAGE TypeApplications #-}
{-# LANGUAGE TypeFamilies #-}
-- We suppress redundant constraint warnings since GHC does not detect when a constraint is used
-- for pattern matching. (See: https://gitlab.haskell.org/ghc/ghc/-/issues/20896)
{-# OPTIONS_GHC -Wno-redundant-constraints #-}

-- | Functionality for handling baker changes based on epoch boundaries.
module Concordium.Kontrol.Bakers where

import Data.Maybe
import Data.Monoid
import qualified Data.Vector as Vec
import Lens.Micro.Platform

import Concordium.Types
import Concordium.Types.Accounts
import Concordium.Types.Parameters
import Concordium.Types.SeedState
import Concordium.Types.UpdateQueues

import Concordium.GlobalState.BakerInfo
import Concordium.GlobalState.BlockState
import Concordium.GlobalState.CapitalDistribution
import Concordium.GlobalState.Parameters
import Concordium.GlobalState.TreeState

-- | Caps on the the stake that may be delegated to a baking pool.
--  N.B. The fields are not strict and should generally not be retained.
data PoolCaps = PoolCaps
    { -- | The (leverage bound minus 1) times the equity capital of the baker.
      leverageCap :: Amount,
      -- | The capital bound minus the baker's capital.
      boundCap :: Amount
    }

-- | Compute the caps on the amount that may be delegated to a baker.
--  It is assumed that the total capital is at least the baker equity capital plus the baker
--  delegated capital.
delegatedCapitalCaps ::
    -- | Pool parameters
    PoolParameters' 'PoolParametersVersion1 ->
    -- | Current total capital
    Amount ->
    -- | Baker equity capital
    Amount ->
    -- | Baker delegated capital
    Amount ->
    PoolCaps
delegatedCapitalCaps poolParams totalCap bakerCap delCap = PoolCaps{..}
  where
    capBound = poolParams ^. ppCapitalBound
    leverageFactor = poolParams ^. ppLeverageBound
    leverageCap
        | leverageFactor >= 1 = applyLeverageFactor leverageFactor bakerCap - bakerCap
        | otherwise = 0
    capBoundR = fractionToRational (theCapitalBound capBound)
    preBoundCap = capBoundR * toRational (totalCap - delCap) - toRational bakerCap
    boundCap
        | capBoundR >= 1 = maxBound
        | preBoundCap > 0 = truncate (preBoundCap / (1 - capBoundR))
        | otherwise = 0

-- | Compute the cap on the amount that may be delegated to a baker.
--  It is assumed that the total capital is at least the baker equity capital plus the baker
--  delegated capital.
delegatedCapitalCap ::
    -- | Pool parameters
    PoolParameters' 'PoolParametersVersion1 ->
    -- | Current total capital
    Amount ->
    -- | Baker equity capital
    Amount ->
    -- | Baker delegated capital
    Amount ->
    Amount
delegatedCapitalCap poolParams totalCap bakerCap delCap = min leverageCap boundCap
  where
    PoolCaps{..} = delegatedCapitalCaps poolParams totalCap bakerCap delCap

-- | Process a set of bakers and delegators to apply pending changes that are effective.
<<<<<<< HEAD
=======
-- This is only relevent for protocol versions which support delegation but not flexible cooldowns
-- (i.e. P4-P6).
>>>>>>> 57bae020
applyPendingChangesP4 ::
    (Timestamp -> Bool) ->
    ([ActiveBakerInfo' bakerInfoRef], [ActiveDelegatorInfo]) ->
    ([ActiveBakerInfo' bakerInfoRef], [ActiveDelegatorInfo])
applyPendingChangesP4 isEffective (bakers0, passive0) =
    foldr
        processBaker
        ([], processDelegators passive0)
        bakers0
  where
    -- Apply effective pending changes to a list of delegators
    processDelegators [] = []
    processDelegators (d@ActiveDelegatorInfo{..} : ds) = case activeDelegatorPendingChange of
        RemoveStake et | isEffective et -> processDelegators ds
        ReduceStake amt et
            | isEffective et ->
                d{activeDelegatorStake = amt, activeDelegatorPendingChange = NoChange}
                    : processDelegators ds
        _ -> d : processDelegators ds
    -- Merge two disjoint ordered lists of delegators
    mergeDelegators [] l = l
    mergeDelegators l [] = l
    mergeDelegators (d1 : ds1) (d2 : ds2)
        | activeDelegatorId d1 <= activeDelegatorId d2 = d1 : mergeDelegators ds1 (d2 : ds2)
        | otherwise = d2 : mergeDelegators (d1 : ds1) ds2
    -- Process a baker, adding it to the list of bakers if it is still a baker, and otherwise
    -- adding its delegators to passive delegation.
    processBaker baker@ActiveBakerInfo{..} (bakers, passive) = case activeBakerPendingChange of
        RemoveStake et | isEffective et -> (bakers, mergeDelegators pDelegators passive)
        ReduceStake amt et
            | isEffective et ->
                ( baker
                    { activeBakerEquityCapital = amt,
                      activeBakerPendingChange = NoChange,
                      activeBakerDelegators = pDelegators
                    }
                    : bakers,
                  passive
                )
        _ -> (baker{activeBakerDelegators = pDelegators} : bakers, passive)
      where
        pDelegators = processDelegators activeBakerDelegators

<<<<<<< HEAD
=======
-- | Process a set of bakers and delegators to apply pending changes that are effective.
>>>>>>> 57bae020
applyPendingChanges ::
    AccountVersion ->
    (Timestamp -> Bool) ->
    ([ActiveBakerInfo' bakerInfoRef], [ActiveDelegatorInfo]) ->
    ([ActiveBakerInfo' bakerInfoRef], [ActiveDelegatorInfo])
applyPendingChanges av
<<<<<<< HEAD
=======
    -- If the account version supports flexible cooldowns, there are no pending changes to apply.
>>>>>>> 57bae020
    | supportsFlexibleCooldown av = \_ infos -> infos
    | otherwise = applyPendingChangesP4

-- | Compute the timestamp of the start of an epoch based on the genesis data.
epochTimestamp :: GenesisConfiguration -> Epoch -> Timestamp
epochTimestamp gd targetEpoch =
    addDuration
        (gdGenesisTime gd)
        (fromIntegral targetEpoch * fromIntegral (gdEpochLength gd) * gdSlotDuration gd)

-- | Determine the test for whether a pending change is effective at a payday based
--  on the epoch of the payday.
effectiveTest ::
    (TreeStateMonad m) =>
    -- | Payday epoch
    Epoch ->
    m (Timestamp -> Bool)
effectiveTest paydayEpoch = do
    genData <- getGenesisData
    return (effectiveTest' genData paydayEpoch)

-- | Determine whether a pending change is effective at a payday based
--  on the epoch of the payday.
effectiveTest' :: GenesisConfiguration -> Epoch -> Timestamp -> Bool
effectiveTest' genData paydayEpoch = (<= paydayEpochTime)
  where
    paydayEpochTime = epochTimestamp genData paydayEpoch

-- | A helper datatype for computing the stake and capital distribution.
--  This is intentionally lazy, as the caller may not wish to evaluate all of the fields, but
--  constructing them together can avoid unnecessary duplication of work.
data BakerStakesAndCapital m = BakerStakesAndCapital
    { -- | The baker info and stake for each baker.
      bakerStakes :: [(BakerInfoRef m, Amount)],
      -- | Determine the capital distribution.
      capitalDistributionM :: m CapitalDistribution
    }

-- | Compute the baker stakes and capital distribution.
computeBakerStakesAndCapital ::
    forall m.
    (AccountOperations m) =>
    PoolParameters' 'PoolParametersVersion1 ->
    [ActiveBakerInfo m] ->
    [ActiveDelegatorInfo] ->
    BakerStakesAndCapital m
computeBakerStakesAndCapital poolParams activeBakers passiveDelegators = BakerStakesAndCapital{..}
  where
    leverage = poolParams ^. ppLeverageBound
    capitalBound = poolParams ^. ppCapitalBound
    poolCapital ActiveBakerInfo{..} = activeBakerEquityCapital + sum (activeDelegatorStake <$> activeBakerDelegators)
    poolCapitals = poolCapital <$> activeBakers
    totalCapital = sum poolCapitals + sum (activeDelegatorStake <$> passiveDelegators)
    capLimit = takeFraction (theCapitalBound capitalBound) totalCapital
    makeBakerStake ActiveBakerInfo{..} poolCap =
        ( activeBakerInfoRef,
          minimum
            [ poolCap,
              applyLeverageFactor leverage activeBakerEquityCapital,
              capLimit
            ]
        )
    bakerStakes = zipWith makeBakerStake activeBakers poolCapitals
    delegatorCapital ActiveDelegatorInfo{..} = DelegatorCapital activeDelegatorId activeDelegatorStake
    bakerCapital ActiveBakerInfo{..} = do
        bid <- _bakerIdentity <$> derefBakerInfo activeBakerInfoRef
        return
            BakerCapital
                { bcBakerId = bid,
                  bcBakerEquityCapital = activeBakerEquityCapital,
                  bcDelegatorCapital = Vec.fromList $ delegatorCapital <$> activeBakerDelegators
                }
    capitalDistributionM = do
        bakerPoolCapital <- Vec.fromList <$> mapM bakerCapital activeBakers
        let passiveDelegatorsCapital = Vec.fromList $ delegatorCapital <$> passiveDelegators
        return CapitalDistribution{..}

-- | Generate and set the next epoch bakers and next capital based on the current active bakers.
generateNextBakers ::
    forall m.
    ( TreeStateMonad m,
      PVSupportsDelegation (MPV m),
      ChainParametersVersionFor (MPV m) ~ 'ChainParametersV1,
      SupportsFlexibleCooldown (AccountVersionFor (MPV m)) ~ 'False
    ) =>
    -- | The payday epoch
    Epoch ->
    UpdatableBlockState m ->
    m (UpdatableBlockState m)
generateNextBakers paydayEpoch bs0 = do
    isEffective <- effectiveTest paydayEpoch
    -- Determine the bakers and delegators for the next reward period, accounting for any
    -- stake reductions that are currently pending on active bakers with effective time at
    -- or before the next payday.
    (activeBakers, passiveDelegators) <-
        applyPendingChangesP4 isEffective
            <$> bsoGetActiveBakersAndDelegators bs0
    -- Note that we use the current value of the pool parameters as of this block.
    -- This should account for any updates that are effective at or before this block.
    -- However, this can include updates that are effective AFTER the epoch boundary but BEFORE
    -- the block. Thus the timing of the first block in the epoch before a payday can make a
    -- difference to the stake calculation for the next reward period. (Note also that if there
    -- are no blocks in this epoch, 'getSlotBakersP4' does not apply any updates.)
    cps <- bsoGetChainParameters bs0
    let BakerStakesAndCapital{..} =
            computeBakerStakesAndCapital
                (cps ^. cpPoolParameters)
                activeBakers
                passiveDelegators
    bs1 <- bsoSetNextEpochBakers bs0 bakerStakes NoParam
    capDist <- capitalDistributionM
    bsoSetNextCapitalDistribution bs1 capDist

-- | Compute the epoch of the last payday at or before the given epoch.
--  This accounts for changes to the reward period length.
--
--  PRECONDITION: The target epoch must be at least the next payday epoch.
--  TODO: Add tests
paydayEpochBefore ::
    -- | Current time parameters
    TimeParameters ->
    -- | Pending updates to the time parameters
    [(Slot, TimeParameters)] ->
    -- | Epoch length
    Slot ->
    -- | Next payday epoch
    Epoch ->
    -- | The slot to compute the last payday before
    Slot ->
    Epoch
paydayEpochBefore initialTimeParameters pendingTimeParameters epochLen nextPayday targetSlot = lastPayday
  where
    epochToSlot e = epochLen * fromIntegral e
    targetEpoch = fromIntegral $ targetSlot `div` epochLen
    -- Find the first payday (starting from startPaydayEpoch) that is no sooner than the given slot.
    -- This is a very naive implementation that is easy to see is correct, and is likely fast
    -- enough in practice. TODO: improve this
    paydayAfterSlot startPaydayEpoch pdLen slot
        | epochToSlot startPaydayEpoch >= slot = startPaydayEpoch
        | otherwise = paydayAfterSlot (startPaydayEpoch + pdLen) pdLen slot
    go fromPaydayEpoch curTPs ((changeSlot, nextTPs) : changes)
        | changeSlot < targetSlot,
          let pac =
                paydayAfterSlot
                    fromPaydayEpoch
                    (rewardPeriodEpochs (curTPs ^. tpRewardPeriodLength))
                    changeSlot,
          epochToSlot pac < targetSlot =
            go pac nextTPs changes
    go fromPaydayEpoch curTPs _ =
        targetEpoch
            - ((targetEpoch - fromPaydayEpoch) `mod` rewardPeriodEpochs (curTPs ^. tpRewardPeriodLength))
    lastPayday = go nextPayday initialTimeParameters pendingTimeParameters

-- | Get the updated value of the time parameters at a given slot, given the original time
--  parameters and the elapsed updates.
timeParametersAtSlot ::
    -- | Target slot
    Slot ->
    -- | Original time parameters
    TimeParameters ->
    -- | Updates to the time parameters in ascending order of slot time
    [(Slot, TimeParameters)] ->
    TimeParameters
timeParametersAtSlot targetSlot tp0 upds =
    fromMaybe tp0 $
        getLast $
            mconcat
                [Last (Just tp) | (slot, tp) <- upds, slot <= targetSlot]

-- | Determine the bakers that apply to a future slot, given the state at a particular block.
--  This implementation is used for protocol version P4 and P5. (Consensus version 1 (P6) does not
--  use slots to define epochs, and therefore bakers are determined differently.)
--  The assumption is that there are no blocks between the block and the future slot; i.e. this
--  is used to determine the lottery participants that will try to bake a block with the block as the
--  parent.
--
--  If the slot is in the same payday as the given block, use the current epoch bakers.
--  If the slot is in the next payday, and the given block is in the last epoch of the prior payday,
--  use the next epoch bakers.
--  If the slot is in the more distant future, then the bakers for that slot are calculated based on
--  the active bakers and accounting for cooldowns.
--  (If the slot is in the past, the current epoch bakers are returned, but the function should
--  never be called for a historical slot.)
--
--  Note that it is very important that getSlotBakers should return the same set of bakers as will
--  be determined in the execution of the block. This is because it must be possible to reward the
--  baker of the block, which is not possible if the baker is not considered to be a baker during
--  the block's execution.
getSlotBakersP4 ::
    forall m.
    ( BlockStateQuery m,
      MonadProtocolVersion m,
      PVSupportsDelegation (MPV m),
      ChainParametersVersionFor (MPV m) ~ 'ChainParametersV1,
      SeedStateVersionFor (MPV m) ~ 'SeedStateVersion0,
      SupportsFlexibleCooldown (AccountVersionFor (MPV m)) ~ 'False
    ) =>
    GenesisConfiguration ->
    BlockState m ->
    Slot ->
    m FullBakers
getSlotBakersP4 genData bs slot =
    getSeedState bs >>= \case
        SeedStateV0{ss0EpochLength = epochLen, ss0Epoch = blockEpoch} -> do
            let epochToSlot :: Epoch -> Slot
                epochToSlot e = fromIntegral e * epochLen
            nextPayday <- getPaydayEpoch bs
            let nextPaydaySlot = epochToSlot nextPayday

            if slot < nextPaydaySlot
                then getCurrentEpochBakers bs
                else do
                    chainParams <- _currentParameters <$> getUpdates bs
                    let blockTimeParameters = chainParams ^. cpTimeParameters
                    pendingTimeParameters <-
                        fmap (_1 %~ transactionTimeToSlot (gdGenesisTime genData) (gdSlotDuration genData))
                            <$> getPendingTimeParameters bs
                    let paydayTimeParameters =
                            timeParametersAtSlot
                                nextPaydaySlot
                                (unOParam blockTimeParameters)
                                pendingTimeParameters
                    let nextPaydayLength =
                            paydayTimeParameters
                                ^. tpRewardPeriodLength
                                    . to (epochToSlot . rewardPeriodEpochs)
                    if blockEpoch + 1 == nextPayday && slot < nextPaydaySlot + nextPaydayLength
                        then getNextEpochBakers bs
                        else do
                            -- The slot time is at least the next payday
                            -- First we compute the epoch of last payday that is no later than the given slot.
                            let latestPayday =
                                    paydayEpochBefore
                                        (unOParam blockTimeParameters)
                                        pendingTimeParameters
                                        (gdEpochLength genData)
                                        nextPayday
                                        slot

                            -- From this we can determine which cooldowns have elapsed.
                            let isEffective = effectiveTest' genData latestPayday

                            -- Determine the bakers and delegators for the next reward period, accounting for any
                            -- stake reductions that are currently pending on active bakers with effective time at
                            -- or before the next payday.
                            (activeBakers, passiveDelegators) <-
                                applyPendingChangesP4 isEffective
                                    <$> getActiveBakersAndDelegators bs
                            -- Determine the pool parameters that would be effective the epoch before the payday
                            pendingPoolParams <- getPendingPoolParameters bs
                            let latestPaydayTime = epochTimestamp genData latestPayday
                                epochDuration = gdSlotDuration genData * fromIntegral (gdEpochLength genData)
                                ePoolParams _ ((et, pp') : updates)
                                    | addDuration (transactionTimeToTimestamp et) epochDuration <= latestPaydayTime =
                                        ePoolParams pp' updates
                                ePoolParams pp _ = pp
                                effectivePoolParameters = ePoolParams (chainParams ^. cpPoolParameters) pendingPoolParams
                                bsc = computeBakerStakesAndCapital @m effectivePoolParameters activeBakers passiveDelegators
                            let mkFullBaker (biRef, _bakerStake) = do
                                    _theBakerInfo <- derefBakerInfo biRef
                                    return FullBakerInfo{..}
                            fullBakerInfos <- mapM mkFullBaker (Vec.fromList $ bakerStakes bsc)
                            let bakerTotalStake = sum $ _bakerStake <$> fullBakerInfos
                            return FullBakers{..}

-- | Determine the bakers that apply to a future slot, given the state at a particular block.
--  The assumption is that there are no blocks between the block and the future slot; i.e. this
--  is used to determine the lottery participants that will try to bake a block with the block as the
--  parent.
--
--  The given slot should never be earlier than the slot of the given block.
getSlotBakers ::
    forall m.
    ( MonadProtocolVersion m,
      BlockStateQuery m,
      ConsensusParametersVersionFor (ChainParametersVersionFor (MPV m)) ~ 'ConsensusParametersVersion0
    ) =>
    GenesisConfiguration ->
    BlockState m ->
    Slot ->
    m FullBakers
getSlotBakers genData = case protocolVersion @(MPV m) of
    SP1 -> getSlotBakersP1
    SP2 -> getSlotBakersP1
    SP3 -> getSlotBakersP1
    SP4 -> getSlotBakersP4 genData
    SP5 -> getSlotBakersP4 genData

-- | Determine the bakers that apply to a future slot, given the state at a particular block.
--  This will return 'Nothing' if the projected bakers could change before then (depending on
--  additional blocks), but will return the actual bakers if it is certain they will be correct.
--  This implementation is used for protocol versions P1-P3.
--
--  The given slot should never be earlier than the slot of the given block.
--
--  In P1, the bakers are fixed for the current epoch and the next epoch.
--  If the slot is in an epoch further in the future, this returns 'Nothing'.
--  (If the slot is in the past, the current epoch bakers will be returned, but the function should
--  not be called with a historical slot.)
getDefiniteSlotBakersP1 ::
    forall m.
    ( BlockStateQuery m,
      AccountVersionFor (MPV m) ~ 'AccountV0,
      SeedStateVersionFor (MPV m) ~ 'SeedStateVersion0
    ) =>
    BlockState m ->
    Slot ->
    m (Maybe FullBakers)
getDefiniteSlotBakersP1 bs slot =
    getSeedState bs >>= \case
        SeedStateV0{..} -> do
            let slotEpoch = fromIntegral $ slot `quot` ss0EpochLength
            if slotEpoch <= ss0Epoch + 1
                then Just <$> getSlotBakersP1 bs slot
                else return Nothing

-- | Determine the bakers that apply to a future slot, given the state at a particular block.
--  This will return 'Nothing' if the projected bakers could change before then (depending on
--  additional blocks), but will return the actual bakers if it is certain they will be correct.
--  This implementation is used for protocol version P4 and P5. (This is unused in consensus version
--  1 as epochs (and thus bakers) are not tied to slots.)
--
--  The given slot should never be earlier than the slot of the given block.
--
--  If the slot is in the same payday as the given block, use the current epoch bakers.
--  If the slot is in the next payday, and the given block is in the last epoch of the prior payday,
--  use the next epoch bakers.
--  If the slot is further in the future, return 'Nothing'.
--  (If the slot is in the past, the current epoch bakers are returned, but the function should
--  never be called for a historical slot.)
getDefiniteSlotBakersP4 ::
    forall m.
    ( BlockStateQuery m,
      PVSupportsDelegation (MPV m),
      ChainParametersVersionFor (MPV m) ~ 'ChainParametersV1,
      SeedStateVersionFor (MPV m) ~ 'SeedStateVersion0
    ) =>
    GenesisConfiguration ->
    BlockState m ->
    Slot ->
    m (Maybe FullBakers)
getDefiniteSlotBakersP4 genData bs slot =
    getSeedState bs >>= \case
        SeedStateV0{ss0EpochLength = epochLen, ss0Epoch = blockEpoch} -> do
            let epochToSlot :: Epoch -> Slot
                epochToSlot e = fromIntegral e * epochLen
            nextPayday <- getPaydayEpoch bs
            let nextPaydaySlot = epochToSlot nextPayday

            if slot < nextPaydaySlot
                then Just <$> getCurrentEpochBakers bs
                else do
                    chainParams <- _currentParameters <$> getUpdates bs
                    let blockTimeParameters = chainParams ^. cpTimeParameters
                    pendingTimeParameters <-
                        fmap (_1 %~ transactionTimeToSlot (gdGenesisTime genData) (gdSlotDuration genData))
                            <$> getPendingTimeParameters bs
                    let paydayTimeParameters =
                            timeParametersAtSlot
                                nextPaydaySlot
                                (unOParam blockTimeParameters)
                                pendingTimeParameters
                    let nextPaydayLength =
                            paydayTimeParameters
                                ^. tpRewardPeriodLength
                                    . to (epochToSlot . rewardPeriodEpochs)
                    if blockEpoch + 1 == nextPayday && slot < nextPaydaySlot + nextPaydayLength
                        then Just <$> getNextEpochBakers bs
                        else return Nothing

-- | Determine the bakers that apply to a future slot, given the state at a particular block.
--  This will return 'Nothing' if the projected bakers could change before then (depending on
--  additional blocks), but will return the actual bakers if it is certain they will be correct.
--
--  The given slot should never be earlier than the slot of the given block.
getDefiniteSlotBakers ::
    forall m.
    ( IsProtocolVersion (MPV m),
      BlockStateQuery m,
      ConsensusParametersVersionFor (ChainParametersVersionFor (MPV m)) ~ 'ConsensusParametersVersion0
    ) =>
    GenesisConfiguration ->
    BlockState m ->
    Slot ->
    m (Maybe FullBakers)
getDefiniteSlotBakers genData = case protocolVersion @(MPV m) of
    SP1 -> getDefiniteSlotBakersP1
    SP2 -> getDefiniteSlotBakersP1
    SP3 -> getDefiniteSlotBakersP1
    SP4 -> getDefiniteSlotBakersP4 genData
    SP5 -> getDefiniteSlotBakersP4 genData<|MERGE_RESOLUTION|>--- conflicted
+++ resolved
@@ -81,11 +81,8 @@
     PoolCaps{..} = delegatedCapitalCaps poolParams totalCap bakerCap delCap
 
 -- | Process a set of bakers and delegators to apply pending changes that are effective.
-<<<<<<< HEAD
-=======
 -- This is only relevent for protocol versions which support delegation but not flexible cooldowns
 -- (i.e. P4-P6).
->>>>>>> 57bae020
 applyPendingChangesP4 ::
     (Timestamp -> Bool) ->
     ([ActiveBakerInfo' bakerInfoRef], [ActiveDelegatorInfo]) ->
@@ -129,20 +126,14 @@
       where
         pDelegators = processDelegators activeBakerDelegators
 
-<<<<<<< HEAD
-=======
 -- | Process a set of bakers and delegators to apply pending changes that are effective.
->>>>>>> 57bae020
 applyPendingChanges ::
     AccountVersion ->
     (Timestamp -> Bool) ->
     ([ActiveBakerInfo' bakerInfoRef], [ActiveDelegatorInfo]) ->
     ([ActiveBakerInfo' bakerInfoRef], [ActiveDelegatorInfo])
 applyPendingChanges av
-<<<<<<< HEAD
-=======
     -- If the account version supports flexible cooldowns, there are no pending changes to apply.
->>>>>>> 57bae020
     | supportsFlexibleCooldown av = \_ infos -> infos
     | otherwise = applyPendingChangesP4
 
