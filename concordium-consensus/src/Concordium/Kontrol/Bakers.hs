--- conflicted
+++ resolved
@@ -321,15 +321,9 @@
     m FullBakers
 getSlotBakersP4 genData bs slot =
     getSeedState bs >>= \case
-<<<<<<< HEAD
-        SeedStateV0{epochLength, epoch = blockEpoch} -> do
-            let epochToSlot :: Epoch -> Slot
-                epochToSlot e = fromIntegral e * epochLength
-=======
         SeedStateV0{ss0EpochLength = epochLen, ss0Epoch = blockEpoch} -> do
             let epochToSlot :: Epoch -> Slot
                 epochToSlot e = fromIntegral e * epochLen
->>>>>>> 4cb34969
             nextPayday <- getPaydayEpoch bs
             let nextPaydaySlot = epochToSlot nextPayday
 
@@ -435,13 +429,8 @@
 getDefiniteSlotBakersP1 bs slot =
     getSeedState bs >>= \case
         SeedStateV0{..} -> do
-<<<<<<< HEAD
-            let slotEpoch = fromIntegral $ slot `quot` epochLength
-            if slotEpoch <= epoch + 1
-=======
             let slotEpoch = fromIntegral $ slot `quot` ss0EpochLength
             if slotEpoch <= ss0Epoch + 1
->>>>>>> 4cb34969
                 then Just <$> getSlotBakersP1 bs slot
                 else return Nothing
 
@@ -472,15 +461,9 @@
     m (Maybe FullBakers)
 getDefiniteSlotBakersP4 genData bs slot =
     getSeedState bs >>= \case
-<<<<<<< HEAD
-        SeedStateV0{epochLength, epoch = blockEpoch} -> do
-            let epochToSlot :: Epoch -> Slot
-                epochToSlot e = fromIntegral e * epochLength
-=======
         SeedStateV0{ss0EpochLength = epochLen, ss0Epoch = blockEpoch} -> do
             let epochToSlot :: Epoch -> Slot
                 epochToSlot e = fromIntegral e * epochLen
->>>>>>> 4cb34969
             nextPayday <- getPaydayEpoch bs
             let nextPaydaySlot = epochToSlot nextPayday
 
