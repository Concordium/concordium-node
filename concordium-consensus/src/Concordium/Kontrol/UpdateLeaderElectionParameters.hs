--- conflicted
+++ resolved
@@ -13,6 +13,7 @@
 ) where
 
 import Data.Serialize
+import Lens.Micro.Platform
 
 import Concordium.Crypto.SHA256 as H
 import Concordium.Crypto.VRF
@@ -39,13 +40,8 @@
     GT -> updateEpochs oldEpoch state
     LT -> error $ "updateSeedState: new epoch (" ++ show newEpoch ++ ") precedes current epoch (" ++ show oldEpoch ++ ")"
   where
-<<<<<<< HEAD
-    oldEpoch = epoch state
-    el = epochLength state
-=======
     oldEpoch = state ^. epoch
     el = state ^. epochLength
->>>>>>> 4cb34969
     (fromIntegral -> newEpoch, slotRem) = slot `quotRem` el
     shouldContributeBlockNonce = 3 * slotRem < 2 * el
     -- If the slot falls within the first 2/3 of the epoch's slots,
@@ -75,13 +71,8 @@
     GT -> updateEpochs oldEpoch (state ^. currentLeadershipElectionNonce)
     LT -> error $ "computeLeadershipElectionNonce: new epoch (" ++ show newEpoch ++ ") precedes current epoch (" ++ show oldEpoch ++ ")"
   where
-<<<<<<< HEAD
-    oldEpoch = epoch state
-    newEpoch = fromIntegral $ slot `quot` epochLength state
-=======
     oldEpoch = state ^. epoch
     newEpoch = fromIntegral $ slot `quot` (state ^. epochLength)
->>>>>>> 4cb34969
     updateEpochs e n
         | e == newEpoch = n
         | otherwise = updateEpochs (e + 1) (updateWithEpoch e n)
@@ -129,13 +120,8 @@
     Slot ->
     Maybe [LeadershipElectionNonce]
 predictLeadershipElectionNonce SeedStateV0{..} lastFinSlot maybeParentBlockSlot targetSlot
-<<<<<<< HEAD
-    | slotEpoch targetSlot == epoch = Just [currentLeadershipElectionNonce]
-    | slotEpoch targetSlot == epoch + 1 && 3 * (lastFinSlot `rem` epochLength) >= 2 * epochLength =
-=======
     | slotEpoch targetSlot == ss0Epoch = Just [ss0CurrentLeadershipElectionNonce]
     | slotEpoch targetSlot == ss0Epoch + 1 && 3 * (lastFinSlot `rem` ss0EpochLength) >= 2 * ss0EpochLength =
->>>>>>> 4cb34969
         -- In this case, no blocks after the last finalized block can contribute to the block
         -- nonce for the next epoch.
         case maybeParentBlockSlot of
@@ -147,12 +133,6 @@
     | otherwise = Nothing
   where
     slotEpoch :: Slot -> Epoch
-<<<<<<< HEAD
-    slotEpoch slot = fromIntegral $ slot `quot` epochLength
-    current = updateWithEpoch epoch currentLeadershipElectionNonce
-    updated = updateWithEpoch epoch updatedNonce
-=======
     slotEpoch slot = fromIntegral $ slot `quot` ss0EpochLength
     current = updateWithEpoch ss0Epoch ss0CurrentLeadershipElectionNonce
-    updated = updateWithEpoch ss0Epoch ss0UpdatedNonce
->>>>>>> 4cb34969
+    updated = updateWithEpoch ss0Epoch ss0UpdatedNonce