module Concordium.Kontrol(
    module Concordium.Skov.Monad,
    module Concordium.Kontrol
) where

import Data.Time.Clock.POSIX
import Data.Time
import Data.Fixed

import Concordium.Types
import Concordium.GlobalState.Block
import Concordium.GlobalState.BlockState
import Concordium.GlobalState.Rewards
import Concordium.GlobalState.Types
import Concordium.GlobalState.Parameters
import Concordium.GlobalState.Finalization
import Concordium.GlobalState.BlockPointer
import Concordium.Skov.Monad
import Concordium.TimeMonad
import Concordium.Afgjort.Finalize.Types

currentTimestamp :: (TimeMonad m) => m Timestamp
currentTimestamp = truncate . (*1000) . utcTimeToPOSIXSeconds <$> currentTime

timeUntilNextSlot :: (TimeMonad m, SkovQueryMonad m) => m NominalDiffTime
timeUntilNextSlot = do
    gen <- getGenesisData
    now <- utcTimeToPOSIXSeconds <$> currentTime
    return $ (0.001 * fromIntegral (genesisTime gen) - now) `mod'` (0.001 * fromIntegral (genesisSlotDuration gen))

getCurrentSlot :: (TimeMonad m, SkovQueryMonad m) => m Slot
getCurrentSlot = do
        GenesisData{..} <- getGenesisData
        ct <- currentTimestamp
        return $ Slot $ if ct <= genesisTime then 0 else fromIntegral ((ct - genesisTime) `div` fromIntegral genesisSlotDuration)

-- |Get the timestamp at the beginning of the given slot.
getSlotTimestamp :: (SkovQueryMonad m) => Slot -> m Timestamp
getSlotTimestamp slot = do
  GenesisData{..} <- getGenesisData
  -- We should be safe with respect to any overflow issues here since Timestamp is Word64
<<<<<<< HEAD
  return (fromIntegral genesisSlotDuration * fromIntegral slot + genesisTime)
=======
  return (genesisSlotDuration * fromIntegral slot + genesisTime)

-- |Determine the finalization session ID and finalization committee used for finalizing
-- at the given index i. Note that the finalization committee is determined based on the block state
-- at index i-1.
getFinalizationContext :: (SkovQueryMonad m) => FinalizationRecord -> m (Maybe (FinalizationSessionId, FinalizationCommittee))
getFinalizationContext FinalizationRecord{..} = do
        genHash <- bpHash <$> genesisBlock
        let finSessId = FinalizationSessionId genHash 0 -- FIXME: Don't hard-code this!
        blockAtFinIndex (finalizationIndex - 1) >>= \case
          Just bp -> Just . (finSessId,) <$> getFinalizationCommittee bp
          Nothing -> return Nothing

-- |Select the finalization committee based on bakers from the given block.
getFinalizationCommittee :: SkovQueryMonad m => BlockPointerType m -> m FinalizationCommittee
getFinalizationCommittee bp = do
       finParams <- getFinalizationParameters
       blockState <- queryBlockState bp
       gtu <- _totalGTU <$> getRewardStatus blockState
       bps <- getBirkParameters (blockSlot bp) bp
       makeFinalizationCommittee finParams gtu <$> getCurrentBakers bps
>>>>>>> 7705672e
<|MERGE_RESOLUTION|>--- conflicted
+++ resolved
@@ -20,29 +20,26 @@
 import Concordium.Afgjort.Finalize.Types
 
 currentTimestamp :: (TimeMonad m) => m Timestamp
-currentTimestamp = truncate . (*1000) . utcTimeToPOSIXSeconds <$> currentTime
+currentTimestamp = utcTimeToTimestamp <$> currentTime
 
 timeUntilNextSlot :: (TimeMonad m, SkovQueryMonad m) => m NominalDiffTime
 timeUntilNextSlot = do
     gen <- getGenesisData
     now <- utcTimeToPOSIXSeconds <$> currentTime
-    return $ (0.001 * fromIntegral (genesisTime gen) - now) `mod'` (0.001 * fromIntegral (genesisSlotDuration gen))
+    return $ (0.001 * fromIntegral (tsMillis (genesisTime gen)) - now) `mod'` (durationToNominalDiffTime (genesisSlotDuration gen))
 
 getCurrentSlot :: (TimeMonad m, SkovQueryMonad m) => m Slot
 getCurrentSlot = do
         GenesisData{..} <- getGenesisData
         ct <- currentTimestamp
-        return $ Slot $ if ct <= genesisTime then 0 else fromIntegral ((ct - genesisTime) `div` fromIntegral genesisSlotDuration)
+        return $ Slot $ if ct <= genesisTime then 0 else fromIntegral ((tsMillis $ ct - genesisTime) `div` durationMillis genesisSlotDuration)
 
 -- |Get the timestamp at the beginning of the given slot.
 getSlotTimestamp :: (SkovQueryMonad m) => Slot -> m Timestamp
 getSlotTimestamp slot = do
   GenesisData{..} <- getGenesisData
   -- We should be safe with respect to any overflow issues here since Timestamp is Word64
-<<<<<<< HEAD
-  return (fromIntegral genesisSlotDuration * fromIntegral slot + genesisTime)
-=======
-  return (genesisSlotDuration * fromIntegral slot + genesisTime)
+  return (addDuration genesisTime (genesisSlotDuration * fromIntegral slot))
 
 -- |Determine the finalization session ID and finalization committee used for finalizing
 -- at the given index i. Note that the finalization committee is determined based on the block state
@@ -62,5 +59,4 @@
        blockState <- queryBlockState bp
        gtu <- _totalGTU <$> getRewardStatus blockState
        bps <- getBirkParameters (blockSlot bp) bp
-       makeFinalizationCommittee finParams gtu <$> getCurrentBakers bps
->>>>>>> 7705672e
+       makeFinalizationCommittee finParams gtu <$> getCurrentBakers bps