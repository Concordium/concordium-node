{-# LANGUAGE TypeFamilies #-}
module Concordium.TransactionVerification
  where

import Control.Monad.Trans
import Control.Monad.Trans.Reader
import qualified Data.Map.Strict as OrdMap
import qualified Data.Serialize as S

import qualified Concordium.Types.Transactions as Tx
import qualified Concordium.ID.AnonymityRevoker as AR
import qualified Concordium.ID.IdentityProvider as IP
import qualified Concordium.GlobalState.Types as GSTypes
import qualified Concordium.GlobalState.BlockState as BS
import qualified Concordium.Types.Parameters as Params
import qualified Concordium.Types.Updates as Updates
import qualified Concordium.Types as Types
import qualified Concordium.ID.Account as A
import qualified Concordium.ID.Types as ID
import qualified Concordium.Crypto.SHA256 as Sha256
import qualified Concordium.Scheduler.Types as ST
import Concordium.Types.HashableTo (getHash)
import qualified Concordium.Cost as Cost

import Data.Maybe (isJust)
import Control.Monad.Except

-- |The 'VerificationResult' type serves as an intermediate `result type` between the 'TxResult' and 'UpdateResult' types.
-- VerificationResult's contains possible verification errors that may have occurred when verifying a 'AccountCreation' type.
data VerificationResult
  = CredentialDeploymentSuccess
  -- ^The 'CredentialDeployment' passed verification.
  | CredentialDeploymentDuplicateAccountRegistrationID !ID.CredentialRegistrationID
  -- ^The 'CredentialDeployment' contained an invalid registration id.
  -- There already exists an account with the registration id.
  | CredentialDeploymentInvalidIdentityProvider
  -- ^The IdentityProvider does not exist for this 'CredentialDeployment'.
  | CredentialDeploymentInvalidAnonymityRevokers
  -- ^The anonymity revokers does not exist for this 'CredentialDeployment'.
  | CredentialDeploymentInvalidSignatures
  -- ^The 'AccountCreation' contained invalid identity provider signatures.
  | CredentialDeploymentExpired
  -- ^The 'AccountCreation' contained an expired 'validTo'
  | ChainUpdateEffectiveTimeBeforeTimeout
  -- ^The 'ChainUpdate' had an expiry set too late.
  | ChainUpdateInvalidSequenceNumber
  -- ^The 'ChainUpdate' had an invalid sequence number.
  | ChainUpdateInvalidSignatures
  -- ^The 'ChainUpdate' contained invalid signatures.
  | ChainUpdateSuccess !Sha256.Hash !Updates.UpdateSequenceNumber
  -- ^The 'ChainUpdate' passed verification.
  -- The result contains the hash of the autorization keys.
  -- It must be checked that this hash corresponds to the current authorization keys before
  -- executing the transaction.
  | NormalTransactionSuccess
  -- ^The 'NormalTransaction' passed verification.
  | NormalTransactionDepositInsufficient
  -- ^Not enough energy was supplied for the transaction.
  | NormalTransactionInvalidSender
  -- ^The 'NormalTransaction' contained an invalid sender
  deriving (Eq, Show)

-- |Type which can verify transactions in a monadic context. 
-- The type is responsible for retrieving the necessary information
-- in order to deem a transaction valid or 'unverifiable'.
-- Unverifiable transactions are transactions which are and never will be valid transactions
-- e.g., due to erroneous signatures, invalid expiry etc.
class (Monad m) => TransactionVerifier m where
  -- |Get the provider identity data for the given identity provider, or Nothing if
  -- the identity provider with given ID does not exist.
  getIdentityProvider :: ID.IdentityProviderIdentity -> m (Maybe IP.IpInfo)
  -- |Get the anonymity revokers with given ids. Returns 'Nothing' if any of the
  -- anonymity revokers are not found.
  getAnonymityRevokers :: [ID.ArIdentity] -> m (Maybe [AR.ArInfo])
  -- |Get cryptographic parameters for the current state.
  getCryptographicParameters :: m Params.CryptographicParameters
  -- |Check whether the given credential registration ID exists
  registrationIdExists :: ID.CredentialRegistrationID -> m Bool
<<<<<<< HEAD
  -- |Get the account associated for the given account address.
  -- Returns 'Nothing' if no such account exists.
  getAccount :: Types.AccountAddress -> m (Maybe (GSTypes.Account m))
=======
  -- |Check whether the account address corresponds to an existing account.
  accountExists :: Types.AccountAddress -> m Bool
  -- |Get the next 'SequenceNumber' given the 'UpdateType'
  getNextUpdateSequenceNumber :: Updates.UpdateType -> m Updates.UpdateSequenceNumber
>>>>>>> da6dbb9b
  -- |Get the UpdateKeysCollection
  getUpdateKeysCollection :: m Updates.UpdateKeysCollection

-- |Verifies a 'CredentialDeployment' transaction.
--
-- This function verifies the following:
-- * Checks that the 'CredentialDeployment' is not expired
-- * Making sure that an registration id does not already exist and also that 
-- a corresponding account does not exist.
-- * Validity of the 'IdentityProvider' and 'AnonymityRevokers' provided.
-- * That the 'CredentialDeployment' contains valid signatures.
verifyCredentialDeployment :: TransactionVerifier m => Types.Timestamp -> Tx.AccountCreation -> m VerificationResult
verifyCredentialDeployment now accountCreation@Tx.AccountCreation{..} =
  either id id <$> runExceptT (do
    -- check that the credential deployment is not yet expired
    let expiry = ID.validTo credential
    unless (Types.isTimestampBefore now expiry) $ throwError CredentialDeploymentExpired
    -- check that the credential deployment is not a duplicate
    exists <- lift (registrationIdExists (ID.credId accountCreation))
    when exists $ throwError $ CredentialDeploymentDuplicateAccountRegistrationID (ID.credId accountCreation)
    let credIpId = ID.ipId accountCreation
    mIpInfo <- lift (getIdentityProvider credIpId)
    case mIpInfo of
      -- check that the identity provider exists
      Nothing -> throwError CredentialDeploymentInvalidIdentityProvider
      Just ipInfo ->
        case credential of
          ID.InitialACWP icdi ->
            -- check signatures for an initial credential deployment
            unless (A.verifyInitialAccountCreation ipInfo messageExpiry (S.encode icdi)) $ throwError CredentialDeploymentInvalidSignatures
          ID.NormalACWP ncdi -> do
            cryptoParams <- lift getCryptographicParameters
            let ncdv = ID.cdiValues ncdi
            mArsInfos <- lift (getAnonymityRevokers (OrdMap.keys (ID.cdvArData ncdv)))
            case mArsInfos of
              -- check that the anonymity revokers exist
              Nothing -> throwError CredentialDeploymentInvalidAnonymityRevokers
              Just arsInfos -> do
                -- if the credential deployment contained an empty map of 'ChainArData' then the result will be 'Just empty'.
                when (null arsInfos) $ throwError CredentialDeploymentInvalidAnonymityRevokers
                -- check signatures for a normal credential deployment
                unless (A.verifyCredential cryptoParams ipInfo arsInfos (S.encode ncdi) (Left messageExpiry)) $ throwError CredentialDeploymentInvalidSignatures
    return CredentialDeploymentSuccess)
  
-- |Verifies a 'ChainUpdate' transaction.
-- This function verifies the following:
-- * Checks that the effective time is no later than the timeout of the chain update.
<<<<<<< HEAD
=======
-- * Checks that sequence number is ok.
>>>>>>> da6dbb9b
-- * Checks that the 'ChainUpdate' is correctly signed.
verifyChainUpdate :: TransactionVerifier m => ST.UpdateInstruction -> m VerificationResult
verifyChainUpdate ui@ST.UpdateInstruction{..} =
  either id id <$> runExceptT (do
    -- check that the effective time is not after the timeout of the chain update.
    when (ST.updateTimeout uiHeader >= ST.updateEffectiveTime uiHeader && ST.updateEffectiveTime uiHeader /= 0) $
      throwError ChainUpdateEffectiveTimeBeforeTimeout
    -- check that the sequence number is ok
    nextSN <- lift $ getNextUpdateSequenceNumber (ST.updateType (ST.uiPayload ui))
    let nonce = ST.updateSeqNumber (ST.uiHeader ui)
    unless (nextSN <= nonce) $ throwError ChainUpdateInvalidSequenceNumber
    -- check the signature is valid
    keys <- lift getUpdateKeysCollection
    unless (Updates.checkAuthorizedUpdate keys ui) $ throwError ChainUpdateInvalidSignatures
<<<<<<< HEAD
    return (ChainUpdateSuccess (getHash keys)))

-- |Verifies a 'NormalTransaction' transaction.
-- This function verifies the following:
-- * Checks that enough energy is supplied for the transaction.
-- * Checks that the sender is a valid account.
-- * Checks that the nonce is correct.
-- * Checks that the 'NormalTransaction' is correctly signed.
verifyNormalTransaction :: (TransactionVerifier m, ST.TransactionData msg)
                        => msg
                        -> m VerificationResult
verifyNormalTransaction meta =
  either id id <$> runExceptT (do
    -- Check that enough energy is supplied
    let cost = Cost.baseCost (Tx.getTransactionHeaderPayloadSize $ Tx.transactionHeader meta) (Tx.getTransactionNumSigs (Tx.transactionSignature meta))
    unless (Tx.transactionGasAmount meta >= cost) $ throwError NormalTransactionDepositInsufficient
    -- Check that the sender account exists
    macc <- lift (getAccount (Tx.transactionSender meta))
    case macc of
      Nothing -> throwError NormalTransactionInvalidSender
      Just acc -> do
--        amnt <- BS.getAccountAvailableAmount acc
--        nextNonce <- BS.getAccountNonce acc
        return NormalTransactionSuccess)
=======
    return (ChainUpdateSuccess (getHash keys) nonce))
>>>>>>> da6dbb9b
  
instance (Monad m, BS.BlockStateQuery m, r ~ GSTypes.BlockState m) => TransactionVerifier (ReaderT r m) where
  {-# INLINE getIdentityProvider #-}
  getIdentityProvider ipId = do
    state <- ask
    lift (BS.getIdentityProvider state ipId)
  {-# INLINE getAnonymityRevokers #-}
  getAnonymityRevokers arrIds = do
    state <- ask
    lift (BS.getAnonymityRevokers state arrIds)
  {-# INLINE getCryptographicParameters #-}
  getCryptographicParameters = do
    state <- ask
    lift (BS.getCryptographicParameters state)
  {-# INLINE registrationIdExists #-}
  registrationIdExists regId = do
    state <- ask
    lift $ isJust <$> BS.getAccountByCredId state regId
  {-# INLINE getAccount #-}
  getAccount aaddr = do
    state <- ask
<<<<<<< HEAD
    macc <- lift (BS.getAccount state aaddr)
    case macc of
      Nothing -> return Nothing
      Just (_, acc) -> return (Just acc)
=======
    let res = lift (BS.getAccount state aaddr)
    fmap isJust res
  {-# INLINE getNextUpdateSequenceNumber #-}
  getNextUpdateSequenceNumber uType = do
    state <- ask
    lift (BS.getNextUpdateSequenceNumber state uType)
>>>>>>> da6dbb9b
  {-# INLINE getUpdateKeysCollection #-}
  getUpdateKeysCollection = do
    state <- ask
    lift (BS.getUpdateKeysCollection state)
    <|MERGE_RESOLUTION|>--- conflicted
+++ resolved
@@ -76,16 +76,11 @@
   getCryptographicParameters :: m Params.CryptographicParameters
   -- |Check whether the given credential registration ID exists
   registrationIdExists :: ID.CredentialRegistrationID -> m Bool
-<<<<<<< HEAD
   -- |Get the account associated for the given account address.
   -- Returns 'Nothing' if no such account exists.
   getAccount :: Types.AccountAddress -> m (Maybe (GSTypes.Account m))
-=======
-  -- |Check whether the account address corresponds to an existing account.
-  accountExists :: Types.AccountAddress -> m Bool
   -- |Get the next 'SequenceNumber' given the 'UpdateType'
   getNextUpdateSequenceNumber :: Updates.UpdateType -> m Updates.UpdateSequenceNumber
->>>>>>> da6dbb9b
   -- |Get the UpdateKeysCollection
   getUpdateKeysCollection :: m Updates.UpdateKeysCollection
 
@@ -133,10 +128,7 @@
 -- |Verifies a 'ChainUpdate' transaction.
 -- This function verifies the following:
 -- * Checks that the effective time is no later than the timeout of the chain update.
-<<<<<<< HEAD
-=======
 -- * Checks that sequence number is ok.
->>>>>>> da6dbb9b
 -- * Checks that the 'ChainUpdate' is correctly signed.
 verifyChainUpdate :: TransactionVerifier m => ST.UpdateInstruction -> m VerificationResult
 verifyChainUpdate ui@ST.UpdateInstruction{..} =
@@ -151,8 +143,7 @@
     -- check the signature is valid
     keys <- lift getUpdateKeysCollection
     unless (Updates.checkAuthorizedUpdate keys ui) $ throwError ChainUpdateInvalidSignatures
-<<<<<<< HEAD
-    return (ChainUpdateSuccess (getHash keys)))
+    return (ChainUpdateSuccess (getHash keys) nonce))
 
 -- |Verifies a 'NormalTransaction' transaction.
 -- This function verifies the following:
@@ -176,9 +167,6 @@
 --        amnt <- BS.getAccountAvailableAmount acc
 --        nextNonce <- BS.getAccountNonce acc
         return NormalTransactionSuccess)
-=======
-    return (ChainUpdateSuccess (getHash keys) nonce))
->>>>>>> da6dbb9b
   
 instance (Monad m, BS.BlockStateQuery m, r ~ GSTypes.BlockState m) => TransactionVerifier (ReaderT r m) where
   {-# INLINE getIdentityProvider #-}
@@ -200,21 +188,16 @@
   {-# INLINE getAccount #-}
   getAccount aaddr = do
     state <- ask
-<<<<<<< HEAD
     macc <- lift (BS.getAccount state aaddr)
     case macc of
       Nothing -> return Nothing
       Just (_, acc) -> return (Just acc)
-=======
-    let res = lift (BS.getAccount state aaddr)
-    fmap isJust res
   {-# INLINE getNextUpdateSequenceNumber #-}
   getNextUpdateSequenceNumber uType = do
-    state <- ask
-    lift (BS.getNextUpdateSequenceNumber state uType)
->>>>>>> da6dbb9b
+     state <- ask
+     lift (BS.getNextUpdateSequenceNumber state uType)
   {-# INLINE getUpdateKeysCollection #-}
   getUpdateKeysCollection = do
     state <- ask
     lift (BS.getUpdateKeysCollection state)
-    +   