{-# LANGUAGE TypeFamilies #-}
module Concordium.TransactionVerification
  where

import Control.Monad.Trans
import Control.Monad.Trans.Reader
import qualified Data.Map.Strict as OrdMap
import qualified Data.Serialize as S

import qualified Concordium.Types.Transactions as Tx
import qualified Concordium.ID.AnonymityRevoker as AR
import qualified Concordium.ID.IdentityProvider as IP
import qualified Concordium.GlobalState.Types as GSTypes
import qualified Concordium.GlobalState.BlockState as BS
import qualified Concordium.Types.Parameters as Params
import qualified Concordium.Types.Updates as Updates
import qualified Concordium.Types as Types
import qualified Concordium.ID.Account as A
import qualified Concordium.ID.Types as ID

import Data.Maybe (isJust)
import Control.Monad.Except
<<<<<<< HEAD
import qualified Concordium.Crypto.SHA256 as Sha256
import qualified Concordium.Scheduler.Types as Tx

import Concordium.Types.HashableTo (getHash)
=======
>>>>>>> e4502713

-- |The 'VerificationResult' type serves as an intermediate `result type` between the 'TxResult' and 'UpdateResult' types.
-- VerificationResult's contains possible verification errors that may have occurred when verifying a 'AccountCreation' type.
data VerificationResult
  = Success
  -- ^The verification passed
  | DuplicateAccountRegistrationID !ID.CredentialRegistrationID
  -- ^The 'CredentialDeployment' contained an invalid registration id.
  -- There already exists an account with the registration id.
  | CredentialDeploymentInvalidIdentityProvider
  -- ^The IdentityProvider does not exist for this 'CredentialDeployment'.
  | CredentialDeploymentInvalidAnonymityRevokers
  -- ^The anonymity revokers does not exist for this 'CredentialDeployment'.
  | CredentialDeploymentInvalidSignatures
  -- ^The 'AccountCreation' contained invalid identity provider signatures.
  | CredentialDeploymentExpired
  -- ^The 'AccountCreation' contained an expired 'validTo'
  | ChainUpdateSuccess !Sha256.Hash
  -- ^The 'ChainUpdate' passed verification successfully. The result contains
  -- the hash of the `UpdateKeysCollection`. It must be checked
  -- that the hash corresponds to the configured `UpdateKeysCollection` before executing the transaction.
  | ChainUpdateInvalidSignatures
  -- ^The 'ChainUpdate' contained invalid signatures.
  | ChainUpdateEffectiveTimeBeforeTimeout
  -- ^The 'ChainUpdate' had an expiry set too late.
  deriving (Eq, Show)

<<<<<<< HEAD
-- |Returns `True` if the `VerificationResult` should be stored in the cache.
-- That is, verification results which are not immediately rejectable and could be valid in the future.
isVerifiable :: VerificationResult -> Bool
isVerifiable Success = True
-- An identity provider could potentially be added in the span between receiving the
-- transaction and the actual execution of the transaction.
isVerifiable CredentialDeploymentInvalidIdentityProvider = True
-- Same goes for anonymity revokers.
isVerifiable CredentialDeploymentInvalidAnonymityRevokers = True
-- It must be verified that the `Hash` within the ChainUpdateSuccess
-- corresponds the to hash of the current UpdateKeysCollection before executing the transaction.
isVerifiable (ChainUpdateSuccess _) = True
isVerifiable _ = False

-- |The transaction verification cache stores transaction 'VerificationResult's associated with 'TransactionHash'es.
-- New entries are being put into the cache when receiving new transasactions (either as a single transaction or within a block).
-- The cached verification results are used by the Scheduler to short-cut verification
-- during block execution.
-- Entries in the cache are removed when the associated transaction is either
-- finalized or purged.
type TransactionVerificationCache = HM.HashMap Types.TransactionHash VerificationResult

=======
>>>>>>> e4502713
-- |Type which can verify transactions in a monadic context. 
-- The type is responsible for retrieving the necessary information
-- in order to deem a transaction valid or 'unverifiable'.
-- Unverifiable transactions are transactions which are and never will be valid transactions
-- e.g., due to erroneous signatures, invalid expiry etc.
class Monad m => TransactionVerifier m where
  -- |Get the provider identity data for the given identity provider, or Nothing if
  -- the identity provider with given ID does not exist.
  getIdentityProvider :: ID.IdentityProviderIdentity -> m (Maybe IP.IpInfo)
  -- |Get the anonymity revokers with given ids. Returns 'Nothing' if any of the
  -- anonymity revokers are not found.
  getAnonymityRevokers :: [ID.ArIdentity] -> m (Maybe [AR.ArInfo])
  -- |Get cryptographic parameters for the current state.
  getCryptographicParameters :: m Params.CryptographicParameters
  -- |Check whether the given credential registration ID exists
  registrationIdExists :: ID.CredentialRegistrationID -> m Bool
  -- |Check whether the account address corresponds to an existing account.
  accountExists :: Types.AccountAddress -> m Bool
  -- |Get the UpdateKeysCollection
  getUpdateKeysCollection :: m Updates.UpdateKeysCollection


<<<<<<< HEAD
-- |Convenience function getting VerificationResults together with a cache.
-- The function returns the verification result and the (possibly) updated cache.
verifyWithCache :: TransactionVerifier m => Types.Timestamp -> Tx.BlockItem -> TransactionVerificationCache -> m (VerificationResult, TransactionVerificationCache)
verifyWithCache now bi cache = do
  let mVerRes = HM.lookup (getHash bi) cache
  case mVerRes of
    Just verRes -> return (verRes, cache)
    Nothing -> do
      case bi of
        Tx.WithMetadata{wmdData = Tx.CredentialDeployment cred} -> do
          verRes <- verifyCredentialDeployment now cred
          if isVerifiable verRes then do
            let c' = HM.insert (getHash bi) verRes cache
            return (verRes, c')
          else return (verRes, cache)
        Tx.WithMetadata {wmdData = Tx.ChainUpdate ui} -> do
          verRes <- verifyChainUpdate ui
          if isVerifiable verRes then do
            let c' = HM.insert (getHash bi) verRes cache
            return (verRes, c')
          else return (verRes, cache)
        -- todo: The TransactionVerifier only supports CredentialDeployments and ChainUpdates at the moment.
        _ -> return (Success, cache) 

-- |Verifies a 'CredentialDeployment' transaction which origins from a block
-- Note. The caller must make sure to only use this verification function if the
-- transaction stems from a block.
-- If the transaction does not come from a block, but as a single transaction, then
-- use `verifyCredentialDeploymentFull`.
=======
-- |Verifies a 'CredentialDeployment' transaction 
>>>>>>> e4502713
--
-- This function verifies the following:
-- * Checks that the 'CredentialDeployment' is not expired
-- * Making sure that an registration id does not already exist and also that 
-- a corresponding account does not exist.
-- * Validity of the 'IdentityProvider' and 'AnonymityRevokers' provided.
-- * That the 'CredentialDeployment' contains valid signatures.
verifyCredentialDeployment :: TransactionVerifier m => Types.Timestamp -> Tx.AccountCreation -> m VerificationResult
verifyCredentialDeployment now accountCreation@Tx.AccountCreation{..} =
  either id id <$> runExceptT (do
    -- check that the credential deployment is not yet expired
    let expiry = ID.validTo credential
    unless (Types.isTimestampBefore now expiry) $ throwError CredentialDeploymentExpired
    -- check that the credential deployment is not a duplicate
    exists <- lift (registrationIdExists (ID.credId accountCreation))
    when exists $ throwError $ DuplicateAccountRegistrationID (ID.credId accountCreation)
    let credIpId = ID.ipId accountCreation
    mIpInfo <- lift (getIdentityProvider credIpId)
    case mIpInfo of
      -- check that the identity provider exists
      Nothing -> throwError CredentialDeploymentInvalidIdentityProvider
      Just ipInfo ->
        case credential of
          ID.InitialACWP icdi ->
            -- check signatures for an initial credential deployment
            unless (A.verifyInitialAccountCreation ipInfo messageExpiry (S.encode icdi)) $ throwError CredentialDeploymentInvalidSignatures
          ID.NormalACWP ncdi -> do
            cryptoParams <- lift getCryptographicParameters
            let ncdv = ID.cdiValues ncdi
            mArsInfos <- lift (getAnonymityRevokers (OrdMap.keys (ID.cdvArData ncdv)))
            case mArsInfos of
              -- check that the anonymity revokers exist
              Nothing -> throwError CredentialDeploymentInvalidAnonymityRevokers
              Just arsInfos -> do
                -- if the credential deployment contained an empty map of 'ChainArData' then the result will be 'Just empty'.
                when (null arsInfos) $ throwError CredentialDeploymentInvalidAnonymityRevokers
                -- check signatures for a normal credential deployment
                unless (A.verifyCredential cryptoParams ipInfo arsInfos (S.encode ncdi) (Left messageExpiry)) $ throwError CredentialDeploymentInvalidSignatures
    return Success)

verifyChainUpdate :: TransactionVerifier m => Tx.UpdateInstruction -> m VerificationResult
verifyChainUpdate ui@Tx.UpdateInstruction{..} =
  either id id <$> runExceptT (do
    -- check that the effective time is not after the timeout of the chain update.
    when (Tx.updateTimeout uiHeader >= Tx.updateEffectiveTime uiHeader && Tx.updateEffectiveTime uiHeader /= 0) $
      throwError ChainUpdateEffectiveTimeBeforeTimeout
    -- check the signature is valid
    keys <- lift getUpdateKeysCollection
    unless (Updates.checkAuthorizedUpdate keys ui) $ throwError ChainUpdateInvalidSignatures
    return (ChainUpdateSuccess (getHash keys)))
  
instance (Monad m, r ~ GSTypes.BlockState m, BS.BlockStateQuery m) => TransactionVerifier (ReaderT r m) where
  {-# INLINE getIdentityProvider #-}
  getIdentityProvider ipId = do
    state <- ask
    lift (BS.getIdentityProvider state ipId)
  {-# INLINE getAnonymityRevokers #-}
  getAnonymityRevokers arrIds = do
    state <- ask
    lift (BS.getAnonymityRevokers state arrIds)
  {-# INLINE getCryptographicParameters #-}
  getCryptographicParameters = do
    state <- ask
    lift (BS.getCryptographicParameters state)
  {-# INLINE registrationIdExists #-}
  registrationIdExists regId = do
    state <- ask
    lift $ isJust <$> BS.getAccountByCredId state regId
  {-# INLINE accountExists #-}
  accountExists aaddr = do
    state <- ask
    let res = lift (BS.getAccount state aaddr)
    fmap isJust res
  {-# INLINE getUpdateKeysCollection #-}
  getUpdateKeysCollection = do
    state <- ask
    lift (BS.getUpdateKeysCollection state)<|MERGE_RESOLUTION|>--- conflicted
+++ resolved
@@ -17,16 +17,12 @@
 import qualified Concordium.Types as Types
 import qualified Concordium.ID.Account as A
 import qualified Concordium.ID.Types as ID
+import qualified Concordium.Crypto.SHA256 as Sha256
+import qualified Concordium.Scheduler.Types as ST
+import Concordium.Types.HashableTo (getHash)
 
 import Data.Maybe (isJust)
 import Control.Monad.Except
-<<<<<<< HEAD
-import qualified Concordium.Crypto.SHA256 as Sha256
-import qualified Concordium.Scheduler.Types as Tx
-
-import Concordium.Types.HashableTo (getHash)
-=======
->>>>>>> e4502713
 
 -- |The 'VerificationResult' type serves as an intermediate `result type` between the 'TxResult' and 'UpdateResult' types.
 -- VerificationResult's contains possible verification errors that may have occurred when verifying a 'AccountCreation' type.
@@ -44,41 +40,13 @@
   -- ^The 'AccountCreation' contained invalid identity provider signatures.
   | CredentialDeploymentExpired
   -- ^The 'AccountCreation' contained an expired 'validTo'
-  | ChainUpdateSuccess !Sha256.Hash
-  -- ^The 'ChainUpdate' passed verification successfully. The result contains
-  -- the hash of the `UpdateKeysCollection`. It must be checked
-  -- that the hash corresponds to the configured `UpdateKeysCollection` before executing the transaction.
   | ChainUpdateInvalidSignatures
   -- ^The 'ChainUpdate' contained invalid signatures.
   | ChainUpdateEffectiveTimeBeforeTimeout
   -- ^The 'ChainUpdate' had an expiry set too late.
+  | ChainUpdateSuccess !Sha256.Hash
   deriving (Eq, Show)
 
-<<<<<<< HEAD
--- |Returns `True` if the `VerificationResult` should be stored in the cache.
--- That is, verification results which are not immediately rejectable and could be valid in the future.
-isVerifiable :: VerificationResult -> Bool
-isVerifiable Success = True
--- An identity provider could potentially be added in the span between receiving the
--- transaction and the actual execution of the transaction.
-isVerifiable CredentialDeploymentInvalidIdentityProvider = True
--- Same goes for anonymity revokers.
-isVerifiable CredentialDeploymentInvalidAnonymityRevokers = True
--- It must be verified that the `Hash` within the ChainUpdateSuccess
--- corresponds the to hash of the current UpdateKeysCollection before executing the transaction.
-isVerifiable (ChainUpdateSuccess _) = True
-isVerifiable _ = False
-
--- |The transaction verification cache stores transaction 'VerificationResult's associated with 'TransactionHash'es.
--- New entries are being put into the cache when receiving new transasactions (either as a single transaction or within a block).
--- The cached verification results are used by the Scheduler to short-cut verification
--- during block execution.
--- Entries in the cache are removed when the associated transaction is either
--- finalized or purged.
-type TransactionVerificationCache = HM.HashMap Types.TransactionHash VerificationResult
-
-=======
->>>>>>> e4502713
 -- |Type which can verify transactions in a monadic context. 
 -- The type is responsible for retrieving the necessary information
 -- in order to deem a transaction valid or 'unverifiable'.
@@ -100,40 +68,7 @@
   -- |Get the UpdateKeysCollection
   getUpdateKeysCollection :: m Updates.UpdateKeysCollection
 
-
-<<<<<<< HEAD
--- |Convenience function getting VerificationResults together with a cache.
--- The function returns the verification result and the (possibly) updated cache.
-verifyWithCache :: TransactionVerifier m => Types.Timestamp -> Tx.BlockItem -> TransactionVerificationCache -> m (VerificationResult, TransactionVerificationCache)
-verifyWithCache now bi cache = do
-  let mVerRes = HM.lookup (getHash bi) cache
-  case mVerRes of
-    Just verRes -> return (verRes, cache)
-    Nothing -> do
-      case bi of
-        Tx.WithMetadata{wmdData = Tx.CredentialDeployment cred} -> do
-          verRes <- verifyCredentialDeployment now cred
-          if isVerifiable verRes then do
-            let c' = HM.insert (getHash bi) verRes cache
-            return (verRes, c')
-          else return (verRes, cache)
-        Tx.WithMetadata {wmdData = Tx.ChainUpdate ui} -> do
-          verRes <- verifyChainUpdate ui
-          if isVerifiable verRes then do
-            let c' = HM.insert (getHash bi) verRes cache
-            return (verRes, c')
-          else return (verRes, cache)
-        -- todo: The TransactionVerifier only supports CredentialDeployments and ChainUpdates at the moment.
-        _ -> return (Success, cache) 
-
--- |Verifies a 'CredentialDeployment' transaction which origins from a block
--- Note. The caller must make sure to only use this verification function if the
--- transaction stems from a block.
--- If the transaction does not come from a block, but as a single transaction, then
--- use `verifyCredentialDeploymentFull`.
-=======
 -- |Verifies a 'CredentialDeployment' transaction 
->>>>>>> e4502713
 --
 -- This function verifies the following:
 -- * Checks that the 'CredentialDeployment' is not expired
@@ -174,11 +109,11 @@
                 unless (A.verifyCredential cryptoParams ipInfo arsInfos (S.encode ncdi) (Left messageExpiry)) $ throwError CredentialDeploymentInvalidSignatures
     return Success)
 
-verifyChainUpdate :: TransactionVerifier m => Tx.UpdateInstruction -> m VerificationResult
-verifyChainUpdate ui@Tx.UpdateInstruction{..} =
+verifyChainUpdate :: TransactionVerifier m => ST.UpdateInstruction -> m VerificationResult
+verifyChainUpdate ui@ST.UpdateInstruction{..} =
   either id id <$> runExceptT (do
     -- check that the effective time is not after the timeout of the chain update.
-    when (Tx.updateTimeout uiHeader >= Tx.updateEffectiveTime uiHeader && Tx.updateEffectiveTime uiHeader /= 0) $
+    when (ST.updateTimeout uiHeader >= ST.updateEffectiveTime uiHeader && ST.updateEffectiveTime uiHeader /= 0) $
       throwError ChainUpdateEffectiveTimeBeforeTimeout
     -- check the signature is valid
     keys <- lift getUpdateKeysCollection
