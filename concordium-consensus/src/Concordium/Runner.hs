{-# LANGUAGE
    ScopedTypeVariables,
    BangPatterns,
    UndecidableInstances,
    ConstraintKinds,
    TypeFamilies,
    CPP #-}
module Concordium.Runner where

import Control.Concurrent.Chan
import Control.Concurrent.MVar
import Control.Concurrent
import Control.Monad
import Control.Exception
import Data.ByteString as BS
import Data.Serialize
import Data.IORef
import Control.Monad.IO.Class
import Data.Time.Clock
import System.IO

import Concordium.GlobalState.Block
import Concordium.GlobalState.Types
import Concordium.Types.Transactions
import Concordium.GlobalState.Finalization
import Concordium.Types
import Concordium.GlobalState.Parameters

import Concordium.TimeMonad
import Concordium.TimerMonad
import Concordium.Birk.Bake
import Concordium.Kontrol
import Concordium.Skov
import Concordium.Afgjort.Finalize
import Concordium.Logger
import Concordium.Getters

type SkovBlockPointer c = BlockPointerType (SkovT (SkovHandlers ThreadTimer c LogIO) c LogIO)

data SimpleOutMessage c
    = SOMsgNewBlock (SkovBlockPointer c)
    | SOMsgFinalization FinalizationPseudoMessage
    | SOMsgFinalizationRecord FinalizationRecord

data SyncRunner c = SyncRunner {
    syncBakerIdentity :: BakerIdentity,
    syncState :: MVar (SkovState c),
    syncBakerThread :: MVar ThreadId,
    syncLogMethod :: LogMethod IO,
    syncCallback :: SimpleOutMessage c -> IO (),
    syncFinalizationCatchUpActive :: MVar (Maybe (IORef Bool)),
    syncContext :: !(SkovContext c),
    syncHandlePendingLive :: IO ()
}

instance (SkovQueryMonad (SkovT () c LogIO)) => SkovStateQueryable (SyncRunner c) (SkovT () c LogIO) where
    runStateQuery sr a = do
        s <- readMVar (syncState sr)
        runLoggerT (evalSkovT a () (syncContext sr) s) (syncLogMethod sr)

bufferedHandlePendingLive :: IO () -> MVar (Maybe (UTCTime, UTCTime)) -> IO ()
bufferedHandlePendingLive hpl bufferMVar = do
        now <- currentTime
        takeMVar bufferMVar >>= \case
            Nothing -> do
                putMVar bufferMVar $ Just (addUTCTime 5 now, addUTCTime 30 now)
                void $ forkIO $ waitLoop (addUTCTime 5 now)
            Just (_, upper) -> putMVar bufferMVar $ Just (min (addUTCTime 5 now) upper, upper)
    where
        waitLoop till = do
            now <- currentTime
            let waitDurationMicros = truncate (diffUTCTime till now * 1e6)
            when (waitDurationMicros > 0) $ threadDelay waitDurationMicros
            takeMVar bufferMVar >>= \case
                Nothing -> putMVar bufferMVar Nothing
                v@(Just (lower, _)) -> do
                    now' <- currentTime
                    if now' >= lower then do
                        putMVar bufferMVar Nothing
                        hpl
                    else do
                        putMVar bufferMVar v
                        waitLoop lower
-- |Make a 'SyncRunner' without starting a baker thread.
makeSyncRunner :: (SkovConfiguration c, SkovQueryMonad (SkovT () c LogIO)) => LogMethod IO ->
                  BakerIdentity ->
                  c ->
                  (SimpleOutMessage c -> IO ()) ->
                  (CatchUpStatus -> IO ()) ->
                  IO (SyncRunner c)
makeSyncRunner syncLogMethod syncBakerIdentity config syncCallback cusCallback = do
        (syncContext, st0) <- initialiseSkov config
        syncState <- newMVar st0
        syncBakerThread <- newEmptyMVar
        syncFinalizationCatchUpActive <- newMVar Nothing
        pendingLiveMVar <- newMVar Nothing
        let
            syncHandlePendingLive = bufferedHandlePendingLive (runStateQuery sr (getCatchUpStatus False) >>= cusCallback) pendingLiveMVar
            sr = SyncRunner{..}
        return sr

-- |Run a computation, atomically using the state.  If the computation fails with an
-- exception, the state is restored to the original state, ensuring that the lock is released.
runWithStateLog :: MVar s -> LogMethod IO -> (s -> LogIO (a, s)) -> IO a
{-# INLINE runWithStateLog #-}
runWithStateLog mvState logm a = bracketOnError (takeMVar mvState) (tryPutMVar mvState) $ \state0 -> do
        tid <- myThreadId
        logm Runner LLTrace $ "Acquired consensus lock on thread " ++ show tid
        (ret, state') <- runLoggerT (a state0) logm
        putMVar mvState state'
        logm Runner LLTrace $ "Released consensus lock on thread " ++ show tid
        return ret


runSkovTransaction :: SyncRunner c -> SkovT (SkovHandlers ThreadTimer c LogIO) c LogIO a -> IO a
{-# INLINE runSkovTransaction #-}
runSkovTransaction sr@SyncRunner{..} a = runWithStateLog syncState syncLogMethod (runSkovT a (syncSkovHandlers sr) syncContext)

syncSkovHandlers :: forall c. SyncRunner c -> SkovHandlers ThreadTimer c LogIO
syncSkovHandlers sr@SyncRunner{..} = SkovHandlers{
        shBroadcastFinalizationMessage = liftIO . syncCallback . SOMsgFinalization,
        shBroadcastFinalizationRecord = liftIO . syncCallback . SOMsgFinalizationRecord,
        shOnTimeout = \timeout a -> liftIO $ makeThreadTimer timeout $ void $ runSkovTransaction sr a,
        shCancelTimer = liftIO . cancelThreadTimer,
        shPendingLive = liftIO syncHandlePendingLive
    }

-- |Start the baker thread for a 'SyncRunner'.
startSyncRunner :: forall c. (
    (SkovQueryMonad (SkovT () c LogIO)),
    (BakerMonad (SkovT (SkovHandlers ThreadTimer c LogIO) c LogIO))
    ) => SyncRunner c -> IO ()
startSyncRunner sr@SyncRunner{..} = do
        let
            runBaker :: IO ()
            runBaker = (bakeLoop 0 `catch` \(e :: SomeException) -> (syncLogMethod Runner LLError ("Message loop exited with exception: " ++ show e)))
                            `finally` syncLogMethod Runner LLInfo "Exiting baker thread"
            bakeLoop :: Slot -> IO ()
            bakeLoop lastSlot = do
                (mblock, sfs', curSlot) <- runWithStateLog syncState syncLogMethod (\sfs -> do
                        let bake = do
                                curSlot <- getCurrentSlot
                                mblock <-
                                        if curSlot > lastSlot then do
                                            bakeForSlot syncBakerIdentity curSlot
                                        else
                                            return Nothing
                                return (mblock, curSlot)
                        -- TODO: modify handlers to send out finalization messages AFTER any generated block
                        ((mblock, curSlot), sfs') <-
                          runSkovT bake (syncSkovHandlers sr) syncContext sfs
                        return ((mblock, sfs', curSlot), sfs'))
                forM_ mblock $ syncCallback . SOMsgNewBlock
                delay <- runLoggerT (evalSkovT (do
                    ttns <- timeUntilNextSlot
                    curSlot' <- getCurrentSlot
                    return $! if curSlot == curSlot' then truncate (ttns * 1e6) else 0) () syncContext sfs') syncLogMethod
                when (delay > 0) $ threadDelay delay
                bakeLoop curSlot
        _ <- forkIO $ do
            tid <- myThreadId
            putRes <- tryPutMVar syncBakerThread tid
            if putRes then do
                syncLogMethod Runner LLInfo "Starting baker thread"
                runBaker
            else
                syncLogMethod Runner LLInfo "Starting baker thread aborted: baker is already running"
        return ()

-- |Stop the baker thread for a 'SyncRunner'.
stopSyncRunner :: SyncRunner c -> IO ()
stopSyncRunner SyncRunner{..} = mask_ $ tryTakeMVar syncBakerThread >>= \case
        Nothing -> return ()
        Just thrd -> killThread thrd

-- |Stop any baker thread and dispose resources used by the 'SyncRunner'.
-- This should only be called once. Any subsequent call may diverge or throw an exception.
shutdownSyncRunner :: (SkovConfiguration c) => SyncRunner c -> IO ()
shutdownSyncRunner sr@SyncRunner{..} = do
        stopSyncRunner sr
        takeMVar syncState >>= shutdownSkov syncContext

isSlotTooEarly :: (TimeMonad m, SkovQueryMonad m) => Slot -> m Bool
isSlotTooEarly s = do
    threshold <- rpEarlyBlockThreshold <$> getRuntimeParameters
    now <- currentTimestamp
    slotTime <- getSlotTimestamp s
    return $ slotTime > now + threshold

syncReceiveBlock :: (SkovMonad (SkovT (SkovHandlers ThreadTimer c LogIO) c LogIO))
    => SyncRunner c
    -> PendingBlock
    -> IO UpdateResult
syncReceiveBlock syncRunner block = do
    blockTooEarly <- runSkovTransaction syncRunner (isSlotTooEarly (blockSlot block))
    if blockTooEarly then
        return ResultEarlyBlock
    else
        runSkovTransaction syncRunner (storeBlock block)

syncReceiveTransaction :: (SkovMonad (SkovT (SkovHandlers ThreadTimer c LogIO) c LogIO))
    => SyncRunner c -> BlockItem -> IO UpdateResult
syncReceiveTransaction syncRunner trans = runSkovTransaction syncRunner (receiveTransaction trans)

syncReceiveFinalizationMessage :: (FinalizationMonad (SkovT (SkovHandlers ThreadTimer c LogIO) c LogIO))
    => SyncRunner c -> FinalizationPseudoMessage -> IO UpdateResult
syncReceiveFinalizationMessage syncRunner finMsg = runSkovTransaction syncRunner (finalizationReceiveMessage finMsg)

syncReceiveFinalizationRecord :: (FinalizationMonad (SkovT (SkovHandlers ThreadTimer c LogIO) c LogIO))
    => SyncRunner c -> FinalizationRecord -> IO UpdateResult
syncReceiveFinalizationRecord syncRunner finRec = runSkovTransaction syncRunner (finalizationReceiveRecord False finRec)

syncReceiveCatchUp :: (SkovMonad (SkovT (SkovHandlers ThreadTimer c LogIO) c LogIO))
    => SyncRunner c
    -> CatchUpStatus
    -> Int
    -> IO (Maybe ([(MessageType, ByteString)], CatchUpStatus), UpdateResult)
syncReceiveCatchUp syncRunner c limit = runSkovTransaction syncRunner (handleCatchUpStatus c limit)

{-
syncHookTransaction :: (TreeStateMonad (SkovT (SkovHandlers ThreadTimer c LogIO) c LogIO), SkovQueryMonad (SkovT (SkovHandlers ThreadTimer c LogIO) c LogIO), {-SkovConfigMonad (SkovHandlers ThreadTimer c LogIO) c LogIO,-} TransactionHookLenses (SkovState c))
    => SyncRunner c -> TransactionHash -> IO HookResult
syncHookTransaction syncRunner th = runSkovTransaction syncRunner (hookQueryTransaction th)
-}

data SyncPassiveRunner c = SyncPassiveRunner {
    syncPState :: MVar (SkovState c),
    syncPLogMethod :: LogMethod IO,
    syncPContext :: !(SkovContext c),
    syncPHandlers :: !(SkovPassiveHandlers c LogIO)
}

instance (SkovQueryMonad (SkovT () c LogIO)) => SkovStateQueryable (SyncPassiveRunner c) (SkovT () c LogIO) where
    runStateQuery sr a = do
        s <- readMVar (syncPState sr)
        runLoggerT (evalSkovT a () (syncPContext sr) s) (syncPLogMethod sr)


runSkovPassive :: SyncPassiveRunner c -> SkovT (SkovPassiveHandlers c LogIO) c LogIO a -> IO a
{-# INLINE runSkovPassive #-}
runSkovPassive SyncPassiveRunner{..} a = runWithStateLog syncPState syncPLogMethod (runSkovT a syncPHandlers syncPContext)


-- |Make a 'SyncPassiveRunner', which does not support a baker thread.
makeSyncPassiveRunner :: (SkovConfiguration c, SkovQueryMonad (SkovT () c LogIO)) => LogMethod IO ->
                        c ->
                        (CatchUpStatus -> IO ()) ->
                        IO (SyncPassiveRunner c)
makeSyncPassiveRunner syncPLogMethod config cusCallback = do
        (syncPContext, st0) <- initialiseSkov config
        syncPState <- newMVar st0
        pendingLiveMVar <- newMVar Nothing
        let
            sphPendingLive = liftIO $ bufferedHandlePendingLive (runStateQuery spr (getCatchUpStatus False) >>= cusCallback) pendingLiveMVar
            syncPHandlers = SkovPassiveHandlers {..}
            spr = SyncPassiveRunner{..}
        return spr

shutdownSyncPassiveRunner :: SkovConfiguration c => SyncPassiveRunner c -> IO ()
shutdownSyncPassiveRunner SyncPassiveRunner{..} = takeMVar syncPState >>= shutdownSkov syncPContext

syncPassiveReceiveBlock :: (SkovMonad (SkovT (SkovPassiveHandlers c LogIO) c LogIO))
                        => SyncPassiveRunner c -> PendingBlock -> IO UpdateResult
syncPassiveReceiveBlock spr block = do
  blockTooEarly <- runSkovPassive spr (isSlotTooEarly (blockSlot block))
  if blockTooEarly then
      return ResultEarlyBlock
  else
      runSkovPassive spr (storeBlock block)

syncPassiveReceiveTransaction :: (SkovMonad (SkovT (SkovPassiveHandlers c LogIO) c LogIO)) => SyncPassiveRunner c -> BlockItem -> IO UpdateResult
syncPassiveReceiveTransaction spr trans = runSkovPassive spr (receiveTransaction trans)

syncPassiveReceiveFinalizationMessage :: (FinalizationMonad (SkovT (SkovPassiveHandlers c LogIO) c LogIO))
    => SyncPassiveRunner c -> FinalizationPseudoMessage -> IO UpdateResult
syncPassiveReceiveFinalizationMessage spr finMsg = runSkovPassive spr (finalizationReceiveMessage finMsg)

syncPassiveReceiveFinalizationRecord :: (FinalizationMonad (SkovT (SkovPassiveHandlers c LogIO) c LogIO)) => SyncPassiveRunner c -> FinalizationRecord -> IO UpdateResult
syncPassiveReceiveFinalizationRecord spr finRec = runSkovPassive spr (finalizationReceiveRecord False finRec)

syncPassiveReceiveCatchUp :: (SkovMonad (SkovT (SkovPassiveHandlers c LogIO) c LogIO))
    => SyncPassiveRunner c
    -> CatchUpStatus
    -> Int
    -> IO (Maybe ([(MessageType, ByteString)], CatchUpStatus), UpdateResult)
syncPassiveReceiveCatchUp spr c limit = runSkovPassive spr (handleCatchUpStatus c limit)


data InMessage src =
    MsgShutdown
    | MsgBlockReceived src !BS.ByteString
    | MsgTransactionReceived !BS.ByteString
    | MsgFinalizationReceived src !BS.ByteString
    | MsgFinalizationRecordReceived src !BS.ByteString
    | MsgCatchUpStatusReceived src !BS.ByteString

data OutMessage peer =
    MsgNewBlock !BS.ByteString
    | MsgFinalization !BS.ByteString
    | MsgFinalizationRecord !BS.ByteString
    | MsgCatchUpRequired peer
    | MsgDirectedBlock peer !BS.ByteString
    | MsgDirectedFinalizationRecord peer !BS.ByteString
    | MsgDirectedCatchUpStatus peer !BS.ByteString

-- |This is provided as a compatibility wrapper for the test runners.
-- FIXME: Currently ignores pending blocks/fin-recs becoming live, which
-- should typically trigger sending a catch-up message to peers.
makeAsyncRunner :: forall c source.
    (SkovConfiguration c,
    (SkovQueryMonad (SkovT () c LogIO)),
    (BakerMonad (SkovT (SkovHandlers ThreadTimer c LogIO) c LogIO))
        )
    => LogMethod IO
    -> BakerIdentity
    -> c
    -> IO (Chan (InMessage source), Chan (OutMessage source), SyncRunner c)
makeAsyncRunner logm bkr config = do
        logm Runner LLInfo "Starting baker"
        inChan <- newChan
        outChan <- newChan
        let somHandler = writeChan outChan . simpleToOutMessage
        sr <- makeSyncRunner logm bkr config somHandler (\_ -> logm Runner LLInfo "*** should send catch-up status to peers ***")
        startSyncRunner sr
        let
            msgLoop :: IO ()
            msgLoop = readChan inChan >>= \case
                MsgShutdown -> stopSyncRunner sr
                MsgBlockReceived src blockBS -> do
                    now <- currentTime
                    case deserializePendingBlock blockBS now of
                        Left err -> logm Runner LLWarning err
                        Right block -> syncReceiveBlock sr block >>= handleResult src
                    msgLoop
                MsgTransactionReceived transBS -> do
                    now <- getTransactionTime
                    case runGet (getBlockItem now) transBS of
                        Right !trans -> void $ syncReceiveTransaction sr trans
                        _ -> return ()
                    msgLoop
                MsgFinalizationReceived src bs -> do
                    case runGet get bs of
                        Right !finMsg -> do
                            res <- syncReceiveFinalizationMessage sr finMsg
                            handleResult src res
                        _ -> return ()
                    msgLoop
                MsgFinalizationRecordReceived src finRecBS -> do
                    case runGet get finRecBS of
                        Right !finRec -> do
                            res <- syncReceiveFinalizationRecord sr finRec
                            handleResult src res
                        _ -> return ()
                    msgLoop
                MsgCatchUpStatusReceived src cuBS -> do
                    case runGet get cuBS of
                        Right !cu -> do
                            (resp, res) <- syncReceiveCatchUp sr cu catchUpLimit
                            forM_ resp $ \(msgs, cus) -> do
                                let
                                    send (MessageBlock, bs) = writeChan outChan (MsgDirectedBlock src bs)
                                    send (MessageFinalizationRecord, bs) = writeChan outChan (MsgDirectedFinalizationRecord src bs)
                                mapM_ send msgs
                                writeChan outChan (MsgDirectedCatchUpStatus src (encode cus))
                            when (res == ResultPendingBlock || res == ResultContinueCatchUp) $
                                writeChan outChan (MsgCatchUpRequired src)
                        _ -> return ()
                    msgLoop
            handleResult src ResultPendingBlock = writeChan outChan (MsgCatchUpRequired src)
            handleResult src ResultPendingFinalization = writeChan outChan (MsgCatchUpRequired src)
            handleResult _ _ = return ()
        _ <- forkIO (msgLoop `catch` \(e :: SomeException) -> (logm Runner LLError ("Message loop exited with exception: " ++ show e) >> Prelude.putStrLn ("// **** " ++ show e)))
        return (inChan, outChan, sr)
    where
        simpleToOutMessage (SOMsgNewBlock block) = MsgNewBlock $ runPut $ putBlock block
        simpleToOutMessage (SOMsgFinalization finMsg) = MsgFinalization $ runPut $ put finMsg
        simpleToOutMessage (SOMsgFinalizationRecord finRec) = MsgFinalizationRecord $ runPut $ put finRec

<<<<<<< HEAD
-- | Given a file path in the third argument, it will deserialize each block in the file
-- and import it into the active global state.
syncImportBlocks :: (SkovMonad (SkovT (SkovHandlers ThreadTimer c LogIO) c LogIO))
                 => SyncRunner c
                 -> LogMethod IO
                 -> FilePath
                 -> IO UpdateResult
syncImportBlocks syncRunner logm filepath = do
  h <- openBinaryFile filepath ReadMode
  now <- currentTime
  readBlock h now logm syncReceiveBlock syncRunner

-- | Given a file path in the third argument, it will deserialize each block in the file
-- and import it into the passive global state.
syncPassiveImportBlocks :: (SkovMonad (SkovT (SkovPassiveHandlers c LogIO) c LogIO))
                        => SyncPassiveRunner c
                        -> LogMethod IO
                        -> FilePath
                        -> IO UpdateResult
syncPassiveImportBlocks syncRunner logm filepath = do
  h <- openBinaryFile filepath ReadMode
  now <- currentTime
  readBlock h now logm syncPassiveReceiveBlock syncRunner

readBlock :: Handle
          -> UTCTime
          -> LogMethod IO
          -> (t -> PendingBlock -> IO UpdateResult)
          -> t
          -> IO UpdateResult
readBlock h tm logm f syncRunner =  do
         lenS <- hGet h 8
         if not $ BS.null lenS then
           case runGet getInt64be lenS of
             Left err -> do
               logm External LLError $ "Error deserializing length: " ++ err
               return ResultSerializationFail
             Right len -> do
               blockBS <- hGet h (fromIntegral len)
               result <- importBlock blockBS tm logm f syncRunner
               case result of
                 ResultSuccess -> readBlock h tm logm f syncRunner
                 ResultPendingBlock -> readBlock h tm logm f syncRunner
                 ResultSerializationFail -> return ResultSerializationFail
                 err -> do
                   logm External LLError $ "Error importing block: " ++ show err
                   return err
         else
           return ResultSuccess

importBlock :: ByteString
            -> UTCTime
            -> LogMethod IO
            -> (t -> PendingBlock -> IO UpdateResult)
            -> t
            -> IO UpdateResult
importBlock blockBS tm logm f syncRunner =
  case deserializePendingBlock blockBS tm of
    Left err -> do
      logm External LLError $ "Can't deserialize block: " ++ show err
      return ResultSerializationFail
    Right block -> f syncRunner block
=======
        catchUpLimit = 100
>>>>>>> 41172b6f
<|MERGE_RESOLUTION|>--- conflicted
+++ resolved
@@ -376,7 +376,8 @@
         simpleToOutMessage (SOMsgFinalization finMsg) = MsgFinalization $ runPut $ put finMsg
         simpleToOutMessage (SOMsgFinalizationRecord finRec) = MsgFinalizationRecord $ runPut $ put finRec
 
-<<<<<<< HEAD
+        catchUpLimit = 100
+
 -- | Given a file path in the third argument, it will deserialize each block in the file
 -- and import it into the active global state.
 syncImportBlocks :: (SkovMonad (SkovT (SkovHandlers ThreadTimer c LogIO) c LogIO))
@@ -438,7 +439,4 @@
     Left err -> do
       logm External LLError $ "Can't deserialize block: " ++ show err
       return ResultSerializationFail
-    Right block -> f syncRunner block
-=======
-        catchUpLimit = 100
->>>>>>> 41172b6f
+    Right block -> f syncRunner block