--- conflicted
+++ resolved
@@ -15,13 +15,9 @@
 
 import Concordium.GlobalState.Parameters
 import Concordium.GlobalState.Block
-<<<<<<< HEAD
-import Concordium.GlobalState.BlockState(BlockState)
+import Concordium.GlobalState.BlockState(BlockState, LogTransferMethod)
 import Concordium.GlobalState.Rust.TreeState
 import Concordium.GlobalState.Rust.FFI
-=======
-import Concordium.GlobalState.BlockState(BlockState, LogTransferMethod)
->>>>>>> 52f86b46
 import Concordium.GlobalState.Transactions
 import Concordium.GlobalState.Finalization
 import Concordium.GlobalState.Basic.Block(Block(NormalBlock))
@@ -102,13 +98,8 @@
 
 
 -- |Make a 'SyncRunner' without starting a baker thread.
-<<<<<<< HEAD
-makeSyncRunner :: forall m. LogMethod IO -> BakerIdentity -> GenesisData -> BlockState (SkovBufferedM m) -> GlobalStatePtr -> (SimpleOutMessage -> IO ()) -> IO SyncRunner
-makeSyncRunner syncLogMethod syncBakerIdentity gen initBS gsptr syncCallback = do
-=======
-makeSyncRunner :: forall m. LogMethod IO -> Maybe (LogTransferMethod IO) -> BakerIdentity -> GenesisData -> BlockState (SkovBufferedM m) -> (SimpleOutMessage -> IO ()) -> IO SyncRunner
-makeSyncRunner syncLogMethod syncLogTransferMethod syncBakerIdentity gen initBS syncCallback = do
->>>>>>> 52f86b46
+makeSyncRunner :: forall m. LogMethod IO -> Maybe (LogTransferMethod IO) -> BakerIdentity -> GenesisData -> BlockState (SkovBufferedM m) -> GlobalStatePtr -> (SimpleOutMessage -> IO ()) -> IO SyncRunner
+makeSyncRunner syncLogMethod syncLogTransferMethod syncBakerIdentity gen initBS gsptr syncCallback = do
         let
             syncFinalizationInstance = bakerFinalizationInstance syncBakerIdentity
         sfs0 <- initialSkovBufferedHookedState syncFinalizationInstance gen initBS gsptr
@@ -162,13 +153,8 @@
 
 runSkovBufferedMWithStateLog :: SyncRunner -> SkovBufferedHookedLoggedM LogIO a -> IO (a, [FinalizationOutputEvent])
 runSkovBufferedMWithStateLog sr@SyncRunner{..} a = do
-<<<<<<< HEAD
         (ret, evts) <- runWithStateLog syncState syncLogMethod (\sfs ->
-            (\(ret, sfs', evs) -> ((ret, evs), sfs')) <$> runSkovBufferedHookedM a (bakerFinalizationInstance syncBakerIdentity) sfs)
-=======
-        (ret, evts) <- runWithStateLog syncState syncLogMethod (\sfs -> 
             (\(ret, sfs', evs) -> ((ret, evs), sfs')) <$> runSkovBufferedHookedLoggedM a (bakerFinalizationInstance syncBakerIdentity) sfs (getLogTransferMethod sr))
->>>>>>> 52f86b46
         forM_ (extractNotifyEvents evts) $ asyncNotify syncState syncLogMethod (syncCallback . SOMsgFinalization . FPMMessage)
         forM_ (extractCatchUpTimer evts) (asyncTriggerFinalizationCatchUp sr)
         return (ret, extractFinalizationOutputEvents evts)
@@ -240,22 +226,13 @@
     | MsgDirectedCatchUpStatus peer !BS.ByteString
 
 -- |This is provided as a compatibility wrapper for the test runners.
-<<<<<<< HEAD
-makeAsyncRunner :: forall m source. LogMethod IO -> BakerIdentity -> GenesisData -> BlockState (SkovBufferedM m) -> GlobalStatePtr -> IO (Chan (InMessage source), Chan (OutMessage source), MVar SkovBufferedHookedState)
-makeAsyncRunner logm bkr gen initBS gsptr = do
-=======
-makeAsyncRunner :: forall m source. LogMethod IO -> Maybe (LogTransferMethod IO) -> BakerIdentity -> GenesisData -> BlockState (SkovBufferedM m) -> IO (Chan (InMessage source), Chan (OutMessage source), MVar SkovBufferedHookedState)
-makeAsyncRunner logm logt bkr gen initBS = do
->>>>>>> 52f86b46
+makeAsyncRunner :: forall m source. LogMethod IO -> Maybe (LogTransferMethod IO) -> BakerIdentity -> GenesisData -> BlockState (SkovBufferedM m) -> GlobalStatePtr -> IO (Chan (InMessage source), Chan (OutMessage source), MVar SkovBufferedHookedState)
+makeAsyncRunner logm logt bkr gen initBS gsptr = do
         logm Runner LLInfo "Starting baker"
         inChan <- newChan
         outChan <- newChan
         let somHandler = writeChan outChan . simpleToOutMessage
-<<<<<<< HEAD
-        sr <- makeSyncRunner logm bkr gen initBS gsptr somHandler
-=======
-        sr <- makeSyncRunner logm logt bkr gen initBS somHandler
->>>>>>> 52f86b46
+        sr <- makeSyncRunner logm logt bkr gen initBS gsptr somHandler
         startSyncRunner sr
         let
             msgLoop = readChan inChan >>= \case
