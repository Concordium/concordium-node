--- conflicted
+++ resolved
@@ -120,7 +120,7 @@
         shBroadcastFinalizationRecord = liftIO . syncCallback . SOMsgFinalizationRecord,
         shOnTimeout = \timeout a -> liftIO $ makeThreadTimer timeout $ void $ runSkovTransaction sr a,
         shCancelTimer = liftIO . cancelThreadTimer
-<<<<<<< HEAD
+        shPendingLive = liftIO syncHandlePendingLive
     }
 
 -- |Start the baker thread for a 'SyncRunner'.
@@ -131,20 +131,9 @@
 startSyncRunner sr@SyncRunner{..} = do
         let
             runBaker :: IO ()
-            runBaker = bakeLoop 0 `finally` syncLogMethod Runner LLInfo "Exiting baker thread"
-            bakeLoop :: Slot -> IO ()
-=======
-        shPendingLive = liftIO syncHandlePendingLive
-
--- |Start the baker thread for a 'SyncRunner'.
-startSyncRunner :: (SkovConfigMonad (SkovHandlers ThreadTimer c LogIO) c LogIO,
-    SkovQueryConfigMonad c LogIO
-    ) => SyncRunner c -> IO ()
-startSyncRunner sr@SyncRunner{..} = do
-        let
             runBaker = (bakeLoop 0 `catch` \(e :: SomeException) -> (syncLogMethod Runner LLError ("Message loop exited with exception: " ++ show e)))
                             `finally` syncLogMethod Runner LLInfo "Exiting baker thread"
->>>>>>> 96e4855a
+            bakeLoop :: Slot -> IO ()
             bakeLoop lastSlot = do
                 (mblock, sfs', curSlot) <- runWithStateLog syncState syncLogMethod (\sfs -> do
                         let bake = do
@@ -190,21 +179,13 @@
         takeMVar syncState >>= shutdownSkov syncContext
 
 
-<<<<<<< HEAD
 syncReceiveBlock :: (SkovMonad (SkovT (SkovHandlers ThreadTimer c LogIO) c (LoggerT IO))) 
-=======
-syncReceiveBlock :: (SkovConfigMonad (SkovHandlers ThreadTimer c LogIO) c LogIO)
->>>>>>> 96e4855a
     => SyncRunner c
     -> ByteString
     -> IO UpdateResult
 syncReceiveBlock syncRunner block = runSkovTransaction syncRunner (receiveBlock block)
 
-<<<<<<< HEAD
 syncReceiveTransaction :: (SkovMonad (SkovT (SkovHandlers ThreadTimer c LogIO) c (LoggerT IO)))
-=======
-syncReceiveTransaction :: (SkovConfigMonad (SkovHandlers ThreadTimer c LogIO) c LogIO)
->>>>>>> 96e4855a
     => SyncRunner c -> Transaction -> IO UpdateResult
 syncReceiveTransaction syncRunner trans = runSkovTransaction syncRunner (receiveTransaction trans)
 
@@ -263,7 +244,6 @@
 shutdownSyncPassiveRunner :: SkovConfiguration c => SyncPassiveRunner c -> IO ()
 shutdownSyncPassiveRunner SyncPassiveRunner{..} = takeMVar syncPState >>= shutdownSkov syncPContext
 
-<<<<<<< HEAD
 syncPassiveReceiveBlock :: (SkovMonad (SkovT () c (LoggerT IO))) => SyncPassiveRunner c -> ByteString -> IO UpdateResult
 syncPassiveReceiveBlock spr block = runSkovPassive spr (receiveBlock block)
 
@@ -278,18 +258,8 @@
     -> CatchUpStatus
     -> IO (Maybe ([(MessageType, ByteString)], CatchUpStatus), UpdateResult)
 syncPassiveReceiveCatchUp spr c = runSkovPassive spr (handleCatchUpStatus c)
-=======
-syncPassiveReceiveBlock :: (SkovConfigMonad (SkovPassiveHandlers LogIO) c LogIO) => SyncPassiveRunner c -> PendingBlock (SkovT (SkovPassiveHandlers LogIO) c LogIO) -> IO UpdateResult
-syncPassiveReceiveBlock spr block = runSkovPassive spr (storeBlock block)
-
-syncPassiveReceiveTransaction :: (SkovConfigMonad (SkovPassiveHandlers LogIO) c LogIO) => SyncPassiveRunner c -> Transaction -> IO UpdateResult
-syncPassiveReceiveTransaction spr trans = runSkovPassive spr (receiveTransaction trans)
-
-syncPassiveReceiveFinalizationRecord :: (SkovConfigMonad (SkovPassiveHandlers LogIO) c LogIO) => SyncPassiveRunner c -> FinalizationRecord -> IO UpdateResult
-syncPassiveReceiveFinalizationRecord spr finRec = runSkovPassive spr (finalizeBlock finRec)
->>>>>>> 96e4855a
-
-syncPassiveHookTransaction :: (SkovConfigMonad (SkovPassiveHandlers LogIO) c LogIO, TransactionHookLenses (SkovState c)) => SyncPassiveRunner c -> TransactionHash -> IO HookResult
+
+syncPassiveHookTransaction :: (SkovConfigMonad () c LogIO, TransactionHookLenses (SkovState c)) => SyncPassiveRunner c -> TransactionHash -> IO HookResult
 syncPassiveHookTransaction syncRunner th = runSkovPassive syncRunner (hookQueryTransaction th)
 
 
@@ -315,15 +285,10 @@
 -- FIXME: Currently ignores pending blocks/fin-recs becoming live, which
 -- should typically trigger sending a catch-up message to peers.
 makeAsyncRunner :: forall c source.
-<<<<<<< HEAD
     (SkovConfiguration c,
     (SkovQueryMonad (SkovT () c IO)),
     (BakerMonad (SkovT (SkovHandlers ThreadTimer c LogIO) c (LoggerT IO)))
         )
-=======
-    (SkovFinalizationConfigMonad (SkovHandlers ThreadTimer c LogIO) c LogIO,
-    SkovQueryConfigMonad c LogIO)
->>>>>>> 96e4855a
     => LogMethod IO
     -> BakerIdentity
     -> c
