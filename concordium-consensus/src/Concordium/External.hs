--- conflicted
+++ resolved
@@ -514,15 +514,10 @@
                 logm External LLDebug err
                 return ResultSerializationFail
             Right block -> case c of
-<<<<<<< HEAD
                             BakerRunner{..} -> syncReceiveBlock bakerSyncRunner block
                             PassiveRunner{..} -> syncPassiveReceiveBlock passiveSyncRunner block
                             BakerRunnerWithLog{..} -> syncReceiveBlock bakerSyncRunnerWithLog block
                             PassiveRunnerWithLog{..} -> syncPassiveReceiveBlock passiveSyncRunnerWithLog block
-=======
-                        BakerRunner{..} -> syncReceiveBlock bakerSyncRunner block
-                        PassiveRunner{..} -> syncPassiveReceiveBlock passiveSyncRunner block
->>>>>>> f69d9517
 
 
 -- |Handle receipt of a finalization message.
