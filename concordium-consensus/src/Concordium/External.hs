{-# LANGUAGE ExistentialQuantification #-}
{-# LANGUAGE ForeignFunctionInterface #-}
{-# LANGUAGE RankNTypes #-}
{-# LANGUAGE ScopedTypeVariables #-}

module Concordium.External where

import Control.Exception
import Control.Monad
import qualified Data.Aeson as AE
import qualified Data.ByteString.Char8 as BS
import qualified Data.ByteString.Lazy as LBS
import qualified Data.ByteString.Unsafe as BS
import Data.Int
import qualified Data.Serialize as S
import Data.Word
import Foreign
import Foreign.C
import Text.Read (readMaybe)

import qualified Concordium.Crypto.SHA256 as SHA256
import Concordium.ID.Types
import Concordium.Logger
import Concordium.Types
import qualified Data.FixedByteString as FBS

import Concordium.Afgjort.Finalize.Types (FinalizationInstance (FinalizationInstance))
import Concordium.Birk.Bake
import Concordium.Constants.Time (defaultEarlyBlockThreshold, defaultMaxBakingDelay)
import Concordium.Crypto.ByteStringHelpers
import Concordium.GlobalState
import Concordium.GlobalState.Persistent.TreeState (InitException (..))
import Concordium.MultiVersion (
    Callbacks (..),
    CatchUpConfiguration (..),
    DiskStateConfig (..),
    MVR (..),
    MultiVersionConfiguration (..),
    MultiVersionRunner (..),
    TransactionDBConfig (..),
    makeMultiVersionRunner,
 )
import qualified Concordium.MultiVersion as MV
import qualified Concordium.Queries.MultiVersion as Q
import Concordium.Queries.Types
import Concordium.Scheduler.Types
import Concordium.Skov (
    BufferedFinalization (..),
    MessageType (..),
    NoFinalization (..),
    UpdateResult (..),
 )
import Concordium.TimerMonad (ThreadTimer)

-- |A 'PeerID' identifies peer at the p2p layer.
type PeerID = Word64

-- * Callbacks

-- ** Logging

-- | External function that logs in Rust a message using standard Rust log output
--
-- The first argument represents the Identifier which shows in which module the message has been
-- emitted.
-- The current mapping is as follows:
--
-- +----------+-----------+
-- |Identifier|Module     |
-- +==========+===========+
-- |0         |Runner     |
-- +----------+-----------+
-- |1         |Afgjort    |
-- +----------+-----------+
-- |2         |Birk       |
-- +----------+-----------+
-- |3         |Crypto     |
-- +----------+-----------+
-- |4         |Kontrol    |
-- +----------+-----------+
-- |5         |Skov       |
-- +----------+-----------+
-- |6         |Baker      |
-- +----------+-----------+
-- |7         |External   |
-- +----------+-----------+
-- |8         |GlobalState|
-- +----------+-----------+
-- |9         |BlockState |
-- +----------+-----------+
-- |10        |TreeState  |
-- +----------+-----------+
-- |11        |LMDB       |
-- +----------+-----------+
-- |12        |Scheduler  |
-- +----------+-----------+
--
-- The second argument represents the Log Level which is interpreted as follows:
--
-- +-----+--------+
-- |Value|LogLevel|
-- +=====+========+
-- |1    |Error   |
-- +-----+--------+
-- |2    |Warning |
-- +-----+--------+
-- |3    |Info    |
-- +-----+--------+
-- |4    |Debug   |
-- +-----+--------+
-- |Other|Trace   |
-- +-----+--------+
--
-- The third argument is the log message that is emitted.
type LogCallback = Word8 -> Word8 -> CString -> IO ()

-- |FFI wrapper for calling a 'LogCallback' function.
foreign import ccall "dynamic" callLogCallback :: FunPtr LogCallback -> LogCallback

-- |Wrap a log callback as a log method, only logging events with loglevel <= given log level.
toLogMethod :: Word8 -> FunPtr LogCallback -> LogMethod IO
toLogMethod maxLogLevel logCallbackPtr = le
  where
    logCallback = callLogCallback logCallbackPtr
    le src lvl =
        if logLevelId lvl <= maxLogLevel -- only log if log level less than maximum requested
            then \msg ->
                BS.useAsCString (BS.pack msg) $
                    logCallback (logSourceId src) (logLevelId lvl)
            else \_ -> return ()

-- ** Broadcast

-- |Callback for broadcasting a message to the network.
-- The first argument indicates the message type.
-- The second argument is the genesis index.
-- The third argument is a pointer to the data to broadcast.
-- The fourth argument is the length of the data in bytes.
type BroadcastCallback = Int64 -> GenesisIndex -> CString -> Int64 -> IO ()

-- |FFI wrapper for invoking a 'BroadcastCallback' function.
foreign import ccall "dynamic" invokeBroadcastCallback :: FunPtr BroadcastCallback -> BroadcastCallback

-- |Helper for invoking a 'BroadcastCallback' function.
callBroadcastCallback :: FunPtr BroadcastCallback -> MessageType -> GenesisIndex -> BS.ByteString -> IO ()
callBroadcastCallback cbk mt gi bs = BS.useAsCStringLen bs $ \(cdata, clen) ->
    invokeBroadcastCallback cbk mti gi cdata (fromIntegral clen)
  where
    mti = case mt of
        MessageBlock -> 0
        MessageFinalization -> 1
        MessageFinalizationRecord -> 2
        MessageCatchUpStatus -> 3

-- ** Direct-to-peer message

-- |Callback for sending a message to a peer.
-- The first argument is the peer to send to.
-- The second argument indicates the message type.
-- The third argument is a pointer to the data to broadcast.
-- The fourth argument is the length of the data in bytes.
type DirectMessageCallback = PeerID -> Int64 -> GenesisIndex -> CString -> Int64 -> IO ()

-- |FFI wrapper for invoking a 'DirectMessageCallback' function.
foreign import ccall "dynamic" invokeDirectMessageCallback :: FunPtr DirectMessageCallback -> DirectMessageCallback

-- |Helper for invoking a 'DirectMessageCallback' function.
callDirectMessageCallback :: FunPtr DirectMessageCallback -> PeerID -> MessageType -> GenesisIndex -> BS.ByteString -> IO ()
callDirectMessageCallback cbk peer mt genIndex bs = BS.useAsCStringLen bs $ \(cdata, clen) ->
    invokeDirectMessageCallback cbk peer mti genIndex cdata (fromIntegral clen)
  where
    mti = case mt of
        MessageBlock -> 0
        MessageFinalization -> 1
        MessageFinalizationRecord -> 2
        MessageCatchUpStatus -> 3

-- ** Catch-up status

-- |Callback for direct-sending a catch-up status message to all (non-pending) peers.
-- The first argument is the genesis index.
-- The first argument is a pointer to the data, which must be a catch-up
-- status message. The second argument is the length of the data in bytes.
type CatchUpStatusCallback = GenesisIndex -> CString -> Int64 -> IO ()

-- |FFI wrapper for invoking a 'CatchUpStatusCallback' function.
foreign import ccall "dynamic" invokeCatchUpStatusCallback :: FunPtr CatchUpStatusCallback -> CatchUpStatusCallback

-- |Helper for invoking a 'CatchUpStatusCallback' function.
callCatchUpStatusCallback :: FunPtr CatchUpStatusCallback -> GenesisIndex -> BS.ByteString -> IO ()
callCatchUpStatusCallback cbk gi bs = BS.useAsCStringLen bs $ \(cdata, clen) ->
    invokeCatchUpStatusCallback cbk gi cdata (fromIntegral clen)

-- ** Regenesis

-- |Callback to signal that a new genesis block has occurred.
-- The argument is the block hash as a 32-byte string.
type RegenesisCallback = Ptr RegenesisArc -> Ptr Word8 -> IO ()

-- |FFI wrapper for invoking a 'RegenesisCallback' function.
foreign import ccall "dynamic" invokeRegenesisCallback :: FunPtr RegenesisCallback -> RegenesisCallback

-- |Helper for invoking a 'RegenesisCallback' function.
callRegenesisCallback :: FunPtr RegenesisCallback -> RegenesisRef -> BlockHash -> IO ()
callRegenesisCallback cb rgRef (BlockHash (SHA256.Hash bh)) = withForeignPtr rgRef $ \rg ->
    FBS.withPtrReadOnly bh $ \ptr ->
        invokeRegenesisCallback cb rg ptr

-- |Abstract type representing the rust Arc object used for tracking genesis blocks.
-- A pointer of this type is passed to consensus at start up and must be passed to each call of
-- the regenesis callback.
data RegenesisArc

-- |A reference that must be passed when calling the regenesis callback.
-- This is a 'ForeignPtr', so a finalizer that disposes of the pointer is attached.
type RegenesisRef = ForeignPtr RegenesisArc

-- |A function pointer used for freeing the regenesis reference.
type RegenesisFree = FinalizerPtr RegenesisArc

-- |Construct a 'RegenesisRef' from a finalizer and a raw pointer.
makeRegenesisRef :: RegenesisFree -> Ptr RegenesisArc -> IO RegenesisRef
makeRegenesisRef = newForeignPtr

-- * Consensus operations

data ConsensusRunner = forall gsconf finconf. ConsensusRunner (MultiVersionRunner gsconf finconf)

-- |Result of starting consensus
data StartResult
    = StartSuccess
    | StartGenesisFailure
    | StartBakerIdentityFailure
    | StartIOException
    | StartInitException InitException

-- |Convert a 'StartResult' to an 'Int64'.
toStartResult :: StartResult -> Int64
toStartResult =
    \case
        StartSuccess -> 0
        StartGenesisFailure -> 1
        StartBakerIdentityFailure -> 2
        StartIOException -> 3
        StartInitException ie ->
            case ie of
                BlockStatePathDir -> 4
                BlockStatePermissionError -> 5
                TreeStatePermissionError -> 6
                DatabaseOpeningError _ -> 7
                GenesisBlockNotInDataBaseError -> 8
                GenesisBlockIncorrect _ -> 9
                DatabaseInvariantViolation _ -> 10
                IncorrectDatabaseVersion _ -> 11

-- |Catch exceptions which may occur at start up and return an appropriate exit code.
handleStartExceptions :: LogMethod IO -> IO StartResult -> IO Int64
handleStartExceptions logM c =
    toStartResult
        <$> c
        `catches` [ Handler handleIOError,
                    Handler handleInitException,
                    Handler handleGlobalStateInitException
                  ]
  where
    handleIOError (ex :: IOError) = StartIOException <$ logM External LLError (displayException ex)
    handleInitException ex = StartInitException ex <$ logM External LLError (displayException ex)
    handleGlobalStateInitException (InvalidGenesisData _) = return StartGenesisFailure

-- |Start up an instance of Skov without starting the baker thread.
-- If an error occurs starting Skov, the error will be logged and
-- a null pointer will be returned.
startConsensus ::
<<<<<<< HEAD
    -- |Maximum block size.
    Word64 ->
    -- |Insertions before purging of transactions
    Word64 ->
    -- |Time in seconds during which a transaction can't be purged
    Word64 ->
    -- |Number of seconds between transaction table purging runs
    Word64 ->
    -- |Serialized genesis data (c string + len)
    CString ->
    Int64 ->
    -- |Serialized baker identity (c string + len)
    CString ->
    Int64 ->
    -- |Handler for generated messages
    FunPtr BroadcastCallback ->
    -- |Handler for sending catch-up status to peers
    FunPtr CatchUpStatusCallback ->
    -- |Regenesis object
    Ptr RegenesisArc ->
    -- |Finalizer for the regenesis object
    RegenesisFree ->
    -- |Handler for notifying the node of new regenesis blocks
    FunPtr RegenesisCallback ->
    -- |Maximum log level (inclusive) (0 to disable logging).
    Word8 ->
    -- |Handler for log events
    FunPtr LogCallback ->
    -- |FilePath for the AppData directory
    CString ->
    -- |Length of AppData path
    Int64 ->
    -- |Database connection string. If length is 0 don't do logging.
    CString ->
    -- |Length of database connection string.
    Int64 ->
    -- |Pointer to receive the pointer to the 'ConsensusRunner'.
    Ptr (StablePtr ConsensusRunner) ->
    IO Int64
startConsensus
    maxBlock
    insertionsBeforePurge
    transactionsKeepAlive
    transactionsPurgingDelay
    gdataC
    gdataLenC
    bidC
    bidLenC
    bcbk
    cucbk
    regenesisPtr
    regenesisFree
    regenesisCB
    maxLogLevel
    lcbk
    appDataC
    appDataLenC
    connStringPtr
    connStringLen
    runnerPtrPtr = handleStartExceptions logM $
        decodeGenesis $ \genesisData -> decodeBakerIdentity $ \bakerIdentity -> do
            -- Get the data directory
            appDataPath <- peekCStringLen (appDataC, fromIntegral appDataLenC)
            let mvcStateConfig = DiskStateConfig appDataPath
            let mvcFinalizationConfig =
                    BufferedFinalization
                        ( FinalizationInstance
                            (bakerSignKey bakerIdentity)
                            (bakerElectionKey bakerIdentity)
                            (bakerAggregationKey bakerIdentity)
                        )
            regenesisRef <- makeRegenesisRef regenesisFree regenesisPtr
            -- Callbacks
            let callbacks =
                    Callbacks
                        { broadcastBlock = callBroadcastCallback bcbk MessageBlock,
                          broadcastFinalizationMessage = callBroadcastCallback bcbk MessageFinalization,
                          broadcastFinalizationRecord = callBroadcastCallback bcbk MessageFinalizationRecord,
                          notifyCatchUpStatus = callCatchUpStatusCallback cucbk,
                          notifyRegenesis = callRegenesisCallback regenesisCB regenesisRef
                        }
            runner <-
                if connStringLen /= 0
                    then do
                        mvcTXLogConfig <-
                            TransactionDBConfig
                                <$> BS.packCStringLen (connStringPtr, fromIntegral connStringLen)
                        let config ::
                                MultiVersionConfiguration
                                    DiskTreeDiskBlockWithLogConfig
                                    (BufferedFinalization ThreadTimer)
                            config = MultiVersionConfiguration{..}
                        ConsensusRunner
                            <$> makeMultiVersionRunner config callbacks (Just bakerIdentity) logM genesisData
                    else do
                        let config ::
                                MultiVersionConfiguration
                                    DiskTreeDiskBlockConfig
                                    (BufferedFinalization ThreadTimer)
                            config = MultiVersionConfiguration{mvcTXLogConfig = (), ..}
                        ConsensusRunner
                            <$> makeMultiVersionRunner config callbacks (Just bakerIdentity) logM genesisData
            poke runnerPtrPtr =<< newStablePtr runner
            return StartSuccess
      where
        -- Decode genesis data
        decodeGenesis cont = do
            genesisBS <- BS.packCStringLen (gdataC, fromIntegral gdataLenC)
            case S.runGet getPVGenesisData genesisBS of
                Left err -> do
                    logM External LLError $ "Failed to decode genesis data: " ++ err
                    return StartGenesisFailure
                Right genData -> cont genData
        -- Decode the baker identity
        decodeBakerIdentity cont = do
            bakerInfoBS <- BS.packCStringLen (bidC, fromIntegral bidLenC)
            case AE.eitherDecodeStrict bakerInfoBS of
                Left err -> do
                    logM External LLError $ "Failed to decode baker identity data: " ++ err
                    return StartBakerIdentityFailure
                Right bakerIdentity -> cont (bakerIdentity :: BakerIdentity)
        -- Log method
=======
           Word64 -- ^Maximum block size.
           -> Word64 -- ^Block construction timeout in milliseconds
           -> Word64 -- ^Insertions before purging of transactions
           -> Word64 -- ^Time in seconds during which a transaction can't be purged
           -> Word64 -- ^Number of seconds between transaction table purging runs
           -> CString -> Int64 -- ^Serialized genesis data (c string + len)
           -> CString -> Int64 -- ^Serialized baker identity (c string + len)
           -> FunPtr BroadcastCallback -- ^Handler for generated messages
           -> FunPtr CatchUpStatusCallback -- ^Handler for sending catch-up status to peers
           -> Ptr () -- ^Rust arc for calling the regenesis callback
           -> FunPtr (Ptr () -> IO ()) -- ^ free function for the regenesis arc
           -> FunPtr RegenesisCallback -- ^Handler for notifying the node of new regenesis blocks
           -> Word8 -- ^Maximum log level (inclusive) (0 to disable logging).
           -> FunPtr LogCallback -- ^Handler for log events
           -> CString -> Int64 -- ^FilePath for the AppData directory
           -> CString -> Int64 -- ^Database connection string. If length is 0 don't do logging.
           -> Ptr (StablePtr ConsensusRunner)
           -> IO Int64
startConsensus maxBlock timeout insertionsBeforePurge transactionsKeepAlive transactionsPurgingDelay gdataC gdataLenC bidC bidLenC bcbk cucbk regenesisArcPtr freeRegenesisArc regenesisCB maxLogLevel lcbk appDataC appDataLenC connStringPtr connStringLen runnerPtrPtr = handleStartExceptions logM $ do
        gdata <- BS.packCStringLen (gdataC, fromIntegral gdataLenC)
        bdata <- BS.packCStringLen (bidC, fromIntegral bidLenC)
        appData <- peekCStringLen (appDataC, fromIntegral appDataLenC)
        let runtimeParams = RuntimeParameters {
              rpBlockSize = fromIntegral maxBlock,
              rpBlockTimeout = fromIntegral timeout,
              rpTreeStateDir = appData </> "treestate",
              rpBlockStateFile = appData </> "blockstate",
              rpEarlyBlockThreshold = defaultEarlyBlockThreshold,
              rpMaxBakingDelay = defaultMaxBakingDelay,
              rpInsertionsBeforeTransactionPurge = fromIntegral insertionsBeforePurge,
              rpTransactionsKeepAliveTime = TransactionTime transactionsKeepAlive,
              rpTransactionsPurgingDelay = fromIntegral transactionsPurgingDelay
            }
        case (runGet getVersionedGenesisData gdata, AE.eitherDecodeStrict bdata) of
            (Right genData, Right bid) -> do
              let
                  finconfig = BufferedFinalization (FinalizationInstance (bakerSignKey bid) (bakerElectionKey bid) (bakerAggregationKey bid))
                  hconfig = LogUpdateHandler
              if connStringLen /= 0 then do -- enable logging of transactions
                connString <- BS.packCStringLen (connStringPtr, fromIntegral connStringLen)
                let
                    gsconfig = makeGlobalStateConfigWithLog
                        runtimeParams
                        genData
                        connString
                    config = SkovConfig gsconfig finconfig hconfig
                    bakerBroadcast = broadcastCallback logM bcbk
                regenesisArc <- newForeignPtr freeRegenesisArc regenesisArcPtr
                let regenesisCallback b = withForeignPtr regenesisArc $ \arc -> callRegenesisCallback regenesisCB arc (Hash.hashToByteString (blockHash b))
                bakerSyncRunnerWithLog <-
                  makeSyncRunner logM bid config bakerBroadcast catchUpCallback regenesisCallback
                poke runnerPtrPtr =<< newStablePtr BakerRunnerWithLog{..}
                return (toStartResult StartSuccess)
              else do
                let
                    gsconfig = makeGlobalStateConfig
                        runtimeParams
                        genData
                    config = SkovConfig gsconfig finconfig hconfig
                    bakerBroadcast = broadcastCallback logM bcbk
                regenesisArc <- newForeignPtr freeRegenesisArc regenesisArcPtr
                let regenesisCallback b = withForeignPtr regenesisArc $ \arc -> callRegenesisCallback regenesisCB arc (Hash.hashToByteString (blockHash b))
                bakerSyncRunner <- makeSyncRunner logM bid config bakerBroadcast catchUpCallback regenesisCallback
                poke runnerPtrPtr =<< newStablePtr BakerRunner{..}
                return (toStartResult StartSuccess)
            (Left err, _) -> do
                logM External LLError $ "Failed to decode genesis data: " ++ err
                return (toStartResult StartGenesisFailure)
            (_, Left err) -> do
                logM External LLError $ "Failed to decode baker identity data: " ++ err
                return (toStartResult StartBakerIdentityFailure)

    where
>>>>>>> b7ade2d7
        logM = toLogMethod maxLogLevel lcbk
        -- Runtime parameters
        mvcRuntimeParameters =
            RuntimeParameters
                { rpBlockSize = fromIntegral maxBlock,
                  rpEarlyBlockThreshold = defaultEarlyBlockThreshold,
                  rpMaxBakingDelay = defaultMaxBakingDelay,
                  rpInsertionsBeforeTransactionPurge = fromIntegral insertionsBeforePurge,
                  rpTransactionsKeepAliveTime = TransactionTime transactionsKeepAlive,
                  rpTransactionsPurgingDelay = fromIntegral transactionsPurgingDelay
                }

-- |Start up an instance of Skov without starting the baker thread.
-- If an error occurs starting Skov, the error will be logged and
-- a null pointer will be returned.
startConsensusPassive ::
<<<<<<< HEAD
    -- |Maximum block size.
    Word64 ->
    -- |Insertions before purging of transactions
    Word64 ->
    -- |Time in seconds during which a transaction can't be purged
    Word64 ->
    -- |Number of seconds between transaction table purging runs
    Word64 ->
    -- |Serialized genesis data (c string + len)
    CString ->
    Int64 ->
    -- |Handler for sending catch-up status to peers
    FunPtr CatchUpStatusCallback ->
    -- |Regenesis object
    Ptr RegenesisArc ->
    -- |Finalizer for the regenesis object
    RegenesisFree ->
    -- |Handler for notifying the node of new regenesis blocks
    FunPtr RegenesisCallback ->
    -- |Maximum log level (inclusive) (0 to disable logging).
    Word8 ->
    -- |Handler for log events
    FunPtr LogCallback ->
    -- |FilePath for the AppData directory
    CString ->
    -- |Length of AppData path
    Int64 ->
    -- |Database connection string. If length is 0 don't do logging.
    CString ->
    -- |Length of database connection string.
    Int64 ->
    -- |Pointer to receive the pointer to the 'ConsensusRunner'.
    Ptr (StablePtr ConsensusRunner) ->
    IO Int64
startConsensusPassive
    maxBlock
    insertionsBeforePurge
    transactionsKeepAlive
    transactionsPurgingDelay
    gdataC
    gdataLenC
    cucbk
    regenesisPtr
    regenesisFree
    regenesisCB
    maxLogLevel
    lcbk
    appDataC
    appDataLenC
    connStringPtr
    connStringLen
    runnerPtrPtr = handleStartExceptions logM $
        decodeGenesis $ \genesisData -> do
            -- Get the data directory
            appDataPath <- peekCStringLen (appDataC, fromIntegral appDataLenC)
            let mvcStateConfig = DiskStateConfig appDataPath
            let mvcFinalizationConfig = NoFinalization
            -- Callbacks
            regenesisRef <- makeRegenesisRef regenesisFree regenesisPtr
            let callbacks =
                    Callbacks
                        { broadcastBlock = \_ _ -> return (),
                          broadcastFinalizationMessage = \_ _ -> return (),
                          broadcastFinalizationRecord = \_ _ -> return (),
                          notifyCatchUpStatus = callCatchUpStatusCallback cucbk,
                          notifyRegenesis = callRegenesisCallback regenesisCB regenesisRef
                        }
            runner <-
                if connStringLen /= 0
                    then do
                        mvcTXLogConfig <-
                            TransactionDBConfig
                                <$> BS.packCStringLen (connStringPtr, fromIntegral connStringLen)
                        let config ::
                                MultiVersionConfiguration
                                    DiskTreeDiskBlockWithLogConfig
                                    (NoFinalization ThreadTimer)
                            config = MultiVersionConfiguration{..}
                        ConsensusRunner
                            <$> makeMultiVersionRunner config callbacks Nothing logM genesisData
                    else do
                        let config ::
                                MultiVersionConfiguration
                                    DiskTreeDiskBlockConfig
                                    (NoFinalization ThreadTimer)
                            config = MultiVersionConfiguration{mvcTXLogConfig = (), ..}
                        ConsensusRunner
                            <$> makeMultiVersionRunner config callbacks Nothing logM genesisData
            poke runnerPtrPtr =<< newStablePtr runner
            return StartSuccess
      where
        -- Decode genesis data
        decodeGenesis cont = do
            genesisBS <- BS.packCStringLen (gdataC, fromIntegral gdataLenC)
            case S.runGet getPVGenesisData genesisBS of
                Left err -> do
                    logM External LLError $ "Failed to decode genesis data: " ++ err
                    return StartGenesisFailure
                Right genData -> cont genData
        -- Log method
=======
           Word64 -- ^Maximum block size.
           -> Word64 -- ^Block construction timeout in milliseconds
           -> Word64 -- ^Insertions before purging of transactions
           -> Word64 -- ^Time in seconds during which a transaction can't be purged
           -> Word64 -- ^Number of seconds between transaction table purging runs
           -> CString -> Int64 -- ^Serialized genesis data (c string + len)
           -> FunPtr CatchUpStatusCallback -- ^Handler for sending catch-up status to peers
           -> Ptr () -- ^Rust arc for calling the regenesis callback
           -> FunPtr (Ptr () -> IO ()) -- ^Free function for regenesis arc
           -> FunPtr RegenesisCallback -- ^Handler for notifying the node of new regenesis blocks
           -> Word8 -- ^Maximum log level (inclusive) (0 to disable logging).
           -> FunPtr LogCallback -- ^Handler for log events
           -> CString -> Int64 -- ^FilePath for the AppData directory
           -> CString -> Int64 -- ^Connection string to access the database. If length is 0 don't do logging.
           -> Ptr (StablePtr ConsensusRunner)
           -> IO Int64
startConsensusPassive timeout maxBlock insertionsBeforePurge transactionsPurgingDelay transactionsKeepAlive gdataC gdataLenC cucbk regenesisArcPtr freeRegenesisArc regenesisCB maxLogLevel lcbk appDataC appDataLenC connStringPtr connStringLen runnerPtrPtr = handleStartExceptions logM $ do
        gdata <- BS.packCStringLen (gdataC, fromIntegral gdataLenC)
        appData <- peekCStringLen (appDataC, fromIntegral appDataLenC)
        let runtimeParams = RuntimeParameters {
              rpBlockSize = fromIntegral maxBlock,
              rpBlockTimeout = fromIntegral timeout,
              rpTreeStateDir = appData </> "treestate",
              rpBlockStateFile = appData </> "blockstate",
              rpEarlyBlockThreshold = defaultEarlyBlockThreshold,
              rpMaxBakingDelay = defaultMaxBakingDelay,
              rpInsertionsBeforeTransactionPurge = fromIntegral insertionsBeforePurge,
              rpTransactionsKeepAliveTime = TransactionTime transactionsKeepAlive,
              rpTransactionsPurgingDelay = fromIntegral transactionsPurgingDelay
            }
        case runGet getVersionedGenesisData gdata of
            Right genData -> do
              let finconfig = NoFinalization
                  hconfig = LogUpdateHandler
              if connStringLen /= 0 then do
                connString <- BS.packCStringLen (connStringPtr, fromIntegral connStringLen)
                let
                    gsconfig = makeGlobalStateConfigWithLog
                        runtimeParams
                        genData
                        connString
                    config = SkovConfig gsconfig finconfig hconfig
                regenesisArc <- newForeignPtr freeRegenesisArc regenesisArcPtr
                let regenesisCallback b = withForeignPtr regenesisArc $ \arc -> callRegenesisCallback regenesisCB arc (Hash.hashToByteString (blockHash b))
                passiveSyncRunnerWithLog <- makeSyncPassiveRunner logM config catchUpCallback regenesisCallback
                poke runnerPtrPtr =<< newStablePtr PassiveRunnerWithLog{..}
                return (toStartResult StartSuccess)
              else do
                let
                    gsconfig = makeGlobalStateConfig
                        runtimeParams
                        genData
                    config = SkovConfig gsconfig finconfig hconfig
                regenesisArc <- newForeignPtr freeRegenesisArc regenesisArcPtr
                let regenesisCallback b = withForeignPtr regenesisArc $ \arc -> callRegenesisCallback regenesisCB arc (Hash.hashToByteString (blockHash b))
                passiveSyncRunner <- makeSyncPassiveRunner logM config catchUpCallback regenesisCallback
                poke runnerPtrPtr =<< newStablePtr PassiveRunner{..}
                return (toStartResult StartSuccess)
            Left err -> do
                logM External LLError $ "Failed to decode genesis data: " ++ err
                return (toStartResult StartGenesisFailure)
    where
>>>>>>> b7ade2d7
        logM = toLogMethod maxLogLevel lcbk
        -- Runtime parameters
        mvcRuntimeParameters =
            RuntimeParameters
                { rpBlockSize = fromIntegral maxBlock,
                  rpEarlyBlockThreshold = defaultEarlyBlockThreshold,
                  rpMaxBakingDelay = defaultMaxBakingDelay,
                  rpInsertionsBeforeTransactionPurge = fromIntegral insertionsBeforePurge,
                  rpTransactionsKeepAliveTime = TransactionTime transactionsKeepAlive,
                  rpTransactionsPurgingDelay = fromIntegral transactionsPurgingDelay
                }

-- |Shut down consensus, stopping any baker thread if necessary.
-- The pointer is not valid after this function returns.
stopConsensus :: StablePtr ConsensusRunner -> IO ()
stopConsensus cptr = mask_ $ do
    ConsensusRunner mvr <- deRefStablePtr cptr
    MV.shutdownMultiVersionRunner mvr
    freeStablePtr cptr

-- |Start the baker thread.  Calling this mare than once does not start additional baker threads.
startBaker :: StablePtr ConsensusRunner -> IO ()
startBaker cptr = mask_ $ do
    ConsensusRunner mvr <- deRefStablePtr cptr
    MV.startBaker mvr

-- |Stop a baker thread.  The baker thread may be restarted by calling 'startBaker'.
-- This does not otherwise affect the consensus.
stopBaker :: StablePtr ConsensusRunner -> IO ()
stopBaker cptr = mask_ $ do
    ConsensusRunner mvr <- deRefStablePtr cptr
    MV.stopBaker mvr

-- * Receive functions

-- | Result values for receive functions.
--
-- +=======+====================================+========================================================================================+==========+
-- | Value |                Name                |                                      Description                                       | Forward? |
-- +=======+====================================+========================================================================================+==========+
-- |     0 | ResultSuccess                      | Message received, validated and processed                                              | Yes      |
-- +-------+------------------------------------+----------------------------------------------------------------------------------------+----------+
-- |     1 | ResultSerializationFail            | Message deserialization failed                                                         | No       |
-- +-------+------------------------------------+----------------------------------------------------------------------------------------+----------+
-- |     2 | ResultInvalid                      | The message was determined to be invalid                                               | No       |
-- +-------+------------------------------------+----------------------------------------------------------------------------------------+----------+
-- |     3 | ResultPendingBlock                 | The message was received, but is awaiting a block to complete processing               | Yes      |
-- +-------+------------------------------------+----------------------------------------------------------------------------------------+----------+
-- |     4 | ResultPendingFinalization          | The message was received, but is awaiting a finalization record to complete processing | Yes      |
-- +-------+------------------------------------+----------------------------------------------------------------------------------------+----------+
-- |     5 | ResultAsync                        | The message was received, but is being processed asynchronously                        | Yes      |
-- +-------+------------------------------------+----------------------------------------------------------------------------------------+----------+
-- |     6 | ResultDuplicate                    | The message duplicates a previously received message                                   | No       |
-- +-------+------------------------------------+----------------------------------------------------------------------------------------+----------+
-- |     7 | ResultStale                        | The message may have been valid in the past, but is no longer relevant                 | No       |
-- +-------+------------------------------------+----------------------------------------------------------------------------------------+----------+
-- |     8 | ResultIncorrectFinalizationSession | The message refers to a different/unknown finalization session                         | No(?)    |
-- +-------+------------------------------------+----------------------------------------------------------------------------------------+----------+
-- |     9 | ResultUnverifiable                 | The message could not be verified in the current state (initiate catch-up with peer)   | No       |
-- +-------+------------------------------------+----------------------------------------------------------------------------------------+----------+
-- |    10 | ResultContinueCatchUp              | The peer should be marked pending catch-up if it is currently up-to-date               | N/A      |
-- +-------+------------------------------------+----------------------------------------------------------------------------------------+----------+
-- |    11 | ResultEarlyBlock                   | The block has a slot number exceeding our current + the early block threshold          | No       |
-- +-------+------------------------------------+----------------------------------------------------------------------------------------+----------+
-- |    12 | ResultMissingImportFile            | The file provided for importing doesn't exist                                          | N/A      |
-- +-------+------------------------------------+----------------------------------------------------------------------------------------+----------+
-- |    13 | ResultConsensusShutDown            | Consensus has been shut down and the message was ignored                               | No       |
-- +-------+------------------------------------+----------------------------------------------------------------------------------------+----------+
-- |    14 | ResultInvalidGenesisIndex          | The message is for an unknown genesis index                                            | No       |
-- +-------+------------------------------------+----------------------------------------------------------------------------------------+----------+
type ReceiveResult = Int64

-- |Convert an 'UpdateResult' to the corresponding 'ReceiveResult' value.
toReceiveResult :: UpdateResult -> ReceiveResult
toReceiveResult ResultSuccess = 0
toReceiveResult ResultSerializationFail = 1
toReceiveResult ResultInvalid = 2
toReceiveResult ResultPendingBlock = 3
toReceiveResult ResultPendingFinalization = 4
toReceiveResult ResultAsync = 5
toReceiveResult ResultDuplicate = 6
toReceiveResult ResultStale = 7
toReceiveResult ResultIncorrectFinalizationSession = 8
toReceiveResult ResultUnverifiable = 9
toReceiveResult ResultContinueCatchUp = 10
toReceiveResult ResultEarlyBlock = 11
toReceiveResult ResultMissingImportFile = 12
toReceiveResult ResultConsensusShutDown = 13
toReceiveResult ResultInvalidGenesisIndex = 14

-- |Handle receipt of a block.
-- The possible return codes are @ResultSuccess@, @ResultSerializationFail@, @ResultInvalid@,
-- @ResultPendingBlock@, @ResultPendingFinalization@, @ResultAsync@, @ResultDuplicate@,
-- @ResultStale@, @ResultConsensusShutDown@, and @ResultInvalidGenesisIndex@.
-- 'receiveBlock' may invoke the callbacks for new finalization messages.
receiveBlock :: StablePtr ConsensusRunner -> GenesisIndex -> CString -> Int64 -> IO ReceiveResult
receiveBlock bptr genIndex msg msgLen = do
    (ConsensusRunner mvr) <- deRefStablePtr bptr
    mvLog mvr External LLDebug $ "Received block data, size = " ++ show msgLen ++ "."
    blockBS <- BS.packCStringLen (msg, fromIntegral msgLen)
    toReceiveResult <$> runMVR (MV.receiveBlock genIndex blockBS) mvr

-- |Handle receipt of a finalization message.
-- The possible return codes are @ResultSuccess@, @ResultSerializationFail@, @ResultInvalid@,
-- @ResultPendingFinalization@, @ResultDuplicate@, @ResultStale@, @ResultIncorrectFinalizationSession@,
-- @ResultUnverifiable@, @ResultConsensusShutDown@, and @ResultInvalidGenesisIndex@.
-- 'receiveFinalization' may invoke the callbacks for new finalization messages.
receiveFinalizationMessage ::
    StablePtr ConsensusRunner ->
    GenesisIndex ->
    CString ->
    Int64 ->
    IO ReceiveResult
receiveFinalizationMessage bptr genIndex msg msgLen = do
    (ConsensusRunner mvr) <- deRefStablePtr bptr
    mvLog mvr External LLDebug $ "Received finalization message, size = " ++ show msgLen ++ "."
    finMsgBS <- BS.packCStringLen (msg, fromIntegral msgLen)
    toReceiveResult <$> runMVR (MV.receiveFinalizationMessage genIndex finMsgBS) mvr

-- |Handle receipt of a finalization record.
-- The possible return codes are @ResultSuccess@, @ResultSerializationFail@, @ResultInvalid@,
-- @ResultPendingBlock@, @ResultPendingFinalization@, @ResultDuplicate@, @ResultStale@,
-- @ResultConsensusShutDown@ and @ResultInvalidGenesisIndex@.
-- 'receiveFinalizationRecord' may invoke the callbacks for new finalization messages.
receiveFinalizationRecord ::
    StablePtr ConsensusRunner ->
    GenesisIndex ->
    CString ->
    Int64 ->
    IO ReceiveResult
receiveFinalizationRecord bptr genIndex msg msgLen = do
    (ConsensusRunner mvr) <- deRefStablePtr bptr
    mvLog mvr External LLDebug $ "Received finalization record, size = " ++ show msgLen ++ "."
    finRecBS <- BS.packCStringLen (msg, fromIntegral msgLen)
    toReceiveResult <$> runMVR (MV.receiveFinalizationRecord genIndex finRecBS) mvr

-- |Handle receipt of a transaction.
-- The possible return codes are @ResultSuccess@, @ResultSerializationFail@, @ResultDuplicate@,
-- @ResultStale@, @ResultInvalid@, and @ResultConsensusShutDown@.
receiveTransaction :: StablePtr ConsensusRunner -> CString -> Int64 -> IO ReceiveResult
receiveTransaction bptr transactionData transactionLen = do
    (ConsensusRunner mvr) <- deRefStablePtr bptr
    mvLog mvr External LLDebug $ "Received transaction, size = " ++ show transactionLen ++ "."
    transactionBS <- BS.packCStringLen (transactionData, fromIntegral transactionLen)
    toReceiveResult <$> runMVR (MV.receiveTransaction transactionBS) mvr

-- |Handle receiving a catch-up status message.
-- If the message is a request, then the supplied callback will be used to
-- send the requested data for the peer.
-- The response code can be:
-- * @ResultSerializationFail@
-- * @ResultInvalid@ -- the catch-up message is inconsistent with the skov
-- * @ResultPendingBlock@ -- the sender has some data I am missing, and should be marked pending
-- * @ResultSuccess@ -- I do not require additional data from the sender, so mark it as up-to-date
-- * @ResultContinueCatchUp@ -- The sender should be marked pending if it is currently up-to-date (no change otherwise)
receiveCatchUpStatus ::
    -- |Consensus pointer
    StablePtr ConsensusRunner ->
    -- |Identifier of peer (passed to callback)
    PeerID ->
    -- |Genesis index
    GenesisIndex ->
    -- |Serialised catch-up message
    CString ->
    -- |Length of message
    Int64 ->
    -- |Limit to number of responses. Limit <= 0 means no messages will be sent.
    Int64 ->
    -- |Callback to receive messages
    FunPtr DirectMessageCallback ->
    IO ReceiveResult
receiveCatchUpStatus cptr src genIndex cstr len limit cbk =
    toReceiveResult <$> do
        let catchUpMessageLimit = fromIntegral limit
        (ConsensusRunner mvr) <- deRefStablePtr cptr
        if catchUpMessageLimit <= 0
            then do
                mvLog mvr External LLWarning "Requesting catchup with limit <= 0."
                return ResultSuccess
            else do
                bs <- BS.packCStringLen (cstr, fromIntegral len)
                let catchUpCallback mt = callDirectMessageCallback cbk src mt genIndex
                runMVR (MV.receiveCatchUpStatus genIndex bs CatchUpConfiguration{..}) mvr

-- |Get a catch-up status message for requesting catch-up with peers.
-- The genesis index and string pointer are loaded into the given pointers.
-- The return value is the length of the string.
-- The string should be freed by calling 'freeCStr'.
getCatchUpStatus ::
    -- |Consensus pointer
    StablePtr ConsensusRunner ->
    -- |Pointer to receive the genesis index
    Ptr GenesisIndex ->
    -- |Pointer to receive the string pointer
    Ptr CString ->
    IO Int64
getCatchUpStatus cptr genIndexPtr resPtr = do
    (ConsensusRunner mvr) <- deRefStablePtr cptr
    (genIndex, resBS) <- runMVR MV.getCatchUpRequest mvr
    poke genIndexPtr genIndex
    poke resPtr =<< toCString resBS
    return (LBS.length resBS)

-- |Import a file consisting of a set of blocks and finalization records for the purposes of
-- out-of-band catch-up.
importBlocks ::
    -- |Consensus runner
    StablePtr ConsensusRunner ->
    -- |File path to import blocks from
    CString ->
    -- |Length of filename
    Int64 ->
    IO Int64
importBlocks cptr fname fnameLen =
    toReceiveResult <$> do
        (ConsensusRunner mvr) <- deRefStablePtr cptr
        theFile <- peekCStringLen (fname, fromIntegral fnameLen)
        runMVR (MV.importBlocks theFile) mvr

-- * Queries

-- |Converts a lazy 'LBS.ByteString' to a null-terminated 'CString'.
-- The string must be freed after use by calling 'free'.
toCString :: LBS.ByteString -> IO CString
toCString lbs = do
    let len = LBS.length lbs
    buf <- mallocBytes (fromIntegral len + 1)
    let copyChunk px bs = BS.unsafeUseAsCStringLen bs $ \(bsp, bspLen) -> do
            copyBytes px bsp bspLen
            return $ plusPtr px bspLen
    end <- foldM copyChunk buf (LBS.toChunks lbs)
    poke end (0 :: CChar)
    return buf

-- |Encode a value as JSON in a CString. The allocated string must be explicitly freed to avoid
-- memory leaks.
jsonCString :: AE.ToJSON a => a -> IO CString
jsonCString = toCString . AE.encode

-- |Converts a 'BS.ByteString' to a 'CString' that encodes the length of the
-- string in big-endian in the first four bytes (not including the length).
-- This string should be freed after use by calling 'free'.
byteStringToCString :: BS.ByteString -> IO CString
byteStringToCString bs = do
    let bsp = BS.concat [S.runPut (S.putWord32be (fromIntegral (BS.length bs))), bs]
    -- This use of unsafe is fine because bsp is a non-null string.
    BS.unsafeUseAsCStringLen bsp $ \(cstr, len) -> do
        dest <- mallocBytes len
        copyBytes dest cstr len
        return dest

-- |Free a 'CString'. This should be called to dispose of any 'CString' values that are returned by
-- queries.
freeCStr :: CString -> IO ()
freeCStr = free

-- |Convenience wrapper for queries that return JSON values.
jsonQuery :: AE.ToJSON a => StablePtr ConsensusRunner -> (forall gsconf finconf. MVR gsconf finconf a) -> IO CString
jsonQuery cptr a = do
    (ConsensusRunner mvr) <- deRefStablePtr cptr
    res <- runMVR a mvr
    jsonCString res

-- |Decode a block hash from a null-terminated base-16 string.
decodeBlockHash :: CString -> IO (Maybe BlockHash)
decodeBlockHash blockcstr = readMaybe <$> peekCString blockcstr

-- |Decode an account address from a null-terminated base-58 string.
decodeAccountAddress :: CString -> IO (Either String AccountAddress)
decodeAccountAddress acctstr = addressFromBytes <$> BS.packCString acctstr

-- |Decode a null-terminated string as either an account address (base-58) or a
-- credential registration ID (base-16).
decodeAccountAddressOrCredId :: CString -> IO (Maybe (Either CredentialRegistrationID AccountAddress))
decodeAccountAddressOrCredId str = do
    bs <- BS.packCString str
    return $ case addressFromBytes bs of
        Left _ -> Left <$> bsDeserializeBase16 bs
        Right acc -> Just $ Right acc

-- |Decode an instance address from a null-terminated JSON-encoded string.
decodeInstanceAddress :: CString -> IO (Maybe ContractAddress)
decodeInstanceAddress inststr = AE.decodeStrict <$> BS.packCString inststr

-- |Decode a module reference from a null-terminated base-16 string.
decodeModuleRef :: CString -> IO (Maybe ModuleRef)
decodeModuleRef modstr = readMaybe <$> peekCString modstr

-- |Decode a transaction hash from a null-terminated base-16 string.
decodeTransactionHash :: CString -> IO (Maybe TransactionHash)
decodeTransactionHash trHashStr = readMaybe <$> peekCString trHashStr

-- ** General queries

-- |Returns a null-terminated string with a JSON representation of the current status of Consensus.
getConsensusStatus :: StablePtr ConsensusRunner -> IO CString
getConsensusStatus cptr = jsonQuery cptr Q.getConsensusStatus

-- ** Queries against latest tree

-- |Returns a null-terminated string with a JSON representation of the current branches from the
-- last finalized block (inclusive).
getBranches :: StablePtr ConsensusRunner -> IO CString
getBranches cptr = jsonQuery cptr Q.getBranches

-- |Get the list of live blocks at a given height.
-- Returns a null-terminated string encoding a JSON list.
getBlocksAtHeight :: StablePtr ConsensusRunner -> Word64 -> IO CString
getBlocksAtHeight cptr height = jsonQuery cptr (Q.getBlocksAtHeight (BlockHeight height))

-- ** Block-indexed queries

-- |Given a null-terminated string that represents a block hash (base 16), returns a null-terminated
-- string containing a JSON representation of the block.
-- If the block hash is invalid or unknown, this returns the JSON null value.
-- For details of the value returned, see 'Concordium.Queries.Types.BlockInfo'.
getBlockInfo :: StablePtr ConsensusRunner -> CString -> IO CString
getBlockInfo cptr blockcstr =
    decodeBlockHash blockcstr >>= \case
        Nothing -> jsonCString AE.Null
        Just bh -> jsonQuery cptr (Q.getBlockInfo bh)

-- |Get the list of transactions in a block with short summaries of their effects.
-- Returns a null-terminated string encoding a JSON value.
-- If the block hash is invalid or unknown, this returns the JSON null value.
-- For details of the value returned, see 'Concordium.Queries.Types.BlockSummary'.
getBlockSummary :: StablePtr ConsensusRunner -> CString -> IO CString
getBlockSummary cptr blockcstr =
    decodeBlockHash blockcstr >>= \case
        Nothing -> jsonCString AE.Null
        Just bh -> jsonQuery cptr (Q.getBlockSummary bh)

-- |Get the status of the rewards parameters for the given block. The block must
-- be given as a null-terminated base16 encoding of the block hash.
-- The return value is a null-terminated, JSON encoded value.
-- The returned string should be freed by calling 'freeCStr'.
getRewardStatus :: StablePtr ConsensusRunner -> CString -> IO CString
getRewardStatus cptr blockcstr =
    decodeBlockHash blockcstr >>= \case
        Nothing -> jsonCString AE.Null
        Just bh -> jsonQuery cptr (Q.getRewardStatus bh)

-- |Get birk parameters for the given block. The block must be given as a
-- null-terminated base16 encoding of the block hash.
-- The return value is a null-terminated JSON-encoded value.
-- The returned string should be freed by calling 'freeCStr'.
getBirkParameters :: StablePtr ConsensusRunner -> CString -> IO CString
getBirkParameters cptr blockcstr =
    decodeBlockHash blockcstr >>= \case
        Nothing -> jsonCString AE.Null
        Just bh -> jsonQuery cptr (Q.getBlockBirkParameters bh)

-- |Get the cryptographic parameters in a given block. The block must be given as a
-- null-terminated base16 encoding of the block hash.
-- The return value is a null-terminated JSON-encoded object.
-- The returned string should be freed by calling 'freeCStr'.
getCryptographicParameters :: StablePtr ConsensusRunner -> CString -> IO CString
getCryptographicParameters cptr blockcstr =
    decodeBlockHash blockcstr >>= \case
        Nothing -> jsonCString AE.Null
        Just bh -> jsonQuery cptr (Q.getCryptographicParameters bh)

-- |Get all of the identity providers registered in the system as of a given block.
-- The block must be given as a null-terminated base16 encoding of the block hash.
-- The return value is a null-terminated JSON-encoded list. (Or null for an invalid block.)
-- The returned string should be freed by calling 'freeCStr'.
getAllIdentityProviders :: StablePtr ConsensusRunner -> CString -> IO CString
getAllIdentityProviders cptr blockcstr =
    decodeBlockHash blockcstr >>= \case
        Nothing -> jsonCString AE.Null
        Just bh -> jsonQuery cptr (Q.getAllIdentityProviders bh)

-- |Get all of the identity providers registered in the system as of a given block.
-- The block must be given as a null-terminated base16 encoding of the block hash.
-- The return value is a null-terminated JSON-encoded list. (Or null for an invalid block.)
-- The returned string should be freed by calling 'freeCStr'.
getAllAnonymityRevokers :: StablePtr ConsensusRunner -> CString -> IO CString
getAllAnonymityRevokers cptr blockcstr =
    decodeBlockHash blockcstr >>= \case
        Nothing -> jsonCString AE.Null
        Just bh -> jsonQuery cptr (Q.getAllAnonymityRevokers bh)

-- |Given a null-terminated string that represents a block hash (base 16), and a number of blocks,
-- returns a null-terminated string containing a JSON list of the ancestors of the node (up to the
-- given number, including the block itself).
-- If the block hash is invalid or unknown, this returns the JSON null value.
getAncestors :: StablePtr ConsensusRunner -> CString -> Word64 -> IO CString
getAncestors cptr blockcstr depth =
    decodeBlockHash blockcstr >>= \case
        Nothing -> jsonCString AE.Null
        Just bh -> jsonQuery cptr (Q.getAncestors bh (BlockHeight depth))

-- |Get the list of account addresses in the given block. The block must be
-- given as a null-terminated base16 encoding of the block hash. The return
-- value is a null-terminated JSON-encoded list of addresses.
-- The returned string should be freed by calling 'freeCStr'.
--
-- Note: the behaviour on an ill-formed block hash has changed slightly, so that
-- JSON null value is returned. Previously, the JSON string
-- "Invalid block hash." was returned.
getAccountList :: StablePtr ConsensusRunner -> CString -> IO CString
getAccountList cptr blockcstr =
    decodeBlockHash blockcstr >>= \case
        Nothing -> jsonCString AE.Null
        Just bh -> jsonQuery cptr (Q.getAccountList bh)

-- |Get the list of contract instances (their addresses) in the given block. The
-- block must be given as a null-terminated base16 encoding of the block hash.
-- The return value is a null-terminated JSON-encoded list of addresses.
-- The returned string should be freed by calling 'freeCStr'.
--
-- Note: the behaviour on ill-formed block hashes has changed as for 'getAccountList'.
getInstances :: StablePtr ConsensusRunner -> CString -> IO CString
getInstances cptr blockcstr =
    decodeBlockHash blockcstr >>= \case
        Nothing -> jsonCString AE.Null
        Just bh -> jsonQuery cptr (Q.getInstanceList bh)

-- |Get the list of modules in the given block. The block must be given as a
-- null-terminated base16 encoding of the block hash.
-- The return value is a null-terminated JSON-encoded list.
-- The returned string should be freed by calling 'freeCStr'.
--
-- Note: the behaviour on ill-formed block hashes has changed as for 'getAccountList'.
getModuleList :: StablePtr ConsensusRunner -> CString -> IO CString
getModuleList cptr blockcstr = do
    decodeBlockHash blockcstr >>= \case
        Nothing -> jsonCString AE.Null
        Just bh -> jsonQuery cptr (Q.getModuleList bh)

-- |Get account information for the given block and identifier. The block must be
-- given as a null-terminated base16 encoding of the block hash and the account
-- identifier (second CString) must be given as a null-terminated string in
-- either base-58 encoding (same format as returned by 'getAccountList') if it is
-- an account address, or base-16 encoding if it is the credential registration
-- ID. The return value is a null-terminated, json encoded information. The
-- returned string should be freed by calling 'freeCStr'.
getAccountInfo :: StablePtr ConsensusRunner -> CString -> CString -> IO CString
getAccountInfo cptr blockcstr acctcstr = do
    mblock <- decodeBlockHash blockcstr
    maccount <- decodeAccountAddressOrCredId acctcstr
    case (mblock, maccount) of
        (Just bh, Just acct) -> jsonQuery cptr (Q.getAccountInfo bh acct)
        _ -> jsonCString AE.Null

-- |Get instance information the given block and instance. The block must be
-- given as a null-terminated base16 encoding of the block hash and the address
-- (second CString) must be given as a null-terminated JSON-encoded value
-- (an object with numeric fields "index" and "subindex").
-- The return value is a null-terminated, json encoded information.
-- The returned string should be freed by calling 'freeCStr'.
getInstanceInfo :: StablePtr ConsensusRunner -> CString -> CString -> IO CString
getInstanceInfo cptr blockcstr instcstr = do
    mblock <- decodeBlockHash blockcstr
    minst <- decodeInstanceAddress instcstr
    case (mblock, minst) of
        (Just bh, Just inst) -> jsonQuery cptr (Q.getInstanceInfo bh inst)
        _ -> jsonCString AE.Null

-- |Get the source code of a module as deployed on the chain at a particular block.
-- The block must be given as a null-terminated base16 encoding of the block hash.
-- The module is referenced by a null-terminated base16 encoding of the module hash.
-- The return value is __NOT__ JSON encoded but rather it is a binary
-- serialization. The first 4 bytes are the length (big-endian) of the rest of the string, and
-- the string is __NOT__ null terminated and can contain null characters.
-- The returned string should be freed by calling 'freeCStr'.
-- If the module is not found, the length field of the string will be 0.
getModuleSource :: StablePtr ConsensusRunner -> CString -> CString -> IO CString
getModuleSource cptr blockcstr modcstr = do
    (ConsensusRunner mvr) <- deRefStablePtr cptr
    mblock <- decodeBlockHash blockcstr
    mmod <- decodeModuleRef modcstr
    case (mblock, mmod) of
        (Just bh, Just modref) -> do
            msrc <- runMVR (Q.getModuleSource bh modref) mvr
            byteStringToCString $ maybe BS.empty S.encode msrc
        _ -> jsonCString AE.Null

-- ** Transaction-indexed queries

-- |Get the status of a transaction. The input is a base16-encoded null-terminated string
-- denoting a transaction hash. The return value is a null-terminated JSON string encoding a
-- JSON value.
getTransactionStatus :: StablePtr ConsensusRunner -> CString -> IO CString
getTransactionStatus cptr trcstr =
    decodeTransactionHash trcstr >>= \case
        Nothing -> jsonCString AE.Null
        Just tr -> jsonQuery cptr (Q.getTransactionStatus tr)

-- |Get the status of a transaction. The first input is a base16-encoded null-terminated string
-- denoting a transaction hash, the second input is the hash of the block.
-- The return value is a null-terminated string encoding a JSON value.
-- The arguments are
--
--   * pointer to the consensus runner
--   * null-terminated C string with a base16 encoded transaction hash
--   * null-terminated C string with base16 encoded block hash
getTransactionStatusInBlock :: StablePtr ConsensusRunner -> CString -> CString -> IO CString
getTransactionStatusInBlock cptr trcstr bhcstr = do
    mtr <- decodeTransactionHash trcstr
    mblock <- decodeBlockHash bhcstr
    case (mtr, mblock) of
        (Just tr, Just bh) -> jsonQuery cptr (Q.getTransactionStatusInBlock tr bh)
        _ -> jsonCString AE.Null

-- ** Account-indexed queries

-- |Get the list of non-finalized transactions for a given account.
-- The arguments are
--
--   * pointer to the consensus runner
--   * null-terminated C string with account address.
getAccountNonFinalizedTransactions :: StablePtr ConsensusRunner -> CString -> IO CString
getAccountNonFinalizedTransactions cptr addrcstr =
    decodeAccountAddress addrcstr >>= \case
        Left _ -> jsonCString AE.Null
        Right acct -> jsonQuery cptr (Q.getAccountNonFinalizedTransactions acct)

-- |Get the best guess for the next available account nonce.
-- The arguments are
--
--   * pointer to the consensus runner
--   * null-terminated C string with account address.
getNextAccountNonce :: StablePtr ConsensusRunner -> CString -> IO CString
getNextAccountNonce cptr addrcstr =
    decodeAccountAddress addrcstr >>= \case
        Left _ -> jsonCString AE.Null
        Right acct -> jsonQuery cptr (Q.getNextAccountNonce acct)

-- ** Baker/finalizer status queries

-- |Check if we are members of the finalization committee.
-- Returns 0 for 'False' and 1 for 'True'.
checkIfWeAreFinalizer :: StablePtr ConsensusRunner -> IO Word8
checkIfWeAreFinalizer cptr = do
    (ConsensusRunner mvr) <- deRefStablePtr cptr
    res <- runMVR Q.checkIsCurrentFinalizer mvr
    return $! if res then 1 else 0

-- |Check whether we are a baker from the perspective of the best block.
-- Returns -1 if we are not added as a baker.
-- Returns -2 if we are added as a baker, but not part of the baking committee yet.
-- Returns -3 if we have keys that do not match the baker's public keys on the chain.
-- Returns >= 0 if we are part of the baking committee. The return value is the
-- baker id as appearing in blocks.
bakerIdBestBlock :: StablePtr ConsensusRunner -> IO Int64
bakerIdBestBlock cptr = do
    (ConsensusRunner mvr) <- deRefStablePtr cptr
    res <- runMVR Q.getBakerStatusBestBlock mvr
    return $! case res of
        NoBaker -> -1
        InactiveBaker _ -> -2
        BadKeys _ -> -3
        ActiveBaker bid -> fromIntegral bid

-- FFI exports

foreign export ccall
    startConsensus ::
        -- |Maximum block size.
        Word64 ->
        -- |Insertions before purging of transactions
        Word64 ->
        -- |Time in seconds during which a transaction can't be purged
        Word64 ->
        -- |Number of seconds between transaction table purging runs
        Word64 ->
        -- |Serialized genesis data (c string + len)
        CString ->
        Int64 ->
        -- |Serialized baker identity (c string + len)
        CString ->
        Int64 ->
        -- |Handler for generated messages
        FunPtr BroadcastCallback ->
        -- |Handler for sending catch-up status to peers
        FunPtr CatchUpStatusCallback ->
        -- |Regenesis object
        Ptr RegenesisArc ->
        -- |Finalizer for the regenesis object
        RegenesisFree ->
        -- |Handler for notifying the node of new regenesis blocks
        FunPtr RegenesisCallback ->
        -- |Maximum log level (inclusive) (0 to disable logging).
        Word8 ->
        -- |Handler for log events
        FunPtr LogCallback ->
        -- |FilePath for the AppData directory
        CString ->
        -- |Length of AppData path
        Int64 ->
        -- |Database connection string. If length is 0 don't do logging.
        CString ->
        -- |Length of database connection string.
        Int64 ->
        -- |Pointer to receive the pointer to the 'ConsensusRunner'.
        Ptr (StablePtr ConsensusRunner) ->
        IO Int64
foreign export ccall
    startConsensusPassive ::
        -- |Maximum block size.
        Word64 ->
        -- |Insertions before purging of transactions
        Word64 ->
        -- |Time in seconds during which a transaction can't be purged
        Word64 ->
        -- |Number of seconds between transaction table purging runs
        Word64 ->
        -- |Serialized genesis data (c string + len)
        CString ->
        Int64 ->
        -- |Handler for sending catch-up status to peers
        FunPtr CatchUpStatusCallback ->
        -- |Regenesis object
        Ptr RegenesisArc ->
        -- |Finalizer for the regenesis object
        RegenesisFree ->
        -- |Handler for notifying the node of new regenesis blocks
        FunPtr RegenesisCallback ->
        -- |Maximum log level (inclusive) (0 to disable logging).
        Word8 ->
        -- |Handler for log events
        FunPtr LogCallback ->
        -- |FilePath for the AppData directory
        CString ->
        -- |Length of AppData path
        Int64 ->
        -- |Database connection string. If length is 0 don't do logging.
        CString ->
        -- |Length of database connection string.
        Int64 ->
        -- |Pointer to receive the pointer to the 'ConsensusRunner'.
        Ptr (StablePtr ConsensusRunner) ->
        IO Int64

<<<<<<< HEAD
=======
-- |Handle receiving a catch-up status message.
-- If the message is a request, then the supplied callback will be used to
-- send the requested data for the peer.
-- The response code can be:
-- * @ResultSerializationFail@
-- * @ResultInvalid@ -- the catch-up message is inconsistent with the skov
-- * @ResultPendingBlock@ -- the sender has some data I am missing, and should be marked pending
-- * @ResultSuccess@ -- I do not require additional data from the sender, so mark it as up-to-date
-- * @ResultContinueCatchUp@ -- The sender should be marked pending if it is currently up-to-date (no change otherwise)
receiveCatchUpStatus ::
    StablePtr ConsensusRunner           -- ^Consensus pointer
    -> PeerID                           -- ^Identifier of peer (passed to callback)
    -> CString                          -- ^Serialised catch-up message
    -> Int64                            -- ^Length of message
    -> Int64                            -- ^Limit to number of responses. Limit <= 0 means no messages will be sent.
    -> FunPtr DirectMessageCallback     -- ^Callback to receive messages
    -> IO ReceiveResult
receiveCatchUpStatus cptr src cstr len limit cbk = do
    let iLimit = fromIntegral limit
    c <- deRefStablePtr cptr
    let logm = consensusLogMethod c
    if iLimit <= 0 then do
      logm External LLWarning "Requesting catchup with limit <= 0."
      return (toReceiveResult ResultSuccess)
    else do
      bs <- BS.packCStringLen (cstr, fromIntegral len)
      toReceiveResult <$> case decode bs :: Either String CatchUpStatus of
          Left _ -> do
              logm External LLDebug "Deserialization of catch-up status message failed."
              return ResultSerializationFail
          Right cus -> do
              logm External LLDebug $ "Catch-up status message deserialized: " ++ show cus
              let
                  toMsg (MessageBlock, mbs) = (MTBlock, mbs)
                  toMsg (MessageFinalizationRecord, mbs) = (MTFinalizationRecord, mbs)
              (response, result) <- case c of
                  BakerRunner{..} -> syncReceiveCatchUp bakerSyncRunner cus iLimit
                  PassiveRunner{..} -> syncPassiveReceiveCatchUp passiveSyncRunner cus iLimit
                  BakerRunnerWithLog{..} -> syncReceiveCatchUp bakerSyncRunnerWithLog cus iLimit
                  PassiveRunnerWithLog{..} -> syncPassiveReceiveCatchUp passiveSyncRunnerWithLog cus iLimit
              forM_ response $ \(frbs, rcus) -> do
                          let
                              sendMsg = callDirectMessageCallback cbk src
                          logm Skov LLTrace $ "Sending " ++ show (length frbs) ++ " blocks/finalization records"
                          mapM_ (uncurry sendMsg . toMsg) frbs
                          logm Skov LLDebug $ "Catch-up response status message: " ++ show rcus
                          sendMsg MTCatchUpStatus $ encode rcus
              return $! result

-- | Import blocks exported from another database into the state of the node.
--
-- This function will run before starting the baker thread.
--
-- +----------+---------+
-- |Value     |Meaning  |
-- +==========+=========+
-- |0         |OK       |
-- +----------+---------+
-- |else      |Not OK   |
-- +----------+---------+
importBlocks :: StablePtr ConsensusRunner
             -> CString
             -> Int64
             -> IO ReceiveResult
importBlocks cptr cstr len = do
  c <- deRefStablePtr cptr
  let logm = consensusLogMethod c
  filepath <- BS.unpack <$> BS.packCStringLen (cstr, fromIntegral len)
  logm External LLDebug $ "Importing blocks from file: " ++ filepath
  ret <- toReceiveResult <$> case c of
          BakerRunner{..} -> syncImportBlocks bakerSyncRunner filepath
          PassiveRunner{..} -> syncPassiveImportBlocks passiveSyncRunner filepath
          BakerRunnerWithLog{..} -> syncImportBlocks bakerSyncRunnerWithLog filepath
          PassiveRunnerWithLog{..} -> syncPassiveImportBlocks passiveSyncRunnerWithLog filepath
  logm External LLDebug "Done importing file."
  return ret

foreign export ccall startConsensus :: Word64 -> Word64 -> Word64 -> Word64 -> Word64 -> CString -> Int64 -> CString -> Int64 -> FunPtr BroadcastCallback -> FunPtr CatchUpStatusCallback -> Ptr () -> FunPtr (Ptr () -> IO ()) -> FunPtr RegenesisCallback -> Word8 -> FunPtr LogCallback -> CString -> Int64 -> CString -> Int64 -> Ptr (StablePtr ConsensusRunner) -> IO Int64
foreign export ccall startConsensusPassive :: Word64 -> Word64 -> Word64 -> Word64 -> Word64 -> CString -> Int64 -> FunPtr CatchUpStatusCallback -> Ptr () -> FunPtr (Ptr () -> IO ()) -> FunPtr RegenesisCallback -> Word8 -> FunPtr LogCallback -> CString -> Int64 ->CString -> Int64 -> Ptr (StablePtr ConsensusRunner) -> IO Int64
>>>>>>> b7ade2d7
foreign export ccall stopConsensus :: StablePtr ConsensusRunner -> IO ()
foreign export ccall startBaker :: StablePtr ConsensusRunner -> IO ()
foreign export ccall stopBaker :: StablePtr ConsensusRunner -> IO ()
foreign export ccall receiveBlock :: StablePtr ConsensusRunner -> GenesisIndex -> CString -> Int64 -> IO Int64
foreign export ccall receiveFinalizationMessage :: StablePtr ConsensusRunner -> GenesisIndex -> CString -> Int64 -> IO Int64
foreign export ccall receiveFinalizationRecord :: StablePtr ConsensusRunner -> GenesisIndex -> CString -> Int64 -> IO Int64
foreign export ccall receiveTransaction :: StablePtr ConsensusRunner -> CString -> Int64 -> IO Int64

foreign export ccall getConsensusStatus :: StablePtr ConsensusRunner -> IO CString
foreign export ccall getBlockInfo :: StablePtr ConsensusRunner -> CString -> IO CString
foreign export ccall getAncestors :: StablePtr ConsensusRunner -> CString -> Word64 -> IO CString
foreign export ccall getBranches :: StablePtr ConsensusRunner -> IO CString

foreign export ccall
    getCatchUpStatus ::
        StablePtr ConsensusRunner ->
        Ptr GenesisIndex ->
        Ptr CString ->
        IO Int64
foreign export ccall
    receiveCatchUpStatus ::
        StablePtr ConsensusRunner ->
        PeerID ->
        GenesisIndex ->
        CString ->
        Int64 ->
        Int64 ->
        FunPtr DirectMessageCallback ->
        IO ReceiveResult

-- report global state information will be removed in the future when global
-- state is handled better
foreign export ccall getAccountList :: StablePtr ConsensusRunner -> CString -> IO CString
foreign export ccall getInstances :: StablePtr ConsensusRunner -> CString -> IO CString
foreign export ccall getAccountInfo :: StablePtr ConsensusRunner -> CString -> CString -> IO CString
foreign export ccall getInstanceInfo :: StablePtr ConsensusRunner -> CString -> CString -> IO CString
foreign export ccall getRewardStatus :: StablePtr ConsensusRunner -> CString -> IO CString
foreign export ccall getBirkParameters :: StablePtr ConsensusRunner -> CString -> IO CString
foreign export ccall getModuleList :: StablePtr ConsensusRunner -> CString -> IO CString
foreign export ccall getModuleSource :: StablePtr ConsensusRunner -> CString -> CString -> IO CString
foreign export ccall getTransactionStatus :: StablePtr ConsensusRunner -> CString -> IO CString
foreign export ccall getTransactionStatusInBlock :: StablePtr ConsensusRunner -> CString -> CString -> IO CString
foreign export ccall getAccountNonFinalizedTransactions :: StablePtr ConsensusRunner -> CString -> IO CString
foreign export ccall getBlockSummary :: StablePtr ConsensusRunner -> CString -> IO CString
foreign export ccall getNextAccountNonce :: StablePtr ConsensusRunner -> CString -> IO CString
foreign export ccall getBlocksAtHeight :: StablePtr ConsensusRunner -> Word64 -> IO CString
foreign export ccall getAllIdentityProviders :: StablePtr ConsensusRunner -> CString -> IO CString
foreign export ccall getAllAnonymityRevokers :: StablePtr ConsensusRunner -> CString -> IO CString
foreign export ccall getCryptographicParameters :: StablePtr ConsensusRunner -> CString -> IO CString

-- baker status checking
foreign export ccall bakerIdBestBlock :: StablePtr ConsensusRunner -> IO Int64
foreign export ccall checkIfWeAreFinalizer :: StablePtr ConsensusRunner -> IO Word8

-- maintenance
foreign export ccall freeCStr :: CString -> IO ()

foreign export ccall importBlocks :: StablePtr ConsensusRunner -> CString -> Int64 -> IO Int64<|MERGE_RESOLUTION|>--- conflicted
+++ resolved
@@ -271,8 +271,9 @@
 -- If an error occurs starting Skov, the error will be logged and
 -- a null pointer will be returned.
 startConsensus ::
-<<<<<<< HEAD
     -- |Maximum block size.
+    Word64 ->
+    -- |Block construction timeout in milliseconds
     Word64 ->
     -- |Insertions before purging of transactions
     Word64 ->
@@ -313,6 +314,7 @@
     IO Int64
 startConsensus
     maxBlock
+    blockConstructionTimeout
     insertionsBeforePurge
     transactionsKeepAlive
     transactionsPurgingDelay
@@ -394,86 +396,12 @@
                     return StartBakerIdentityFailure
                 Right bakerIdentity -> cont (bakerIdentity :: BakerIdentity)
         -- Log method
-=======
-           Word64 -- ^Maximum block size.
-           -> Word64 -- ^Block construction timeout in milliseconds
-           -> Word64 -- ^Insertions before purging of transactions
-           -> Word64 -- ^Time in seconds during which a transaction can't be purged
-           -> Word64 -- ^Number of seconds between transaction table purging runs
-           -> CString -> Int64 -- ^Serialized genesis data (c string + len)
-           -> CString -> Int64 -- ^Serialized baker identity (c string + len)
-           -> FunPtr BroadcastCallback -- ^Handler for generated messages
-           -> FunPtr CatchUpStatusCallback -- ^Handler for sending catch-up status to peers
-           -> Ptr () -- ^Rust arc for calling the regenesis callback
-           -> FunPtr (Ptr () -> IO ()) -- ^ free function for the regenesis arc
-           -> FunPtr RegenesisCallback -- ^Handler for notifying the node of new regenesis blocks
-           -> Word8 -- ^Maximum log level (inclusive) (0 to disable logging).
-           -> FunPtr LogCallback -- ^Handler for log events
-           -> CString -> Int64 -- ^FilePath for the AppData directory
-           -> CString -> Int64 -- ^Database connection string. If length is 0 don't do logging.
-           -> Ptr (StablePtr ConsensusRunner)
-           -> IO Int64
-startConsensus maxBlock timeout insertionsBeforePurge transactionsKeepAlive transactionsPurgingDelay gdataC gdataLenC bidC bidLenC bcbk cucbk regenesisArcPtr freeRegenesisArc regenesisCB maxLogLevel lcbk appDataC appDataLenC connStringPtr connStringLen runnerPtrPtr = handleStartExceptions logM $ do
-        gdata <- BS.packCStringLen (gdataC, fromIntegral gdataLenC)
-        bdata <- BS.packCStringLen (bidC, fromIntegral bidLenC)
-        appData <- peekCStringLen (appDataC, fromIntegral appDataLenC)
-        let runtimeParams = RuntimeParameters {
-              rpBlockSize = fromIntegral maxBlock,
-              rpBlockTimeout = fromIntegral timeout,
-              rpTreeStateDir = appData </> "treestate",
-              rpBlockStateFile = appData </> "blockstate",
-              rpEarlyBlockThreshold = defaultEarlyBlockThreshold,
-              rpMaxBakingDelay = defaultMaxBakingDelay,
-              rpInsertionsBeforeTransactionPurge = fromIntegral insertionsBeforePurge,
-              rpTransactionsKeepAliveTime = TransactionTime transactionsKeepAlive,
-              rpTransactionsPurgingDelay = fromIntegral transactionsPurgingDelay
-            }
-        case (runGet getVersionedGenesisData gdata, AE.eitherDecodeStrict bdata) of
-            (Right genData, Right bid) -> do
-              let
-                  finconfig = BufferedFinalization (FinalizationInstance (bakerSignKey bid) (bakerElectionKey bid) (bakerAggregationKey bid))
-                  hconfig = LogUpdateHandler
-              if connStringLen /= 0 then do -- enable logging of transactions
-                connString <- BS.packCStringLen (connStringPtr, fromIntegral connStringLen)
-                let
-                    gsconfig = makeGlobalStateConfigWithLog
-                        runtimeParams
-                        genData
-                        connString
-                    config = SkovConfig gsconfig finconfig hconfig
-                    bakerBroadcast = broadcastCallback logM bcbk
-                regenesisArc <- newForeignPtr freeRegenesisArc regenesisArcPtr
-                let regenesisCallback b = withForeignPtr regenesisArc $ \arc -> callRegenesisCallback regenesisCB arc (Hash.hashToByteString (blockHash b))
-                bakerSyncRunnerWithLog <-
-                  makeSyncRunner logM bid config bakerBroadcast catchUpCallback regenesisCallback
-                poke runnerPtrPtr =<< newStablePtr BakerRunnerWithLog{..}
-                return (toStartResult StartSuccess)
-              else do
-                let
-                    gsconfig = makeGlobalStateConfig
-                        runtimeParams
-                        genData
-                    config = SkovConfig gsconfig finconfig hconfig
-                    bakerBroadcast = broadcastCallback logM bcbk
-                regenesisArc <- newForeignPtr freeRegenesisArc regenesisArcPtr
-                let regenesisCallback b = withForeignPtr regenesisArc $ \arc -> callRegenesisCallback regenesisCB arc (Hash.hashToByteString (blockHash b))
-                bakerSyncRunner <- makeSyncRunner logM bid config bakerBroadcast catchUpCallback regenesisCallback
-                poke runnerPtrPtr =<< newStablePtr BakerRunner{..}
-                return (toStartResult StartSuccess)
-            (Left err, _) -> do
-                logM External LLError $ "Failed to decode genesis data: " ++ err
-                return (toStartResult StartGenesisFailure)
-            (_, Left err) -> do
-                logM External LLError $ "Failed to decode baker identity data: " ++ err
-                return (toStartResult StartBakerIdentityFailure)
-
-    where
->>>>>>> b7ade2d7
         logM = toLogMethod maxLogLevel lcbk
         -- Runtime parameters
         mvcRuntimeParameters =
             RuntimeParameters
                 { rpBlockSize = fromIntegral maxBlock,
+                  rpBlockTimeout = fromIntegral blockConstructionTimeout,
                   rpEarlyBlockThreshold = defaultEarlyBlockThreshold,
                   rpMaxBakingDelay = defaultMaxBakingDelay,
                   rpInsertionsBeforeTransactionPurge = fromIntegral insertionsBeforePurge,
@@ -485,8 +413,9 @@
 -- If an error occurs starting Skov, the error will be logged and
 -- a null pointer will be returned.
 startConsensusPassive ::
-<<<<<<< HEAD
     -- |Maximum block size.
+    Word64 ->
+    -- |Block construction timeout in milliseconds
     Word64 ->
     -- |Insertions before purging of transactions
     Word64 ->
@@ -522,6 +451,7 @@
     IO Int64
 startConsensusPassive
     maxBlock
+    blockConstructionTimeout
     insertionsBeforePurge
     transactionsKeepAlive
     transactionsPurgingDelay
@@ -586,75 +516,12 @@
                     return StartGenesisFailure
                 Right genData -> cont genData
         -- Log method
-=======
-           Word64 -- ^Maximum block size.
-           -> Word64 -- ^Block construction timeout in milliseconds
-           -> Word64 -- ^Insertions before purging of transactions
-           -> Word64 -- ^Time in seconds during which a transaction can't be purged
-           -> Word64 -- ^Number of seconds between transaction table purging runs
-           -> CString -> Int64 -- ^Serialized genesis data (c string + len)
-           -> FunPtr CatchUpStatusCallback -- ^Handler for sending catch-up status to peers
-           -> Ptr () -- ^Rust arc for calling the regenesis callback
-           -> FunPtr (Ptr () -> IO ()) -- ^Free function for regenesis arc
-           -> FunPtr RegenesisCallback -- ^Handler for notifying the node of new regenesis blocks
-           -> Word8 -- ^Maximum log level (inclusive) (0 to disable logging).
-           -> FunPtr LogCallback -- ^Handler for log events
-           -> CString -> Int64 -- ^FilePath for the AppData directory
-           -> CString -> Int64 -- ^Connection string to access the database. If length is 0 don't do logging.
-           -> Ptr (StablePtr ConsensusRunner)
-           -> IO Int64
-startConsensusPassive timeout maxBlock insertionsBeforePurge transactionsPurgingDelay transactionsKeepAlive gdataC gdataLenC cucbk regenesisArcPtr freeRegenesisArc regenesisCB maxLogLevel lcbk appDataC appDataLenC connStringPtr connStringLen runnerPtrPtr = handleStartExceptions logM $ do
-        gdata <- BS.packCStringLen (gdataC, fromIntegral gdataLenC)
-        appData <- peekCStringLen (appDataC, fromIntegral appDataLenC)
-        let runtimeParams = RuntimeParameters {
-              rpBlockSize = fromIntegral maxBlock,
-              rpBlockTimeout = fromIntegral timeout,
-              rpTreeStateDir = appData </> "treestate",
-              rpBlockStateFile = appData </> "blockstate",
-              rpEarlyBlockThreshold = defaultEarlyBlockThreshold,
-              rpMaxBakingDelay = defaultMaxBakingDelay,
-              rpInsertionsBeforeTransactionPurge = fromIntegral insertionsBeforePurge,
-              rpTransactionsKeepAliveTime = TransactionTime transactionsKeepAlive,
-              rpTransactionsPurgingDelay = fromIntegral transactionsPurgingDelay
-            }
-        case runGet getVersionedGenesisData gdata of
-            Right genData -> do
-              let finconfig = NoFinalization
-                  hconfig = LogUpdateHandler
-              if connStringLen /= 0 then do
-                connString <- BS.packCStringLen (connStringPtr, fromIntegral connStringLen)
-                let
-                    gsconfig = makeGlobalStateConfigWithLog
-                        runtimeParams
-                        genData
-                        connString
-                    config = SkovConfig gsconfig finconfig hconfig
-                regenesisArc <- newForeignPtr freeRegenesisArc regenesisArcPtr
-                let regenesisCallback b = withForeignPtr regenesisArc $ \arc -> callRegenesisCallback regenesisCB arc (Hash.hashToByteString (blockHash b))
-                passiveSyncRunnerWithLog <- makeSyncPassiveRunner logM config catchUpCallback regenesisCallback
-                poke runnerPtrPtr =<< newStablePtr PassiveRunnerWithLog{..}
-                return (toStartResult StartSuccess)
-              else do
-                let
-                    gsconfig = makeGlobalStateConfig
-                        runtimeParams
-                        genData
-                    config = SkovConfig gsconfig finconfig hconfig
-                regenesisArc <- newForeignPtr freeRegenesisArc regenesisArcPtr
-                let regenesisCallback b = withForeignPtr regenesisArc $ \arc -> callRegenesisCallback regenesisCB arc (Hash.hashToByteString (blockHash b))
-                passiveSyncRunner <- makeSyncPassiveRunner logM config catchUpCallback regenesisCallback
-                poke runnerPtrPtr =<< newStablePtr PassiveRunner{..}
-                return (toStartResult StartSuccess)
-            Left err -> do
-                logM External LLError $ "Failed to decode genesis data: " ++ err
-                return (toStartResult StartGenesisFailure)
-    where
->>>>>>> b7ade2d7
         logM = toLogMethod maxLogLevel lcbk
         -- Runtime parameters
         mvcRuntimeParameters =
             RuntimeParameters
                 { rpBlockSize = fromIntegral maxBlock,
+                  rpBlockTimeout = fromIntegral blockConstructionTimeout,
                   rpEarlyBlockThreshold = defaultEarlyBlockThreshold,
                   rpMaxBakingDelay = defaultMaxBakingDelay,
                   rpInsertionsBeforeTransactionPurge = fromIntegral insertionsBeforePurge,
@@ -1210,6 +1077,8 @@
 foreign export ccall
     startConsensus ::
         -- |Maximum block size.
+        Word64 ->
+        -- |Block construction timeout in milliseconds
         Word64 ->
         -- |Insertions before purging of transactions
         Word64 ->
@@ -1252,6 +1121,8 @@
     startConsensusPassive ::
         -- |Maximum block size.
         Word64 ->
+        -- |Block construction timeout in milliseconds
+        Word64 ->
         -- |Insertions before purging of transactions
         Word64 ->
         -- |Time in seconds during which a transaction can't be purged
@@ -1285,88 +1156,6 @@
         Ptr (StablePtr ConsensusRunner) ->
         IO Int64
 
-<<<<<<< HEAD
-=======
--- |Handle receiving a catch-up status message.
--- If the message is a request, then the supplied callback will be used to
--- send the requested data for the peer.
--- The response code can be:
--- * @ResultSerializationFail@
--- * @ResultInvalid@ -- the catch-up message is inconsistent with the skov
--- * @ResultPendingBlock@ -- the sender has some data I am missing, and should be marked pending
--- * @ResultSuccess@ -- I do not require additional data from the sender, so mark it as up-to-date
--- * @ResultContinueCatchUp@ -- The sender should be marked pending if it is currently up-to-date (no change otherwise)
-receiveCatchUpStatus ::
-    StablePtr ConsensusRunner           -- ^Consensus pointer
-    -> PeerID                           -- ^Identifier of peer (passed to callback)
-    -> CString                          -- ^Serialised catch-up message
-    -> Int64                            -- ^Length of message
-    -> Int64                            -- ^Limit to number of responses. Limit <= 0 means no messages will be sent.
-    -> FunPtr DirectMessageCallback     -- ^Callback to receive messages
-    -> IO ReceiveResult
-receiveCatchUpStatus cptr src cstr len limit cbk = do
-    let iLimit = fromIntegral limit
-    c <- deRefStablePtr cptr
-    let logm = consensusLogMethod c
-    if iLimit <= 0 then do
-      logm External LLWarning "Requesting catchup with limit <= 0."
-      return (toReceiveResult ResultSuccess)
-    else do
-      bs <- BS.packCStringLen (cstr, fromIntegral len)
-      toReceiveResult <$> case decode bs :: Either String CatchUpStatus of
-          Left _ -> do
-              logm External LLDebug "Deserialization of catch-up status message failed."
-              return ResultSerializationFail
-          Right cus -> do
-              logm External LLDebug $ "Catch-up status message deserialized: " ++ show cus
-              let
-                  toMsg (MessageBlock, mbs) = (MTBlock, mbs)
-                  toMsg (MessageFinalizationRecord, mbs) = (MTFinalizationRecord, mbs)
-              (response, result) <- case c of
-                  BakerRunner{..} -> syncReceiveCatchUp bakerSyncRunner cus iLimit
-                  PassiveRunner{..} -> syncPassiveReceiveCatchUp passiveSyncRunner cus iLimit
-                  BakerRunnerWithLog{..} -> syncReceiveCatchUp bakerSyncRunnerWithLog cus iLimit
-                  PassiveRunnerWithLog{..} -> syncPassiveReceiveCatchUp passiveSyncRunnerWithLog cus iLimit
-              forM_ response $ \(frbs, rcus) -> do
-                          let
-                              sendMsg = callDirectMessageCallback cbk src
-                          logm Skov LLTrace $ "Sending " ++ show (length frbs) ++ " blocks/finalization records"
-                          mapM_ (uncurry sendMsg . toMsg) frbs
-                          logm Skov LLDebug $ "Catch-up response status message: " ++ show rcus
-                          sendMsg MTCatchUpStatus $ encode rcus
-              return $! result
-
--- | Import blocks exported from another database into the state of the node.
---
--- This function will run before starting the baker thread.
---
--- +----------+---------+
--- |Value     |Meaning  |
--- +==========+=========+
--- |0         |OK       |
--- +----------+---------+
--- |else      |Not OK   |
--- +----------+---------+
-importBlocks :: StablePtr ConsensusRunner
-             -> CString
-             -> Int64
-             -> IO ReceiveResult
-importBlocks cptr cstr len = do
-  c <- deRefStablePtr cptr
-  let logm = consensusLogMethod c
-  filepath <- BS.unpack <$> BS.packCStringLen (cstr, fromIntegral len)
-  logm External LLDebug $ "Importing blocks from file: " ++ filepath
-  ret <- toReceiveResult <$> case c of
-          BakerRunner{..} -> syncImportBlocks bakerSyncRunner filepath
-          PassiveRunner{..} -> syncPassiveImportBlocks passiveSyncRunner filepath
-          BakerRunnerWithLog{..} -> syncImportBlocks bakerSyncRunnerWithLog filepath
-          PassiveRunnerWithLog{..} -> syncPassiveImportBlocks passiveSyncRunnerWithLog filepath
-  logm External LLDebug "Done importing file."
-  return ret
-
-foreign export ccall startConsensus :: Word64 -> Word64 -> Word64 -> Word64 -> Word64 -> CString -> Int64 -> CString -> Int64 -> FunPtr BroadcastCallback -> FunPtr CatchUpStatusCallback -> Ptr () -> FunPtr (Ptr () -> IO ()) -> FunPtr RegenesisCallback -> Word8 -> FunPtr LogCallback -> CString -> Int64 -> CString -> Int64 -> Ptr (StablePtr ConsensusRunner) -> IO Int64
-foreign export ccall startConsensusPassive :: Word64 -> Word64 -> Word64 -> Word64 -> Word64 -> CString -> Int64 -> FunPtr CatchUpStatusCallback -> Ptr () -> FunPtr (Ptr () -> IO ()) -> FunPtr RegenesisCallback -> Word8 -> FunPtr LogCallback -> CString -> Int64 ->CString -> Int64 -> Ptr (StablePtr ConsensusRunner) -> IO Int64
->>>>>>> b7ade2d7
 foreign export ccall stopConsensus :: StablePtr ConsensusRunner -> IO ()
 foreign export ccall startBaker :: StablePtr ConsensusRunner -> IO ()
 foreign export ccall stopBaker :: StablePtr ConsensusRunner -> IO ()
