{-# LANGUAGE ExistentialQuantification #-}
{-# LANGUAGE ForeignFunctionInterface #-}
{-# LANGUAGE RankNTypes #-}
{-# LANGUAGE ScopedTypeVariables #-}
<<<<<<< HEAD
=======
module Concordium.External where
>>>>>>> 8a99e6f6

module Concordium.External where

import Control.Exception
import Control.Monad
import qualified Data.Aeson as AE
import qualified Data.ByteString.Char8 as BS
import qualified Data.ByteString.Lazy as LBS
import qualified Data.ByteString.Unsafe as BS
<<<<<<< HEAD
import Data.Int
import qualified Data.Serialize as S
import Data.Word
import Foreign
import Foreign.C
import System.Directory
import System.FilePath
import Text.Read (readMaybe)
=======
import Data.Serialize
import Data.Serialize.Put as P
import qualified Data.Aeson as AE
import Data.Foldable(forM_)
import Text.Read(readMaybe)
import Control.Exception
import Control.Monad(unless)
import Control.Monad.State.Class(MonadState)
import System.FilePath ((</>), (<.>))
import System.Directory

import qualified Data.Text.Lazy as LT
import qualified Data.Aeson.Text as AET
import Data.Aeson(Value(Null))
>>>>>>> 8a99e6f6

import qualified Concordium.Crypto.SHA256 as SHA256
import Concordium.ID.Types
import Concordium.Logger
import Concordium.Types
import qualified Data.FixedByteString as FBS

import Concordium.Afgjort.Finalize.Types (FinalizationInstance (FinalizationInstance))
import Concordium.Birk.Bake
import Concordium.Constants.Time (defaultEarlyBlockThreshold, defaultMaxBakingDelay)
import Concordium.Crypto.ByteStringHelpers
import Concordium.GlobalState
<<<<<<< HEAD
import Concordium.GlobalState.Persistent.LMDB (addDatabaseVersion)
import Concordium.GlobalState.Persistent.TreeState (InitException (..))
import Concordium.MultiVersion (
    Callbacks (..),
    CatchUpConfiguration (..),
    DiskStateConfig (..),
    MVR (..),
    MultiVersionConfiguration (..),
    MultiVersionRunner (..),
    TransactionDBConfig (..),
    makeMultiVersionRunner,
 )
import qualified Concordium.MultiVersion as MV
import qualified Concordium.Queries.MultiVersion as Q
import Concordium.Queries.Types
import Concordium.Scheduler.Types
import Concordium.Skov (
    BufferedFinalization (..),
    MessageType (..),
    NoFinalization (..),
    UpdateResult (..),
 )
=======
import qualified Concordium.GlobalState.TreeState as TS
import Concordium.GlobalState.Persistent.TreeState(InitException(..))
import Concordium.GlobalState.BlockMonads
import Concordium.Birk.Bake as Baker

import Concordium.Afgjort.Finalize
import Concordium.Runner
import Concordium.Skov hiding (receiveTransaction, MessageType, getCatchUpStatus, getBlocksAtHeight)
import qualified Concordium.Skov as Skov
import Concordium.Afgjort.Finalize.Types(getExactVersionedFPM)
import Concordium.GlobalState.Persistent.LMDB (addDatabaseVersion)
import Concordium.Logger
import Concordium.TimeMonad
>>>>>>> 8a99e6f6
import Concordium.TimerMonad (ThreadTimer)

-- |A 'PeerID' identifies peer at the p2p layer.
type PeerID = Word64

-- * Callbacks

-- ** Logging

-- | External function that logs in Rust a message using standard Rust log output
--
-- The first argument represents the Identifier which shows in which module the message has been
-- emitted.
-- The current mapping is as follows:
--
-- +----------+-----------+
-- |Identifier|Module     |
-- +==========+===========+
-- |0         |Runner     |
-- +----------+-----------+
-- |1         |Afgjort    |
-- +----------+-----------+
-- |2         |Birk       |
-- +----------+-----------+
-- |3         |Crypto     |
-- +----------+-----------+
-- |4         |Kontrol    |
-- +----------+-----------+
-- |5         |Skov       |
-- +----------+-----------+
-- |6         |Baker      |
-- +----------+-----------+
-- |7         |External   |
-- +----------+-----------+
-- |8         |GlobalState|
-- +----------+-----------+
-- |9         |BlockState |
-- +----------+-----------+
-- |10        |TreeState  |
-- +----------+-----------+
-- |11        |LMDB       |
-- +----------+-----------+
-- |12        |Scheduler  |
-- +----------+-----------+
--
-- The second argument represents the Log Level which is interpreted as follows:
--
-- +-----+--------+
-- |Value|LogLevel|
-- +=====+========+
-- |1    |Error   |
-- +-----+--------+
-- |2    |Warning |
-- +-----+--------+
-- |3    |Info    |
-- +-----+--------+
-- |4    |Debug   |
-- +-----+--------+
-- |Other|Trace   |
-- +-----+--------+
--
-- The third argument is the log message that is emitted.
type LogCallback = Word8 -> Word8 -> CString -> IO ()

-- |FFI wrapper for calling a 'LogCallback' function.
foreign import ccall "dynamic" callLogCallback :: FunPtr LogCallback -> LogCallback

-- |Wrap a log callback as a log method, only logging events with loglevel <= given log level.
toLogMethod :: Word8 -> FunPtr LogCallback -> LogMethod IO
toLogMethod maxLogLevel logCallbackPtr = le
  where
    logCallback = callLogCallback logCallbackPtr
    le src lvl =
        if logLevelId lvl <= maxLogLevel -- only log if log level less than maximum requested
            then \msg ->
                BS.useAsCString (BS.pack msg) $
                    logCallback (logSourceId src) (logLevelId lvl)
            else \_ -> return ()

-- ** Broadcast

-- |Callback for broadcasting a message to the network.
-- The first argument indicates the message type.
-- The second argument is the genesis index.
-- The third argument is a pointer to the data to broadcast.
-- The fourth argument is the length of the data in bytes.
type BroadcastCallback = Int64 -> GenesisIndex -> CString -> Int64 -> IO ()

-- |FFI wrapper for invoking a 'BroadcastCallback' function.
foreign import ccall "dynamic" invokeBroadcastCallback :: FunPtr BroadcastCallback -> BroadcastCallback
<<<<<<< HEAD

-- |Helper for invoking a 'BroadcastCallback' function.
callBroadcastCallback :: FunPtr BroadcastCallback -> MessageType -> GenesisIndex -> BS.ByteString -> IO ()
callBroadcastCallback cbk mt gi bs = BS.useAsCStringLen bs $ \(cdata, clen) ->
    invokeBroadcastCallback cbk mti gi cdata (fromIntegral clen)
  where
    mti = case mt of
        MessageBlock -> 0
        MessageFinalization -> 1
        MessageFinalizationRecord -> 2
        MessageCatchUpStatus -> 3

-- ** Direct-to-peer message

-- |Callback for sending a message to a peer.
-- The first argument is the peer to send to.
-- The second argument indicates the message type.
-- The third argument is a pointer to the data to broadcast.
-- The fourth argument is the length of the data in bytes.
type DirectMessageCallback = PeerID -> Int64 -> GenesisIndex -> CString -> Int64 -> IO ()

-- |FFI wrapper for invoking a 'DirectMessageCallback' function.
foreign import ccall "dynamic" invokeDirectMessageCallback :: FunPtr DirectMessageCallback -> DirectMessageCallback

-- |Helper for invoking a 'DirectMessageCallback' function.
callDirectMessageCallback :: FunPtr DirectMessageCallback -> PeerID -> MessageType -> GenesisIndex -> BS.ByteString -> IO ()
callDirectMessageCallback cbk peer mt genIndex bs = BS.useAsCStringLen bs $ \(cdata, clen) ->
    invokeDirectMessageCallback cbk peer mti genIndex cdata (fromIntegral clen)
  where
    mti = case mt of
        MessageBlock -> 0
        MessageFinalization -> 1
        MessageFinalizationRecord -> 2
        MessageCatchUpStatus -> 3

-- ** Catch-up status
=======
data MessageType
    = MTBlock
    | MTFinalization
    | MTFinalizationRecord
    | MTCatchUpStatus
callBroadcastCallback :: FunPtr BroadcastCallback -> MessageType -> BS.ByteString -> IO ()
callBroadcastCallback cbk mt bs = BS.useAsCStringLen bs $ \(cdata, clen) -> invokeBroadcastCallback cbk mti cdata (fromIntegral clen)
    where
        mti = case mt of
            MTBlock -> 0
            MTFinalization -> 1
            MTFinalizationRecord -> 2
            MTCatchUpStatus -> 3

-- |Broadcast a consensus message. This can be either a block,, finalization record, or finalization (pseudo) message.
-- All messages are serialized with a version.
broadcastCallback ::
    LogMethod IO -> FunPtr BroadcastCallback -> SimpleOutMessage -> IO ()
broadcastCallback logM bcbk = handleB
    where
        handleB (SOMsgNewBlock blockbs) = do
            logM External LLDebug $ "Broadcasting block [size=" ++ show (BS.length blockbs) ++ "]"
            callBroadcastCallback bcbk MTBlock blockbs
        handleB (SOMsgFinalization finbs) = do
            logM External LLDebug $ "Broadcasting finalization message [size=" ++ show (BS.length finbs) ++ "]"
            callBroadcastCallback bcbk MTFinalization finbs
        handleB (SOMsgFinalizationRecord msgbs) = do
            logM External LLDebug $ "Broadcasting finalization record [size=" ++ show (BS.length msgbs) ++ "]"
            callBroadcastCallback bcbk MTFinalizationRecord msgbs
>>>>>>> 8a99e6f6

-- |Callback for direct-sending a catch-up status message to all (non-pending) peers.
-- The first argument is the genesis index.
-- The first argument is a pointer to the data, which must be a catch-up
-- status message. The second argument is the length of the data in bytes.
type CatchUpStatusCallback = GenesisIndex -> CString -> Int64 -> IO ()

-- |FFI wrapper for invoking a 'CatchUpStatusCallback' function.
foreign import ccall "dynamic" invokeCatchUpStatusCallback :: FunPtr CatchUpStatusCallback -> CatchUpStatusCallback
<<<<<<< HEAD
=======
callCatchUpStatusCallback :: FunPtr CatchUpStatusCallback -> BS.ByteString -> IO ()
callCatchUpStatusCallback cbk bs = BS.useAsCStringLen bs $ \(cdata, clen) -> invokeCatchUpStatusCallback cbk cdata (fromIntegral clen)

type TreeConfig = DiskTreeDiskBlockConfig 'P1
makeGlobalStateConfig :: RuntimeParameters -> GenesisData 'P1 -> TreeConfig
makeGlobalStateConfig rt genData = DTDBConfig rt genData

type TreeConfigWithLog = DiskTreeDiskBlockWithLogConfig 'P1
makeGlobalStateConfigWithLog :: RuntimeParameters -> GenesisData 'P1 -> BS.ByteString -> TreeConfigWithLog
makeGlobalStateConfigWithLog rt genData = DTDBWLConfig rt genData


type ActiveConfig gs = SkovConfig 'P1 gs (BufferedFinalization ThreadTimer) LogUpdateHandler
type PassiveConfig gs = SkovConfig 'P1 gs (NoFinalization ()) LogUpdateHandler

-- |A 'ConsensusRunner' encapsulates an instance of the consensus, and possibly a baker thread.
data ConsensusRunner = BakerRunner {
        bakerSyncRunner :: SyncRunner (ActiveConfig TreeConfig)
    }
    | PassiveRunner {
        passiveSyncRunner :: SyncPassiveRunner (PassiveConfig TreeConfig)
    }
    | BakerRunnerWithLog {
        bakerSyncRunnerWithLog :: SyncRunner (ActiveConfig TreeConfigWithLog)
    }
    | PassiveRunnerWithLog {
        passiveSyncRunnerWithLog :: SyncPassiveRunner (PassiveConfig TreeConfigWithLog)
    }

consensusLogMethod :: ConsensusRunner -> LogMethod IO
consensusLogMethod BakerRunner{bakerSyncRunner=SyncRunner{syncLogMethod=logM}} = logM
consensusLogMethod PassiveRunner{passiveSyncRunner=SyncPassiveRunner{syncPLogMethod=logM}} = logM
consensusLogMethod BakerRunnerWithLog{bakerSyncRunnerWithLog=SyncRunner{syncLogMethod=logM}} = logM
consensusLogMethod PassiveRunnerWithLog{passiveSyncRunnerWithLog=SyncPassiveRunner{syncPLogMethod=logM}} = logM

runWithConsensus :: ConsensusRunner
                 -> (forall pv h f gs. TS.TreeStateMonad pv (SkovT h (SkovConfig pv gs f LogUpdateHandler) LogIO)
                     => SkovT h (SkovConfig pv gs f LogUpdateHandler) LogIO a) -> IO a
runWithConsensus BakerRunner{..} = runSkovTransaction bakerSyncRunner
runWithConsensus PassiveRunner{..} = runSkovPassive passiveSyncRunner
runWithConsensus BakerRunnerWithLog{..} = runSkovTransaction bakerSyncRunnerWithLog
runWithConsensus PassiveRunnerWithLog{..} = runSkovPassive passiveSyncRunnerWithLog

-- |Default value for early block threshold.
-- Set to 30 seconds.
defaultEarlyBlockThreshold :: Duration
defaultEarlyBlockThreshold = 30000

-- |Default value for maximum baking delay.
-- Set to 10 seconds.
defaultMaxBakingDelay :: Duration
defaultMaxBakingDelay = 10000

data StartResult = StartSuccess
                 | StartGenesisFailure
                 | StartBakerIdentityFailure
                 | StartIOException
                 | StartInitException InitException
>>>>>>> 8a99e6f6

-- |Helper for invoking a 'CatchUpStatusCallback' function.
callCatchUpStatusCallback :: FunPtr CatchUpStatusCallback -> GenesisIndex -> BS.ByteString -> IO ()
callCatchUpStatusCallback cbk gi bs = BS.useAsCStringLen bs $ \(cdata, clen) ->
    invokeCatchUpStatusCallback cbk gi cdata (fromIntegral clen)

-- ** Regenesis

-- |Callback to signal that a new genesis block has occurred.
-- The argument is the block hash as a 32-byte string.
type RegenesisCallback = Ptr RegenesisArc -> Ptr Word8 -> IO ()

-- |FFI wrapper for invoking a 'RegenesisCallback' function.
foreign import ccall "dynamic" invokeRegenesisCallback :: FunPtr RegenesisCallback -> RegenesisCallback

-- |Helper for invoking a 'RegenesisCallback' function.
callRegenesisCallback :: FunPtr RegenesisCallback -> RegenesisRef -> BlockHash -> IO ()
callRegenesisCallback cb rgRef (BlockHash (SHA256.Hash bh)) = withForeignPtr rgRef $ \rg ->
    FBS.withPtrReadOnly bh $ \ptr ->
        invokeRegenesisCallback cb rg ptr

-- |Abstract type representing the rust Arc object used for tracking genesis blocks.
-- A pointer of this type is passed to consensus at start up and must be passed to each call of
-- the regenesis callback.
data RegenesisArc

-- |A reference that must be passed when calling the regenesis callback.
-- This is a 'ForeignPtr', so a finalizer that disposes of the pointer is attached.
type RegenesisRef = ForeignPtr RegenesisArc

-- |A function pointer used for freeing the regenesis reference.
type RegenesisFree = FinalizerPtr RegenesisArc

-- |Construct a 'RegenesisRef' from a finalizer and a raw pointer.
makeRegenesisRef :: RegenesisFree -> Ptr RegenesisArc -> IO RegenesisRef
makeRegenesisRef = newForeignPtr

-- * Consensus operations

-- |A 'ConsensusRunner' is a 'MultiVersionRunner' with an existentially quantified global state
-- and finalization configuration.  A 'StablePtr' to a consensus runner is used as the reference
-- to the consensus that is passed over the FFI.
--
-- The use of the existential type is convenient, since it avoids or defers case analysis, while
-- allowing for multiple possible configurations.
data ConsensusRunner = forall gsconf finconf. ConsensusRunner (MultiVersionRunner gsconf finconf)

-- |Result of starting consensus
data StartResult
    = StartSuccess
    | StartGenesisFailure
    | StartBakerIdentityFailure
    | StartIOException
    | StartInitException InitException

-- |Convert a 'StartResult' to an 'Int64'.
toStartResult :: StartResult -> Int64
toStartResult =
    \case
        StartSuccess -> 0
        StartGenesisFailure -> 1
        StartBakerIdentityFailure -> 2
        StartIOException -> 3
        StartInitException ie ->
<<<<<<< HEAD
            case ie of
                BlockStatePathDir -> 4
                BlockStatePermissionError -> 5
                TreeStatePermissionError -> 6
                DatabaseOpeningError _ -> 7
                GenesisBlockNotInDataBaseError -> 8
                GenesisBlockIncorrect _ -> 9
                DatabaseInvariantViolation _ -> 10
                IncorrectDatabaseVersion _ -> 11

-- |Catch exceptions which may occur at start up and return an appropriate exit code.
handleStartExceptions :: LogMethod IO -> IO StartResult -> IO Int64
=======
          case ie of
            BlockStatePathDir -> 4
            BlockStatePermissionError -> 5
            TreeStatePermissionError -> 6
            DatabaseOpeningError _ -> 7
            GenesisBlockNotInDataBaseError -> 8
            GenesisBlockIncorrect _ -> 9
            DatabaseInvariantViolation _ -> 10
            IncorrectDatabaseVersion _ -> 11

handleStartExceptions :: LogMethod IO -> IO Int64 -> IO Int64
>>>>>>> 8a99e6f6
handleStartExceptions logM c =
    toStartResult
        <$> c
        `catches` [ Handler handleIOError,
                    Handler handleInitException,
                    Handler handleGlobalStateInitException
                  ]
  where
    handleIOError (ex :: IOError) = StartIOException <$ logM External LLError (displayException ex)
    handleInitException ex = StartInitException ex <$ logM External LLError (displayException ex)
    handleGlobalStateInitException (InvalidGenesisData _) = return StartGenesisFailure

-- |Migrate a legacy global state, if necessary.
migrateGlobalState :: FilePath -> LogMethod IO -> IO ()
migrateGlobalState dbPath logM = do
    blockStateExists <- doesPathExist $ dbPath </> "blockstate-0" <.> "dat"
    treeStateExists <- doesPathExist $ dbPath </> "treestate-0"
    -- Only attempt migration when neither state exists
    unless (blockStateExists || treeStateExists) $ do
        oldBlockStateExists <- doesFileExist $ dbPath </> "blockstate" <.> "dat"
        oldTreeStateExists <- doesDirectoryExist $ dbPath </> "treestate"
        when (oldBlockStateExists && oldTreeStateExists) $ do
            logM GlobalState LLInfo "Migrating global state from legacy version."
            renameFile (dbPath </> "blockstate" <.> "dat") (dbPath </> "blockstate-0" <.> "dat")
            renameDirectory (dbPath </> "treestate") (dbPath </> "treestate-0")
            runLoggerT (addDatabaseVersion (dbPath </> "treestate-0")) logM
            logM GlobalState LLInfo "Migration complete."

-- |Migrate a legacy global state, if necessary.
migrateGlobalState :: FilePath -> LogMethod IO -> IO ()
migrateGlobalState dbPath logM = do
    blockStateExists <- doesPathExist $ dbPath </> "blockstate-0" <.> "dat"
    treeStateExists <- doesPathExist $ dbPath </> "treestate-0"
    -- Only attempt migration when neither state exists
    unless (blockStateExists || treeStateExists) $ do
        oldBlockStateExists <- doesFileExist $ dbPath </> "blockstate" <.> "dat"
        oldTreeStateExists <- doesDirectoryExist $ dbPath </> "treestate"
        case (oldBlockStateExists, oldTreeStateExists) of
          (True, True) -> do
            logM GlobalState LLInfo "Migrating global state from legacy version."
            renameFile (dbPath </> "blockstate" <.> "dat") (dbPath </> "blockstate-0" <.> "dat")
            renameDirectory (dbPath </> "treestate") (dbPath </> "treestate-0")
            runLoggerT (addDatabaseVersion (dbPath </> "treestate-0")) logM
            logM GlobalState LLInfo "Migration complete."
          (True, False) -> logM GlobalState LLWarning "Cannot migrate legacy database as 'treestate' is absent."
          (False, True) -> logM GlobalState LLWarning "Cannot migrate legacy database as 'blockstate.dat' is absent."
          _ -> return ()
        

-- |Start up an instance of Skov without starting the baker thread.
-- If an error occurs starting Skov, the error will be logged and
-- a null pointer will be returned.
startConsensus ::
<<<<<<< HEAD
    -- |Maximum block size.
    Word64 ->
    -- |Block construction timeout in milliseconds
    Word64 ->
    -- |The amount of time in the future a transaction's expiry can be. In seconds.
    Word64 ->
    -- |Insertions before purging of transactions
    Word64 ->
    -- |Time in seconds during which a transaction can't be purged
    Word64 ->
    -- |Number of seconds between transaction table purging runs
    Word64 ->
    -- |Serialized genesis data (c string + len)
    CString ->
    Int64 ->
    -- |Serialized baker identity (c string + len)
    CString ->
    Int64 ->
    -- |Handler for generated messages
    FunPtr BroadcastCallback ->
    -- |Handler for sending catch-up status to peers
    FunPtr CatchUpStatusCallback ->
    -- |Regenesis object
    Ptr RegenesisArc ->
    -- |Finalizer for the regenesis object
    RegenesisFree ->
    -- |Handler for notifying the node of new regenesis blocks
    FunPtr RegenesisCallback ->
    -- |Maximum log level (inclusive) (0 to disable logging).
    Word8 ->
    -- |Handler for log events
    FunPtr LogCallback ->
    -- |FilePath for the AppData directory
    CString ->
    -- |Length of AppData path
    Int64 ->
    -- |Database connection string. If length is 0 don't do logging.
    CString ->
    -- |Length of database connection string.
    Int64 ->
    -- |Pointer to receive the pointer to the 'ConsensusRunner'.
    Ptr (StablePtr ConsensusRunner) ->
    IO Int64
startConsensus
    maxBlock
    blockConstructionTimeout
    maxTimeToExpiry
    insertionsBeforePurge
    transactionsKeepAlive
    transactionsPurgingDelay
    gdataC
    gdataLenC
    bidC
    bidLenC
    bcbk
    cucbk
    regenesisPtr
    regenesisFree
    regenesisCB
    maxLogLevel
    lcbk
    appDataC
    appDataLenC
    connStringPtr
    connStringLen
    runnerPtrPtr = handleStartExceptions logM $
        decodeGenesis $ \genesisData -> decodeBakerIdentity $ \bakerIdentity -> do
            -- Get the data directory
            appDataPath <- peekCStringLen (appDataC, fromIntegral appDataLenC)
            -- Do globalstate migration if necessary
            migrateGlobalState appDataPath logM
            let mvcStateConfig = DiskStateConfig appDataPath
            let mvcFinalizationConfig =
                    BufferedFinalization
                        ( FinalizationInstance
                            (bakerSignKey bakerIdentity)
                            (bakerElectionKey bakerIdentity)
                            (bakerAggregationKey bakerIdentity)
                        )
            regenesisRef <- makeRegenesisRef regenesisFree regenesisPtr
            -- Callbacks
            let callbacks =
                    Callbacks
                        { broadcastBlock = callBroadcastCallback bcbk MessageBlock,
                          broadcastFinalizationMessage = callBroadcastCallback bcbk MessageFinalization,
                          broadcastFinalizationRecord = callBroadcastCallback bcbk MessageFinalizationRecord,
                          notifyCatchUpStatus = callCatchUpStatusCallback cucbk,
                          notifyRegenesis = callRegenesisCallback regenesisCB regenesisRef
                        }
            runner <-
                if connStringLen /= 0
                    then do
                        mvcTXLogConfig <-
                            TransactionDBConfig
                                <$> BS.packCStringLen (connStringPtr, fromIntegral connStringLen)
                        let config ::
                                MultiVersionConfiguration
                                    DiskTreeDiskBlockWithLogConfig
                                    (BufferedFinalization ThreadTimer)
                            config = MultiVersionConfiguration{..}
                        ConsensusRunner
                            <$> makeMultiVersionRunner config callbacks (Just bakerIdentity) logM genesisData
                    else do
                        let config ::
                                MultiVersionConfiguration
                                    DiskTreeDiskBlockConfig
                                    (BufferedFinalization ThreadTimer)
                            config = MultiVersionConfiguration{mvcTXLogConfig = (), ..}
                        ConsensusRunner
                            <$> makeMultiVersionRunner config callbacks (Just bakerIdentity) logM genesisData
            poke runnerPtrPtr =<< newStablePtr runner
            return StartSuccess
      where
        -- Decode genesis data
        decodeGenesis cont = do
            genesisBS <- BS.packCStringLen (gdataC, fromIntegral gdataLenC)
            case S.runGet getPVGenesisData genesisBS of
                Left err -> do
                    logM External LLError $ "Failed to decode genesis data: " ++ err
                    return StartGenesisFailure
                Right genData -> cont genData
        -- Decode the baker identity
        decodeBakerIdentity cont = do
            bakerInfoBS <- BS.packCStringLen (bidC, fromIntegral bidLenC)
            case AE.eitherDecodeStrict bakerInfoBS of
                Left err -> do
                    logM External LLError $ "Failed to decode baker identity data: " ++ err
                    return StartBakerIdentityFailure
                Right bakerIdentity -> cont (bakerIdentity :: BakerIdentity)
        -- Log method
=======
           Word64 -- ^Maximum block size.
           -> Word64 -- ^Block construction timeout in milliseconds
           -> Word64 -- ^The amount of time in the future a transaction's expiry can be. In seconds.
           -> Word64 -- ^Insertions before purging of transactions
           -> Word64 -- ^Time in seconds during which a transaction can't be purged
           -> Word64 -- ^Number of seconds between transaction table purging runs
           -> CString -> Int64 -- ^Serialized genesis data (c string + len)
           -> CString -> Int64 -- ^Serialized baker identity (c string + len)
           -> FunPtr BroadcastCallback -- ^Handler for generated messages
           -> FunPtr CatchUpStatusCallback -- ^Handler for sending catch-up status to peers
           -> Ptr () -- ^Rust arc for calling the regenesis callback
           -> FunPtr (Ptr () -> IO ()) -- ^ free function for the regenesis arc
           -> FunPtr RegenesisCallback -- ^Handler for notifying the node of new regenesis blocks
           -> Word8 -- ^Maximum log level (inclusive) (0 to disable logging).
           -> FunPtr LogCallback -- ^Handler for log events
           -> CString -> Int64 -- ^FilePath for the AppData directory
           -> CString -> Int64 -- ^Database connection string. If length is 0 don't do logging.
           -> Ptr (StablePtr ConsensusRunner)
           -> IO Int64
startConsensus maxBlock timeout maxTimeToExpiry insertionsBeforePurge transactionsKeepAlive transactionsPurgingDelay gdataC gdataLenC bidC bidLenC bcbk cucbk regenesisArcPtr freeRegenesisArc regenesisCB maxLogLevel lcbk appDataC appDataLenC connStringPtr connStringLen runnerPtrPtr = handleStartExceptions logM $ do
        gdata <- BS.packCStringLen (gdataC, fromIntegral gdataLenC)
        bdata <- BS.packCStringLen (bidC, fromIntegral bidLenC)
        appData <- peekCStringLen (appDataC, fromIntegral appDataLenC)
        -- Do globalstate migration if necessary
        migrateGlobalState appData logM
        let runtimeParams = RuntimeParameters {
              rpBlockSize = fromIntegral maxBlock,
              rpBlockTimeout = fromIntegral timeout,
              -- Tree state and block state are suffixed by the genesis index (currently fixed at 0)
              rpTreeStateDir = appData </> "treestate-0",
              rpBlockStateFile = appData </> "blockstate-0",
              rpEarlyBlockThreshold = defaultEarlyBlockThreshold,
              rpMaxBakingDelay = defaultMaxBakingDelay,
              rpInsertionsBeforeTransactionPurge = fromIntegral insertionsBeforePurge,
              rpTransactionsKeepAliveTime = TransactionTime transactionsKeepAlive,
              rpTransactionsPurgingDelay = fromIntegral transactionsPurgingDelay,
              rpMaxTimeToExpiry = fromIntegral maxTimeToExpiry
            }
        case (runGet getVersionedGenesisData gdata, AE.eitherDecodeStrict bdata) of
            (Right genData, Right bid) -> do
              let
                  finconfig = BufferedFinalization (FinalizationInstance (bakerSignKey bid) (bakerElectionKey bid) (bakerAggregationKey bid))
                  hconfig = LogUpdateHandler
              if connStringLen /= 0 then do -- enable logging of transactions
                connString <- BS.packCStringLen (connStringPtr, fromIntegral connStringLen)
                let
                    gsconfig = makeGlobalStateConfigWithLog
                        runtimeParams
                        genData
                        connString
                    config = SkovConfig gsconfig finconfig hconfig
                    bakerBroadcast = broadcastCallback logM bcbk
                regenesisArc <- newForeignPtr freeRegenesisArc regenesisArcPtr
                let regenesisCallback b = withForeignPtr regenesisArc $ \arc -> callRegenesisCallback regenesisCB arc (Hash.hashToByteString (blockHash b))
                bakerSyncRunnerWithLog <-
                  makeSyncRunner logM bid config bakerBroadcast catchUpCallback regenesisCallback
                poke runnerPtrPtr =<< newStablePtr BakerRunnerWithLog{..}
                return (toStartResult StartSuccess)
              else do
                let
                    gsconfig = makeGlobalStateConfig
                        runtimeParams
                        genData
                    config = SkovConfig gsconfig finconfig hconfig
                    bakerBroadcast = broadcastCallback logM bcbk
                regenesisArc <- newForeignPtr freeRegenesisArc regenesisArcPtr
                let regenesisCallback b = withForeignPtr regenesisArc $ \arc -> callRegenesisCallback regenesisCB arc (Hash.hashToByteString (blockHash b))
                bakerSyncRunner <- makeSyncRunner logM bid config bakerBroadcast catchUpCallback regenesisCallback
                poke runnerPtrPtr =<< newStablePtr BakerRunner{..}
                return (toStartResult StartSuccess)
            (Left err, _) -> do
                logM External LLError $ "Failed to decode genesis data: " ++ err
                return (toStartResult StartGenesisFailure)
            (_, Left err) -> do
                logM External LLError $ "Failed to decode baker identity data: " ++ err
                return (toStartResult StartBakerIdentityFailure)

    where
>>>>>>> 8a99e6f6
        logM = toLogMethod maxLogLevel lcbk
        -- Runtime parameters
        mvcRuntimeParameters =
            RuntimeParameters
                { rpBlockSize = fromIntegral maxBlock,
                  rpBlockTimeout = fromIntegral blockConstructionTimeout,
                  rpEarlyBlockThreshold = defaultEarlyBlockThreshold,
                  rpMaxBakingDelay = defaultMaxBakingDelay,
                  rpInsertionsBeforeTransactionPurge = fromIntegral insertionsBeforePurge,
                  rpTransactionsKeepAliveTime = TransactionTime transactionsKeepAlive,
                  rpTransactionsPurgingDelay = fromIntegral transactionsPurgingDelay,
                  rpMaxTimeToExpiry = fromIntegral maxTimeToExpiry
                }

-- |Start up an instance of Skov without starting the baker thread.
-- If an error occurs starting Skov, the error will be logged and
-- a null pointer will be returned.
startConsensusPassive ::
<<<<<<< HEAD
    -- |Maximum block size.
    Word64 ->
    -- |Block construction timeout in milliseconds
    Word64 ->
    -- |The amount of time in the future a transaction's expiry can be. In seconds.
    Word64 ->
    -- |Insertions before purging of transactions
    Word64 ->
    -- |Time in seconds during which a transaction can't be purged
    Word64 ->
    -- |Number of seconds between transaction table purging runs
    Word64 ->
    -- |Serialized genesis data (c string + len)
    CString ->
    Int64 ->
    -- |Handler for sending catch-up status to peers
    FunPtr CatchUpStatusCallback ->
    -- |Regenesis object
    Ptr RegenesisArc ->
    -- |Finalizer for the regenesis object
    RegenesisFree ->
    -- |Handler for notifying the node of new regenesis blocks
    FunPtr RegenesisCallback ->
    -- |Maximum log level (inclusive) (0 to disable logging).
    Word8 ->
    -- |Handler for log events
    FunPtr LogCallback ->
    -- |FilePath for the AppData directory
    CString ->
    -- |Length of AppData path
    Int64 ->
    -- |Database connection string. If length is 0 don't do logging.
    CString ->
    -- |Length of database connection string.
    Int64 ->
    -- |Pointer to receive the pointer to the 'ConsensusRunner'.
    Ptr (StablePtr ConsensusRunner) ->
    IO Int64
startConsensusPassive
    maxBlock
    blockConstructionTimeout
    maxTimeToExpiry
    insertionsBeforePurge
    transactionsKeepAlive
    transactionsPurgingDelay
    gdataC
    gdataLenC
    cucbk
    regenesisPtr
    regenesisFree
    regenesisCB
    maxLogLevel
    lcbk
    appDataC
    appDataLenC
    connStringPtr
    connStringLen
    runnerPtrPtr = handleStartExceptions logM $
        decodeGenesis $ \genesisData -> do
            -- Get the data directory
            appDataPath <- peekCStringLen (appDataC, fromIntegral appDataLenC)
            -- Do globalstate migration if necessary
            migrateGlobalState appDataPath logM
            let mvcStateConfig = DiskStateConfig appDataPath
            let mvcFinalizationConfig = NoFinalization
            -- Callbacks
            regenesisRef <- makeRegenesisRef regenesisFree regenesisPtr
            let callbacks =
                    Callbacks
                        { broadcastBlock = \_ _ -> return (),
                          broadcastFinalizationMessage = \_ _ -> return (),
                          broadcastFinalizationRecord = \_ _ -> return (),
                          notifyCatchUpStatus = callCatchUpStatusCallback cucbk,
                          notifyRegenesis = callRegenesisCallback regenesisCB regenesisRef
                        }
            runner <-
                if connStringLen /= 0
                    then do
                        mvcTXLogConfig <-
                            TransactionDBConfig
                                <$> BS.packCStringLen (connStringPtr, fromIntegral connStringLen)
                        let config ::
                                MultiVersionConfiguration
                                    DiskTreeDiskBlockWithLogConfig
                                    (NoFinalization ThreadTimer)
                            config = MultiVersionConfiguration{..}
                        ConsensusRunner
                            <$> makeMultiVersionRunner config callbacks Nothing logM genesisData
                    else do
                        let config ::
                                MultiVersionConfiguration
                                    DiskTreeDiskBlockConfig
                                    (NoFinalization ThreadTimer)
                            config = MultiVersionConfiguration{mvcTXLogConfig = (), ..}
                        ConsensusRunner
                            <$> makeMultiVersionRunner config callbacks Nothing logM genesisData
            poke runnerPtrPtr =<< newStablePtr runner
            return StartSuccess
      where
        -- Decode genesis data
        decodeGenesis cont = do
            genesisBS <- BS.packCStringLen (gdataC, fromIntegral gdataLenC)
            case S.runGet getPVGenesisData genesisBS of
                Left err -> do
                    logM External LLError $ "Failed to decode genesis data: " ++ err
                    return StartGenesisFailure
                Right genData -> cont genData
        -- Log method
=======
           Word64 -- ^Maximum block size.
           -> Word64 -- ^Block construction timeout in milliseconds
           -> Word64 -- ^The amount of time in the future a transaction's expiry can be. In seconds.
           -> Word64 -- ^Insertions before purging of transactions
           -> Word64 -- ^Time in seconds during which a transaction can't be purged
           -> Word64 -- ^Number of seconds between transaction table purging runs
           -> CString -> Int64 -- ^Serialized genesis data (c string + len)
           -> FunPtr CatchUpStatusCallback -- ^Handler for sending catch-up status to peers
           -> Ptr () -- ^Rust arc for calling the regenesis callback
           -> FunPtr (Ptr () -> IO ()) -- ^Free function for regenesis arc
           -> FunPtr RegenesisCallback -- ^Handler for notifying the node of new regenesis blocks
           -> Word8 -- ^Maximum log level (inclusive) (0 to disable logging).
           -> FunPtr LogCallback -- ^Handler for log events
           -> CString -> Int64 -- ^FilePath for the AppData directory
           -> CString -> Int64 -- ^Connection string to access the database. If length is 0 don't do logging.
           -> Ptr (StablePtr ConsensusRunner)
           -> IO Int64
startConsensusPassive maxBlock timeout maxTimeToExpiry insertionsBeforePurge transactionsPurgingDelay transactionsKeepAlive gdataC gdataLenC cucbk regenesisArcPtr freeRegenesisArc regenesisCB maxLogLevel lcbk appDataC appDataLenC connStringPtr connStringLen runnerPtrPtr = handleStartExceptions logM $ do
        gdata <- BS.packCStringLen (gdataC, fromIntegral gdataLenC)
        appData <- peekCStringLen (appDataC, fromIntegral appDataLenC)
        -- Do globalstate migration if necessary
        migrateGlobalState appData logM
        let runtimeParams = RuntimeParameters {
              rpBlockSize = fromIntegral maxBlock,
              rpBlockTimeout = fromIntegral timeout,
              -- Tree state and block state are suffixed by the genesis index (currently fixed at 0)
              rpTreeStateDir = appData </> "treestate-0",
              rpBlockStateFile = appData </> "blockstate-0",
              rpEarlyBlockThreshold = defaultEarlyBlockThreshold,
              rpMaxBakingDelay = defaultMaxBakingDelay,
              rpInsertionsBeforeTransactionPurge = fromIntegral insertionsBeforePurge,
              rpTransactionsKeepAliveTime = TransactionTime transactionsKeepAlive,
              rpTransactionsPurgingDelay = fromIntegral transactionsPurgingDelay,
              rpMaxTimeToExpiry = fromIntegral maxTimeToExpiry
            }
        case runGet getVersionedGenesisData gdata of
            Right genData -> do
              let finconfig = NoFinalization
                  hconfig = LogUpdateHandler
              if connStringLen /= 0 then do
                connString <- BS.packCStringLen (connStringPtr, fromIntegral connStringLen)
                let
                    gsconfig = makeGlobalStateConfigWithLog
                        runtimeParams
                        genData
                        connString
                    config = SkovConfig gsconfig finconfig hconfig
                regenesisArc <- newForeignPtr freeRegenesisArc regenesisArcPtr
                let regenesisCallback b = withForeignPtr regenesisArc $ \arc -> callRegenesisCallback regenesisCB arc (Hash.hashToByteString (blockHash b))
                passiveSyncRunnerWithLog <- makeSyncPassiveRunner logM config catchUpCallback regenesisCallback
                poke runnerPtrPtr =<< newStablePtr PassiveRunnerWithLog{..}
                return (toStartResult StartSuccess)
              else do
                let
                    gsconfig = makeGlobalStateConfig
                        runtimeParams
                        genData
                    config = SkovConfig gsconfig finconfig hconfig
                regenesisArc <- newForeignPtr freeRegenesisArc regenesisArcPtr
                let regenesisCallback b = withForeignPtr regenesisArc $ \arc -> callRegenesisCallback regenesisCB arc (Hash.hashToByteString (blockHash b))
                passiveSyncRunner <- makeSyncPassiveRunner logM config catchUpCallback regenesisCallback
                poke runnerPtrPtr =<< newStablePtr PassiveRunner{..}
                return (toStartResult StartSuccess)
            Left err -> do
                logM External LLError $ "Failed to decode genesis data: " ++ err
                return (toStartResult StartGenesisFailure)
    where
>>>>>>> 8a99e6f6
        logM = toLogMethod maxLogLevel lcbk
        -- Runtime parameters
        mvcRuntimeParameters =
            RuntimeParameters
                { rpBlockSize = fromIntegral maxBlock,
                  rpBlockTimeout = fromIntegral blockConstructionTimeout,
                  rpEarlyBlockThreshold = defaultEarlyBlockThreshold,
                  rpMaxBakingDelay = defaultMaxBakingDelay,
                  rpInsertionsBeforeTransactionPurge = fromIntegral insertionsBeforePurge,
                  rpTransactionsKeepAliveTime = TransactionTime transactionsKeepAlive,
                  rpTransactionsPurgingDelay = fromIntegral transactionsPurgingDelay,
                  rpMaxTimeToExpiry = fromIntegral maxTimeToExpiry
                }

-- |Shut down consensus, stopping any baker thread if necessary.
-- The pointer is not valid after this function returns.
stopConsensus :: StablePtr ConsensusRunner -> IO ()
stopConsensus cptr = mask_ $ do
    ConsensusRunner mvr <- deRefStablePtr cptr
    MV.shutdownMultiVersionRunner mvr
    freeStablePtr cptr

-- |Start the baker thread.  Calling this mare than once does not start additional baker threads.
startBaker :: StablePtr ConsensusRunner -> IO ()
startBaker cptr = mask_ $ do
    ConsensusRunner mvr <- deRefStablePtr cptr
    MV.startBaker mvr

-- |Stop a baker thread.  The baker thread may be restarted by calling 'startBaker'.
-- This does not otherwise affect the consensus.
stopBaker :: StablePtr ConsensusRunner -> IO ()
stopBaker cptr = mask_ $ do
    ConsensusRunner mvr <- deRefStablePtr cptr
    MV.stopBaker mvr

-- * Receive functions

-- | Result values for receive functions.
--
-- +=======+====================================+========================================================================================+==========+
-- | Value |                Name                |                                      Description                                       | Forward? |
-- +=======+====================================+========================================================================================+==========+
-- |     0 | ResultSuccess                      | Message received, validated and processed                                              | Yes      |
-- +-------+------------------------------------+----------------------------------------------------------------------------------------+----------+
-- |     1 | ResultSerializationFail            | Message deserialization failed                                                         | No       |
-- +-------+------------------------------------+----------------------------------------------------------------------------------------+----------+
-- |     2 | ResultInvalid                      | The message was determined to be invalid                                               | No       |
-- +-------+------------------------------------+----------------------------------------------------------------------------------------+----------+
-- |     3 | ResultPendingBlock                 | The message was received, but is awaiting a block to complete processing               | Yes      |
-- +-------+------------------------------------+----------------------------------------------------------------------------------------+----------+
-- |     4 | ResultPendingFinalization          | The message was received, but is awaiting a finalization record to complete processing | Yes      |
-- +-------+------------------------------------+----------------------------------------------------------------------------------------+----------+
-- |     5 | ResultAsync                        | The message was received, but is being processed asynchronously                        | Yes      |
-- +-------+------------------------------------+----------------------------------------------------------------------------------------+----------+
-- |     6 | ResultDuplicate                    | The message duplicates a previously received message                                   | No       |
-- +-------+------------------------------------+----------------------------------------------------------------------------------------+----------+
-- |     7 | ResultStale                        | The message may have been valid in the past, but is no longer relevant                 | No       |
-- +-------+------------------------------------+----------------------------------------------------------------------------------------+----------+
-- |     8 | ResultIncorrectFinalizationSession | The message refers to a different/unknown finalization session                         | No(?)    |
-- +-------+------------------------------------+----------------------------------------------------------------------------------------+----------+
-- |     9 | ResultUnverifiable                 | The message could not be verified in the current state (initiate catch-up with peer)   | No       |
-- +-------+------------------------------------+----------------------------------------------------------------------------------------+----------+
-- |    10 | ResultContinueCatchUp              | The peer should be marked pending catch-up if it is currently up-to-date               | N/A      |
-- +-------+------------------------------------+----------------------------------------------------------------------------------------+----------+
-- |    11 | ResultEarlyBlock                   | The block has a slot number exceeding our current + the early block threshold          | No       |
-- +-------+------------------------------------+----------------------------------------------------------------------------------------+----------+
-- |    12 | ResultMissingImportFile            | The file provided for importing doesn't exist                                          | N/A      |
-- +-------+------------------------------------+----------------------------------------------------------------------------------------+----------+
-- |    13 | ResultConsensusShutDown            | Consensus has been shut down and the message was ignored                               | No       |
-- +-------+------------------------------------+----------------------------------------------------------------------------------------+----------+
-- |    14 | ResultExpiryTooLate                | The transaction expiry time is too far in the future                                   | No       |
-- +-------+------------------------------------+----------------------------------------------------------------------------------------+----------+
-- |    15 | ResultVerificationFailed           | The transaction signature verification failed                                          | No       |
-- +-------+------------------------------------+----------------------------------------------------------------------------------------+----------+
-- |    16 | ResultNonexistingSenderAccount     | The transaction's sender account does not exist according to the focus block           | No       |
-- +-------+------------------------------------+----------------------------------------------------------------------------------------+----------+
-- |    17 | ResultDuplicateNonce               | The sequence number for this account or udpate type was already used                   | No       |
-- +-------+------------------------------------+----------------------------------------------------------------------------------------+----------+
-- |    18 | ResultNonceTooLarge                | The transaction seq. number is larger than the next one for this account/update type   | No       |
-- +-------+------------------------------------+----------------------------------------------------------------------------------------+----------+
-- |    19 | ResultTooLowEnergy                 | The stated transaction energy is lower than the minimum amount necessary to execute it | No       |
-- +-------+------------------------------------+----------------------------------------------------------------------------------------+----------+
-- |    20 | ResultInvalidGenesisIndex          | The message is for an unknown genesis index                                            | No       |
-- +-------+------------------------------------+----------------------------------------------------------------------------------------+----------+
type ReceiveResult = Int64

-- |Convert an 'UpdateResult' to the corresponding 'ReceiveResult' value.
toReceiveResult :: UpdateResult -> ReceiveResult
toReceiveResult ResultSuccess = 0
toReceiveResult ResultSerializationFail = 1
toReceiveResult ResultInvalid = 2
toReceiveResult ResultPendingBlock = 3
toReceiveResult ResultPendingFinalization = 4
toReceiveResult ResultAsync = 5
toReceiveResult ResultDuplicate = 6
toReceiveResult ResultStale = 7
toReceiveResult ResultIncorrectFinalizationSession = 8
toReceiveResult ResultUnverifiable = 9
toReceiveResult ResultContinueCatchUp = 10
toReceiveResult ResultEarlyBlock = 11
toReceiveResult ResultMissingImportFile = 12
toReceiveResult ResultConsensusShutDown = 13
toReceiveResult ResultExpiryTooLate = 14
toReceiveResult ResultVerificationFailed = 15
toReceiveResult ResultNonexistingSenderAccount = 16
toReceiveResult ResultDuplicateNonce = 17
toReceiveResult ResultNonceTooLarge = 18
toReceiveResult ResultTooLowEnergy = 19
toReceiveResult ResultInvalidGenesisIndex = 20

-- |Handle receipt of a block.
-- The possible return codes are @ResultSuccess@, @ResultSerializationFail@, @ResultInvalid@,
-- @ResultPendingBlock@, @ResultPendingFinalization@, @ResultAsync@, @ResultDuplicate@,
-- @ResultStale@, @ResultConsensusShutDown@, and @ResultInvalidGenesisIndex@.
-- 'receiveBlock' may invoke the callbacks for new finalization messages.
receiveBlock :: StablePtr ConsensusRunner -> GenesisIndex -> CString -> Int64 -> IO ReceiveResult
receiveBlock bptr genIndex msg msgLen = do
    (ConsensusRunner mvr) <- deRefStablePtr bptr
    mvLog mvr External LLDebug $ "Received block data, size = " ++ show msgLen ++ "."
    blockBS <- BS.packCStringLen (msg, fromIntegral msgLen)
    toReceiveResult <$> runMVR (MV.receiveBlock genIndex blockBS) mvr

-- |Handle receipt of a finalization message.
-- The possible return codes are @ResultSuccess@, @ResultSerializationFail@, @ResultInvalid@,
-- @ResultPendingFinalization@, @ResultDuplicate@, @ResultStale@, @ResultIncorrectFinalizationSession@,
-- @ResultUnverifiable@, @ResultConsensusShutDown@, and @ResultInvalidGenesisIndex@.
-- 'receiveFinalization' may invoke the callbacks for new finalization messages.
receiveFinalizationMessage ::
    StablePtr ConsensusRunner ->
    GenesisIndex ->
    CString ->
    Int64 ->
    IO ReceiveResult
receiveFinalizationMessage bptr genIndex msg msgLen = do
    (ConsensusRunner mvr) <- deRefStablePtr bptr
    mvLog mvr External LLDebug $ "Received finalization message, size = " ++ show msgLen ++ "."
    finMsgBS <- BS.packCStringLen (msg, fromIntegral msgLen)
    toReceiveResult <$> runMVR (MV.receiveFinalizationMessage genIndex finMsgBS) mvr

-- |Handle receipt of a finalization record.
-- The possible return codes are @ResultSuccess@, @ResultSerializationFail@, @ResultInvalid@,
-- @ResultPendingBlock@, @ResultPendingFinalization@, @ResultDuplicate@, @ResultStale@,
-- @ResultConsensusShutDown@ and @ResultInvalidGenesisIndex@.
-- 'receiveFinalizationRecord' may invoke the callbacks for new finalization messages.
receiveFinalizationRecord ::
    StablePtr ConsensusRunner ->
    GenesisIndex ->
    CString ->
    Int64 ->
    IO ReceiveResult
receiveFinalizationRecord bptr genIndex msg msgLen = do
    (ConsensusRunner mvr) <- deRefStablePtr bptr
    mvLog mvr External LLDebug $ "Received finalization record, size = " ++ show msgLen ++ "."
    finRecBS <- BS.packCStringLen (msg, fromIntegral msgLen)
    toReceiveResult <$> runMVR (MV.receiveFinalizationRecord genIndex finRecBS) mvr

-- |Handle receipt of a transaction.
-- The possible return codes are @ResultSuccess@, @ResultSerializationFail@, @ResultDuplicate@,
-- @ResultStale@, @ResultInvalid@, @ResultConsensusShutDown@, @ResultExpiryTooLate@, @ResultVerificationFailed@,
-- @ResultNonexistingSenderAccount@, @ResultDuplicateNonce@, @ResultNonceTooLarge@, @ResultTooLowEnergy@.
receiveTransaction :: StablePtr ConsensusRunner -> CString -> Int64 -> IO ReceiveResult
receiveTransaction bptr transactionData transactionLen = do
    (ConsensusRunner mvr) <- deRefStablePtr bptr
    mvLog mvr External LLDebug $ "Received transaction, size = " ++ show transactionLen ++ "."
    transactionBS <- BS.packCStringLen (transactionData, fromIntegral transactionLen)
    toReceiveResult <$> runMVR (MV.receiveTransaction transactionBS) mvr

-- |Handle receiving a catch-up status message.
-- If the message is a request, then the supplied callback will be used to
-- send the requested data for the peer.
-- The response code can be:
-- * @ResultSerializationFail@
-- * @ResultInvalid@ -- the catch-up message is inconsistent with the skov
-- * @ResultPendingBlock@ -- the sender has some data I am missing, and should be marked pending
-- * @ResultSuccess@ -- I do not require additional data from the sender, so mark it as up-to-date
-- * @ResultContinueCatchUp@ -- The sender should be marked pending if it is currently up-to-date (no change otherwise)
receiveCatchUpStatus ::
    -- |Consensus pointer
    StablePtr ConsensusRunner ->
    -- |Identifier of peer (passed to callback)
    PeerID ->
    -- |Genesis index
    GenesisIndex ->
    -- |Serialised catch-up message
    CString ->
    -- |Length of message
    Int64 ->
    -- |Limit to number of responses. Limit <= 0 means no messages will be sent.
    Int64 ->
    -- |Callback to receive messages
    FunPtr DirectMessageCallback ->
    IO ReceiveResult
receiveCatchUpStatus cptr src genIndex cstr len limit cbk =
    toReceiveResult <$> do
        let catchUpMessageLimit = fromIntegral limit
        (ConsensusRunner mvr) <- deRefStablePtr cptr
        if catchUpMessageLimit <= 0
            then do
                mvLog mvr External LLWarning "Requesting catchup with limit <= 0."
                return ResultSuccess
            else do
                bs <- BS.packCStringLen (cstr, fromIntegral len)
                let catchUpCallback mt = callDirectMessageCallback cbk src mt genIndex
                runMVR (MV.receiveCatchUpStatus genIndex bs CatchUpConfiguration{..}) mvr

-- |Get a catch-up status message for requesting catch-up with peers.
-- The genesis index and string pointer are loaded into the given pointers.
-- The return value is the length of the string.
-- The string should be freed by calling 'freeCStr'.
getCatchUpStatus ::
    -- |Consensus pointer
    StablePtr ConsensusRunner ->
    -- |Pointer to receive the genesis index
    Ptr GenesisIndex ->
    -- |Pointer to receive the string pointer
    Ptr CString ->
    IO Int64
getCatchUpStatus cptr genIndexPtr resPtr = do
    (ConsensusRunner mvr) <- deRefStablePtr cptr
    (genIndex, resBS) <- runMVR MV.getCatchUpRequest mvr
    poke genIndexPtr genIndex
    poke resPtr =<< toCString resBS
    return (LBS.length resBS)

-- |Import a file consisting of a set of blocks and finalization records for the purposes of
-- out-of-band catch-up.
importBlocks ::
    -- |Consensus runner
    StablePtr ConsensusRunner ->
    -- |File path to import blocks from
    CString ->
    -- |Length of filename
    Int64 ->
    IO Int64
importBlocks cptr fname fnameLen =
    toReceiveResult <$> do
        (ConsensusRunner mvr) <- deRefStablePtr cptr
        theFile <- peekCStringLen (fname, fromIntegral fnameLen)
        runMVR (MV.importBlocks theFile) mvr

-- * Queries

-- |Converts a lazy 'LBS.ByteString' to a null-terminated 'CString'.
-- The string must be freed after use by calling 'free'.
toCString :: LBS.ByteString -> IO CString
toCString lbs = do
    let len = LBS.length lbs
    buf <- mallocBytes (fromIntegral len + 1)
    let copyChunk px bs = BS.unsafeUseAsCStringLen bs $ \(bsp, bspLen) -> do
            copyBytes px bsp bspLen
            return $ plusPtr px bspLen
    end <- foldM copyChunk buf (LBS.toChunks lbs)
    poke end (0 :: CChar)
    return buf

-- |Encode a value as JSON in a CString. The allocated string must be explicitly freed to avoid
-- memory leaks.
jsonCString :: AE.ToJSON a => a -> IO CString
jsonCString = toCString . AE.encode

-- |Converts a 'BS.ByteString' to a 'CString' that encodes the length of the
-- string in big-endian in the first four bytes (not including the length).
-- This string should be freed after use by calling 'free'.
byteStringToCString :: BS.ByteString -> IO CString
byteStringToCString bs = do
    let bsp = BS.concat [S.runPut (S.putWord32be (fromIntegral (BS.length bs))), bs]
    -- This use of unsafe is fine because bsp is a non-null string.
    BS.unsafeUseAsCStringLen bsp $ \(cstr, len) -> do
        dest <- mallocBytes len
        copyBytes dest cstr len
        return dest

-- |Free a 'CString'. This should be called to dispose of any 'CString' values that are returned by
-- queries.
freeCStr :: CString -> IO ()
freeCStr = free

-- |Convenience wrapper for queries that return JSON values.
jsonQuery ::
    AE.ToJSON a =>
    -- |Consensus pointer
    StablePtr ConsensusRunner ->
    -- |Configuration-independent query operation
    (forall gsconf finconf. MVR gsconf finconf a) ->
    IO CString
jsonQuery cptr a = do
    (ConsensusRunner mvr) <- deRefStablePtr cptr
    res <- runMVR a mvr
    jsonCString res

-- |Decode a block hash from a null-terminated base-16 string.
decodeBlockHash :: CString -> IO (Maybe BlockHash)
decodeBlockHash blockcstr = readMaybe <$> peekCString blockcstr

-- |Decode an account address from a null-terminated base-58 string.
decodeAccountAddress :: CString -> IO (Either String AccountAddress)
decodeAccountAddress acctstr = addressFromBytes <$> BS.packCString acctstr

-- |Decode a null-terminated string as either an account address (base-58) or a
-- credential registration ID (base-16).
decodeAccountAddressOrCredId :: CString -> IO (Maybe (Either CredentialRegistrationID AccountAddress))
decodeAccountAddressOrCredId str = do
    bs <- BS.packCString str
    return $ case addressFromBytes bs of
        Left _ -> Left <$> bsDeserializeBase16 bs
        Right acc -> Just $ Right acc

-- |Decode an instance address from a null-terminated JSON-encoded string.
decodeInstanceAddress :: CString -> IO (Maybe ContractAddress)
decodeInstanceAddress inststr = AE.decodeStrict <$> BS.packCString inststr

-- |Decode a module reference from a null-terminated base-16 string.
decodeModuleRef :: CString -> IO (Maybe ModuleRef)
decodeModuleRef modstr = readMaybe <$> peekCString modstr

-- |Decode a transaction hash from a null-terminated base-16 string.
decodeTransactionHash :: CString -> IO (Maybe TransactionHash)
decodeTransactionHash trHashStr = readMaybe <$> peekCString trHashStr

-- ** General queries

-- |Returns a null-terminated string with a JSON representation of the current status of Consensus.
getConsensusStatus :: StablePtr ConsensusRunner -> IO CString
getConsensusStatus cptr = jsonQuery cptr Q.getConsensusStatus

-- ** Queries against latest tree

-- |Returns a null-terminated string with a JSON representation of the current branches from the
-- last finalized block (inclusive).
getBranches :: StablePtr ConsensusRunner -> IO CString
getBranches cptr = jsonQuery cptr Q.getBranches

-- |Get the list of live blocks at a given height.
-- Returns a null-terminated string encoding a JSON list.
getBlocksAtHeight :: StablePtr ConsensusRunner -> Word64 -> IO CString
getBlocksAtHeight cptr height = jsonQuery cptr (Q.getBlocksAtHeight (BlockHeight height))

-- ** Block-indexed queries

-- |Given a null-terminated string that represents a block hash (base 16), returns a null-terminated
-- string containing a JSON representation of the block.
-- If the block hash is invalid or unknown, this returns the JSON null value.
-- For details of the value returned, see 'Concordium.Queries.Types.BlockInfo'.
getBlockInfo :: StablePtr ConsensusRunner -> CString -> IO CString
getBlockInfo cptr blockcstr =
    decodeBlockHash blockcstr >>= \case
        Nothing -> jsonCString AE.Null
        Just bh -> jsonQuery cptr (Q.getBlockInfo bh)

-- |Get the list of transactions in a block with short summaries of their effects.
-- Returns a null-terminated string encoding a JSON value.
-- If the block hash is invalid or unknown, this returns the JSON null value.
-- For details of the value returned, see 'Concordium.Queries.Types.BlockSummary'.
getBlockSummary :: StablePtr ConsensusRunner -> CString -> IO CString
getBlockSummary cptr blockcstr =
    decodeBlockHash blockcstr >>= \case
        Nothing -> jsonCString AE.Null
        Just bh -> jsonQuery cptr (Q.getBlockSummary bh)

-- |Get the status of the rewards parameters for the given block. The block must
-- be given as a null-terminated base16 encoding of the block hash.
-- The return value is a null-terminated, JSON encoded value.
-- The returned string should be freed by calling 'freeCStr'.
getRewardStatus :: StablePtr ConsensusRunner -> CString -> IO CString
getRewardStatus cptr blockcstr =
    decodeBlockHash blockcstr >>= \case
        Nothing -> jsonCString AE.Null
        Just bh -> jsonQuery cptr (Q.getRewardStatus bh)

-- |Get birk parameters for the given block. The block must be given as a
-- null-terminated base16 encoding of the block hash.
-- The return value is a null-terminated JSON-encoded value.
-- The returned string should be freed by calling 'freeCStr'.
getBirkParameters :: StablePtr ConsensusRunner -> CString -> IO CString
getBirkParameters cptr blockcstr =
    decodeBlockHash blockcstr >>= \case
        Nothing -> jsonCString AE.Null
        Just bh -> jsonQuery cptr (Q.getBlockBirkParameters bh)

-- |Get the cryptographic parameters in a given block. The block must be given as a
-- null-terminated base16 encoding of the block hash.
-- The return value is a null-terminated JSON-encoded object.
-- The returned string should be freed by calling 'freeCStr'.
getCryptographicParameters :: StablePtr ConsensusRunner -> CString -> IO CString
getCryptographicParameters cptr blockcstr =
    decodeBlockHash blockcstr >>= \case
        Nothing -> jsonCString AE.Null
        Just bh -> jsonQuery cptr (Q.getCryptographicParameters bh)

-- |Get all of the identity providers registered in the system as of a given block.
-- The block must be given as a null-terminated base16 encoding of the block hash.
-- The return value is a null-terminated JSON-encoded list. (Or null for an invalid block.)
-- The returned string should be freed by calling 'freeCStr'.
getAllIdentityProviders :: StablePtr ConsensusRunner -> CString -> IO CString
getAllIdentityProviders cptr blockcstr =
    decodeBlockHash blockcstr >>= \case
        Nothing -> jsonCString AE.Null
        Just bh -> jsonQuery cptr (Q.getAllIdentityProviders bh)

-- |Get all of the identity providers registered in the system as of a given block.
-- The block must be given as a null-terminated base16 encoding of the block hash.
-- The return value is a null-terminated JSON-encoded list. (Or null for an invalid block.)
-- The returned string should be freed by calling 'freeCStr'.
getAllAnonymityRevokers :: StablePtr ConsensusRunner -> CString -> IO CString
getAllAnonymityRevokers cptr blockcstr =
    decodeBlockHash blockcstr >>= \case
        Nothing -> jsonCString AE.Null
        Just bh -> jsonQuery cptr (Q.getAllAnonymityRevokers bh)

-- |Given a null-terminated string that represents a block hash (base 16), and a number of blocks,
-- returns a null-terminated string containing a JSON list of the ancestors of the node (up to the
-- given number, including the block itself).
-- If the block hash is invalid or unknown, this returns the JSON null value.
getAncestors :: StablePtr ConsensusRunner -> CString -> Word64 -> IO CString
getAncestors cptr blockcstr depth =
    decodeBlockHash blockcstr >>= \case
        Nothing -> jsonCString AE.Null
        Just bh -> jsonQuery cptr (Q.getAncestors bh (BlockHeight depth))

-- |Get the list of account addresses in the given block. The block must be
-- given as a null-terminated base16 encoding of the block hash. The return
-- value is a null-terminated JSON-encoded list of addresses.
-- The returned string should be freed by calling 'freeCStr'.
--
-- Note: the behaviour on an ill-formed block hash has changed slightly, so that
-- JSON null value is returned. Previously, the JSON string
-- "Invalid block hash." was returned.
getAccountList :: StablePtr ConsensusRunner -> CString -> IO CString
getAccountList cptr blockcstr =
    decodeBlockHash blockcstr >>= \case
        Nothing -> jsonCString AE.Null
        Just bh -> jsonQuery cptr (Q.getAccountList bh)

-- |Get the list of contract instances (their addresses) in the given block. The
-- block must be given as a null-terminated base16 encoding of the block hash.
-- The return value is a null-terminated JSON-encoded list of addresses.
-- The returned string should be freed by calling 'freeCStr'.
--
-- Note: the behaviour on ill-formed block hashes has changed as for 'getAccountList'.
getInstances :: StablePtr ConsensusRunner -> CString -> IO CString
getInstances cptr blockcstr =
    decodeBlockHash blockcstr >>= \case
        Nothing -> jsonCString AE.Null
        Just bh -> jsonQuery cptr (Q.getInstanceList bh)

-- |Get the list of modules in the given block. The block must be given as a
-- null-terminated base16 encoding of the block hash.
-- The return value is a null-terminated JSON-encoded list.
-- The returned string should be freed by calling 'freeCStr'.
--
-- Note: the behaviour on ill-formed block hashes has changed as for 'getAccountList'.
getModuleList :: StablePtr ConsensusRunner -> CString -> IO CString
getModuleList cptr blockcstr = do
    decodeBlockHash blockcstr >>= \case
        Nothing -> jsonCString AE.Null
        Just bh -> jsonQuery cptr (Q.getModuleList bh)

-- |Get account information for the given block and identifier. The block must be
-- given as a null-terminated base16 encoding of the block hash and the account
-- identifier (second CString) must be given as a null-terminated string in
-- either base-58 encoding (same format as returned by 'getAccountList') if it is
-- an account address, or base-16 encoding if it is the credential registration
-- ID. The return value is a null-terminated, json encoded information. The
-- returned string should be freed by calling 'freeCStr'.
getAccountInfo :: StablePtr ConsensusRunner -> CString -> CString -> IO CString
getAccountInfo cptr blockcstr acctcstr = do
    mblock <- decodeBlockHash blockcstr
    maccount <- decodeAccountAddressOrCredId acctcstr
    case (mblock, maccount) of
        (Just bh, Just acct) -> jsonQuery cptr (Q.getAccountInfo bh acct)
        _ -> jsonCString AE.Null

-- |Get instance information the given block and instance. The block must be
-- given as a null-terminated base16 encoding of the block hash and the address
-- (second CString) must be given as a null-terminated JSON-encoded value
-- (an object with numeric fields "index" and "subindex").
-- The return value is a null-terminated, json encoded information.
-- The returned string should be freed by calling 'freeCStr'.
getInstanceInfo :: StablePtr ConsensusRunner -> CString -> CString -> IO CString
getInstanceInfo cptr blockcstr instcstr = do
    mblock <- decodeBlockHash blockcstr
    minst <- decodeInstanceAddress instcstr
    case (mblock, minst) of
        (Just bh, Just inst) -> jsonQuery cptr (Q.getInstanceInfo bh inst)
        _ -> jsonCString AE.Null

-- |Get the source code of a module as deployed on the chain at a particular block.
-- The block must be given as a null-terminated base16 encoding of the block hash.
-- The module is referenced by a null-terminated base16 encoding of the module hash.
-- The return value is __NOT__ JSON encoded but rather it is a binary
-- serialization. The first 4 bytes are the length (big-endian) of the rest of the string, and
-- the string is __NOT__ null terminated and can contain null characters.
-- The returned string should be freed by calling 'freeCStr'.
-- If the module is not found, the length field of the string will be 0.
getModuleSource :: StablePtr ConsensusRunner -> CString -> CString -> IO CString
getModuleSource cptr blockcstr modcstr = do
    (ConsensusRunner mvr) <- deRefStablePtr cptr
    mblock <- decodeBlockHash blockcstr
    mmod <- decodeModuleRef modcstr
    case (mblock, mmod) of
        (Just bh, Just modref) -> do
            msrc <- runMVR (Q.getModuleSource bh modref) mvr
            byteStringToCString $ maybe BS.empty S.encode msrc
        _ -> jsonCString AE.Null

-- ** Transaction-indexed queries

-- |Get the status of a transaction. The input is a base16-encoded null-terminated string
-- denoting a transaction hash. The return value is a null-terminated JSON string encoding a
-- JSON value.
getTransactionStatus :: StablePtr ConsensusRunner -> CString -> IO CString
getTransactionStatus cptr trcstr =
    decodeTransactionHash trcstr >>= \case
        Nothing -> jsonCString AE.Null
        Just tr -> jsonQuery cptr (Q.getTransactionStatus tr)

-- |Get the status of a transaction. The first input is a base16-encoded null-terminated string
-- denoting a transaction hash, the second input is the hash of the block.
-- The return value is a null-terminated string encoding a JSON value.
-- The arguments are
--
--   * pointer to the consensus runner
--   * null-terminated C string with a base16 encoded transaction hash
--   * null-terminated C string with base16 encoded block hash
getTransactionStatusInBlock :: StablePtr ConsensusRunner -> CString -> CString -> IO CString
getTransactionStatusInBlock cptr trcstr bhcstr = do
    mtr <- decodeTransactionHash trcstr
    mblock <- decodeBlockHash bhcstr
    case (mtr, mblock) of
        (Just tr, Just bh) -> jsonQuery cptr (Q.getTransactionStatusInBlock tr bh)
        _ -> jsonCString AE.Null

-- ** Account-indexed queries

-- |Get the list of non-finalized transactions for a given account.
-- The arguments are
--
--   * pointer to the consensus runner
--   * null-terminated C string with account address.
getAccountNonFinalizedTransactions :: StablePtr ConsensusRunner -> CString -> IO CString
getAccountNonFinalizedTransactions cptr addrcstr =
    decodeAccountAddress addrcstr >>= \case
        Left _ -> jsonCString AE.Null
        Right acct -> jsonQuery cptr (Q.getAccountNonFinalizedTransactions acct)

-- |Get the best guess for the next available account nonce.
-- The arguments are
--
--   * pointer to the consensus runner
--   * null-terminated C string with account address.
getNextAccountNonce :: StablePtr ConsensusRunner -> CString -> IO CString
getNextAccountNonce cptr addrcstr =
    decodeAccountAddress addrcstr >>= \case
        Left _ -> jsonCString AE.Null
        Right acct -> jsonQuery cptr (Q.getNextAccountNonce acct)

-- ** Baker/finalizer status queries

-- |Check if we are members of the finalization committee.
-- Returns 0 for 'False' and 1 for 'True'.
checkIfWeAreFinalizer :: StablePtr ConsensusRunner -> IO Word8
checkIfWeAreFinalizer cptr = do
    (ConsensusRunner mvr) <- deRefStablePtr cptr
    res <- runMVR Q.checkIsCurrentFinalizer mvr
    return $! if res then 1 else 0

-- |Check whether we are a baker from the perspective of the best block.
-- Returns -1 if we are not added as a baker.
-- Returns -2 if we are added as a baker, but not part of the baking committee yet.
-- Returns -3 if we have keys that do not match the baker's public keys on the chain.
-- Returns >= 0 if we are part of the baking committee. The return value is the
-- baker id as appearing in blocks.
bakerIdBestBlock :: StablePtr ConsensusRunner -> IO Int64
bakerIdBestBlock cptr = do
    (ConsensusRunner mvr) <- deRefStablePtr cptr
    res <- runMVR Q.getBakerStatusBestBlock mvr
    return $! case res of
        NoBaker -> -1
        InactiveBaker _ -> -2
        BadKeys _ -> -3
        ActiveBaker bid -> fromIntegral bid

-- FFI exports

foreign export ccall
    startConsensus ::
        -- |Maximum block size.
        Word64 ->
        -- |Block construction timeout in milliseconds
        Word64 ->
        -- |The amount of time in the future a transaction's expiry can be. In seconds.
        Word64 ->
        -- |Insertions before purging of transactions
        Word64 ->
        -- |Time in seconds during which a transaction can't be purged
        Word64 ->
        -- |Number of seconds between transaction table purging runs
        Word64 ->
        -- |Serialized genesis data (c string + len)
        CString ->
        Int64 ->
        -- |Serialized baker identity (c string + len)
        CString ->
        Int64 ->
        -- |Handler for generated messages
        FunPtr BroadcastCallback ->
        -- |Handler for sending catch-up status to peers
        FunPtr CatchUpStatusCallback ->
        -- |Regenesis object
        Ptr RegenesisArc ->
        -- |Finalizer for the regenesis object
        RegenesisFree ->
        -- |Handler for notifying the node of new regenesis blocks
        FunPtr RegenesisCallback ->
        -- |Maximum log level (inclusive) (0 to disable logging).
        Word8 ->
        -- |Handler for log events
        FunPtr LogCallback ->
        -- |FilePath for the AppData directory
        CString ->
        -- |Length of AppData path
        Int64 ->
        -- |Database connection string. If length is 0 don't do logging.
        CString ->
        -- |Length of database connection string.
        Int64 ->
        -- |Pointer to receive the pointer to the 'ConsensusRunner'.
        Ptr (StablePtr ConsensusRunner) ->
        IO Int64
foreign export ccall
    startConsensusPassive ::
        -- |Maximum block size.
        Word64 ->
        -- |Block construction timeout in milliseconds
        Word64 ->
        -- |The amount of time in the future a transaction's expiry can be. In seconds.
        Word64 ->
        -- |Insertions before purging of transactions
        Word64 ->
        -- |Time in seconds during which a transaction can't be purged
        Word64 ->
        -- |Number of seconds between transaction table purging runs
        Word64 ->
        -- |Serialized genesis data (c string + len)
        CString ->
        Int64 ->
        -- |Handler for sending catch-up status to peers
        FunPtr CatchUpStatusCallback ->
        -- |Regenesis object
        Ptr RegenesisArc ->
        -- |Finalizer for the regenesis object
        RegenesisFree ->
        -- |Handler for notifying the node of new regenesis blocks
        FunPtr RegenesisCallback ->
        -- |Maximum log level (inclusive) (0 to disable logging).
        Word8 ->
        -- |Handler for log events
        FunPtr LogCallback ->
        -- |FilePath for the AppData directory
        CString ->
        -- |Length of AppData path
        Int64 ->
        -- |Database connection string. If length is 0 don't do logging.
        CString ->
        -- |Length of database connection string.
        Int64 ->
        -- |Pointer to receive the pointer to the 'ConsensusRunner'.
        Ptr (StablePtr ConsensusRunner) ->
        IO Int64

foreign export ccall stopConsensus :: StablePtr ConsensusRunner -> IO ()
foreign export ccall startBaker :: StablePtr ConsensusRunner -> IO ()
foreign export ccall stopBaker :: StablePtr ConsensusRunner -> IO ()
foreign export ccall receiveBlock :: StablePtr ConsensusRunner -> GenesisIndex -> CString -> Int64 -> IO Int64
foreign export ccall receiveFinalizationMessage :: StablePtr ConsensusRunner -> GenesisIndex -> CString -> Int64 -> IO Int64
foreign export ccall receiveFinalizationRecord :: StablePtr ConsensusRunner -> GenesisIndex -> CString -> Int64 -> IO Int64
foreign export ccall receiveTransaction :: StablePtr ConsensusRunner -> CString -> Int64 -> IO Int64

foreign export ccall getConsensusStatus :: StablePtr ConsensusRunner -> IO CString
foreign export ccall getBlockInfo :: StablePtr ConsensusRunner -> CString -> IO CString
foreign export ccall getAncestors :: StablePtr ConsensusRunner -> CString -> Word64 -> IO CString
foreign export ccall getBranches :: StablePtr ConsensusRunner -> IO CString

foreign export ccall
    getCatchUpStatus ::
        StablePtr ConsensusRunner ->
        Ptr GenesisIndex ->
        Ptr CString ->
        IO Int64
foreign export ccall
    receiveCatchUpStatus ::
        StablePtr ConsensusRunner ->
        PeerID ->
        GenesisIndex ->
        CString ->
        Int64 ->
        Int64 ->
        FunPtr DirectMessageCallback ->
        IO ReceiveResult

-- report global state information will be removed in the future when global
-- state is handled better
foreign export ccall getAccountList :: StablePtr ConsensusRunner -> CString -> IO CString
foreign export ccall getInstances :: StablePtr ConsensusRunner -> CString -> IO CString
foreign export ccall getAccountInfo :: StablePtr ConsensusRunner -> CString -> CString -> IO CString
foreign export ccall getInstanceInfo :: StablePtr ConsensusRunner -> CString -> CString -> IO CString
foreign export ccall getRewardStatus :: StablePtr ConsensusRunner -> CString -> IO CString
foreign export ccall getBirkParameters :: StablePtr ConsensusRunner -> CString -> IO CString
foreign export ccall getModuleList :: StablePtr ConsensusRunner -> CString -> IO CString
foreign export ccall getModuleSource :: StablePtr ConsensusRunner -> CString -> CString -> IO CString
foreign export ccall getTransactionStatus :: StablePtr ConsensusRunner -> CString -> IO CString
foreign export ccall getTransactionStatusInBlock :: StablePtr ConsensusRunner -> CString -> CString -> IO CString
foreign export ccall getAccountNonFinalizedTransactions :: StablePtr ConsensusRunner -> CString -> IO CString
foreign export ccall getBlockSummary :: StablePtr ConsensusRunner -> CString -> IO CString
foreign export ccall getNextAccountNonce :: StablePtr ConsensusRunner -> CString -> IO CString
foreign export ccall getBlocksAtHeight :: StablePtr ConsensusRunner -> Word64 -> IO CString
foreign export ccall getAllIdentityProviders :: StablePtr ConsensusRunner -> CString -> IO CString
foreign export ccall getAllAnonymityRevokers :: StablePtr ConsensusRunner -> CString -> IO CString
foreign export ccall getCryptographicParameters :: StablePtr ConsensusRunner -> CString -> IO CString

-- baker status checking
foreign export ccall bakerIdBestBlock :: StablePtr ConsensusRunner -> IO Int64
foreign export ccall checkIfWeAreFinalizer :: StablePtr ConsensusRunner -> IO Word8

-- maintenance
foreign export ccall freeCStr :: CString -> IO ()

foreign export ccall importBlocks :: StablePtr ConsensusRunner -> CString -> Int64 -> IO Int64<|MERGE_RESOLUTION|>--- conflicted
+++ resolved
@@ -2,10 +2,6 @@
 {-# LANGUAGE ForeignFunctionInterface #-}
 {-# LANGUAGE RankNTypes #-}
 {-# LANGUAGE ScopedTypeVariables #-}
-<<<<<<< HEAD
-=======
-module Concordium.External where
->>>>>>> 8a99e6f6
 
 module Concordium.External where
 
@@ -15,7 +11,6 @@
 import qualified Data.ByteString.Char8 as BS
 import qualified Data.ByteString.Lazy as LBS
 import qualified Data.ByteString.Unsafe as BS
-<<<<<<< HEAD
 import Data.Int
 import qualified Data.Serialize as S
 import Data.Word
@@ -24,22 +19,6 @@
 import System.Directory
 import System.FilePath
 import Text.Read (readMaybe)
-=======
-import Data.Serialize
-import Data.Serialize.Put as P
-import qualified Data.Aeson as AE
-import Data.Foldable(forM_)
-import Text.Read(readMaybe)
-import Control.Exception
-import Control.Monad(unless)
-import Control.Monad.State.Class(MonadState)
-import System.FilePath ((</>), (<.>))
-import System.Directory
-
-import qualified Data.Text.Lazy as LT
-import qualified Data.Aeson.Text as AET
-import Data.Aeson(Value(Null))
->>>>>>> 8a99e6f6
 
 import qualified Concordium.Crypto.SHA256 as SHA256
 import Concordium.ID.Types
@@ -52,7 +31,6 @@
 import Concordium.Constants.Time (defaultEarlyBlockThreshold, defaultMaxBakingDelay)
 import Concordium.Crypto.ByteStringHelpers
 import Concordium.GlobalState
-<<<<<<< HEAD
 import Concordium.GlobalState.Persistent.LMDB (addDatabaseVersion)
 import Concordium.GlobalState.Persistent.TreeState (InitException (..))
 import Concordium.MultiVersion (
@@ -75,21 +53,6 @@
     NoFinalization (..),
     UpdateResult (..),
  )
-=======
-import qualified Concordium.GlobalState.TreeState as TS
-import Concordium.GlobalState.Persistent.TreeState(InitException(..))
-import Concordium.GlobalState.BlockMonads
-import Concordium.Birk.Bake as Baker
-
-import Concordium.Afgjort.Finalize
-import Concordium.Runner
-import Concordium.Skov hiding (receiveTransaction, MessageType, getCatchUpStatus, getBlocksAtHeight)
-import qualified Concordium.Skov as Skov
-import Concordium.Afgjort.Finalize.Types(getExactVersionedFPM)
-import Concordium.GlobalState.Persistent.LMDB (addDatabaseVersion)
-import Concordium.Logger
-import Concordium.TimeMonad
->>>>>>> 8a99e6f6
 import Concordium.TimerMonad (ThreadTimer)
 
 -- |A 'PeerID' identifies peer at the p2p layer.
@@ -180,7 +143,6 @@
 
 -- |FFI wrapper for invoking a 'BroadcastCallback' function.
 foreign import ccall "dynamic" invokeBroadcastCallback :: FunPtr BroadcastCallback -> BroadcastCallback
-<<<<<<< HEAD
 
 -- |Helper for invoking a 'BroadcastCallback' function.
 callBroadcastCallback :: FunPtr BroadcastCallback -> MessageType -> GenesisIndex -> BS.ByteString -> IO ()
@@ -217,37 +179,6 @@
         MessageCatchUpStatus -> 3
 
 -- ** Catch-up status
-=======
-data MessageType
-    = MTBlock
-    | MTFinalization
-    | MTFinalizationRecord
-    | MTCatchUpStatus
-callBroadcastCallback :: FunPtr BroadcastCallback -> MessageType -> BS.ByteString -> IO ()
-callBroadcastCallback cbk mt bs = BS.useAsCStringLen bs $ \(cdata, clen) -> invokeBroadcastCallback cbk mti cdata (fromIntegral clen)
-    where
-        mti = case mt of
-            MTBlock -> 0
-            MTFinalization -> 1
-            MTFinalizationRecord -> 2
-            MTCatchUpStatus -> 3
-
--- |Broadcast a consensus message. This can be either a block,, finalization record, or finalization (pseudo) message.
--- All messages are serialized with a version.
-broadcastCallback ::
-    LogMethod IO -> FunPtr BroadcastCallback -> SimpleOutMessage -> IO ()
-broadcastCallback logM bcbk = handleB
-    where
-        handleB (SOMsgNewBlock blockbs) = do
-            logM External LLDebug $ "Broadcasting block [size=" ++ show (BS.length blockbs) ++ "]"
-            callBroadcastCallback bcbk MTBlock blockbs
-        handleB (SOMsgFinalization finbs) = do
-            logM External LLDebug $ "Broadcasting finalization message [size=" ++ show (BS.length finbs) ++ "]"
-            callBroadcastCallback bcbk MTFinalization finbs
-        handleB (SOMsgFinalizationRecord msgbs) = do
-            logM External LLDebug $ "Broadcasting finalization record [size=" ++ show (BS.length msgbs) ++ "]"
-            callBroadcastCallback bcbk MTFinalizationRecord msgbs
->>>>>>> 8a99e6f6
 
 -- |Callback for direct-sending a catch-up status message to all (non-pending) peers.
 -- The first argument is the genesis index.
@@ -257,67 +188,6 @@
 
 -- |FFI wrapper for invoking a 'CatchUpStatusCallback' function.
 foreign import ccall "dynamic" invokeCatchUpStatusCallback :: FunPtr CatchUpStatusCallback -> CatchUpStatusCallback
-<<<<<<< HEAD
-=======
-callCatchUpStatusCallback :: FunPtr CatchUpStatusCallback -> BS.ByteString -> IO ()
-callCatchUpStatusCallback cbk bs = BS.useAsCStringLen bs $ \(cdata, clen) -> invokeCatchUpStatusCallback cbk cdata (fromIntegral clen)
-
-type TreeConfig = DiskTreeDiskBlockConfig 'P1
-makeGlobalStateConfig :: RuntimeParameters -> GenesisData 'P1 -> TreeConfig
-makeGlobalStateConfig rt genData = DTDBConfig rt genData
-
-type TreeConfigWithLog = DiskTreeDiskBlockWithLogConfig 'P1
-makeGlobalStateConfigWithLog :: RuntimeParameters -> GenesisData 'P1 -> BS.ByteString -> TreeConfigWithLog
-makeGlobalStateConfigWithLog rt genData = DTDBWLConfig rt genData
-
-
-type ActiveConfig gs = SkovConfig 'P1 gs (BufferedFinalization ThreadTimer) LogUpdateHandler
-type PassiveConfig gs = SkovConfig 'P1 gs (NoFinalization ()) LogUpdateHandler
-
--- |A 'ConsensusRunner' encapsulates an instance of the consensus, and possibly a baker thread.
-data ConsensusRunner = BakerRunner {
-        bakerSyncRunner :: SyncRunner (ActiveConfig TreeConfig)
-    }
-    | PassiveRunner {
-        passiveSyncRunner :: SyncPassiveRunner (PassiveConfig TreeConfig)
-    }
-    | BakerRunnerWithLog {
-        bakerSyncRunnerWithLog :: SyncRunner (ActiveConfig TreeConfigWithLog)
-    }
-    | PassiveRunnerWithLog {
-        passiveSyncRunnerWithLog :: SyncPassiveRunner (PassiveConfig TreeConfigWithLog)
-    }
-
-consensusLogMethod :: ConsensusRunner -> LogMethod IO
-consensusLogMethod BakerRunner{bakerSyncRunner=SyncRunner{syncLogMethod=logM}} = logM
-consensusLogMethod PassiveRunner{passiveSyncRunner=SyncPassiveRunner{syncPLogMethod=logM}} = logM
-consensusLogMethod BakerRunnerWithLog{bakerSyncRunnerWithLog=SyncRunner{syncLogMethod=logM}} = logM
-consensusLogMethod PassiveRunnerWithLog{passiveSyncRunnerWithLog=SyncPassiveRunner{syncPLogMethod=logM}} = logM
-
-runWithConsensus :: ConsensusRunner
-                 -> (forall pv h f gs. TS.TreeStateMonad pv (SkovT h (SkovConfig pv gs f LogUpdateHandler) LogIO)
-                     => SkovT h (SkovConfig pv gs f LogUpdateHandler) LogIO a) -> IO a
-runWithConsensus BakerRunner{..} = runSkovTransaction bakerSyncRunner
-runWithConsensus PassiveRunner{..} = runSkovPassive passiveSyncRunner
-runWithConsensus BakerRunnerWithLog{..} = runSkovTransaction bakerSyncRunnerWithLog
-runWithConsensus PassiveRunnerWithLog{..} = runSkovPassive passiveSyncRunnerWithLog
-
--- |Default value for early block threshold.
--- Set to 30 seconds.
-defaultEarlyBlockThreshold :: Duration
-defaultEarlyBlockThreshold = 30000
-
--- |Default value for maximum baking delay.
--- Set to 10 seconds.
-defaultMaxBakingDelay :: Duration
-defaultMaxBakingDelay = 10000
-
-data StartResult = StartSuccess
-                 | StartGenesisFailure
-                 | StartBakerIdentityFailure
-                 | StartIOException
-                 | StartInitException InitException
->>>>>>> 8a99e6f6
 
 -- |Helper for invoking a 'CatchUpStatusCallback' function.
 callCatchUpStatusCallback :: FunPtr CatchUpStatusCallback -> GenesisIndex -> BS.ByteString -> IO ()
@@ -382,7 +252,6 @@
         StartBakerIdentityFailure -> 2
         StartIOException -> 3
         StartInitException ie ->
-<<<<<<< HEAD
             case ie of
                 BlockStatePathDir -> 4
                 BlockStatePermissionError -> 5
@@ -395,19 +264,6 @@
 
 -- |Catch exceptions which may occur at start up and return an appropriate exit code.
 handleStartExceptions :: LogMethod IO -> IO StartResult -> IO Int64
-=======
-          case ie of
-            BlockStatePathDir -> 4
-            BlockStatePermissionError -> 5
-            TreeStatePermissionError -> 6
-            DatabaseOpeningError _ -> 7
-            GenesisBlockNotInDataBaseError -> 8
-            GenesisBlockIncorrect _ -> 9
-            DatabaseInvariantViolation _ -> 10
-            IncorrectDatabaseVersion _ -> 11
-
-handleStartExceptions :: LogMethod IO -> IO Int64 -> IO Int64
->>>>>>> 8a99e6f6
 handleStartExceptions logM c =
     toStartResult
         <$> c
@@ -419,22 +275,6 @@
     handleIOError (ex :: IOError) = StartIOException <$ logM External LLError (displayException ex)
     handleInitException ex = StartInitException ex <$ logM External LLError (displayException ex)
     handleGlobalStateInitException (InvalidGenesisData _) = return StartGenesisFailure
-
--- |Migrate a legacy global state, if necessary.
-migrateGlobalState :: FilePath -> LogMethod IO -> IO ()
-migrateGlobalState dbPath logM = do
-    blockStateExists <- doesPathExist $ dbPath </> "blockstate-0" <.> "dat"
-    treeStateExists <- doesPathExist $ dbPath </> "treestate-0"
-    -- Only attempt migration when neither state exists
-    unless (blockStateExists || treeStateExists) $ do
-        oldBlockStateExists <- doesFileExist $ dbPath </> "blockstate" <.> "dat"
-        oldTreeStateExists <- doesDirectoryExist $ dbPath </> "treestate"
-        when (oldBlockStateExists && oldTreeStateExists) $ do
-            logM GlobalState LLInfo "Migrating global state from legacy version."
-            renameFile (dbPath </> "blockstate" <.> "dat") (dbPath </> "blockstate-0" <.> "dat")
-            renameDirectory (dbPath </> "treestate") (dbPath </> "treestate-0")
-            runLoggerT (addDatabaseVersion (dbPath </> "treestate-0")) logM
-            logM GlobalState LLInfo "Migration complete."
 
 -- |Migrate a legacy global state, if necessary.
 migrateGlobalState :: FilePath -> LogMethod IO -> IO ()
@@ -461,7 +301,6 @@
 -- If an error occurs starting Skov, the error will be logged and
 -- a null pointer will be returned.
 startConsensus ::
-<<<<<<< HEAD
     -- |Maximum block size.
     Word64 ->
     -- |Block construction timeout in milliseconds
@@ -592,86 +431,6 @@
                     return StartBakerIdentityFailure
                 Right bakerIdentity -> cont (bakerIdentity :: BakerIdentity)
         -- Log method
-=======
-           Word64 -- ^Maximum block size.
-           -> Word64 -- ^Block construction timeout in milliseconds
-           -> Word64 -- ^The amount of time in the future a transaction's expiry can be. In seconds.
-           -> Word64 -- ^Insertions before purging of transactions
-           -> Word64 -- ^Time in seconds during which a transaction can't be purged
-           -> Word64 -- ^Number of seconds between transaction table purging runs
-           -> CString -> Int64 -- ^Serialized genesis data (c string + len)
-           -> CString -> Int64 -- ^Serialized baker identity (c string + len)
-           -> FunPtr BroadcastCallback -- ^Handler for generated messages
-           -> FunPtr CatchUpStatusCallback -- ^Handler for sending catch-up status to peers
-           -> Ptr () -- ^Rust arc for calling the regenesis callback
-           -> FunPtr (Ptr () -> IO ()) -- ^ free function for the regenesis arc
-           -> FunPtr RegenesisCallback -- ^Handler for notifying the node of new regenesis blocks
-           -> Word8 -- ^Maximum log level (inclusive) (0 to disable logging).
-           -> FunPtr LogCallback -- ^Handler for log events
-           -> CString -> Int64 -- ^FilePath for the AppData directory
-           -> CString -> Int64 -- ^Database connection string. If length is 0 don't do logging.
-           -> Ptr (StablePtr ConsensusRunner)
-           -> IO Int64
-startConsensus maxBlock timeout maxTimeToExpiry insertionsBeforePurge transactionsKeepAlive transactionsPurgingDelay gdataC gdataLenC bidC bidLenC bcbk cucbk regenesisArcPtr freeRegenesisArc regenesisCB maxLogLevel lcbk appDataC appDataLenC connStringPtr connStringLen runnerPtrPtr = handleStartExceptions logM $ do
-        gdata <- BS.packCStringLen (gdataC, fromIntegral gdataLenC)
-        bdata <- BS.packCStringLen (bidC, fromIntegral bidLenC)
-        appData <- peekCStringLen (appDataC, fromIntegral appDataLenC)
-        -- Do globalstate migration if necessary
-        migrateGlobalState appData logM
-        let runtimeParams = RuntimeParameters {
-              rpBlockSize = fromIntegral maxBlock,
-              rpBlockTimeout = fromIntegral timeout,
-              -- Tree state and block state are suffixed by the genesis index (currently fixed at 0)
-              rpTreeStateDir = appData </> "treestate-0",
-              rpBlockStateFile = appData </> "blockstate-0",
-              rpEarlyBlockThreshold = defaultEarlyBlockThreshold,
-              rpMaxBakingDelay = defaultMaxBakingDelay,
-              rpInsertionsBeforeTransactionPurge = fromIntegral insertionsBeforePurge,
-              rpTransactionsKeepAliveTime = TransactionTime transactionsKeepAlive,
-              rpTransactionsPurgingDelay = fromIntegral transactionsPurgingDelay,
-              rpMaxTimeToExpiry = fromIntegral maxTimeToExpiry
-            }
-        case (runGet getVersionedGenesisData gdata, AE.eitherDecodeStrict bdata) of
-            (Right genData, Right bid) -> do
-              let
-                  finconfig = BufferedFinalization (FinalizationInstance (bakerSignKey bid) (bakerElectionKey bid) (bakerAggregationKey bid))
-                  hconfig = LogUpdateHandler
-              if connStringLen /= 0 then do -- enable logging of transactions
-                connString <- BS.packCStringLen (connStringPtr, fromIntegral connStringLen)
-                let
-                    gsconfig = makeGlobalStateConfigWithLog
-                        runtimeParams
-                        genData
-                        connString
-                    config = SkovConfig gsconfig finconfig hconfig
-                    bakerBroadcast = broadcastCallback logM bcbk
-                regenesisArc <- newForeignPtr freeRegenesisArc regenesisArcPtr
-                let regenesisCallback b = withForeignPtr regenesisArc $ \arc -> callRegenesisCallback regenesisCB arc (Hash.hashToByteString (blockHash b))
-                bakerSyncRunnerWithLog <-
-                  makeSyncRunner logM bid config bakerBroadcast catchUpCallback regenesisCallback
-                poke runnerPtrPtr =<< newStablePtr BakerRunnerWithLog{..}
-                return (toStartResult StartSuccess)
-              else do
-                let
-                    gsconfig = makeGlobalStateConfig
-                        runtimeParams
-                        genData
-                    config = SkovConfig gsconfig finconfig hconfig
-                    bakerBroadcast = broadcastCallback logM bcbk
-                regenesisArc <- newForeignPtr freeRegenesisArc regenesisArcPtr
-                let regenesisCallback b = withForeignPtr regenesisArc $ \arc -> callRegenesisCallback regenesisCB arc (Hash.hashToByteString (blockHash b))
-                bakerSyncRunner <- makeSyncRunner logM bid config bakerBroadcast catchUpCallback regenesisCallback
-                poke runnerPtrPtr =<< newStablePtr BakerRunner{..}
-                return (toStartResult StartSuccess)
-            (Left err, _) -> do
-                logM External LLError $ "Failed to decode genesis data: " ++ err
-                return (toStartResult StartGenesisFailure)
-            (_, Left err) -> do
-                logM External LLError $ "Failed to decode baker identity data: " ++ err
-                return (toStartResult StartBakerIdentityFailure)
-
-    where
->>>>>>> 8a99e6f6
         logM = toLogMethod maxLogLevel lcbk
         -- Runtime parameters
         mvcRuntimeParameters =
@@ -690,7 +449,6 @@
 -- If an error occurs starting Skov, the error will be logged and
 -- a null pointer will be returned.
 startConsensusPassive ::
-<<<<<<< HEAD
     -- |Maximum block size.
     Word64 ->
     -- |Block construction timeout in milliseconds
@@ -799,75 +557,6 @@
                     return StartGenesisFailure
                 Right genData -> cont genData
         -- Log method
-=======
-           Word64 -- ^Maximum block size.
-           -> Word64 -- ^Block construction timeout in milliseconds
-           -> Word64 -- ^The amount of time in the future a transaction's expiry can be. In seconds.
-           -> Word64 -- ^Insertions before purging of transactions
-           -> Word64 -- ^Time in seconds during which a transaction can't be purged
-           -> Word64 -- ^Number of seconds between transaction table purging runs
-           -> CString -> Int64 -- ^Serialized genesis data (c string + len)
-           -> FunPtr CatchUpStatusCallback -- ^Handler for sending catch-up status to peers
-           -> Ptr () -- ^Rust arc for calling the regenesis callback
-           -> FunPtr (Ptr () -> IO ()) -- ^Free function for regenesis arc
-           -> FunPtr RegenesisCallback -- ^Handler for notifying the node of new regenesis blocks
-           -> Word8 -- ^Maximum log level (inclusive) (0 to disable logging).
-           -> FunPtr LogCallback -- ^Handler for log events
-           -> CString -> Int64 -- ^FilePath for the AppData directory
-           -> CString -> Int64 -- ^Connection string to access the database. If length is 0 don't do logging.
-           -> Ptr (StablePtr ConsensusRunner)
-           -> IO Int64
-startConsensusPassive maxBlock timeout maxTimeToExpiry insertionsBeforePurge transactionsPurgingDelay transactionsKeepAlive gdataC gdataLenC cucbk regenesisArcPtr freeRegenesisArc regenesisCB maxLogLevel lcbk appDataC appDataLenC connStringPtr connStringLen runnerPtrPtr = handleStartExceptions logM $ do
-        gdata <- BS.packCStringLen (gdataC, fromIntegral gdataLenC)
-        appData <- peekCStringLen (appDataC, fromIntegral appDataLenC)
-        -- Do globalstate migration if necessary
-        migrateGlobalState appData logM
-        let runtimeParams = RuntimeParameters {
-              rpBlockSize = fromIntegral maxBlock,
-              rpBlockTimeout = fromIntegral timeout,
-              -- Tree state and block state are suffixed by the genesis index (currently fixed at 0)
-              rpTreeStateDir = appData </> "treestate-0",
-              rpBlockStateFile = appData </> "blockstate-0",
-              rpEarlyBlockThreshold = defaultEarlyBlockThreshold,
-              rpMaxBakingDelay = defaultMaxBakingDelay,
-              rpInsertionsBeforeTransactionPurge = fromIntegral insertionsBeforePurge,
-              rpTransactionsKeepAliveTime = TransactionTime transactionsKeepAlive,
-              rpTransactionsPurgingDelay = fromIntegral transactionsPurgingDelay,
-              rpMaxTimeToExpiry = fromIntegral maxTimeToExpiry
-            }
-        case runGet getVersionedGenesisData gdata of
-            Right genData -> do
-              let finconfig = NoFinalization
-                  hconfig = LogUpdateHandler
-              if connStringLen /= 0 then do
-                connString <- BS.packCStringLen (connStringPtr, fromIntegral connStringLen)
-                let
-                    gsconfig = makeGlobalStateConfigWithLog
-                        runtimeParams
-                        genData
-                        connString
-                    config = SkovConfig gsconfig finconfig hconfig
-                regenesisArc <- newForeignPtr freeRegenesisArc regenesisArcPtr
-                let regenesisCallback b = withForeignPtr regenesisArc $ \arc -> callRegenesisCallback regenesisCB arc (Hash.hashToByteString (blockHash b))
-                passiveSyncRunnerWithLog <- makeSyncPassiveRunner logM config catchUpCallback regenesisCallback
-                poke runnerPtrPtr =<< newStablePtr PassiveRunnerWithLog{..}
-                return (toStartResult StartSuccess)
-              else do
-                let
-                    gsconfig = makeGlobalStateConfig
-                        runtimeParams
-                        genData
-                    config = SkovConfig gsconfig finconfig hconfig
-                regenesisArc <- newForeignPtr freeRegenesisArc regenesisArcPtr
-                let regenesisCallback b = withForeignPtr regenesisArc $ \arc -> callRegenesisCallback regenesisCB arc (Hash.hashToByteString (blockHash b))
-                passiveSyncRunner <- makeSyncPassiveRunner logM config catchUpCallback regenesisCallback
-                poke runnerPtrPtr =<< newStablePtr PassiveRunner{..}
-                return (toStartResult StartSuccess)
-            Left err -> do
-                logM External LLError $ "Failed to decode genesis data: " ++ err
-                return (toStartResult StartGenesisFailure)
-    where
->>>>>>> 8a99e6f6
         logM = toLogMethod maxLogLevel lcbk
         -- Runtime parameters
         mvcRuntimeParameters =
