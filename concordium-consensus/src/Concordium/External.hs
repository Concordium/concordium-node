--- conflicted
+++ resolved
@@ -31,20 +31,11 @@
 import Concordium.GlobalState.Basic.Block hiding (getBlock)
 import qualified Concordium.GlobalState.Basic.Block as BasicBlock
 import Concordium.GlobalState.Finalization(FinalizationIndex(..),FinalizationRecord)
-<<<<<<< HEAD
-import Concordium.GlobalState.Persistent.BlockState(PersistentBlockState)
+import Concordium.GlobalState.Persistent.BlockState(PersistentBlockState, initialPersistentState)
 import Concordium.GlobalState.Persistent.TreeState(PersistentBlockPointer, _bpBlock)
 import qualified Concordium.GlobalState.TreeState as TS
 import qualified Concordium.GlobalState.BlockState as TS
-
-
-import Concordium.Scheduler.Utils.Init.Example (initialPersistentState)
-=======
-import Concordium.GlobalState.Basic.BlockState(BlockState, BlockPointer, _bpBlock, initialState)
-import qualified Concordium.GlobalState.TreeState as TS
-import qualified Concordium.GlobalState.BlockState as TS
 import qualified Concordium.Birk.Bake as Baker
->>>>>>> db70bd0e
 
 import Concordium.Runner
 import Concordium.Skov hiding (receiveTransaction, getBirkParameters)
@@ -265,18 +256,13 @@
 consensusLogMethod BakerRunner{bakerSyncRunner=SyncRunner{syncLogMethod=logM}} = logM
 consensusLogMethod PassiveRunner{passiveSyncRunner=SyncPassiveRunner{syncPLogMethod=logM}} = logM
 
-<<<<<<< HEAD
 genesisState :: GenesisData -> IO PersistentBlockState
-genesisState genData = initialPersistentState (genesisBirkParameters genData) (genesisCryptographicParameters genData) (genesisBakerAccounts genData) (genesisIdentityProviders genData) 2
-=======
-genesisState :: GenesisData -> BlockState
-genesisState genData = initialState
+genesisState genData = initialPersistentState
                        (genesisBirkParameters genData)
                        (genesisCryptographicParameters genData)
                        (genesisAccounts genData ++ genesisSpecialBetaAccounts genData)
                        (genesisIdentityProviders genData)
                        (genesisMintPerSlot genData)
->>>>>>> db70bd0e
 
 -- |Start up an instance of Skov without starting the baker thread.
 startConsensus ::
