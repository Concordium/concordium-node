{-# LANGUAGE ExistentialQuantification #-}
{-# LANGUAGE ForeignFunctionInterface #-}
{-# LANGUAGE RankNTypes #-}
{-# LANGUAGE ScopedTypeVariables #-}

module Concordium.External where

import Control.Exception
import Control.Monad
import qualified Data.Aeson as AE
import qualified Data.ByteString.Char8 as BS
import qualified Data.ByteString.Lazy as LBS
import qualified Data.ByteString.Unsafe as BS
import Data.Int
import qualified Data.Serialize as S
import Data.Word
import Foreign
import Foreign.C
import System.Directory
import System.FilePath
import Text.Read (readMaybe)

import qualified Concordium.Crypto.SHA256 as SHA256
import Concordium.ID.Types
import Concordium.Logger
import Concordium.Types
import qualified Data.FixedByteString as FBS

import Concordium.Afgjort.Finalize.Types (FinalizationInstance (FinalizationInstance))
import Concordium.Birk.Bake
import Concordium.Constants.Time (defaultEarlyBlockThreshold, defaultMaxBakingDelay)
import Concordium.Crypto.ByteStringHelpers
import Concordium.GlobalState
import Concordium.GlobalState.Persistent.LMDB (addDatabaseVersion)
import Concordium.GlobalState.Persistent.TreeState (InitException (..))
import Concordium.MultiVersion (
    Callbacks (..),
    CatchUpConfiguration (..),
    DiskStateConfig (..),
    MVR (..),
    MultiVersionConfiguration (..),
    MultiVersionRunner (..),
    TransactionDBConfig (..),
    makeMultiVersionRunner,
 )
import qualified Concordium.MultiVersion as MV
import Concordium.Queries (BakerStatus (..))
import qualified Concordium.Queries as Q
import Concordium.Scheduler.Types
import Concordium.Skov (
    BufferedFinalization (..),
    MessageType (..),
    NoFinalization (..),
    UpdateResult (..),
 )
import Concordium.TimerMonad (ThreadTimer)

-- |A 'PeerID' identifies peer at the p2p layer.
type PeerID = Word64

-- * Callbacks

-- ** Logging

-- | External function that logs in Rust a message using standard Rust log output
--
-- The first argument represents the Identifier which shows in which module the message has been
-- emitted.
-- The current mapping is as follows:
--
-- +----------+-----------+
-- |Identifier|Module     |
-- +==========+===========+
-- |0         |Runner     |
-- +----------+-----------+
-- |1         |Afgjort    |
-- +----------+-----------+
-- |2         |Birk       |
-- +----------+-----------+
-- |3         |Crypto     |
-- +----------+-----------+
-- |4         |Kontrol    |
-- +----------+-----------+
-- |5         |Skov       |
-- +----------+-----------+
-- |6         |Baker      |
-- +----------+-----------+
-- |7         |External   |
-- +----------+-----------+
-- |8         |GlobalState|
-- +----------+-----------+
-- |9         |BlockState |
-- +----------+-----------+
-- |10        |TreeState  |
-- +----------+-----------+
-- |11        |LMDB       |
-- +----------+-----------+
-- |12        |Scheduler  |
-- +----------+-----------+
--
-- The second argument represents the Log Level which is interpreted as follows:
--
-- +-----+--------+
-- |Value|LogLevel|
-- +=====+========+
-- |1    |Error   |
-- +-----+--------+
-- |2    |Warning |
-- +-----+--------+
-- |3    |Info    |
-- +-----+--------+
-- |4    |Debug   |
-- +-----+--------+
-- |Other|Trace   |
-- +-----+--------+
--
-- The third argument is the log message that is emitted.
type LogCallback = Word8 -> Word8 -> CString -> IO ()

-- |FFI wrapper for calling a 'LogCallback' function.
foreign import ccall "dynamic" callLogCallback :: FunPtr LogCallback -> LogCallback

-- |Wrap a log callback as a log method, only logging events with loglevel <= given log level.
toLogMethod :: Word8 -> FunPtr LogCallback -> LogMethod IO
toLogMethod maxLogLevel logCallbackPtr = le
  where
    logCallback = callLogCallback logCallbackPtr
    le src lvl =
        if logLevelId lvl <= maxLogLevel -- only log if log level less than maximum requested
            then \msg ->
                BS.useAsCString (BS.pack msg) $
                    logCallback (logSourceId src) (logLevelId lvl)
            else \_ -> return ()

-- ** Broadcast

-- |Callback for broadcasting a message to the network.
-- The first argument indicates the message type.
-- The second argument is the genesis index.
-- The third argument is a pointer to the data to broadcast.
-- The fourth argument is the length of the data in bytes.
type BroadcastCallback = Int64 -> GenesisIndex -> CString -> Int64 -> IO ()

-- |FFI wrapper for invoking a 'BroadcastCallback' function.
foreign import ccall "dynamic" invokeBroadcastCallback :: FunPtr BroadcastCallback -> BroadcastCallback

-- |Helper for invoking a 'BroadcastCallback' function.
callBroadcastCallback :: FunPtr BroadcastCallback -> MessageType -> GenesisIndex -> BS.ByteString -> IO ()
callBroadcastCallback cbk mt gi bs = BS.useAsCStringLen bs $ \(cdata, clen) ->
    invokeBroadcastCallback cbk mti gi cdata (fromIntegral clen)
  where
    mti = case mt of
        MessageBlock -> 0
        MessageFinalization -> 1
        MessageFinalizationRecord -> 2
        MessageCatchUpStatus -> 3

-- ** Direct-to-peer message

-- |Callback for sending a message to a peer.
-- The first argument is the peer to send to.
-- The second argument indicates the message type.
-- The third argument is a pointer to the data to broadcast.
-- The fourth argument is the length of the data in bytes.
type DirectMessageCallback = PeerID -> Int64 -> GenesisIndex -> CString -> Int64 -> IO ()

-- |FFI wrapper for invoking a 'DirectMessageCallback' function.
foreign import ccall "dynamic" invokeDirectMessageCallback :: FunPtr DirectMessageCallback -> DirectMessageCallback

-- |Helper for invoking a 'DirectMessageCallback' function.
callDirectMessageCallback :: FunPtr DirectMessageCallback -> PeerID -> MessageType -> GenesisIndex -> BS.ByteString -> IO ()
callDirectMessageCallback cbk peer mt genIndex bs = BS.useAsCStringLen bs $ \(cdata, clen) ->
    invokeDirectMessageCallback cbk peer mti genIndex cdata (fromIntegral clen)
  where
    mti = case mt of
        MessageBlock -> 0
        MessageFinalization -> 1
        MessageFinalizationRecord -> 2
        MessageCatchUpStatus -> 3

-- ** Catch-up status

-- |Callback for direct-sending a catch-up status message to all (non-pending) peers.
-- The first argument is the genesis index.
-- The first argument is a pointer to the data, which must be a catch-up
-- status message. The second argument is the length of the data in bytes.
type CatchUpStatusCallback = GenesisIndex -> CString -> Int64 -> IO ()

-- |FFI wrapper for invoking a 'CatchUpStatusCallback' function.
foreign import ccall "dynamic" invokeCatchUpStatusCallback :: FunPtr CatchUpStatusCallback -> CatchUpStatusCallback

-- |Helper for invoking a 'CatchUpStatusCallback' function.
callCatchUpStatusCallback :: FunPtr CatchUpStatusCallback -> GenesisIndex -> BS.ByteString -> IO ()
callCatchUpStatusCallback cbk gi bs = BS.useAsCStringLen bs $ \(cdata, clen) ->
    invokeCatchUpStatusCallback cbk gi cdata (fromIntegral clen)

-- ** Regenesis

-- |Callback to signal that a new genesis block has occurred.
-- The argument is the block hash as a 32-byte string.
type RegenesisCallback = Ptr RegenesisArc -> Ptr Word8 -> IO ()

-- |FFI wrapper for invoking a 'RegenesisCallback' function.
foreign import ccall "dynamic" invokeRegenesisCallback :: FunPtr RegenesisCallback -> RegenesisCallback

-- |Helper for invoking a 'RegenesisCallback' function.
callRegenesisCallback :: FunPtr RegenesisCallback -> RegenesisRef -> BlockHash -> IO ()
callRegenesisCallback cb rgRef (BlockHash (SHA256.Hash bh)) = withForeignPtr rgRef $ \rg ->
    FBS.withPtrReadOnly bh $ \ptr ->
        invokeRegenesisCallback cb rg ptr

-- |Abstract type representing the rust Arc object used for tracking genesis blocks.
-- A pointer of this type is passed to consensus at start up and must be passed to each call of
-- the regenesis callback.
data RegenesisArc

-- |A reference that must be passed when calling the regenesis callback.
-- This is a 'ForeignPtr', so a finalizer that disposes of the pointer is attached.
type RegenesisRef = ForeignPtr RegenesisArc

-- |A function pointer used for freeing the regenesis reference.
type RegenesisFree = FinalizerPtr RegenesisArc

-- |Construct a 'RegenesisRef' from a finalizer and a raw pointer.
makeRegenesisRef :: RegenesisFree -> Ptr RegenesisArc -> IO RegenesisRef
makeRegenesisRef = newForeignPtr

-- * Consensus operations

-- |A 'ConsensusRunner' is a 'MultiVersionRunner' with an existentially quantified global state
-- and finalization configuration.  A 'StablePtr' to a consensus runner is used as the reference
-- to the consensus that is passed over the FFI.
--
-- The use of the existential type is convenient, since it avoids or defers case analysis, while
-- allowing for multiple possible configurations.
data ConsensusRunner = forall gsconf finconf. ConsensusRunner (MultiVersionRunner gsconf finconf)

-- |Result of starting consensus
data StartResult
    = StartSuccess
    | StartGenesisFailure
    | StartBakerIdentityFailure
    | StartIOException
    | StartInitException InitException

-- |Convert a 'StartResult' to an 'Int64'.
toStartResult :: StartResult -> Int64
toStartResult =
    \case
        StartSuccess -> 0
        StartGenesisFailure -> 1
        StartBakerIdentityFailure -> 2
        StartIOException -> 3
        StartInitException ie ->
            case ie of
                BlockStatePathDir -> 4
                BlockStatePermissionError -> 5
                TreeStatePermissionError -> 6
                DatabaseOpeningError _ -> 7
                GenesisBlockNotInDataBaseError -> 8
                GenesisBlockIncorrect _ -> 9
                DatabaseInvariantViolation _ -> 10
                IncorrectDatabaseVersion _ -> 11

-- |Catch exceptions which may occur at start up and return an appropriate exit code.
handleStartExceptions :: LogMethod IO -> IO StartResult -> IO Int64
handleStartExceptions logM c =
    toStartResult
        <$> c
        `catches` [ Handler handleIOError,
                    Handler handleInitException,
                    Handler handleGlobalStateInitException
                  ]
  where
    handleIOError (ex :: IOError) = StartIOException <$ logM External LLError (displayException ex)
    handleInitException ex = StartInitException ex <$ logM External LLError (displayException ex)
    handleGlobalStateInitException (InvalidGenesisData _) = return StartGenesisFailure

-- |Migrate a legacy global state, if necessary.
migrateGlobalState :: FilePath -> LogMethod IO -> IO ()
migrateGlobalState dbPath logM = do
    blockStateExists <- doesPathExist $ dbPath </> "blockstate-0" <.> "dat"
    treeStateExists <- doesPathExist $ dbPath </> "treestate-0"
    -- Only attempt migration when neither state exists
    unless (blockStateExists || treeStateExists) $ do
        oldBlockStateExists <- doesFileExist $ dbPath </> "blockstate" <.> "dat"
        oldTreeStateExists <- doesDirectoryExist $ dbPath </> "treestate"
        case (oldBlockStateExists, oldTreeStateExists) of
            (True, True) -> do
                logM GlobalState LLInfo "Migrating global state from legacy version."
                renameFile (dbPath </> "blockstate" <.> "dat") (dbPath </> "blockstate-0" <.> "dat")
                renameDirectory (dbPath </> "treestate") (dbPath </> "treestate-0")
                runLoggerT (addDatabaseVersion (dbPath </> "treestate-0")) logM
                logM GlobalState LLInfo "Migration complete."
            (True, False) -> logM GlobalState LLWarning "Cannot migrate legacy database as 'treestate' is absent."
            (False, True) -> logM GlobalState LLWarning "Cannot migrate legacy database as 'blockstate.dat' is absent."
            _ -> return ()

-- |Start up an instance of Skov without starting the baker thread.
-- If an error occurs starting Skov, the error will be logged and
-- a null pointer will be returned.
startConsensus ::
    -- |Maximum block size.
    Word64 ->
    -- |Block construction timeout in milliseconds
    Word64 ->
    -- |The amount of time in the future a transaction's expiry can be. In seconds.
    Word64 ->
    -- |Insertions before purging of transactions
    Word64 ->
    -- |Time in seconds during which a transaction can't be purged
    Word64 ->
    -- |Number of seconds between transaction table purging runs
    Word64 ->
    -- |Serialized genesis data (c string + len)
    CString ->
    Int64 ->
    -- |Serialized baker identity (c string + len)
    CString ->
    Int64 ->
    -- |Handler for generated messages
    FunPtr BroadcastCallback ->
    -- |Handler for sending catch-up status to peers
    FunPtr CatchUpStatusCallback ->
    -- |Regenesis object
    Ptr RegenesisArc ->
    -- |Finalizer for the regenesis object
    RegenesisFree ->
    -- |Handler for notifying the node of new regenesis blocks
    FunPtr RegenesisCallback ->
    -- |Maximum log level (inclusive) (0 to disable logging).
    Word8 ->
    -- |Handler for log events
    FunPtr LogCallback ->
    -- |FilePath for the AppData directory
    CString ->
    -- |Length of AppData path
    Int64 ->
    -- |Database connection string. If length is 0 don't do logging.
    CString ->
    -- |Length of database connection string.
    Int64 ->
    -- |Pointer to receive the pointer to the 'ConsensusRunner'.
    Ptr (StablePtr ConsensusRunner) ->
    IO Int64
startConsensus
    maxBlock
    blockConstructionTimeout
    maxTimeToExpiry
    insertionsBeforePurge
    transactionsKeepAlive
    transactionsPurgingDelay
    gdataC
    gdataLenC
    bidC
    bidLenC
    bcbk
    cucbk
    regenesisPtr
    regenesisFree
    regenesisCB
    maxLogLevel
    lcbk
    appDataC
    appDataLenC
    connStringPtr
    connStringLen
    runnerPtrPtr = handleStartExceptions logM $
        decodeGenesis $ \genesisData -> decodeBakerIdentity $ \bakerIdentity -> do
            -- Get the data directory
            appDataPath <- peekCStringLen (appDataC, fromIntegral appDataLenC)
            -- Do globalstate migration if necessary
            migrateGlobalState appDataPath logM
            let mvcStateConfig = DiskStateConfig appDataPath
            let mvcFinalizationConfig =
                    BufferedFinalization
                        ( FinalizationInstance
                            (bakerSignKey bakerIdentity)
                            (bakerElectionKey bakerIdentity)
                            (bakerAggregationKey bakerIdentity)
                        )
            regenesisRef <- makeRegenesisRef regenesisFree regenesisPtr
            -- Callbacks
            let callbacks =
                    Callbacks
                        { broadcastBlock = callBroadcastCallback bcbk MessageBlock,
                          broadcastFinalizationMessage = callBroadcastCallback bcbk MessageFinalization,
                          broadcastFinalizationRecord = callBroadcastCallback bcbk MessageFinalizationRecord,
                          notifyCatchUpStatus = callCatchUpStatusCallback cucbk,
                          notifyRegenesis = callRegenesisCallback regenesisCB regenesisRef
                        }
            runner <-
                if connStringLen /= 0
                    then do
                        mvcTXLogConfig <-
                            TransactionDBConfig
                                <$> BS.packCStringLen (connStringPtr, fromIntegral connStringLen)
                        let config ::
                                MultiVersionConfiguration
                                    DiskTreeDiskBlockWithLogConfig
                                    (BufferedFinalization ThreadTimer)
                            config = MultiVersionConfiguration{..}
                        ConsensusRunner
                            <$> makeMultiVersionRunner config callbacks (Just bakerIdentity) logM genesisData
                    else do
                        let config ::
                                MultiVersionConfiguration
                                    DiskTreeDiskBlockConfig
                                    (BufferedFinalization ThreadTimer)
                            config = MultiVersionConfiguration{mvcTXLogConfig = (), ..}
                        ConsensusRunner
                            <$> makeMultiVersionRunner config callbacks (Just bakerIdentity) logM genesisData
            poke runnerPtrPtr =<< newStablePtr runner
            return StartSuccess
      where
        -- Decode genesis data
        decodeGenesis cont = do
            genesisBS <- BS.packCStringLen (gdataC, fromIntegral gdataLenC)
            case S.runGet getPVGenesisData genesisBS of
                Left err -> do
                    logM External LLError $ "Failed to decode genesis data: " ++ err
                    return StartGenesisFailure
                Right genData -> cont genData
        -- Decode the baker identity
        decodeBakerIdentity cont = do
            bakerInfoBS <- BS.packCStringLen (bidC, fromIntegral bidLenC)
            case AE.eitherDecodeStrict bakerInfoBS of
                Left err -> do
                    logM External LLError $ "Failed to decode baker identity data: " ++ err
                    return StartBakerIdentityFailure
                Right bakerIdentity -> cont (bakerIdentity :: BakerIdentity)
        -- Log method
        logM = toLogMethod maxLogLevel lcbk
        -- Runtime parameters
        mvcRuntimeParameters =
            RuntimeParameters
                { rpBlockSize = fromIntegral maxBlock,
                  rpBlockTimeout = fromIntegral blockConstructionTimeout,
                  rpEarlyBlockThreshold = defaultEarlyBlockThreshold,
                  rpMaxBakingDelay = defaultMaxBakingDelay,
                  rpInsertionsBeforeTransactionPurge = fromIntegral insertionsBeforePurge,
                  rpTransactionsKeepAliveTime = TransactionTime transactionsKeepAlive,
                  rpTransactionsPurgingDelay = fromIntegral transactionsPurgingDelay,
                  rpMaxTimeToExpiry = fromIntegral maxTimeToExpiry
                }

-- |Start up an instance of Skov without starting the baker thread.
-- If an error occurs starting Skov, the error will be logged and
-- a null pointer will be returned.
startConsensusPassive ::
    -- |Maximum block size.
    Word64 ->
    -- |Block construction timeout in milliseconds
    Word64 ->
    -- |The amount of time in the future a transaction's expiry can be. In seconds.
    Word64 ->
    -- |Insertions before purging of transactions
    Word64 ->
    -- |Time in seconds during which a transaction can't be purged
    Word64 ->
    -- |Number of seconds between transaction table purging runs
    Word64 ->
    -- |Serialized genesis data (c string + len)
    CString ->
    Int64 ->
    -- |Handler for sending catch-up status to peers
    FunPtr CatchUpStatusCallback ->
    -- |Regenesis object
    Ptr RegenesisArc ->
    -- |Finalizer for the regenesis object
    RegenesisFree ->
    -- |Handler for notifying the node of new regenesis blocks
    FunPtr RegenesisCallback ->
    -- |Maximum log level (inclusive) (0 to disable logging).
    Word8 ->
    -- |Handler for log events
    FunPtr LogCallback ->
    -- |FilePath for the AppData directory
    CString ->
    -- |Length of AppData path
    Int64 ->
    -- |Database connection string. If length is 0 don't do logging.
    CString ->
    -- |Length of database connection string.
    Int64 ->
    -- |Pointer to receive the pointer to the 'ConsensusRunner'.
    Ptr (StablePtr ConsensusRunner) ->
    IO Int64
startConsensusPassive
    maxBlock
    blockConstructionTimeout
    maxTimeToExpiry
    insertionsBeforePurge
    transactionsKeepAlive
    transactionsPurgingDelay
    gdataC
    gdataLenC
    cucbk
    regenesisPtr
    regenesisFree
    regenesisCB
    maxLogLevel
    lcbk
    appDataC
    appDataLenC
    connStringPtr
    connStringLen
    runnerPtrPtr = handleStartExceptions logM $
        decodeGenesis $ \genesisData -> do
            -- Get the data directory
            appDataPath <- peekCStringLen (appDataC, fromIntegral appDataLenC)
            -- Do globalstate migration if necessary
            migrateGlobalState appDataPath logM
            let mvcStateConfig = DiskStateConfig appDataPath
            let mvcFinalizationConfig = NoFinalization
            -- Callbacks
            regenesisRef <- makeRegenesisRef regenesisFree regenesisPtr
            let callbacks =
                    Callbacks
                        { broadcastBlock = \_ _ -> return (),
                          broadcastFinalizationMessage = \_ _ -> return (),
                          broadcastFinalizationRecord = \_ _ -> return (),
                          notifyCatchUpStatus = callCatchUpStatusCallback cucbk,
                          notifyRegenesis = callRegenesisCallback regenesisCB regenesisRef
                        }
            runner <-
                if connStringLen /= 0
                    then do
                        mvcTXLogConfig <-
                            TransactionDBConfig
                                <$> BS.packCStringLen (connStringPtr, fromIntegral connStringLen)
                        let config ::
                                MultiVersionConfiguration
                                    DiskTreeDiskBlockWithLogConfig
                                    (NoFinalization ThreadTimer)
                            config = MultiVersionConfiguration{..}
                        ConsensusRunner
                            <$> makeMultiVersionRunner config callbacks Nothing logM genesisData
                    else do
                        let config ::
                                MultiVersionConfiguration
                                    DiskTreeDiskBlockConfig
                                    (NoFinalization ThreadTimer)
                            config = MultiVersionConfiguration{mvcTXLogConfig = (), ..}
                        ConsensusRunner
                            <$> makeMultiVersionRunner config callbacks Nothing logM genesisData
            poke runnerPtrPtr =<< newStablePtr runner
            return StartSuccess
      where
        -- Decode genesis data
        decodeGenesis cont = do
            genesisBS <- BS.packCStringLen (gdataC, fromIntegral gdataLenC)
            case S.runGet getPVGenesisData genesisBS of
                Left err -> do
                    logM External LLError $ "Failed to decode genesis data: " ++ err
                    return StartGenesisFailure
                Right genData -> cont genData
        -- Log method
        logM = toLogMethod maxLogLevel lcbk
        -- Runtime parameters
        mvcRuntimeParameters =
            RuntimeParameters
                { rpBlockSize = fromIntegral maxBlock,
                  rpBlockTimeout = fromIntegral blockConstructionTimeout,
                  rpEarlyBlockThreshold = defaultEarlyBlockThreshold,
                  rpMaxBakingDelay = defaultMaxBakingDelay,
                  rpInsertionsBeforeTransactionPurge = fromIntegral insertionsBeforePurge,
                  rpTransactionsKeepAliveTime = TransactionTime transactionsKeepAlive,
                  rpTransactionsPurgingDelay = fromIntegral transactionsPurgingDelay,
                  rpMaxTimeToExpiry = fromIntegral maxTimeToExpiry
                }

-- |Shut down consensus, stopping any baker thread if necessary.
-- The pointer is not valid after this function returns.
stopConsensus :: StablePtr ConsensusRunner -> IO ()
stopConsensus cptr = mask_ $ do
    ConsensusRunner mvr <- deRefStablePtr cptr
    MV.shutdownMultiVersionRunner mvr
    freeStablePtr cptr

-- |Start the baker thread.  Calling this mare than once does not start additional baker threads.
startBaker :: StablePtr ConsensusRunner -> IO ()
startBaker cptr = mask_ $ do
    ConsensusRunner mvr <- deRefStablePtr cptr
    MV.startBaker mvr

-- |Stop a baker thread.  The baker thread may be restarted by calling 'startBaker'.
-- This does not otherwise affect the consensus.
stopBaker :: StablePtr ConsensusRunner -> IO ()
<<<<<<< HEAD
stopBaker cptr = mask_ $
    deRefStablePtr cptr >>= \case
        BakerRunner{..} -> stopSyncRunner bakerSyncRunner
        BakerRunnerWithLog{..} -> stopSyncRunner bakerSyncRunnerWithLog
        c -> consensusLogMethod c External LLError "Attempted to stop baker thread, but consensus was started without baker credentials"

{- | Result values for receive functions.

+=======+====================================+========================================================================================================+==========+
| Value |                Name                                |                                      Description                                       | Forward? |
+=======+====================================================+========================================================================================+==========+
|     0 | ResultSuccess                                      | Message received, validated and processed                                              | Yes      |
+-------+----------------------------------------------------+----------------------------------------------------------------------------------------+----------+
|     1 | ResultSerializationFail                            | Message deserialization failed                                                         | No       |
+-------+----------------------------------------------------+----------------------------------------------------------------------------------------+----------+
|     2 | ResultInvalid                                      | The message was determined to be invalid                                               | No       |
+-------+----------------------------------------------------+----------------------------------------------------------------------------------------+----------+
|     3 | ResultPendingBlock                                 | The message was received, but is awaiting a block to complete processing               | Yes      |
+-------+----------------------------------------------------+----------------------------------------------------------------------------------------+----------+
|     4 | ResultPendingFinalization                          | The message was received, but is awaiting a finalization record to complete processing | Yes      |
+-------+----------------------------------------------------+----------------------------------------------------------------------------------------+----------+
|     5 | ResultAsync                                        | The message was received, but is being processed asynchronously                        | Yes      |
+-------+----------------------------------------------------+----------------------------------------------------------------------------------------+----------+
|     6 | ResultDuplicate                                    | The message duplicates a previously received message                                   | No       |
+-------+----------------------------------------------------+----------------------------------------------------------------------------------------+----------+
|     7 | ResultStale                                        | The message may have been valid in the past, but is no longer relevant                 | No       |
+-------+----------------------------------------------------+----------------------------------------------------------------------------------------+----------+
|     8 | ResultIncorrectFinalizationSession                 | The message refers to a different/unknown finalization session                         | No(?)    |
+-------+----------------------------------------------------+----------------------------------------------------------------------------------------+----------+
|     9 | ResultUnverifiable                                 | The message could not be verified in the current state (initiate catch-up with peer)   | No       |
+-------+----------------------------------------------------+----------------------------------------------------------------------------------------+----------+
|    10 | ResultContinueCatchUp                              | The peer should be marked pending catch-up if it is currently up-to-date               | N/A      |
+-------+----------------------------------------------------+----------------------------------------------------------------------------------------+----------+
|    11 | ResultEarlyBlock                                   | The block has a slot number exceeding our current + the early block threshold          | No       |
+-------+----------------------------------------------------+----------------------------------------------------------------------------------------+----------+
|    12 | ResultMissingImportFile                            | The file provided for importing doesn't exist                                          | N/A      |
+-------+----------------------------------------------------+----------------------------------------------------------------------------------------+----------+
|    13 | ResultConsensusShutDown                            | Consensus has been shut down and the message was ignored                               | No       |
+-------+----------------------------------------------------+----------------------------------------------------------------------------------------+----------+
|    14 | ResultExpiryTooLate                                | The transaction expiry time is too far in the future                                   | No       |
+-------+----------------------------------------------------+----------------------------------------------------------------------------------------+----------+
|    15 | ResultVerificationFailed                           | The transaction signature verification failed                                          | No       |
+-------+----------------------------------------------------+----------------------------------------------------------------------------------------+----------+
|    16 | ResultNonexistingSenderAccount                     | The transaction's sender account does not exist according to the focus block           | No       |
+-------+----------------------------------------------------+----------------------------------------------------------------------------------------+----------+
|    17 | ResultDuplicateNonce                               | The sequence number for this account or udpate type was already used                   | No       |
+-------+----------------------------------------------------+----------------------------------------------------------------------------------------+----------+
|    18 | ResultNonceTooLarge                                | The transaction seq. number is larger than the next one for this account/update type   | No       |
+-------+----------------------------------------------------+----------------------------------------------------------------------------------------+----------+
|    19 | ResultTooLowEnergy                                 | The stated transaction energy is lower than the minimum amount necessary to execute it | No       |
+-------+----------------------------------------------------+----------------------------------------------------------------------------------------+----------+
|    20 | ResultTransactionExpired                           | The transaction was expired                                                            | No       |
+-------+----------------------------------------------------+----------------------------------------------------------------------------------------+----------+
|    21 | ResultDuplicateAccountRegistrationID               | The 'CredentialDeployment' contained a duplicate registration id                       | No       |
+-------+-------------------------------------------------+-------------------------------------------------------------------------------------------+----------+
|    22 | ResultCredentialDeploymentInvalidIdentityProvider  | The identity provider was not valid                                                    | No       |
+-------+----------------------------------------------------+----------------------------------------------------------------------------------------+----------+
|    23 | ResultCredentialDeploymentInvalidAnonymityRevokers | The identity provider was not valid                                                    | No       |
+-------+----------------------------------------------------+----------------------------------------------------------------------------------------+----------+
|    24 | ResultCredentialDeploymentInvalidKeys              | The keys were malformed                                                                | No       |
+-------+----------------------------------------------------+----------------------------------------------------------------------------------------+----------+
|    25 | ResultCredentialDeploymentInvalidSignatures        | The 'CredentialDeployment' contained invalid identity provider signatures              | No       |
+-------+----------------------------------------------------+----------------------------------------------------------------------------------------+----------+

-}
=======
stopBaker cptr = mask_ $ do
    ConsensusRunner mvr <- deRefStablePtr cptr
    MV.stopBaker mvr

-- * Receive functions

-- | Result values for receive functions.
--
-- +=======+====================================+========================================================================================+==========+
-- | Value |                Name                |                                      Description                                       | Forward? |
-- +=======+====================================+========================================================================================+==========+
-- |     0 | ResultSuccess                      | Message received, validated and processed                                              | Yes      |
-- +-------+------------------------------------+----------------------------------------------------------------------------------------+----------+
-- |     1 | ResultSerializationFail            | Message deserialization failed                                                         | No       |
-- +-------+------------------------------------+----------------------------------------------------------------------------------------+----------+
-- |     2 | ResultInvalid                      | The message was determined to be invalid                                               | No       |
-- +-------+------------------------------------+----------------------------------------------------------------------------------------+----------+
-- |     3 | ResultPendingBlock                 | The message was received, but is awaiting a block to complete processing               | Yes      |
-- +-------+------------------------------------+----------------------------------------------------------------------------------------+----------+
-- |     4 | ResultPendingFinalization          | The message was received, but is awaiting a finalization record to complete processing | Yes      |
-- +-------+------------------------------------+----------------------------------------------------------------------------------------+----------+
-- |     5 | ResultAsync                        | The message was received, but is being processed asynchronously                        | Yes      |
-- +-------+------------------------------------+----------------------------------------------------------------------------------------+----------+
-- |     6 | ResultDuplicate                    | The message duplicates a previously received message                                   | No       |
-- +-------+------------------------------------+----------------------------------------------------------------------------------------+----------+
-- |     7 | ResultStale                        | The message may have been valid in the past, but is no longer relevant                 | No       |
-- +-------+------------------------------------+----------------------------------------------------------------------------------------+----------+
-- |     8 | ResultIncorrectFinalizationSession | The message refers to a different/unknown finalization session                         | No(?)    |
-- +-------+------------------------------------+----------------------------------------------------------------------------------------+----------+
-- |     9 | ResultUnverifiable                 | The message could not be verified in the current state (initiate catch-up with peer)   | No       |
-- +-------+------------------------------------+----------------------------------------------------------------------------------------+----------+
-- |    10 | ResultContinueCatchUp              | The peer should be marked pending catch-up if it is currently up-to-date               | N/A      |
-- +-------+------------------------------------+----------------------------------------------------------------------------------------+----------+
-- |    11 | ResultEarlyBlock                   | The block has a slot number exceeding our current + the early block threshold          | No       |
-- +-------+------------------------------------+----------------------------------------------------------------------------------------+----------+
-- |    12 | ResultMissingImportFile            | The file provided for importing doesn't exist                                          | N/A      |
-- +-------+------------------------------------+----------------------------------------------------------------------------------------+----------+
-- |    13 | ResultConsensusShutDown            | Consensus has been shut down and the message was ignored                               | No       |
-- +-------+------------------------------------+----------------------------------------------------------------------------------------+----------+
-- |    14 | ResultExpiryTooLate                | The transaction expiry time is too far in the future                                   | No       |
-- +-------+------------------------------------+----------------------------------------------------------------------------------------+----------+
-- |    15 | ResultVerificationFailed           | The transaction signature verification failed                                          | No       |
-- +-------+------------------------------------+----------------------------------------------------------------------------------------+----------+
-- |    16 | ResultNonexistingSenderAccount     | The transaction's sender account does not exist according to the focus block           | No       |
-- +-------+------------------------------------+----------------------------------------------------------------------------------------+----------+
-- |    17 | ResultDuplicateNonce               | The sequence number for this account or udpate type was already used                   | No       |
-- +-------+------------------------------------+----------------------------------------------------------------------------------------+----------+
-- |    18 | ResultNonceTooLarge                | The transaction seq. number is larger than the next one for this account/update type   | No       |
-- +-------+------------------------------------+----------------------------------------------------------------------------------------+----------+
-- |    19 | ResultTooLowEnergy                 | The stated transaction energy is lower than the minimum amount necessary to execute it | No       |
-- +-------+------------------------------------+----------------------------------------------------------------------------------------+----------+
-- |    20 | ResultInvalidGenesisIndex          | The message is for an unknown genesis index                                            | No       |
-- +-------+------------------------------------+----------------------------------------------------------------------------------------+----------+
>>>>>>> cd1effff
type ReceiveResult = Int64

-- |Convert an 'UpdateResult' to the corresponding 'ReceiveResult' value.
toReceiveResult :: UpdateResult -> ReceiveResult
toReceiveResult ResultSuccess = 0
toReceiveResult ResultSerializationFail = 1
toReceiveResult ResultInvalid = 2
toReceiveResult ResultPendingBlock = 3
toReceiveResult ResultPendingFinalization = 4
toReceiveResult ResultAsync = 5
toReceiveResult ResultDuplicate = 6
toReceiveResult ResultStale = 7
toReceiveResult ResultIncorrectFinalizationSession = 8
toReceiveResult ResultUnverifiable = 9
toReceiveResult ResultContinueCatchUp = 10
toReceiveResult ResultEarlyBlock = 11
toReceiveResult ResultMissingImportFile = 12
toReceiveResult ResultConsensusShutDown = 13
toReceiveResult ResultExpiryTooLate = 14
toReceiveResult ResultVerificationFailed = 15
toReceiveResult ResultNonexistingSenderAccount = 16
toReceiveResult ResultDuplicateNonce = 17
toReceiveResult ResultNonceTooLarge = 18
toReceiveResult ResultTooLowEnergy = 19
<<<<<<< HEAD
toReceiveResult ResultTransactionExpired = 20
toReceiveResult ResultDuplicateAccountRegistrationID = 21
toReceiveResult ResultCredentialDeploymentInvalidIdentityProvider = 22
toReceiveResult ResultCredentialDeploymentInvalidAnonymityRevokers = 23
toReceiveResult ResultCredentialDeploymentInvalidKeys = 24
toReceiveResult ResultCredentialDeploymentInvalidSignatures = 25
=======
toReceiveResult ResultInvalidGenesisIndex = 20
>>>>>>> cd1effff

-- |Handle receipt of a block.
-- The possible return codes are @ResultSuccess@, @ResultSerializationFail@, @ResultInvalid@,
-- @ResultPendingBlock@, @ResultPendingFinalization@, @ResultAsync@, @ResultDuplicate@,
-- @ResultStale@, @ResultConsensusShutDown@, and @ResultInvalidGenesisIndex@.
-- 'receiveBlock' may invoke the callbacks for new finalization messages.
receiveBlock :: StablePtr ConsensusRunner -> GenesisIndex -> CString -> Int64 -> IO ReceiveResult
receiveBlock bptr genIndex msg msgLen = do
    (ConsensusRunner mvr) <- deRefStablePtr bptr
    mvLog mvr External LLTrace $ "Received block data, size = " ++ show msgLen ++ "."
    blockBS <- BS.packCStringLen (msg, fromIntegral msgLen)
    toReceiveResult <$> runMVR (MV.receiveBlock genIndex blockBS) mvr

-- |Handle receipt of a finalization message.
-- The possible return codes are @ResultSuccess@, @ResultSerializationFail@, @ResultInvalid@,
-- @ResultPendingFinalization@, @ResultDuplicate@, @ResultStale@, @ResultIncorrectFinalizationSession@,
-- @ResultUnverifiable@, @ResultConsensusShutDown@, and @ResultInvalidGenesisIndex@.
-- 'receiveFinalization' may invoke the callbacks for new finalization messages.
receiveFinalizationMessage ::
    StablePtr ConsensusRunner ->
    GenesisIndex ->
    CString ->
    Int64 ->
    IO ReceiveResult
receiveFinalizationMessage bptr genIndex msg msgLen = do
    (ConsensusRunner mvr) <- deRefStablePtr bptr
    mvLog mvr External LLTrace $ "Received finalization message, size = " ++ show msgLen ++ "."
    finMsgBS <- BS.packCStringLen (msg, fromIntegral msgLen)
    toReceiveResult <$> runMVR (MV.receiveFinalizationMessage genIndex finMsgBS) mvr

-- |Handle receipt of a finalization record.
-- The possible return codes are @ResultSuccess@, @ResultSerializationFail@, @ResultInvalid@,
-- @ResultPendingBlock@, @ResultPendingFinalization@, @ResultDuplicate@, @ResultStale@,
-- @ResultConsensusShutDown@ and @ResultInvalidGenesisIndex@.
-- 'receiveFinalizationRecord' may invoke the callbacks for new finalization messages.
receiveFinalizationRecord ::
    StablePtr ConsensusRunner ->
    GenesisIndex ->
    CString ->
    Int64 ->
    IO ReceiveResult
receiveFinalizationRecord bptr genIndex msg msgLen = do
    (ConsensusRunner mvr) <- deRefStablePtr bptr
    mvLog mvr External LLTrace $ "Received finalization record, size = " ++ show msgLen ++ "."
    finRecBS <- BS.packCStringLen (msg, fromIntegral msgLen)
    toReceiveResult <$> runMVR (MV.receiveFinalizationRecord genIndex finRecBS) mvr

-- |Handle receipt of a transaction.
-- The possible return codes are @ResultSuccess@, @ResultSerializationFail@, @ResultDuplicate@,
-- @ResultStale@, @ResultInvalid@, @ResultConsensusShutDown@, @ResultExpiryTooLate@, @ResultVerificationFailed@,
-- @ResultNonexistingSenderAccount@, @ResultDuplicateNonce@, @ResultNonceTooLarge@, @ResultTooLowEnergy@,
-- @ResultCredentialDeploymentExpired@, @ResultCredentialDeploymentInvalidRegistrationId@,
-- @ResultCredentialDeploymentAccountAlreadyExists@, @ResultCredentialDeploymentInvalidSignatures@.
receiveTransaction :: StablePtr ConsensusRunner -> CString -> Int64 -> IO ReceiveResult
receiveTransaction bptr transactionData transactionLen = do
    (ConsensusRunner mvr) <- deRefStablePtr bptr
    mvLog mvr External LLTrace $ "Received transaction, size = " ++ show transactionLen ++ "."
    transactionBS <- BS.packCStringLen (transactionData, fromIntegral transactionLen)
    toReceiveResult <$> runMVR (MV.receiveTransaction transactionBS) mvr

-- |Handle receiving a catch-up status message.
-- If the message is a request, then the supplied callback will be used to
-- send the requested data for the peer.
-- The response code can be:
-- * @ResultSerializationFail@
-- * @ResultInvalid@ -- the catch-up message is inconsistent with the skov
-- * @ResultPendingBlock@ -- the sender has some data I am missing, and should be marked pending
-- * @ResultSuccess@ -- I do not require additional data from the sender, so mark it as up-to-date
-- * @ResultContinueCatchUp@ -- The sender should be marked pending if it is currently up-to-date (no change otherwise)
receiveCatchUpStatus ::
    -- |Consensus pointer
    StablePtr ConsensusRunner ->
    -- |Identifier of peer (passed to callback)
    PeerID ->
    -- |Genesis index
    GenesisIndex ->
    -- |Serialised catch-up message
    CString ->
    -- |Length of message
    Int64 ->
    -- |Limit to number of responses. Limit <= 0 means no messages will be sent.
    Int64 ->
    -- |Callback to receive messages
    FunPtr DirectMessageCallback ->
    IO ReceiveResult
receiveCatchUpStatus cptr src genIndex cstr len limit cbk =
    toReceiveResult <$> do
        let catchUpMessageLimit = fromIntegral limit
        (ConsensusRunner mvr) <- deRefStablePtr cptr
        if catchUpMessageLimit <= 0
            then do
                mvLog mvr External LLWarning "Requesting catchup with limit <= 0."
                return ResultSuccess
            else do
                bs <- BS.packCStringLen (cstr, fromIntegral len)
                let catchUpCallback mt = callDirectMessageCallback cbk src mt genIndex
                runMVR (MV.receiveCatchUpStatus genIndex bs CatchUpConfiguration{..}) mvr

-- |Get a catch-up status message for requesting catch-up with peers.
-- The genesis index and string pointer are loaded into the given pointers.
-- The return value is the length of the string.
-- The string should be freed by calling 'freeCStr'.
getCatchUpStatus ::
    -- |Consensus pointer
    StablePtr ConsensusRunner ->
    -- |Pointer to receive the genesis index
    Ptr GenesisIndex ->
    -- |Pointer to receive the string pointer
    Ptr CString ->
    IO Int64
getCatchUpStatus cptr genIndexPtr resPtr = do
    (ConsensusRunner mvr) <- deRefStablePtr cptr
    (genIndex, resBS) <- runMVR MV.getCatchUpRequest mvr
    poke genIndexPtr genIndex
    poke resPtr =<< toCString resBS
    return (LBS.length resBS)

-- |Import a file consisting of a set of blocks and finalization records for the purposes of
-- out-of-band catch-up.
importBlocks ::
    -- |Consensus runner
    StablePtr ConsensusRunner ->
    -- |File path to import blocks from
    CString ->
    -- |Length of filename
    Int64 ->
    IO Int64
importBlocks cptr fname fnameLen =
    toReceiveResult <$> do
        (ConsensusRunner mvr) <- deRefStablePtr cptr
        theFile <- peekCStringLen (fname, fromIntegral fnameLen)
        runMVR (MV.importBlocks theFile) mvr

-- * Queries

-- |Converts a lazy 'LBS.ByteString' to a null-terminated 'CString'.
-- The string must be freed after use by calling 'free'.
toCString :: LBS.ByteString -> IO CString
toCString lbs = do
    let len = LBS.length lbs
    buf <- mallocBytes (fromIntegral len + 1)
    let copyChunk px bs = BS.unsafeUseAsCStringLen bs $ \(bsp, bspLen) -> do
            copyBytes px bsp bspLen
            return $ plusPtr px bspLen
    end <- foldM copyChunk buf (LBS.toChunks lbs)
    poke end (0 :: CChar)
    return buf

-- |Encode a value as JSON in a CString. The allocated string must be explicitly freed to avoid
-- memory leaks.
jsonCString :: AE.ToJSON a => a -> IO CString
jsonCString = toCString . AE.encode

-- |Converts a 'BS.ByteString' to a 'CString' that encodes the length of the
-- string in big-endian in the first four bytes (not including the length).
-- This string should be freed after use by calling 'free'.
byteStringToCString :: BS.ByteString -> IO CString
byteStringToCString bs = do
    let bsp = BS.concat [S.runPut (S.putWord32be (fromIntegral (BS.length bs))), bs]
    -- This use of unsafe is fine because bsp is a non-null string.
    BS.unsafeUseAsCStringLen bsp $ \(cstr, len) -> do
        dest <- mallocBytes len
        copyBytes dest cstr len
        return dest

-- |Free a 'CString'. This should be called to dispose of any 'CString' values that are returned by
-- queries.
freeCStr :: CString -> IO ()
freeCStr = free

-- |Convenience wrapper for queries that return JSON values.
jsonQuery ::
    AE.ToJSON a =>
    -- |Consensus pointer
    StablePtr ConsensusRunner ->
    -- |Configuration-independent query operation
    (forall gsconf finconf. MVR gsconf finconf a) ->
    IO CString
jsonQuery cptr a = do
    (ConsensusRunner mvr) <- deRefStablePtr cptr
    res <- runMVR a mvr
    jsonCString res

-- |Decode a block hash from a null-terminated base-16 string.
decodeBlockHash :: CString -> IO (Maybe BlockHash)
decodeBlockHash blockcstr = readMaybe <$> peekCString blockcstr

-- |Decode an account address from a null-terminated base-58 string.
decodeAccountAddress :: CString -> IO (Either String AccountAddress)
decodeAccountAddress acctstr = addressFromBytes <$> BS.packCString acctstr

-- |Decode a null-terminated string as either an account address (base-58) or a
-- credential registration ID (base-16).
decodeAccountAddressOrCredId :: CString -> IO (Maybe (Either CredentialRegistrationID AccountAddress))
decodeAccountAddressOrCredId str = do
    bs <- BS.packCString str
    return $ case addressFromBytes bs of
        Left _ -> Left <$> bsDeserializeBase16 bs
        Right acc -> Just $ Right acc

-- |Decode an instance address from a null-terminated JSON-encoded string.
decodeInstanceAddress :: CString -> IO (Maybe ContractAddress)
decodeInstanceAddress inststr = AE.decodeStrict <$> BS.packCString inststr

-- |Decode a module reference from a null-terminated base-16 string.
decodeModuleRef :: CString -> IO (Maybe ModuleRef)
decodeModuleRef modstr = readMaybe <$> peekCString modstr

-- |Decode a transaction hash from a null-terminated base-16 string.
decodeTransactionHash :: CString -> IO (Maybe TransactionHash)
decodeTransactionHash trHashStr = readMaybe <$> peekCString trHashStr

-- ** General queries

-- |Returns a null-terminated string with a JSON representation of the current status of Consensus.
getConsensusStatus :: StablePtr ConsensusRunner -> IO CString
getConsensusStatus cptr = jsonQuery cptr Q.getConsensusStatus

-- ** Queries against latest tree

-- |Returns a null-terminated string with a JSON representation of the current branches from the
-- last finalized block (inclusive).
getBranches :: StablePtr ConsensusRunner -> IO CString
getBranches cptr = jsonQuery cptr Q.getBranches

-- |Get the list of live blocks at a given height.
-- The height is interpreted relative to the genesis block at the specified index.
-- The last parameter indicates whether to restrict to a single genesis (if it is a non-zero value).
-- Returns a null-terminated string encoding a JSON list.
getBlocksAtHeight ::
    StablePtr ConsensusRunner ->
    -- |Block height to query
    Word64 ->
    -- |Genesis index that block height is based on
    Word32 ->
    -- |Non-zero to restrict to blocks at specified genesis index
    Word8 ->
    IO CString
getBlocksAtHeight cptr height genIndex restrict =
    jsonQuery cptr $
        Q.getBlocksAtHeight
            (BlockHeight height)
            (GenesisIndex genIndex)
            (restrict /= 0)

-- ** Block-indexed queries

-- |Given a null-terminated string that represents a block hash (base 16), returns a null-terminated
-- string containing a JSON representation of the block.
-- If the block hash is invalid or unknown, this returns the JSON null value.
-- For details of the value returned, see 'Concordium.Queries.Types.BlockInfo'.
getBlockInfo :: StablePtr ConsensusRunner -> CString -> IO CString
getBlockInfo cptr blockcstr =
    decodeBlockHash blockcstr >>= \case
        Nothing -> jsonCString AE.Null
        Just bh -> jsonQuery cptr (Q.getBlockInfo bh)

-- |Get the list of transactions in a block with short summaries of their effects.
-- Returns a null-terminated string encoding a JSON value.
-- If the block hash is invalid or unknown, this returns the JSON null value.
-- For details of the value returned, see 'Concordium.Queries.Types.BlockSummary'.
getBlockSummary :: StablePtr ConsensusRunner -> CString -> IO CString
getBlockSummary cptr blockcstr =
    decodeBlockHash blockcstr >>= \case
        Nothing -> jsonCString AE.Null
        Just bh -> jsonQuery cptr (Q.getBlockSummary bh)

-- |Get the status of the rewards parameters for the given block. The block must
-- be given as a null-terminated base16 encoding of the block hash.
-- The return value is a null-terminated, JSON encoded value.
-- The returned string should be freed by calling 'freeCStr'.
getRewardStatus :: StablePtr ConsensusRunner -> CString -> IO CString
getRewardStatus cptr blockcstr =
    decodeBlockHash blockcstr >>= \case
        Nothing -> jsonCString AE.Null
        Just bh -> jsonQuery cptr (Q.getRewardStatus bh)

-- |Get birk parameters for the given block. The block must be given as a
-- null-terminated base16 encoding of the block hash.
-- The return value is a null-terminated JSON-encoded value.
-- The returned string should be freed by calling 'freeCStr'.
getBirkParameters :: StablePtr ConsensusRunner -> CString -> IO CString
getBirkParameters cptr blockcstr =
    decodeBlockHash blockcstr >>= \case
        Nothing -> jsonCString AE.Null
        Just bh -> jsonQuery cptr (Q.getBlockBirkParameters bh)

-- |Get the cryptographic parameters in a given block. The block must be given as a
-- null-terminated base16 encoding of the block hash.
-- The return value is a null-terminated JSON-encoded object.
-- The returned string should be freed by calling 'freeCStr'.
getCryptographicParameters :: StablePtr ConsensusRunner -> CString -> IO CString
getCryptographicParameters cptr blockcstr =
    decodeBlockHash blockcstr >>= \case
        Nothing -> jsonCString AE.Null
        Just bh -> jsonQuery cptr (Q.getCryptographicParameters bh)

-- |Get all of the identity providers registered in the system as of a given block.
-- The block must be given as a null-terminated base16 encoding of the block hash.
-- The return value is a null-terminated JSON-encoded list. (Or null for an invalid block.)
-- The returned string should be freed by calling 'freeCStr'.
getAllIdentityProviders :: StablePtr ConsensusRunner -> CString -> IO CString
getAllIdentityProviders cptr blockcstr =
    decodeBlockHash blockcstr >>= \case
        Nothing -> jsonCString AE.Null
        Just bh -> jsonQuery cptr (Q.getAllIdentityProviders bh)

-- |Get all of the identity providers registered in the system as of a given block.
-- The block must be given as a null-terminated base16 encoding of the block hash.
-- The return value is a null-terminated JSON-encoded list. (Or null for an invalid block.)
-- The returned string should be freed by calling 'freeCStr'.
getAllAnonymityRevokers :: StablePtr ConsensusRunner -> CString -> IO CString
getAllAnonymityRevokers cptr blockcstr =
    decodeBlockHash blockcstr >>= \case
        Nothing -> jsonCString AE.Null
        Just bh -> jsonQuery cptr (Q.getAllAnonymityRevokers bh)

-- |Given a null-terminated string that represents a block hash (base 16), and a number of blocks,
-- returns a null-terminated string containing a JSON list of the ancestors of the node (up to the
-- given number, including the block itself).
-- If the block hash is invalid or unknown, this returns the JSON null value.
getAncestors :: StablePtr ConsensusRunner -> CString -> Word64 -> IO CString
getAncestors cptr blockcstr depth =
    decodeBlockHash blockcstr >>= \case
        Nothing -> jsonCString AE.Null
        Just bh -> jsonQuery cptr (Q.getAncestors bh (BlockHeight depth))

-- |Get the list of account addresses in the given block. The block must be
-- given as a null-terminated base16 encoding of the block hash. The return
-- value is a null-terminated JSON-encoded list of addresses.
-- The returned string should be freed by calling 'freeCStr'.
getAccountList :: StablePtr ConsensusRunner -> CString -> IO CString
getAccountList cptr blockcstr =
    decodeBlockHash blockcstr >>= \case
        Nothing -> jsonCString AE.Null
        Just bh -> jsonQuery cptr (Q.getAccountList bh)

-- |Get the list of contract instances (their addresses) in the given block. The
-- block must be given as a null-terminated base16 encoding of the block hash.
-- The return value is a null-terminated JSON-encoded list of addresses.
-- The returned string should be freed by calling 'freeCStr'.
getInstances :: StablePtr ConsensusRunner -> CString -> IO CString
getInstances cptr blockcstr =
    decodeBlockHash blockcstr >>= \case
        Nothing -> jsonCString AE.Null
        Just bh -> jsonQuery cptr (Q.getInstanceList bh)

-- |Get the list of modules in the given block. The block must be given as a
-- null-terminated base16 encoding of the block hash.
-- The return value is a null-terminated JSON-encoded list.
-- The returned string should be freed by calling 'freeCStr'.
getModuleList :: StablePtr ConsensusRunner -> CString -> IO CString
getModuleList cptr blockcstr = do
    decodeBlockHash blockcstr >>= \case
        Nothing -> jsonCString AE.Null
        Just bh -> jsonQuery cptr (Q.getModuleList bh)

-- |Get account information for the given block and identifier. The block must be
-- given as a null-terminated base16 encoding of the block hash and the account
-- identifier (second CString) must be given as a null-terminated string in
-- either base-58 encoding (same format as returned by 'getAccountList') if it is
-- an account address, or base-16 encoding if it is the credential registration
-- ID. The return value is a null-terminated, json encoded information. The
-- returned string should be freed by calling 'freeCStr'.
getAccountInfo :: StablePtr ConsensusRunner -> CString -> CString -> IO CString
getAccountInfo cptr blockcstr acctcstr = do
    mblock <- decodeBlockHash blockcstr
    maccount <- decodeAccountAddressOrCredId acctcstr
    case (mblock, maccount) of
        (Just bh, Just acct) -> jsonQuery cptr (Q.getAccountInfo bh acct)
        _ -> jsonCString AE.Null

-- |Get instance information the given block and instance. The block must be
-- given as a null-terminated base16 encoding of the block hash and the address
-- (second CString) must be given as a null-terminated JSON-encoded value
-- (an object with numeric fields "index" and "subindex").
-- The return value is a null-terminated, json encoded information.
-- The returned string should be freed by calling 'freeCStr'.
getInstanceInfo :: StablePtr ConsensusRunner -> CString -> CString -> IO CString
getInstanceInfo cptr blockcstr instcstr = do
    mblock <- decodeBlockHash blockcstr
    minst <- decodeInstanceAddress instcstr
    case (mblock, minst) of
        (Just bh, Just inst) -> jsonQuery cptr (Q.getInstanceInfo bh inst)
        _ -> jsonCString AE.Null

-- |Get the source code of a module as deployed on the chain at a particular block.
-- The block must be given as a null-terminated base16 encoding of the block hash.
-- The module is referenced by a null-terminated base16 encoding of the module hash.
-- The return value is __NOT__ JSON encoded but rather it is a binary
-- serialization. The first 4 bytes are the length (big-endian) of the rest of the string, and
-- the string is __NOT__ null terminated and can contain null characters.
-- The returned string should be freed by calling 'freeCStr'.
-- If the module is not found, the length field of the string will be 0.
getModuleSource :: StablePtr ConsensusRunner -> CString -> CString -> IO CString
getModuleSource cptr blockcstr modcstr = do
    (ConsensusRunner mvr) <- deRefStablePtr cptr
    mblock <- decodeBlockHash blockcstr
    mmod <- decodeModuleRef modcstr
    case (mblock, mmod) of
        (Just bh, Just modref) -> do
            msrc <- runMVR (Q.getModuleSource bh modref) mvr
            byteStringToCString $ maybe BS.empty S.encode msrc
        _ -> byteStringToCString BS.empty

-- ** Transaction-indexed queries

-- |Get the status of a transaction. The input is a base16-encoded null-terminated string
-- denoting a transaction hash. The return value is a null-terminated JSON string encoding a
-- JSON value.
getTransactionStatus :: StablePtr ConsensusRunner -> CString -> IO CString
getTransactionStatus cptr trcstr =
    decodeTransactionHash trcstr >>= \case
        Nothing -> jsonCString AE.Null
        Just tr -> jsonQuery cptr (Q.getTransactionStatus tr)

-- |Get the status of a transaction. The first input is a base16-encoded null-terminated string
-- denoting a transaction hash, the second input is the hash of the block.
-- The return value is a null-terminated string encoding a JSON value.
-- The arguments are
--
--   * pointer to the consensus runner
--   * null-terminated C string with a base16 encoded transaction hash
--   * null-terminated C string with base16 encoded block hash
getTransactionStatusInBlock :: StablePtr ConsensusRunner -> CString -> CString -> IO CString
getTransactionStatusInBlock cptr trcstr bhcstr = do
    mtr <- decodeTransactionHash trcstr
    mblock <- decodeBlockHash bhcstr
    case (mtr, mblock) of
        (Just tr, Just bh) -> jsonQuery cptr (Q.getTransactionStatusInBlock tr bh)
        _ -> jsonCString AE.Null

-- ** Account-indexed queries

-- |Get the list of non-finalized transactions for a given account.
-- The arguments are
--
--   * pointer to the consensus runner
--   * null-terminated C string with account address.
getAccountNonFinalizedTransactions :: StablePtr ConsensusRunner -> CString -> IO CString
getAccountNonFinalizedTransactions cptr addrcstr =
    decodeAccountAddress addrcstr >>= \case
        Left _ -> jsonCString AE.Null
        Right acct -> jsonQuery cptr (Q.getAccountNonFinalizedTransactions acct)

-- |Get the best guess for the next available account nonce.
-- The arguments are
--
--   * pointer to the consensus runner
--   * null-terminated C string with account address.
getNextAccountNonce :: StablePtr ConsensusRunner -> CString -> IO CString
getNextAccountNonce cptr addrcstr =
    decodeAccountAddress addrcstr >>= \case
        Left _ -> jsonCString AE.Null
        Right acct -> jsonQuery cptr (Q.getNextAccountNonce acct)

-- ** Baker/finalizer status queries

-- |Check if we are members of the finalization committee.
-- Returns 0 for 'False' and 1 for 'True'.
checkIfWeAreFinalizer :: StablePtr ConsensusRunner -> IO Word8
checkIfWeAreFinalizer cptr = do
    (ConsensusRunner mvr) <- deRefStablePtr cptr
    res <- runMVR Q.checkIsCurrentFinalizer mvr
    return $! if res then 1 else 0

-- |Check whether we are a baker from the perspective of the best block.
-- Returns -1 if we are not added as a baker.
-- Returns -2 if we are added as a baker, but not part of the baking committee yet.
-- Returns -3 if we have keys that do not match the baker's public keys on the chain.
-- Returns >= 0 if we are part of the baking committee. The return value is the
-- baker id as appearing in blocks.
bakerIdBestBlock :: StablePtr ConsensusRunner -> IO Int64
bakerIdBestBlock cptr = do
    (ConsensusRunner mvr) <- deRefStablePtr cptr
    res <- runMVR Q.getBakerStatusBestBlock mvr
    return $! case res of
        NoBaker -> -1
        InactiveBaker _ -> -2
        BadKeys _ -> -3
        ActiveBaker bid -> fromIntegral bid

-- FFI exports

foreign export ccall
    startConsensus ::
        -- |Maximum block size.
        Word64 ->
        -- |Block construction timeout in milliseconds
        Word64 ->
        -- |The amount of time in the future a transaction's expiry can be. In seconds.
        Word64 ->
        -- |Insertions before purging of transactions
        Word64 ->
        -- |Time in seconds during which a transaction can't be purged
        Word64 ->
        -- |Number of seconds between transaction table purging runs
        Word64 ->
        -- |Serialized genesis data (c string + len)
        CString ->
        Int64 ->
        -- |Serialized baker identity (c string + len)
        CString ->
        Int64 ->
        -- |Handler for generated messages
        FunPtr BroadcastCallback ->
        -- |Handler for sending catch-up status to peers
        FunPtr CatchUpStatusCallback ->
        -- |Regenesis object
        Ptr RegenesisArc ->
        -- |Finalizer for the regenesis object
        RegenesisFree ->
        -- |Handler for notifying the node of new regenesis blocks
        FunPtr RegenesisCallback ->
        -- |Maximum log level (inclusive) (0 to disable logging).
        Word8 ->
        -- |Handler for log events
        FunPtr LogCallback ->
        -- |FilePath for the AppData directory
        CString ->
        -- |Length of AppData path
        Int64 ->
        -- |Database connection string. If length is 0 don't do logging.
        CString ->
        -- |Length of database connection string.
        Int64 ->
        -- |Pointer to receive the pointer to the 'ConsensusRunner'.
        Ptr (StablePtr ConsensusRunner) ->
        IO Int64
foreign export ccall
    startConsensusPassive ::
        -- |Maximum block size.
        Word64 ->
        -- |Block construction timeout in milliseconds
        Word64 ->
        -- |The amount of time in the future a transaction's expiry can be. In seconds.
        Word64 ->
        -- |Insertions before purging of transactions
        Word64 ->
        -- |Time in seconds during which a transaction can't be purged
        Word64 ->
        -- |Number of seconds between transaction table purging runs
        Word64 ->
        -- |Serialized genesis data (c string + len)
        CString ->
        Int64 ->
        -- |Handler for sending catch-up status to peers
        FunPtr CatchUpStatusCallback ->
        -- |Regenesis object
        Ptr RegenesisArc ->
        -- |Finalizer for the regenesis object
        RegenesisFree ->
        -- |Handler for notifying the node of new regenesis blocks
        FunPtr RegenesisCallback ->
        -- |Maximum log level (inclusive) (0 to disable logging).
        Word8 ->
        -- |Handler for log events
        FunPtr LogCallback ->
        -- |FilePath for the AppData directory
        CString ->
        -- |Length of AppData path
        Int64 ->
        -- |Database connection string. If length is 0 don't do logging.
        CString ->
        -- |Length of database connection string.
        Int64 ->
        -- |Pointer to receive the pointer to the 'ConsensusRunner'.
        Ptr (StablePtr ConsensusRunner) ->
        IO Int64

foreign export ccall stopConsensus :: StablePtr ConsensusRunner -> IO ()
foreign export ccall startBaker :: StablePtr ConsensusRunner -> IO ()
foreign export ccall stopBaker :: StablePtr ConsensusRunner -> IO ()
foreign export ccall receiveBlock :: StablePtr ConsensusRunner -> GenesisIndex -> CString -> Int64 -> IO Int64
foreign export ccall receiveFinalizationMessage :: StablePtr ConsensusRunner -> GenesisIndex -> CString -> Int64 -> IO Int64
foreign export ccall receiveFinalizationRecord :: StablePtr ConsensusRunner -> GenesisIndex -> CString -> Int64 -> IO Int64
foreign export ccall receiveTransaction :: StablePtr ConsensusRunner -> CString -> Int64 -> IO Int64

foreign export ccall getConsensusStatus :: StablePtr ConsensusRunner -> IO CString
foreign export ccall getBlockInfo :: StablePtr ConsensusRunner -> CString -> IO CString
foreign export ccall getAncestors :: StablePtr ConsensusRunner -> CString -> Word64 -> IO CString
foreign export ccall getBranches :: StablePtr ConsensusRunner -> IO CString

foreign export ccall
    getCatchUpStatus ::
        StablePtr ConsensusRunner ->
        Ptr GenesisIndex ->
        Ptr CString ->
        IO Int64
foreign export ccall
    receiveCatchUpStatus ::
        StablePtr ConsensusRunner ->
        PeerID ->
        GenesisIndex ->
        CString ->
        Int64 ->
        Int64 ->
        FunPtr DirectMessageCallback ->
        IO ReceiveResult

foreign export ccall getAccountList :: StablePtr ConsensusRunner -> CString -> IO CString
foreign export ccall getInstances :: StablePtr ConsensusRunner -> CString -> IO CString
foreign export ccall getAccountInfo :: StablePtr ConsensusRunner -> CString -> CString -> IO CString
foreign export ccall getInstanceInfo :: StablePtr ConsensusRunner -> CString -> CString -> IO CString
foreign export ccall getRewardStatus :: StablePtr ConsensusRunner -> CString -> IO CString
foreign export ccall getBirkParameters :: StablePtr ConsensusRunner -> CString -> IO CString
foreign export ccall getModuleList :: StablePtr ConsensusRunner -> CString -> IO CString
foreign export ccall getModuleSource :: StablePtr ConsensusRunner -> CString -> CString -> IO CString
foreign export ccall getTransactionStatus :: StablePtr ConsensusRunner -> CString -> IO CString
foreign export ccall getTransactionStatusInBlock :: StablePtr ConsensusRunner -> CString -> CString -> IO CString
foreign export ccall getAccountNonFinalizedTransactions :: StablePtr ConsensusRunner -> CString -> IO CString
foreign export ccall getBlockSummary :: StablePtr ConsensusRunner -> CString -> IO CString
foreign export ccall getNextAccountNonce :: StablePtr ConsensusRunner -> CString -> IO CString
foreign export ccall getBlocksAtHeight :: StablePtr ConsensusRunner -> Word64 -> Word32 -> Word8 -> IO CString
foreign export ccall getAllIdentityProviders :: StablePtr ConsensusRunner -> CString -> IO CString
foreign export ccall getAllAnonymityRevokers :: StablePtr ConsensusRunner -> CString -> IO CString
foreign export ccall getCryptographicParameters :: StablePtr ConsensusRunner -> CString -> IO CString

-- baker status checking
foreign export ccall bakerIdBestBlock :: StablePtr ConsensusRunner -> IO Int64
foreign export ccall checkIfWeAreFinalizer :: StablePtr ConsensusRunner -> IO Word8

-- maintenance
foreign export ccall freeCStr :: CString -> IO ()

foreign export ccall importBlocks :: StablePtr ConsensusRunner -> CString -> Int64 -> IO Int64<|MERGE_RESOLUTION|>--- conflicted
+++ resolved
@@ -586,74 +586,7 @@
 
 -- |Stop a baker thread.  The baker thread may be restarted by calling 'startBaker'.
 -- This does not otherwise affect the consensus.
-stopBaker :: StablePtr ConsensusRunner -> IO ()
-<<<<<<< HEAD
-stopBaker cptr = mask_ $
-    deRefStablePtr cptr >>= \case
-        BakerRunner{..} -> stopSyncRunner bakerSyncRunner
-        BakerRunnerWithLog{..} -> stopSyncRunner bakerSyncRunnerWithLog
-        c -> consensusLogMethod c External LLError "Attempted to stop baker thread, but consensus was started without baker credentials"
-
-{- | Result values for receive functions.
-
-+=======+====================================+========================================================================================================+==========+
-| Value |                Name                                |                                      Description                                       | Forward? |
-+=======+====================================================+========================================================================================+==========+
-|     0 | ResultSuccess                                      | Message received, validated and processed                                              | Yes      |
-+-------+----------------------------------------------------+----------------------------------------------------------------------------------------+----------+
-|     1 | ResultSerializationFail                            | Message deserialization failed                                                         | No       |
-+-------+----------------------------------------------------+----------------------------------------------------------------------------------------+----------+
-|     2 | ResultInvalid                                      | The message was determined to be invalid                                               | No       |
-+-------+----------------------------------------------------+----------------------------------------------------------------------------------------+----------+
-|     3 | ResultPendingBlock                                 | The message was received, but is awaiting a block to complete processing               | Yes      |
-+-------+----------------------------------------------------+----------------------------------------------------------------------------------------+----------+
-|     4 | ResultPendingFinalization                          | The message was received, but is awaiting a finalization record to complete processing | Yes      |
-+-------+----------------------------------------------------+----------------------------------------------------------------------------------------+----------+
-|     5 | ResultAsync                                        | The message was received, but is being processed asynchronously                        | Yes      |
-+-------+----------------------------------------------------+----------------------------------------------------------------------------------------+----------+
-|     6 | ResultDuplicate                                    | The message duplicates a previously received message                                   | No       |
-+-------+----------------------------------------------------+----------------------------------------------------------------------------------------+----------+
-|     7 | ResultStale                                        | The message may have been valid in the past, but is no longer relevant                 | No       |
-+-------+----------------------------------------------------+----------------------------------------------------------------------------------------+----------+
-|     8 | ResultIncorrectFinalizationSession                 | The message refers to a different/unknown finalization session                         | No(?)    |
-+-------+----------------------------------------------------+----------------------------------------------------------------------------------------+----------+
-|     9 | ResultUnverifiable                                 | The message could not be verified in the current state (initiate catch-up with peer)   | No       |
-+-------+----------------------------------------------------+----------------------------------------------------------------------------------------+----------+
-|    10 | ResultContinueCatchUp                              | The peer should be marked pending catch-up if it is currently up-to-date               | N/A      |
-+-------+----------------------------------------------------+----------------------------------------------------------------------------------------+----------+
-|    11 | ResultEarlyBlock                                   | The block has a slot number exceeding our current + the early block threshold          | No       |
-+-------+----------------------------------------------------+----------------------------------------------------------------------------------------+----------+
-|    12 | ResultMissingImportFile                            | The file provided for importing doesn't exist                                          | N/A      |
-+-------+----------------------------------------------------+----------------------------------------------------------------------------------------+----------+
-|    13 | ResultConsensusShutDown                            | Consensus has been shut down and the message was ignored                               | No       |
-+-------+----------------------------------------------------+----------------------------------------------------------------------------------------+----------+
-|    14 | ResultExpiryTooLate                                | The transaction expiry time is too far in the future                                   | No       |
-+-------+----------------------------------------------------+----------------------------------------------------------------------------------------+----------+
-|    15 | ResultVerificationFailed                           | The transaction signature verification failed                                          | No       |
-+-------+----------------------------------------------------+----------------------------------------------------------------------------------------+----------+
-|    16 | ResultNonexistingSenderAccount                     | The transaction's sender account does not exist according to the focus block           | No       |
-+-------+----------------------------------------------------+----------------------------------------------------------------------------------------+----------+
-|    17 | ResultDuplicateNonce                               | The sequence number for this account or udpate type was already used                   | No       |
-+-------+----------------------------------------------------+----------------------------------------------------------------------------------------+----------+
-|    18 | ResultNonceTooLarge                                | The transaction seq. number is larger than the next one for this account/update type   | No       |
-+-------+----------------------------------------------------+----------------------------------------------------------------------------------------+----------+
-|    19 | ResultTooLowEnergy                                 | The stated transaction energy is lower than the minimum amount necessary to execute it | No       |
-+-------+----------------------------------------------------+----------------------------------------------------------------------------------------+----------+
-|    20 | ResultTransactionExpired                           | The transaction was expired                                                            | No       |
-+-------+----------------------------------------------------+----------------------------------------------------------------------------------------+----------+
-|    21 | ResultDuplicateAccountRegistrationID               | The 'CredentialDeployment' contained a duplicate registration id                       | No       |
-+-------+-------------------------------------------------+-------------------------------------------------------------------------------------------+----------+
-|    22 | ResultCredentialDeploymentInvalidIdentityProvider  | The identity provider was not valid                                                    | No       |
-+-------+----------------------------------------------------+----------------------------------------------------------------------------------------+----------+
-|    23 | ResultCredentialDeploymentInvalidAnonymityRevokers | The identity provider was not valid                                                    | No       |
-+-------+----------------------------------------------------+----------------------------------------------------------------------------------------+----------+
-|    24 | ResultCredentialDeploymentInvalidKeys              | The keys were malformed                                                                | No       |
-+-------+----------------------------------------------------+----------------------------------------------------------------------------------------+----------+
-|    25 | ResultCredentialDeploymentInvalidSignatures        | The 'CredentialDeployment' contained invalid identity provider signatures              | No       |
-+-------+----------------------------------------------------+----------------------------------------------------------------------------------------+----------+
-
--}
-=======
+
 stopBaker cptr = mask_ $ do
     ConsensusRunner mvr <- deRefStablePtr cptr
     MV.stopBaker mvr
@@ -662,52 +595,63 @@
 
 -- | Result values for receive functions.
 --
--- +=======+====================================+========================================================================================+==========+
--- | Value |                Name                |                                      Description                                       | Forward? |
--- +=======+====================================+========================================================================================+==========+
--- |     0 | ResultSuccess                      | Message received, validated and processed                                              | Yes      |
--- +-------+------------------------------------+----------------------------------------------------------------------------------------+----------+
--- |     1 | ResultSerializationFail            | Message deserialization failed                                                         | No       |
--- +-------+------------------------------------+----------------------------------------------------------------------------------------+----------+
--- |     2 | ResultInvalid                      | The message was determined to be invalid                                               | No       |
--- +-------+------------------------------------+----------------------------------------------------------------------------------------+----------+
--- |     3 | ResultPendingBlock                 | The message was received, but is awaiting a block to complete processing               | Yes      |
--- +-------+------------------------------------+----------------------------------------------------------------------------------------+----------+
--- |     4 | ResultPendingFinalization          | The message was received, but is awaiting a finalization record to complete processing | Yes      |
--- +-------+------------------------------------+----------------------------------------------------------------------------------------+----------+
--- |     5 | ResultAsync                        | The message was received, but is being processed asynchronously                        | Yes      |
--- +-------+------------------------------------+----------------------------------------------------------------------------------------+----------+
--- |     6 | ResultDuplicate                    | The message duplicates a previously received message                                   | No       |
--- +-------+------------------------------------+----------------------------------------------------------------------------------------+----------+
--- |     7 | ResultStale                        | The message may have been valid in the past, but is no longer relevant                 | No       |
--- +-------+------------------------------------+----------------------------------------------------------------------------------------+----------+
--- |     8 | ResultIncorrectFinalizationSession | The message refers to a different/unknown finalization session                         | No(?)    |
--- +-------+------------------------------------+----------------------------------------------------------------------------------------+----------+
--- |     9 | ResultUnverifiable                 | The message could not be verified in the current state (initiate catch-up with peer)   | No       |
--- +-------+------------------------------------+----------------------------------------------------------------------------------------+----------+
--- |    10 | ResultContinueCatchUp              | The peer should be marked pending catch-up if it is currently up-to-date               | N/A      |
--- +-------+------------------------------------+----------------------------------------------------------------------------------------+----------+
--- |    11 | ResultEarlyBlock                   | The block has a slot number exceeding our current + the early block threshold          | No       |
--- +-------+------------------------------------+----------------------------------------------------------------------------------------+----------+
--- |    12 | ResultMissingImportFile            | The file provided for importing doesn't exist                                          | N/A      |
--- +-------+------------------------------------+----------------------------------------------------------------------------------------+----------+
--- |    13 | ResultConsensusShutDown            | Consensus has been shut down and the message was ignored                               | No       |
--- +-------+------------------------------------+----------------------------------------------------------------------------------------+----------+
--- |    14 | ResultExpiryTooLate                | The transaction expiry time is too far in the future                                   | No       |
--- +-------+------------------------------------+----------------------------------------------------------------------------------------+----------+
--- |    15 | ResultVerificationFailed           | The transaction signature verification failed                                          | No       |
--- +-------+------------------------------------+----------------------------------------------------------------------------------------+----------+
--- |    16 | ResultNonexistingSenderAccount     | The transaction's sender account does not exist according to the focus block           | No       |
--- +-------+------------------------------------+----------------------------------------------------------------------------------------+----------+
--- |    17 | ResultDuplicateNonce               | The sequence number for this account or udpate type was already used                   | No       |
--- +-------+------------------------------------+----------------------------------------------------------------------------------------+----------+
--- |    18 | ResultNonceTooLarge                | The transaction seq. number is larger than the next one for this account/update type   | No       |
--- +-------+------------------------------------+----------------------------------------------------------------------------------------+----------+
--- |    19 | ResultTooLowEnergy                 | The stated transaction energy is lower than the minimum amount necessary to execute it | No       |
--- +-------+------------------------------------+----------------------------------------------------------------------------------------+----------+
--- |    20 | ResultInvalidGenesisIndex          | The message is for an unknown genesis index                                            | No       |
--- +-------+------------------------------------+----------------------------------------------------------------------------------------+----------+
->>>>>>> cd1effff
+-- +=======+====================================+========================================================================================================+==========+
+-- | Value |                Name                |                                              Description                                               | Forward? |
+-- +=======+====================================+========================================================================================================+==========+
+-- |     0 | ResultSuccess                      | Message received, validated and processed                                                              | Yes      |
+-- +-------+------------------------------------+--------------------------------------------------------------------------------------------------------+----------+
+-- |     1 | ResultSerializationFail            | Message deserialization failed                                                                         | No       |
+-- +-------+------------------------------------+--------------------------------------------------------------------------------------------------------+----------+
+-- |     2 | ResultInvalid                      | The message was determined to be invalid                                                               | No       |
+-- +-------+------------------------------------+--------------------------------------------------------------------------------------------------------+----------+
+-- |     3 | ResultPendingBlock                 | The message was received, but is awaiting a block to complete processing                               | Yes      |
+-- +-------+------------------------------------+--------------------------------------------------------------------------------------------------------+----------+
+-- |     4 | ResultPendingFinalization          | The message was received, but is awaiting a finalization record to complete processing                 | Yes      |
+-- +-------+------------------------------------+--------------------------------------------------------------------------------------------------------+----------+
+-- |     5 | ResultAsync                        | The message was received, but is being processed asynchronously                                        | Yes      |
+-- +-------+------------------------------------+--------------------------------------------------------------------------------------------------------+----------+
+-- |     6 | ResultDuplicate                    | The message duplicates a previously received message                                                   | No       |
+-- +-------+------------------------------------+--------------------------------------------------------------------------------------------------------+----------+
+-- |     7 | ResultStale                        | The message may have been valid in the past, but is no longer relevant                                 | No       |
+-- +-------+------------------------------------+--------------------------------------------------------------------------------------------------------+----------+
+-- |     8 | ResultIncorrectFinalizationSession | The message refers to a different/unknown finalization session                                         | No(?)    |
+-- +-------+------------------------------------+--------------------------------------------------------------------------------------------------------+----------+
+-- |     9 | ResultUnverifiable                 | The message could not be verified in the current state (initiate catch-up with peer)                   | No       |
+-- +-------+------------------------------------+--------------------------------------------------------------------------------------------------------+----------+
+-- |    10 | ResultContinueCatchUp              | The peer should be marked pending catch-up if it is currently up-to-date                               | N/A      |
+-- +-------+------------------------------------+--------------------------------------------------------------------------------------------------------+----------+
+-- |    11 | ResultEarlyBlock                   | The block has a slot number exceeding our current + the early block threshold                          | No       |
+-- +-------+------------------------------------+--------------------------------------------------------------------------------------------------------+----------+
+-- |    12 | ResultMissingImportFile            | The file provided for importing doesn't exist                                                          | N/A      |
+-- +-------+------------------------------------+--------------------------------------------------------------------------------------------------------+----------+
+-- |    13 | ResultConsensusShutDown            | Consensus has been shut down and the message was ignored                                               | No       |
+-- +-------+------------------------------------+--------------------------------------------------------------------------------------------------------+----------+
+-- |    14 | ResultExpiryTooLate                | The transaction expiry time is too far in the future                                                   | No       |
+-- +-------+------------------------------------+--------------------------------------------------------------------------------------------------------+----------+
+-- |    15 | ResultVerificationFailed           | The transaction signature verification failed                                                          | No       |
+-- +-------+------------------------------------+--------------------------------------------------------------------------------------------------------+----------+
+-- |    16 | ResultNonexistingSenderAccount     | The transaction's sender account does not exist according to the focus block                           | No       |
+-- +-------+------------------------------------+--------------------------------------------------------------------------------------------------------+----------+
+-- |    17 | ResultDuplicateNonce               | The sequence number for this account or udpate type was already used                                   | No       |
+-- +-------+------------------------------------+--------------------------------------------------------------------------------------------------------+----------+
+-- |    18 | ResultNonceTooLarge                | The transaction seq. number is larger than the next one for this account/update type                   | No       |
+-- +-------+------------------------------------+--------------------------------------------------------------------------------------------------------+----------+
+-- |    19 | ResultTooLowEnergy                 | The stated transaction energy is lower than the minimum amount necessary to execute it                 | No       |
+-- +-------+------------------------------------+--------------------------------------------------------------------------------------------------------+----------+
+-- |    20 | ResultInvalidGenesisIndex          | The message is for an unknown genesis index                                                            | No       |
+-- +-------+------------------------------------+--------------------------------------------------------------------------------------------------------+----------+
+-- |    21 | ResultTransactionExpired                           | The transaction was expired                                                            | No       |
+-- +-------+----------------------------------------------------+----------------------------------------------------------------------------------------+----------+
+-- |    22 | ResultDuplicateAccountRegistrationID               | The 'CredentialDeployment' contained a duplicate registration id                       | No       |
+-- +-------+-------------------------------------------------+-------------------------------------------------------------------------------------------+----------+
+-- |    23 | ResultCredentialDeploymentInvalidIdentityProvider  | The identity provider was not valid                                                    | No       |
+-- +-------+----------------------------------------------------+----------------------------------------------------------------------------------------+----------+
+-- |    24 | ResultCredentialDeploymentInvalidAnonymityRevokers | The identity provider was not valid                                                    | No       |
+-- +-------+----------------------------------------------------+----------------------------------------------------------------------------------------+----------+
+-- |    25 | ResultCredentialDeploymentInvalidKeys              | The keys were malformed                                                                | No       |
+-- +-------+----------------------------------------------------+----------------------------------------------------------------------------------------+----------+
+-- |    26 | ResultCredentialDeploymentInvalidSignatures        | The 'CredentialDeployment' contained invalid identity provider signatures              | No       |
+-- +-------+----------------------------------------------------+----------------------------------------------------------------------------------------+----------+
 type ReceiveResult = Int64
 
 -- |Convert an 'UpdateResult' to the corresponding 'ReceiveResult' value.
@@ -732,16 +676,13 @@
 toReceiveResult ResultDuplicateNonce = 17
 toReceiveResult ResultNonceTooLarge = 18
 toReceiveResult ResultTooLowEnergy = 19
-<<<<<<< HEAD
-toReceiveResult ResultTransactionExpired = 20
-toReceiveResult ResultDuplicateAccountRegistrationID = 21
-toReceiveResult ResultCredentialDeploymentInvalidIdentityProvider = 22
-toReceiveResult ResultCredentialDeploymentInvalidAnonymityRevokers = 23
-toReceiveResult ResultCredentialDeploymentInvalidKeys = 24
-toReceiveResult ResultCredentialDeploymentInvalidSignatures = 25
-=======
 toReceiveResult ResultInvalidGenesisIndex = 20
->>>>>>> cd1effff
+toReceiveResult ResultTransactionExpired = 21
+toReceiveResult ResultDuplicateAccountRegistrationID = 22
+toReceiveResult ResultCredentialDeploymentInvalidIdentityProvider = 23
+toReceiveResult ResultCredentialDeploymentInvalidAnonymityRevokers = 24
+toReceiveResult ResultCredentialDeploymentInvalidKeys = 25
+toReceiveResult ResultCredentialDeploymentInvalidSignatures = 26
 
 -- |Handle receipt of a block.
 -- The possible return codes are @ResultSuccess@, @ResultSerializationFail@, @ResultInvalid@,
