{-# LANGUAGE
    ForeignFunctionInterface,
    ScopedTypeVariables,
    OverloadedStrings,
    RankNTypes,
    GADTs
    #-}
module Concordium.External where

import Foreign
import Foreign.C

import qualified Data.ByteString.Char8 as BS
import qualified Data.ByteString.Unsafe as BS
import Data.Serialize
import Data.Serialize.Put as P
import qualified Data.Aeson as AE
import Data.Foldable(forM_)
import Text.Read(readMaybe)
import Control.Exception
import Control.Monad.State.Class(MonadState)
import System.FilePath ((</>))

import qualified Data.Text.Lazy as LT
import qualified Data.Aeson.Text as AET
import Data.Aeson(Value(Null))

import qualified Concordium.Crypto.SHA256 as Hash
import qualified Data.FixedByteString as FBS

import Concordium.Types
import Concordium.ID.Types
import Concordium.GlobalState.Parameters
import Concordium.GlobalState.Finalization
import Concordium.Types.Transactions
import Concordium.GlobalState.Block
import Concordium.GlobalState
import qualified Concordium.GlobalState.TreeState as TS
import Concordium.GlobalState.Persistent.TreeState(InitException(..))
import Concordium.GlobalState.BlockMonads
import qualified Concordium.GlobalState.Basic.BlockState as Basic
import Concordium.Birk.Bake as Baker

import Concordium.Afgjort.Finalize
import Concordium.Runner
import Concordium.Skov hiding (receiveTransaction, getBirkParameters, MessageType, getCatchUpStatus, getBlocksAtHeight)
import qualified Concordium.Skov as Skov
import Concordium.Afgjort.Finalize.Types(getExactVersionedFPM, putVersionedFPMV0)
import Concordium.Logger
import Concordium.TimeMonad
import Concordium.TimerMonad (ThreadTimer)
-- import Concordium.Skov.CatchUp (CatchUpStatus,cusIsResponse)

import qualified Concordium.Getters as Get

-- |A 'PeerID' identifies peer at the p2p layer.
type PeerID = Word64

-- |A 'BlockReference' is a pointer to a block hash as a sequence of 32 bytes.
type BlockReference = Ptr Word8

jsonValueToCString :: Value -> IO CString
jsonValueToCString = newCString . LT.unpack . AET.encodeToLazyText

-- |Use a 'BlockHash' as a 'BlockReference'.  The 'BlockReference' may not
-- be valid after the function has returned.
withBlockReference :: BlockHash -> (BlockReference -> IO a) -> IO a
withBlockReference (Hash.Hash fbs) = FBS.withPtrReadOnly fbs

-- |Use a 'TransactionHash' as a 'Ptr Word8'. The pointer may not be valid after
-- the function has returned.
withTxReference :: TransactionHash -> (Ptr Word8 -> IO a) -> IO a
withTxReference (TransactionHashV0 (Hash.Hash fbs)) = FBS.withPtrReadOnly fbs

-- |Create a 'BlockHash' from a 'BlockReference'.  This creates a copy
-- of the block hash.
blockReferenceToBlockHash :: BlockReference -> IO BlockHash
blockReferenceToBlockHash src = Hash.Hash <$> FBS.create cp
    where
        cp dest = copyBytes dest src (FBS.fixedLength (undefined :: Hash.DigestSize))


-- |Callback for handling genesis data.
type GenesisDataCallback = CString -> Int64 -> IO ()
foreign import ccall "dynamic" invokeGenesisDataCallback :: FunPtr GenesisDataCallback -> GenesisDataCallback
callGenesisDataCallback :: FunPtr GenesisDataCallback -> BS.ByteString -> IO ()
callGenesisDataCallback cb bs = BS.useAsCStringLen bs $
        \(cdata, clen) -> invokeGenesisDataCallback cb cdata (fromIntegral clen)

-- |Callback for handling a generated baker identity.
-- The first argument is the identity of the baker (TODO: this should really by a 'Word64').
-- The second argument is the pointer to the data, and the third is the length of the data.
type BakerIdentityCallback = Int64 -> CString -> Int64 -> IO ()
foreign import ccall "dynamic" invokeBakerIdentityCallback :: FunPtr BakerIdentityCallback -> BakerIdentityCallback
callBakerIdentityCallback :: FunPtr BakerIdentityCallback -> Word64 -> BS.ByteString -> IO ()
callBakerIdentityCallback cb bix bs = BS.useAsCStringLen bs $ \(cdata, clen) -> invokeBakerIdentityCallback cb (fromIntegral bix) cdata (fromIntegral clen)

-- | External function that logs in Rust a message using standard Rust log output
--
-- The first argument represents the Identifier which shows in which module the message has been emited.
-- The current mapping is as follows:
--
-- +----------+---------+
-- |Identifier|Module   |
-- +==========+=========+
-- |1         |Runner   |
-- +----------+---------+
-- |2         |Afgjort  |
-- +----------+---------+
-- |3         |Birk     |
-- +----------+---------+
-- |4         |Crypto   |
-- +----------+---------+
-- |5         |Kontrol  |
-- +----------+---------+
-- |6         |Skov     |
-- +----------+---------+
-- |7         |Baker    |
-- +----------+---------+
-- |8         |External |
-- +----------+---------+
--
-- The second argument represents the Log Level which is interpreted as follows:
--
-- +-----+--------+
-- |Value|LogLevel|
-- +=====+========+
-- |1    |Error   |
-- +-----+--------+
-- |2    |Warning |
-- +-----+--------+
-- |3    |Info    |
-- +-----+--------+
-- |4    |Debug   |
-- +-----+--------+
-- |Other|Trace   |
-- +-----+--------+
--
-- The third argument is the log message that is emited.
type LogCallback = Word8 -> Word8 -> CString -> IO ()
foreign import ccall "dynamic" callLogCallback :: FunPtr LogCallback -> LogCallback


type LogTransferCallback = Word8 -- ^Type of transfer (see documentation of 'toLogTransferMethod' below)
                           -> Ptr Word8 -- ^Pointer to block hash (32 bytes)
                           -> Slot -- ^Slot number of the block (unsigned 64 bit int)
                           -> Ptr Word8 -- ^Pointer to transaction hash (32 bytes) or NULL for some types.
                           -> Amount -- ^Amount (unsigned 64 bit integer)
                           -> CSize -- ^Size of the rest of the data
                           -> Ptr Word8 -- ^Type dependent serialized data.
                           -> IO ()

foreign import ccall "dynamic" callLogTransferCallback :: FunPtr LogTransferCallback -> LogTransferCallback

-- |Wrap a log callback as a log method, only logging events with loglevel <= given log level.
toLogMethod :: Word8 -> FunPtr LogCallback -> LogMethod IO
toLogMethod maxLogLevel logCallbackPtr = le
    where
        logCallback = callLogCallback logCallbackPtr
        le src lvl = if logLevelId lvl <= maxLogLevel then -- only log if log level less than maximum requested
                       \msg -> BS.useAsCString (BS.pack msg) $
                               logCallback (logSourceId src) (logLevelId lvl)
                     else \_ -> return ()

unsafeWithBSLen :: BS.ByteString -> (CSize -> Ptr Word8 -> IO ()) -> IO ()
unsafeWithBSLen bs f = BS.unsafeUseAsCStringLen bs $ \(ptr, len) -> f (fromIntegral len) (castPtr ptr)

-- |Callback for broadcasting a message to the network.
-- The first argument indicates the message type.
-- The second argument is a pointer to the data to broadcast.
-- The third argument is the length of the data in bytes.
type BroadcastCallback = Int64 -> CString -> Int64 -> IO ()
foreign import ccall "dynamic" invokeBroadcastCallback :: FunPtr BroadcastCallback -> BroadcastCallback
data MessageType
    = MTBlock
    | MTFinalization
    | MTFinalizationRecord
    | MTCatchUpStatus
callBroadcastCallback :: FunPtr BroadcastCallback -> MessageType -> BS.ByteString -> IO ()
callBroadcastCallback cbk mt bs = BS.useAsCStringLen bs $ \(cdata, clen) -> invokeBroadcastCallback cbk mti cdata (fromIntegral clen)
    where
        mti = case mt of
            MTBlock -> 0
            MTFinalization -> 1
            MTFinalizationRecord -> 2
            MTCatchUpStatus -> 3

-- |Broadcast a consensus message. This can be either a block,, finalization record, or finalization (pseudo) message.
-- All messages are serialized with a version.
broadcastCallback :: (BlockData (TS.BlockPointerType (SkovT (SkovHandlers ThreadTimer (SkovConfig gs finconf hconf) LogIO)
                                                        (SkovConfig gs finconf hconf)
                                                        (LoggerT IO))))
                     => LogMethod IO -> FunPtr BroadcastCallback -> SimpleOutMessage (SkovConfig gs finconf hconf) -> IO ()
broadcastCallback logM bcbk = handleB
    where
        handleB (SOMsgNewBlock block) = do
            -- we assume that genesis block (the only block that doesn't have signature) will never be sent to the network
            let blockbs = runPut $ putVersionedBlockV0 block
            logM External LLDebug $ "Broadcasting block [size=" ++ show (BS.length blockbs) ++ "]"
            callBroadcastCallback bcbk MTBlock blockbs
        handleB (SOMsgFinalization finMsg) = do
            let finbs = runPut (putVersionedFPMV0 finMsg)
            logM External LLDebug $ "Broadcasting finalization message [size=" ++ show (BS.length finbs) ++ "]: " ++ show finMsg
            callBroadcastCallback bcbk MTFinalization finbs
        handleB (SOMsgFinalizationRecord finRec) = do
            let msgbs = runPut (putVersionedFinalizationRecordV0 finRec)
            logM External LLDebug $ "Broadcasting finalization record [size=" ++ show (BS.length msgbs) ++ "]: " ++ show finRec
            callBroadcastCallback bcbk MTFinalizationRecord msgbs

-- |Callback for direct-sending a catch-up status message to all (non-pending) peers.
-- The first argument is a pointer to the data, which must be a catch-up
-- status message. The second argument is the length of the data in bytes.
type CatchUpStatusCallback = CString -> Int64 -> IO ()
foreign import ccall "dynamic" invokeCatchUpStatusCallback :: FunPtr CatchUpStatusCallback -> CatchUpStatusCallback
callCatchUpStatusCallback :: FunPtr CatchUpStatusCallback -> BS.ByteString -> IO ()
callCatchUpStatusCallback cbk bs = BS.useAsCStringLen bs $ \(cdata, clen) -> invokeCatchUpStatusCallback cbk cdata (fromIntegral clen)


genesisState :: GenesisData -> Basic.BlockState
<<<<<<< HEAD
genesisState GenesisDataV1{..} = Basic.initialState
                       (Basic.BasicBirkParameters
=======
genesisState GenesisData{..} = Basic.initialState
                       (Basic.makeBirkParameters
                            genesisElectionDifficulty
>>>>>>> 837e9ccb
                            genesisBakers
                            genesisBakers
                            genesisBakers
                            genesisSeedState)
                       genesisCryptographicParameters
                       genesisAccounts
                       genesisIdentityProviders
                       genesisAnonymityRevokers
                       genesisMintPerSlot
                       genesisAuthorizations
                       genesisChainParameters

type TreeConfig = DiskTreeDiskBlockConfig
makeGlobalStateConfig :: RuntimeParameters -> GenesisData -> TreeConfig
makeGlobalStateConfig rt genData = DTDBConfig rt genData (genesisState genData)

type TreeConfigWithLog = DiskTreeDiskBlockWithLogConfig
makeGlobalStateConfigWithLog :: RuntimeParameters -> GenesisData -> BS.ByteString -> TreeConfigWithLog
makeGlobalStateConfigWithLog rt genData = DTDBWLConfig rt genData (genesisState genData)


type ActiveConfig gs = SkovConfig gs (BufferedFinalization ThreadTimer) NoHandler
type PassiveConfig gs = SkovConfig gs (NoFinalization ()) NoHandler

-- |A 'ConsensusRunner' encapsulates an instance of the consensus, and possibly a baker thread.
data ConsensusRunner = BakerRunner {
        bakerSyncRunner :: SyncRunner (ActiveConfig TreeConfig)
    }
    | PassiveRunner {
        passiveSyncRunner :: SyncPassiveRunner (PassiveConfig TreeConfig)
    }
    | BakerRunnerWithLog {
        bakerSyncRunnerWithLog :: SyncRunner (ActiveConfig TreeConfigWithLog)
    }
    | PassiveRunnerWithLog {
        passiveSyncRunnerWithLog :: SyncPassiveRunner (PassiveConfig TreeConfigWithLog)
    }

consensusLogMethod :: ConsensusRunner -> LogMethod IO
consensusLogMethod BakerRunner{bakerSyncRunner=SyncRunner{syncLogMethod=logM}} = logM
consensusLogMethod PassiveRunner{passiveSyncRunner=SyncPassiveRunner{syncPLogMethod=logM}} = logM
consensusLogMethod BakerRunnerWithLog{bakerSyncRunnerWithLog=SyncRunner{syncLogMethod=logM}} = logM
consensusLogMethod PassiveRunnerWithLog{passiveSyncRunnerWithLog=SyncPassiveRunner{syncPLogMethod=logM}} = logM

runWithConsensus :: ConsensusRunner
                 -> (forall h f gs. TS.TreeStateMonad (SkovT h (SkovConfig gs f NoHandler) LogIO)
                     => SkovT h (SkovConfig gs f NoHandler) LogIO a) -> IO a
runWithConsensus BakerRunner{..} = runSkovTransaction bakerSyncRunner
runWithConsensus PassiveRunner{..} = runSkovPassive passiveSyncRunner
runWithConsensus BakerRunnerWithLog{..} = runSkovTransaction bakerSyncRunnerWithLog
runWithConsensus PassiveRunnerWithLog{..} = runSkovPassive passiveSyncRunnerWithLog

-- |Default value for early block threshold.
-- Set to 30 seconds.
defaultEarlyBlockThreshold :: Timestamp
defaultEarlyBlockThreshold = 30000

data StartResult = StartSuccess
                 | StartGenesisFailure
                 | StartBakerIdentityFailure
                 | StartIOException
                 | StartInitException InitException

toStartResult :: StartResult -> Int64
toStartResult =
  \case StartSuccess -> 0
        StartGenesisFailure -> 1
        StartBakerIdentityFailure -> 2
        StartIOException -> 3
        StartInitException ie ->
          case ie of
            BlockStatePathDir -> 4
            BlockStatePermissionError -> 5
            TreeStatePermissionError -> 6
            DatabaseOpeningError _ -> 7
            GenesisBlockNotInDataBaseError -> 8
            GenesisBlockIncorrect _ -> 9
            DatabaseInvariantViolation _ -> 10

handleStartExceptions :: LogMethod IO -> IO Int64 -> IO Int64
handleStartExceptions logM c =
  c `catches`
    [Handler (\(ex :: IOError) -> toStartResult StartIOException <$ logM External LLError (displayException ex)),
     Handler (\(ex :: InitException) -> toStartResult (StartInitException ex) <$ logM External LLError (displayException ex))
    ]

-- |Start up an instance of Skov without starting the baker thread.
-- If an error occurs starting Skov, the error will be logged and
-- a null pointer will be returned.
startConsensus ::
           Word64 -- ^Maximum block size.
           -> Word64 -- ^Insertions before purging of transactions
           -> Word64 -- ^Time in seconds during which a transaction can't be purged
           -> Word64 -- ^Number of seconds between transaction table purging runs
           -> CString -> Int64 -- ^Serialized genesis data (c string + len)
           -> CString -> Int64 -- ^Serialized baker identity (c string + len)
           -> FunPtr BroadcastCallback -- ^Handler for generated messages
           -> FunPtr CatchUpStatusCallback -- ^Handler for sending catch-up status to peers
           -> Word8 -- ^Maximum log level (inclusive) (0 to disable logging).
           -> FunPtr LogCallback -- ^Handler for log events
           -> CString -> Int64 -- ^FilePath for the AppData directory
           -> CString -> Int64 -- ^Database connection string. If length is 0 don't do logging.
           -> Ptr (StablePtr ConsensusRunner)
           -> IO Int64
startConsensus maxBlock insertionsBeforePurge transactionsKeepAlive transactionsPurgingDelay gdataC gdataLenC bidC bidLenC bcbk cucbk maxLogLevel lcbk appDataC appDataLenC connStringPtr connStringLen runnerPtrPtr = handleStartExceptions logM $ do
        gdata <- BS.packCStringLen (gdataC, fromIntegral gdataLenC)
        bdata <- BS.packCStringLen (bidC, fromIntegral bidLenC)
        appData <- peekCStringLen (appDataC, fromIntegral appDataLenC)
        let runtimeParams = RuntimeParameters {
              rpBlockSize = fromIntegral maxBlock,
              rpTreeStateDir = appData </> "treestate",
              rpBlockStateFile = appData </> "blockstate",
              rpEarlyBlockThreshold = defaultEarlyBlockThreshold,
              rpInsertionsBeforeTransactionPurge = fromIntegral insertionsBeforePurge,
              rpTransactionsKeepAliveTime = TransactionTime transactionsKeepAlive,
              rpTransactionsPurgingDelay = fromIntegral transactionsPurgingDelay
            }
        case (runGet getExactVersionedGenesisData gdata, AE.eitherDecodeStrict bdata) of
            (Right genData, Right bid) -> do
              let
                  finconfig = BufferedFinalization (FinalizationInstance (bakerSignKey bid) (bakerElectionKey bid) (bakerAggregationKey bid))
                  hconfig = NoHandler
              if connStringLen /= 0 then do -- enable logging of transactions
                connString <- BS.packCStringLen (connStringPtr, fromIntegral connStringLen)
                let
                    gsconfig = makeGlobalStateConfigWithLog
                        runtimeParams
                        genData
                        connString
                    config = SkovConfig gsconfig finconfig hconfig
                    bakerBroadcast = broadcastCallback logM bcbk
                bakerSyncRunnerWithLog <-
                  makeSyncRunner logM bid config bakerBroadcast catchUpCallback
                poke runnerPtrPtr =<< newStablePtr BakerRunnerWithLog{..}
                return (toStartResult StartSuccess)
              else do
                let
                    gsconfig = makeGlobalStateConfig
                        runtimeParams
                        genData
                    config = SkovConfig gsconfig finconfig hconfig
                    bakerBroadcast = broadcastCallback logM bcbk
                bakerSyncRunner <- makeSyncRunner logM bid config bakerBroadcast catchUpCallback
                poke runnerPtrPtr =<< newStablePtr BakerRunner{..}
                return (toStartResult StartSuccess)
            (Left err, _) -> do
                logM External LLError $ "Failed to decode genesis data: " ++ err
                return (toStartResult StartGenesisFailure)
            (_, Left err) -> do
                logM External LLError $ "Failed to decode baker identity data: " ++ err
                return (toStartResult StartBakerIdentityFailure)

    where
        logM = toLogMethod maxLogLevel lcbk
        -- logT = if enableTransferLogging /= 0 then Just (toLogTransferMethod ltcbk) else Nothing
        catchUpCallback = callCatchUpStatusCallback cucbk . encode


-- |Start consensus without a baker identity.
-- If an error occurs starting Skov, the error will be logged and
-- a null pointer will be returned.
startConsensusPassive ::
           Word64 -- ^Maximum block size.
           -> Word64 -- ^Insertions before purging of transactions
           -> Word64 -- ^Time in seconds during which a transaction can't be purged
           -> Word64 -- ^Number of seconds between transaction table purging runs
           -> CString -> Int64 -- ^Serialized genesis data (c string + len)
           -> FunPtr CatchUpStatusCallback -- ^Handler for sending catch-up status to peers
           -> Word8 -- ^Maximum log level (inclusive) (0 to disable logging).
           -> FunPtr LogCallback -- ^Handler for log events
           -> CString -> Int64 -- ^FilePath for the AppData directory
           -> CString -> Int64 -- ^Connection string to access the database. If length is 0 don't do logging.
           -> Ptr (StablePtr ConsensusRunner)
           -> IO Int64
startConsensusPassive maxBlock insertionsBeforePurge transactionsPurgingDelay transactionsKeepAlive gdataC gdataLenC cucbk maxLogLevel lcbk appDataC appDataLenC connStringPtr connStringLen runnerPtrPtr = handleStartExceptions logM $ do
        gdata <- BS.packCStringLen (gdataC, fromIntegral gdataLenC)
        appData <- peekCStringLen (appDataC, fromIntegral appDataLenC)
        let runtimeParams = RuntimeParameters {
              rpBlockSize = fromIntegral maxBlock,
              rpTreeStateDir = appData </> "treestate",
              rpBlockStateFile = appData </> "blockstate",
              rpEarlyBlockThreshold = defaultEarlyBlockThreshold,
              rpInsertionsBeforeTransactionPurge = fromIntegral insertionsBeforePurge,
              rpTransactionsKeepAliveTime = TransactionTime transactionsKeepAlive,
              rpTransactionsPurgingDelay = fromIntegral transactionsPurgingDelay
            }
        case runGet getExactVersionedGenesisData gdata of
            Right genData -> do
              let finconfig = NoFinalization
                  hconfig = NoHandler
              if connStringLen /= 0 then do
                connString <- BS.packCStringLen (connStringPtr, fromIntegral connStringLen)
                let
                    gsconfig = makeGlobalStateConfigWithLog
                        runtimeParams
                        genData
                        connString
                    config = SkovConfig gsconfig finconfig hconfig
                passiveSyncRunnerWithLog <- makeSyncPassiveRunner logM config catchUpCallback
                poke runnerPtrPtr =<< newStablePtr PassiveRunnerWithLog{..}
                return (toStartResult StartSuccess)
              else do
                let
                    gsconfig = makeGlobalStateConfig
                        runtimeParams
                        genData
                    config = SkovConfig gsconfig finconfig hconfig
                passiveSyncRunner <- makeSyncPassiveRunner logM config catchUpCallback
                poke runnerPtrPtr =<< newStablePtr PassiveRunner{..}
                return (toStartResult StartSuccess)
            Left err -> do
                logM External LLError $ "Failed to decode genesis data: " ++ err
                return (toStartResult StartGenesisFailure)
    where
        logM = toLogMethod maxLogLevel lcbk
        catchUpCallback = callCatchUpStatusCallback cucbk . encode

-- |Shuts down consensus, stopping any baker thread if necessary.
-- The pointer is not valid after this function returns.
stopConsensus :: StablePtr ConsensusRunner -> IO ()
stopConsensus cptr = mask_ $ do
    deRefStablePtr cptr >>= \case
        BakerRunner{..} -> shutdownSyncRunner bakerSyncRunner
        PassiveRunner{..} -> shutdownSyncPassiveRunner passiveSyncRunner
        BakerRunnerWithLog{..} -> shutdownSyncRunner bakerSyncRunnerWithLog
        PassiveRunnerWithLog{..} -> shutdownSyncPassiveRunner passiveSyncRunnerWithLog
    freeStablePtr cptr

-- |Start the baker thread.  Calling this more than once
-- should not start additional baker threads.
startBaker :: StablePtr ConsensusRunner -> IO ()
startBaker cptr = mask_ $
    deRefStablePtr cptr >>= \case
        BakerRunner{..} -> startSyncRunner bakerSyncRunner
        BakerRunnerWithLog{..} -> startSyncRunner bakerSyncRunnerWithLog
        c -> consensusLogMethod c External LLError "Attempted to start baker thread, but consensus was started without baker credentials"

-- |Stop a baker thread.
stopBaker :: StablePtr ConsensusRunner -> IO ()
stopBaker cptr = mask_ $
    deRefStablePtr cptr >>= \case
        BakerRunner{..} -> stopSyncRunner bakerSyncRunner
        BakerRunnerWithLog{..} -> stopSyncRunner bakerSyncRunnerWithLog
        c -> consensusLogMethod c External LLError "Attempted to stop baker thread, but consensus was started without baker credentials"

{- | Result values for receive functions.

+=======+====================================+========================================================================================+==========+
| Value |                Name                |                                      Description                                       | Forward? |
+=======+====================================+========================================================================================+==========+
|     0 | ResultSuccess                      | Message received, validated and processed                                              | Yes      |
+-------+------------------------------------+----------------------------------------------------------------------------------------+----------+
|     1 | ResultSerializationFail            | Message deserialization failed                                                         | No       |
+-------+------------------------------------+----------------------------------------------------------------------------------------+----------+
|     2 | ResultInvalid                      | The message was determined to be invalid                                               | No       |
+-------+------------------------------------+----------------------------------------------------------------------------------------+----------+
|     3 | ResultPendingBlock                 | The message was received, but is awaiting a block to complete processing               | Yes      |
+-------+------------------------------------+----------------------------------------------------------------------------------------+----------+
|     4 | ResultPendingFinalization          | The message was received, but is awaiting a finalization record to complete processing | Yes      |
+-------+------------------------------------+----------------------------------------------------------------------------------------+----------+
|     5 | ResultAsync                        | The message was received, but is being processed asynchronously                        | Yes      |
+-------+------------------------------------+----------------------------------------------------------------------------------------+----------+
|     6 | ResultDuplicate                    | The message duplicates a previously received message                                   | No       |
+-------+------------------------------------+----------------------------------------------------------------------------------------+----------+
|     7 | ResultStale                        | The message may have been valid in the past, but is no longer relevant                 | No       |
+-------+------------------------------------+----------------------------------------------------------------------------------------+----------+
|     8 | ResultIncorrectFinalizationSession | The message refers to a different/unknown finalization session                         | No(?)    |
+-------+------------------------------------+----------------------------------------------------------------------------------------+----------+
|     9 | ResultUnverifiable                 | The message could not be verified in the current state (initiate catch-up with peer)   | No       |
+-------+------------------------------------+----------------------------------------------------------------------------------------+----------+
|    10 | ResultContinueCatchUp              | The peer should be marked pending catch-up if it is currently up-to-date               | N/A      |
+-------+------------------------------------+----------------------------------------------------------------------------------------+----------+
|    11 | ResultEarlyBlock                   | The block has a slot number exceeding our current + the early block threshold          | No       |
+-------+------------------------------------+----------------------------------------------------------------------------------------+----------+
|    12 | ResultMissingImportFile            | The file provided for importing doesn't exist                                          | N/A      |
+-------+------------------------------------+----------------------------------------------------------------------------------------+----------+
-}
type ReceiveResult = Int64

toReceiveResult :: UpdateResult -> ReceiveResult
toReceiveResult ResultSuccess = 0
toReceiveResult ResultSerializationFail = 1
toReceiveResult ResultInvalid = 2
toReceiveResult ResultPendingBlock = 3
toReceiveResult ResultPendingFinalization = 4
toReceiveResult ResultAsync = 5
toReceiveResult ResultDuplicate = 6
toReceiveResult ResultStale = 7
toReceiveResult ResultIncorrectFinalizationSession = 8
toReceiveResult ResultUnverifiable = 9
toReceiveResult ResultContinueCatchUp = 10
toReceiveResult ResultEarlyBlock = 11
toReceiveResult ResultMissingImportFile = 12


-- |Handle receipt of a block.
-- The possible return codes are @ResultSuccess@, @ResultSerializationFail@, @ResultInvalid@,
-- @ResultPendingBlock@, @ResultPendingFinalization@, @ResultAsync@, @ResultDuplicate@,
-- and @ResultStale@.
-- 'receiveBlock' may invoke the callbacks for new finalization messages.
receiveBlock :: StablePtr ConsensusRunner -> CString -> Int64 -> IO ReceiveResult
receiveBlock bptr cstr l = do
    c <- deRefStablePtr bptr
    let logm = consensusLogMethod c
    logm External LLDebug $ "Received block data size = " ++ show l ++ ". Decoding ..."
    blockBS <- BS.packCStringLen (cstr, fromIntegral l)
    now <- currentTime
    toReceiveResult <$>
        case (deserializeExactVersionedPendingBlock blockBS now) of
            Left err -> do
                logm External LLDebug err
                return ResultSerializationFail
            Right block -> case c of
                            BakerRunner{..} -> syncReceiveBlock bakerSyncRunner block
                            PassiveRunner{..} -> syncPassiveReceiveBlock passiveSyncRunner block
                            BakerRunnerWithLog{..} -> syncReceiveBlock bakerSyncRunnerWithLog block
                            PassiveRunnerWithLog{..} -> syncPassiveReceiveBlock passiveSyncRunnerWithLog block


-- |Handle receipt of a finalization message.
-- The possible return codes are @ResultSuccess@, @ResultSerializationFail@, @ResultInvalid@,
-- @ResultPendingFinalization@, @ResultDuplicate@, @ResultStale@, @ResultIncorrectFinalizationSession@ and
-- @ResultUnverifiable@.
-- 'receiveFinalization' may invoke the callbacks for new finalization messages.
receiveFinalization :: StablePtr ConsensusRunner -> CString -> Int64 -> IO ReceiveResult
receiveFinalization bptr cstr l = do
    c <- deRefStablePtr bptr
    let logm = consensusLogMethod c
    logm External LLDebug $ "Received finalization message size = " ++ show l ++ ".  Decoding ..."
    bs <- BS.packCStringLen (cstr, fromIntegral l)
    toReceiveResult <$> case runGet getExactVersionedFPM bs of
        Left _ -> do
            logm External LLDebug "Deserialization of finalization message failed."
            return ResultSerializationFail
        Right finMsg -> do
            logm External LLDebug "Finalization message deserialized."
            case c of
                BakerRunner{..} -> syncReceiveFinalizationMessage bakerSyncRunner finMsg
                PassiveRunner{..} -> syncPassiveReceiveFinalizationMessage passiveSyncRunner finMsg
                BakerRunnerWithLog{..} -> syncReceiveFinalizationMessage bakerSyncRunnerWithLog finMsg
                PassiveRunnerWithLog{..} -> syncPassiveReceiveFinalizationMessage passiveSyncRunnerWithLog finMsg

-- |Handle receipt of a finalization record.
-- The possible return codes are @ResultSuccess@, @ResultSerializationFail@, @ResultInvalid@,
-- @ResultPendingBlock@, @ResultPendingFinalization@, @ResultDuplicate@, and @ResultStale@.
-- (Currently, @ResultDuplicate@ cannot happen, although it may be supported in future.)
-- 'receiveFinalizationRecord' may invoke the callbacks for new finalization messages.
receiveFinalizationRecord :: StablePtr ConsensusRunner -> CString -> Int64 -> IO ReceiveResult
receiveFinalizationRecord bptr cstr l = do
    c <- deRefStablePtr bptr
    let logm = consensusLogMethod c
    logm External LLDebug $ "Received finalization record data size = " ++ show l ++ ". Decoding ..."
    finRecBS <- BS.packCStringLen (cstr, fromIntegral l)
    toReceiveResult <$> case runGet getExactVersionedFinalizationRecord finRecBS of
        Left _ -> do
          logm External LLDebug "Deserialization of finalization record failed."
          return ResultSerializationFail
        Right finRec -> do
            case c of
                BakerRunner{..} -> syncReceiveFinalizationRecord bakerSyncRunner finRec
                PassiveRunner{..} -> syncPassiveReceiveFinalizationRecord passiveSyncRunner finRec
                BakerRunnerWithLog{..} -> syncReceiveFinalizationRecord bakerSyncRunnerWithLog finRec
                PassiveRunnerWithLog{..} -> syncPassiveReceiveFinalizationRecord passiveSyncRunnerWithLog finRec

-- |Handle receipt of a transaction.
-- The possible return codes are @ResultSuccess@, @ResultSerializationFail@, @ResultDuplicate@, @ResultStale@, @ResultInvalid@.
receiveTransaction :: StablePtr ConsensusRunner -> CString -> Int64 -> IO ReceiveResult
receiveTransaction bptr tdata len = do
    c <- deRefStablePtr bptr
    let logm = consensusLogMethod c
    logm External LLDebug $ "Received transaction, data size=" ++ show len ++ ". Decoding ..."
    tbs <- BS.packCStringLen (tdata, fromIntegral len)
    now <- getTransactionTime
    toReceiveResult <$> case runGet (getExactVersionedBlockItem now) tbs of
        Left err -> do
            logm External LLDebug $ "Could not decode block item: " ++ err
            return ResultSerializationFail
        Right tr -> do
            logm External LLDebug $ "Transaction decoded. Sending to consensus."
            case wmdData tr of
              NormalTransaction _ -> logm External LLTrace $ "Received normal transaction."
              CredentialDeployment _ -> logm External LLTrace $ "Received credential."
              ChainUpdate _ -> logm External LLTrace $ "Received chain update."
            case c of
                BakerRunner{..} -> syncReceiveTransaction bakerSyncRunner tr
                PassiveRunner{..} -> syncPassiveReceiveTransaction passiveSyncRunner tr
                BakerRunnerWithLog{..} -> syncReceiveTransaction bakerSyncRunnerWithLog tr
                PassiveRunnerWithLog{..} -> syncPassiveReceiveTransaction passiveSyncRunnerWithLog tr

runConsensusQuery :: ConsensusRunner -> (forall z m s. (Get.SkovStateQueryable z m, BlockPointerMonad m, TS.TreeStateMonad m, MonadState s m, MonadLogger m) => z -> a) -> a
runConsensusQuery BakerRunner{..} f = f bakerSyncRunner
runConsensusQuery PassiveRunner{..} f = f passiveSyncRunner
runConsensusQuery BakerRunnerWithLog{..} f = f bakerSyncRunnerWithLog
runConsensusQuery PassiveRunnerWithLog{..} f = f passiveSyncRunnerWithLog


-- |Returns a null-terminated string with a JSON representation of the current status of Consensus.
getConsensusStatus :: StablePtr ConsensusRunner -> IO CString
getConsensusStatus cptr = do
    c <- deRefStablePtr cptr
    status <- runConsensusQuery c Get.getConsensusStatus
    jsonValueToCString status

-- |Given a null-terminated string that represents a block hash (base 16), returns a null-terminated
-- string containing a JSON representation of the block.
getBlockInfo :: StablePtr ConsensusRunner -> CString -> IO CString
getBlockInfo cptr blockcstr = do
    c <- deRefStablePtr cptr
    block <- peekCString blockcstr
    blockInfo <- runConsensusQuery c Get.getBlockInfo block
    jsonValueToCString blockInfo

-- |Given a null-terminated string that represents a block hash (base 16), and a number of blocks,
-- returns a null-terminated string containing a JSON list of the ancestors of the node (up to the
-- given number, including the block itself).
getAncestors :: StablePtr ConsensusRunner -> CString -> Word64 -> IO CString
getAncestors cptr blockcstr depth = do
    c <- deRefStablePtr cptr
    block <- peekCString blockcstr
    ancestors <- runConsensusQuery c Get.getAncestors block (fromIntegral depth :: BlockHeight)
    jsonValueToCString ancestors

-- |Returns a null-terminated string with a JSON representation of the current branches from the
-- last finalized block (inclusive).
getBranches :: StablePtr ConsensusRunner -> IO CString
getBranches cptr = do
    c <- deRefStablePtr cptr
    rbranches <- runConsensusQuery c Get.getBranches
    jsonValueToCString rbranches



byteStringToCString :: BS.ByteString -> IO CString
byteStringToCString bs = do
  let bsp = BS.concat [P.runPut (P.putWord32be (fromIntegral (BS.length bs))), bs]
  -- This use of unsafe is fine because bsp is a non-null string.
  BS.unsafeUseAsCStringLen bsp $ \(cstr, len) -> do dest <- mallocBytes len
                                                    copyBytes dest cstr len
                                                    return dest

withBlockHash :: CString -> (String -> IO ()) -> (BlockHash -> IO CString) -> IO CString
withBlockHash blockcstr logm f =
  readMaybe <$> peekCString blockcstr >>=
    \case Nothing -> do
            logm "Block hash invalid. Returning error value."
            newCString "\"Invalid block hash.\""
          Just hash -> f hash

withTransactionHash :: CString -> (String -> IO ()) -> (TransactionHash -> IO CString) -> IO CString
withTransactionHash trcstr logm f =
  readMaybe <$> peekCString trcstr >>=
    \case Nothing -> do
            logm "Transaction hash invalid. Returning error value."
            newCString "\"Invalid transaction hash.\""
          Just hash -> f hash

-- |Get the list of account addresses in the given block. The block must be
-- given as a null-terminated base16 encoding of the block hash. The return
-- value is a null-terminated JSON-encoded list of addresses.
-- The returned string should be freed by calling 'freeCStr'.
getAccountList :: StablePtr ConsensusRunner -> CString -> IO CString
getAccountList cptr blockcstr = do
    c <- deRefStablePtr cptr
    let logm = consensusLogMethod c
    logm External LLDebug "Received account list request."
    withBlockHash blockcstr (logm External LLDebug) $ \hash -> do
      alist <- runConsensusQuery c (Get.getAccountList hash)
      logm External LLTrace $ "Replying with the list: " ++ show alist
      jsonValueToCString alist

-- |Get the list of contract instances (their addresses) in the given block. The
-- block must be given as a null-terminated base16 encoding of the block hash.
-- The return value is a null-terminated JSON-encoded list of addresses.
-- The returned string should be freed by calling 'freeCStr'.
getInstances :: StablePtr ConsensusRunner -> CString -> IO CString
getInstances cptr blockcstr = do
    c <- deRefStablePtr cptr
    let logm = consensusLogMethod c
    logm External LLDebug "Received instance list request."
    withBlockHash blockcstr (logm External LLDebug) $ \hash -> do
      istances <- runConsensusQuery c (Get.getInstances hash)
      logm External LLTrace $ "Replying with the list: " ++ show istances
      jsonValueToCString istances

withAccountAddress :: CString -> (String -> IO ()) -> (AccountAddress -> IO CString) -> IO CString
withAccountAddress cstr logm k = do
  bs <- BS.packCString cstr
  case addressFromBytes bs of
      Left err -> do
        logm $ "Could not decode address: " ++ err
        jsonValueToCString Null
      Right acc -> k acc

-- |Get account information for the given block and instance. The block must be
-- given as a null-terminated base16 encoding of the block hash and the account
-- address (second CString) must be given as a null-terminated string in Base58
-- encoding (same format as returned by 'getAccountList'). The return value is a
-- null-terminated, json encoded information.
-- The returned string should be freed by calling 'freeCStr'.
getAccountInfo :: StablePtr ConsensusRunner -> CString -> CString -> IO CString
getAccountInfo cptr blockcstr cstr = do
    c <- deRefStablePtr cptr
    let logm = consensusLogMethod c
    logm External LLDebug "Received account info request."
    withAccountAddress cstr (logm External LLDebug) $ \acc -> do
        logm External LLDebug $ "Decoded address to: " ++ show acc
        withBlockHash blockcstr (logm External LLDebug) $ \hash -> do
          ainfo <- runConsensusQuery c (Get.getAccountInfo hash) acc
          logm External LLTrace $ "Replying with: " ++ show ainfo
          jsonValueToCString ainfo

-- |Get the status of the rewards parameters for the given block. The block must
-- be given as a null-terminated base16 encoding of the block hash.
-- The return value is a null-terminated, JSON encoded value.
-- The returned string should be freed by calling 'freeCStr'.
getRewardStatus :: StablePtr ConsensusRunner -> CString -> IO CString
getRewardStatus cptr blockcstr = do
    c <- deRefStablePtr cptr
    let logm = consensusLogMethod c
    logm External LLDebug "Received request for bank status."
    withBlockHash blockcstr (logm External LLDebug) $ \hash -> do
      reward <- runConsensusQuery c (Get.getRewardStatus hash)
      logm External LLTrace $ "Replying with: " ++ show reward
      jsonValueToCString reward


-- |Get the list of modules in the given block. The block must be given as a
-- null-terminated base16 encoding of the block hash.
-- The return value is a null-terminated JSON-encoded list.
-- The returned string should be freed by calling 'freeCStr'.
getModuleList :: StablePtr ConsensusRunner -> CString -> IO CString
getModuleList cptr blockcstr = do
    c <- deRefStablePtr cptr
    let logm = consensusLogMethod c
    logm External LLDebug "Received request for list of modules."
    withBlockHash blockcstr (logm External LLDebug) $ \hash -> do
      mods <- runConsensusQuery c (Get.getModuleList hash)
      logm External LLTrace $ "Replying with" ++ show mods
      jsonValueToCString mods

-- |Get birk parameters for the given block. The block must be given as a
-- null-terminated base16 encoding of the block hash.
-- The return value is a null-terminated JSON-encoded value.
-- The returned string should be freed by calling 'freeCStr'.
getBirkParameters :: StablePtr ConsensusRunner -> CString -> IO CString
getBirkParameters cptr blockcstr = do
    c <- deRefStablePtr cptr
    let logm = consensusLogMethod c
    logm External LLDebug "Received request Birk parameters."
    withBlockHash blockcstr (logm External LLDebug) $ \hash -> do
      bps <- runConsensusQuery c (Get.getBlockBirkParameters hash)
      logm External LLTrace $ "Replying with" ++ show bps
      jsonValueToCString bps


-- |Check whether we are a baker from the perspective of the best block.
-- Returns -1 if we are not added as a baker.
-- Returns -2 if we are added as a baker, but not part of the baking committee yet.
-- Returns >= 0 if we are part of the baking committee. The return value is the
-- baker id as appearing in blocks.
bakerIdBestBlock :: StablePtr ConsensusRunner -> IO Int64
bakerIdBestBlock cptr = do
    c <- deRefStablePtr cptr
    let logm = consensusLogMethod c
    logm External LLTrace "Checking whether we are a baker."
    case c of
      PassiveRunner _ -> do
        logm External LLTrace "Passive consensus, not a baker."
        return (-1)
      PassiveRunnerWithLog _ -> do
        logm External LLTrace "Passive consensus, not a baker."
        return (-1)
      BakerRunner s -> do
        logm External LLTrace "Active consensus, querying best block."
        let bid = syncBakerIdentity s
        let signKey = Baker.bakerSignPublicKey bid
        r <- runConsensusQuery c (Get.bakerIdBestBlock signKey)
        logm External LLTrace $ "Replying with " ++ show r
        return r
      BakerRunnerWithLog s -> do
        logm External LLTrace "Active consensus, querying best block."
        let bid = syncBakerIdentity s
        let signKey = Baker.bakerSignPublicKey bid
        r <- runConsensusQuery c (Get.bakerIdBestBlock signKey)
        logm External LLTrace $ "Replying with " ++ show r
        return r

-- |Check if we are members of the finalization committee.
-- Returns 0 for 'False' and 1 for 'True'.
checkIfWeAreFinalizer :: StablePtr ConsensusRunner -> IO Word8
checkIfWeAreFinalizer cptr = do
    c <- deRefStablePtr cptr
    let logm = consensusLogMethod c
    logm External LLTrace "Checking whether we are a finalizer."
    case c of
      PassiveRunner _ -> do
        logm External LLTrace "Passive consensus, not a finalizer."
        return 0
      BakerRunner s -> do
        logm External LLTrace "Active consensus, querying best block."
        r <- Get.checkIsCurrentFinalizer s
        logm External LLTrace $ "Replying with " ++ show r
        if r then return 1 else return 0
      PassiveRunnerWithLog _ -> do
        logm External LLTrace "Passive consensus, not a finalizer."
        return 0
      BakerRunnerWithLog s -> do
        logm External LLTrace "Active consensus, querying best block."
        r <- Get.checkIsCurrentFinalizer s
        logm External LLTrace $ "Replying with " ++ show r
        if r then return 1 else return 0


-- |Get instance information the given block and instance. The block must be
-- given as a null-terminated base16 encoding of the block hash and the address
-- (second CString) must be given as a null-terminated JSON-encoded value.
-- The return value is a null-terminated, json encoded information.
-- The returned string should be freed by calling 'freeCStr'.
getInstanceInfo :: StablePtr ConsensusRunner -> CString -> CString -> IO CString
getInstanceInfo cptr blockcstr cstr = do
    c <- deRefStablePtr cptr
    let logm = consensusLogMethod c
    logm External LLDebug "Received account info request."
    bs <- BS.packCString cstr
    case AE.decodeStrict bs :: Maybe ContractAddress of
      Nothing -> do
        logm External LLDebug "Could not decode address."
        jsonValueToCString Null
      Just ii -> do
        logm External LLDebug $ "Decoded address to: " ++ show ii
        withBlockHash blockcstr (logm External LLDebug) $ \hash -> do
          iinfo <- runConsensusQuery c (Get.getContractInfo hash) ii
          logm External LLTrace $ "Replying with: " ++ show iinfo
          jsonValueToCString iinfo


-- |NB: The return value is __NOT__ JSON encoded but rather it is a binary
-- serialization. The first 4 bytes are the length of the rest of the string, and
-- the string is __NOT__ null terminated and can contain null characters.
-- The returned string should be freed by calling 'freeCStr'.
getModuleSource :: StablePtr ConsensusRunner -> CString -> CString -> IO CString
getModuleSource cptr blockcstr cstr = do
    c <- deRefStablePtr cptr
    let logm = consensusLogMethod c
    logm External LLDebug "Received request for a module."
    bs <- peekCString cstr -- null terminated
    case readMaybe bs of
      Nothing -> do
        logm External LLTrace "Cannot decode module reference."
        byteStringToCString BS.empty
      Just mrefhash -> do
        let mref = ModuleRef mrefhash
        logm External LLDebug $ "Decoded module hash to : " ++ show mref -- base 16
        withBlockHash blockcstr (logm External LLDebug) $ \hash -> do
          mmodul <- runConsensusQuery c (Get.getModuleSource hash) mref
          case mmodul of
            Nothing -> do
              logm External LLTrace "Module not available."
              byteStringToCString BS.empty
            Just modul ->
              let reply = encode modul
              in do
                logm External LLTrace $ "Replying with data size = " ++ show (BS.length reply)
                byteStringToCString reply

-- |Get the status of a transaction. The input is a base16-encoded null-terminated string
-- denoting a transaction hash. The return value is a NUL-terminated JSON string encoding a
-- JSON value.
getTransactionStatus :: StablePtr ConsensusRunner -> CString -> IO CString
getTransactionStatus cptr trcstr = do
    c <- deRefStablePtr cptr
    let logm = consensusLogMethod c
    logm External LLDebug "Received transaction status request."
    withTransactionHash trcstr (logm External LLDebug) $ \hash -> do
      status <- runConsensusQuery c (Get.getTransactionStatus hash)
      logm External LLTrace $ "Replying with: " ++ show status
      jsonValueToCString status

-- |Get the status of a transaction. The first input is a base16-encoded null-terminated string
-- denoting a transaction hash, the second input is the hash of the block.
-- The return value is a NUL-terminated string encoding a JSON value.
-- The arguments are
--
--   * pointer to the consensus runner
--   * NUL-terminated C string with a base16 encoded transaction hash
--   * NUL-terminated C string with base16 encoded block hash
getTransactionStatusInBlock :: StablePtr ConsensusRunner -> CString -> CString -> IO CString
getTransactionStatusInBlock cptr trcstr bhcstr = do
    c <- deRefStablePtr cptr
    let logm = consensusLogMethod c
    logm External LLDebug "Received transaction status request."
    withTransactionHash trcstr (logm External LLDebug) $ \txHash ->
      withBlockHash bhcstr (logm External LLDebug) $ \blockHash -> do
        status <- runConsensusQuery c (Get.getTransactionStatusInBlock txHash blockHash)
        logm External LLTrace $ "Replying with: " ++ show status
        jsonValueToCString status


-- |Get the list of non-finalized transactions for a given account.
-- The arguments are
--
--   * pointer to the consensus runner
--   * NUL-terminated C string with account address.
getAccountNonFinalizedTransactions :: StablePtr ConsensusRunner -> CString -> IO CString
getAccountNonFinalizedTransactions cptr addrcstr = do
    c <- deRefStablePtr cptr
    let logm = consensusLogMethod c
    logm External LLDebug "Received account non-finalized transactions request."
    withAccountAddress addrcstr (logm External LLDebug) $ \addr -> do
        status <- runConsensusQuery c (Get.getAccountNonFinalizedTransactions addr)
        logm External LLTrace $ "Replying with: " ++ show status
        jsonValueToCString (AE.toJSON status)

-- |Get the best guess for the next available account nonce.
-- The arguments are
--
--   * pointer to the consensus runner
--   * NUL-terminated C string with account address.
getNextAccountNonce :: StablePtr ConsensusRunner -> CString -> IO CString
getNextAccountNonce cptr addrcstr = do
    c <- deRefStablePtr cptr
    let logm = consensusLogMethod c
    logm External LLDebug "Received next account nonce request."
    withAccountAddress addrcstr (logm External LLDebug) $ \addr -> do
        status <- runConsensusQuery c (Get.getNextAccountNonce addr)
        logm External LLTrace $ "Replying with: " ++ show status
        jsonValueToCString status

-- |Get the list of transactions in a block with short summaries of their effects.
-- Returns a NUL-termianated string encoding a JSON value.
getBlockSummary :: StablePtr ConsensusRunner -> CString -> IO CString
getBlockSummary cptr bhcstr = do
  c <- deRefStablePtr cptr
  let logm = consensusLogMethod c
  logm External LLDebug "Received block summary request."
  withBlockHash bhcstr (logm External LLDebug) $ \blockHash -> do
    summary <- runConsensusQuery c (Get.getBlockSummary blockHash)
    logm External LLTrace $ "Replying with: " ++ show summary
    jsonValueToCString summary

-- |Get the list of live blocks at a given height.
-- Returns a NUL-terminated string encoding a JSON list.
getBlocksAtHeight :: StablePtr ConsensusRunner -> Word64 -> IO CString
getBlocksAtHeight cptr height = do
    c <- deRefStablePtr cptr
    let logm = consensusLogMethod c
    logm External LLDebug "Received blocks at height request."
    blocks <- runConsensusQuery c Get.getBlocksAtHeight (fromIntegral height)
    logm External LLTrace $ "Replying with: " ++ show blocks
    jsonValueToCString blocks

getAllIdentityProviders :: StablePtr ConsensusRunner -> CString -> IO CString
getAllIdentityProviders cptr blockcstr = do
    c <- deRefStablePtr cptr
    let logm = consensusLogMethod c
    logm External LLDebug "Received request for identity providers."
    withBlockHash blockcstr (logm External LLDebug) $ \hash -> do
      ips <- runConsensusQuery c (Get.getAllIdentityProviders hash)
      logm External LLTrace $ "Replying with: " ++ show ips
      jsonValueToCString ips

getAllAnonymityRevokers :: StablePtr ConsensusRunner -> CString -> IO CString
getAllAnonymityRevokers cptr blockcstr = do
    c <- deRefStablePtr cptr
    let logm = consensusLogMethod c
    logm External LLDebug "Received request for anonymity revokers."
    withBlockHash blockcstr (logm External LLDebug) $ \hash -> do
      ars <- runConsensusQuery c (Get.getAllAnonymityRevokers hash)
      logm External LLTrace $ "Replying with: " ++ show ars
      jsonValueToCString ars

freeCStr :: CString -> IO ()
freeCStr = free

-- |Get a catch-up status message for requesting catch-up with peers.
-- The return value is a length encoded string: the first 4 bytes are
-- the length (encoded big-endian), followed by the data itself.
-- The string should be freed by calling 'freeCStr'.
getCatchUpStatus :: StablePtr ConsensusRunner -> IO CString
getCatchUpStatus cptr = do
        c <- deRefStablePtr cptr
        let logm = consensusLogMethod c
        logm External LLDebug $ "Received request for catch-up status"
        cus <- runWithConsensus c (Skov.getCatchUpStatus True)
        logm External LLTrace $ "Replying with catch-up status = " ++ show cus
        byteStringToCString $ encode (cus :: CatchUpStatus)

-- |Callback for sending a message to a peer.
-- The first argument is the peer to send to.
-- The second argument indicates the message type.
-- The third argument is a pointer to the data to broadcast.
-- The fourth argument is the length of the data in bytes.
type DirectMessageCallback = PeerID -> Int64 -> CString -> Int64 -> IO ()
foreign import ccall "dynamic" invokeDirectMessageCallback :: FunPtr DirectMessageCallback -> DirectMessageCallback
callDirectMessageCallback :: FunPtr DirectMessageCallback -> PeerID -> MessageType -> BS.ByteString -> IO ()
callDirectMessageCallback cbk peer mt bs = BS.useAsCStringLen bs $ \(cdata, clen) -> invokeDirectMessageCallback cbk peer mti cdata (fromIntegral clen)
    where
        mti = case mt of
            MTBlock -> 0
            MTFinalization -> 1
            MTFinalizationRecord -> 2
            MTCatchUpStatus -> 3

-- |Handle receiving a catch-up status message.
-- If the message is a request, then the supplied callback will be used to
-- send the requested data for the peer.
-- The response code can be:
-- * @ResultSerializationFail@
-- * @ResultInvalid@ -- the catch-up message is inconsistent with the skov
-- * @ResultPendingBlock@ -- the sender has some data I am missing, and should be marked pending
-- * @ResultSuccess@ -- I do not require additional data from the sender, so mark it as up-to-date
-- * @ResultContinueCatchUp@ -- The sender should be marked pending if it is currently up-to-date (no change otherwise)
receiveCatchUpStatus ::
    StablePtr ConsensusRunner           -- ^Consensus pointer
    -> PeerID                           -- ^Identifier of peer (passed to callback)
    -> CString                          -- ^Serialised catch-up message
    -> Int64                            -- ^Length of message
    -> Int64                            -- ^Limit to number of responses. Limit <= 0 means no messages will be sent.
    -> FunPtr DirectMessageCallback     -- ^Callback to receive messages
    -> IO ReceiveResult
receiveCatchUpStatus cptr src cstr len limit cbk = do
    let iLimit = fromIntegral limit
    c <- deRefStablePtr cptr
    let logm = consensusLogMethod c
    if iLimit <= 0 then do
      logm External LLWarning "Requesting catchup with limit <= 0."
      return (toReceiveResult ResultSuccess)
    else do
      bs <- BS.packCStringLen (cstr, fromIntegral len)
      toReceiveResult <$> case decode bs :: Either String CatchUpStatus of
          Left _ -> do
              logm External LLDebug "Deserialization of catch-up status message failed."
              return ResultSerializationFail
          Right cus -> do
              logm External LLDebug $ "Catch-up status message deserialized: " ++ show cus
              let
                  toMsg (MessageBlock, mbs) = (MTBlock, mbs)
                  toMsg (MessageFinalizationRecord, mbs) = (MTFinalizationRecord, mbs)
              (response, result) <- case c of
                  BakerRunner{..} -> syncReceiveCatchUp bakerSyncRunner cus iLimit
                  PassiveRunner{..} -> syncPassiveReceiveCatchUp passiveSyncRunner cus iLimit
                  BakerRunnerWithLog{..} -> syncReceiveCatchUp bakerSyncRunnerWithLog cus iLimit
                  PassiveRunnerWithLog{..} -> syncPassiveReceiveCatchUp passiveSyncRunnerWithLog cus iLimit
              forM_ response $ \(frbs, rcus) -> do
                          let
                              sendMsg = callDirectMessageCallback cbk src
                          logm Skov LLTrace $ "Sending " ++ show (length frbs) ++ " blocks/finalization records"
                          mapM_ (uncurry sendMsg . toMsg) frbs
                          logm Skov LLDebug $ "Catch-up response status message: " ++ show rcus
                          sendMsg MTCatchUpStatus $ encode rcus
              return $! result

-- | Import blocks exported from another database into the state of the node.
--
-- This function will run before starting the baker thread.
--
-- +----------+---------+
-- |Value     |Meaning  |
-- +==========+=========+
-- |0         |OK       |
-- +----------+---------+
-- |else      |Not OK   |
-- +----------+---------+
importBlocks :: StablePtr ConsensusRunner
             -> CString
             -> Int64
             -> IO ReceiveResult
importBlocks cptr cstr len = do
  c <- deRefStablePtr cptr
  let logm = consensusLogMethod c
  filepath <- BS.unpack <$> BS.packCStringLen (cstr, fromIntegral len)
  logm External LLDebug $ "Importing blocks from file: " ++ filepath
  ret <- toReceiveResult <$> case c of
          BakerRunner{..} -> syncImportBlocks bakerSyncRunner filepath
          PassiveRunner{..} -> syncPassiveImportBlocks passiveSyncRunner filepath
          BakerRunnerWithLog{..} -> syncImportBlocks bakerSyncRunnerWithLog filepath
          PassiveRunnerWithLog{..} -> syncPassiveImportBlocks passiveSyncRunnerWithLog filepath
  logm External LLDebug "Done importing file."
  return ret

foreign export ccall startConsensus :: Word64 -> Word64 -> Word64 -> Word64 -> CString -> Int64 -> CString -> Int64 -> FunPtr BroadcastCallback -> FunPtr CatchUpStatusCallback -> Word8 -> FunPtr LogCallback -> CString -> Int64 -> CString -> Int64 -> Ptr (StablePtr ConsensusRunner) -> IO Int64
foreign export ccall startConsensusPassive :: Word64 -> Word64 -> Word64 -> Word64 -> CString -> Int64 -> FunPtr CatchUpStatusCallback -> Word8 -> FunPtr LogCallback -> CString -> Int64 ->CString -> Int64 -> Ptr (StablePtr ConsensusRunner) -> IO Int64
foreign export ccall stopConsensus :: StablePtr ConsensusRunner -> IO ()
foreign export ccall startBaker :: StablePtr ConsensusRunner -> IO ()
foreign export ccall stopBaker :: StablePtr ConsensusRunner -> IO ()
foreign export ccall receiveBlock :: StablePtr ConsensusRunner -> CString -> Int64 -> IO Int64
foreign export ccall receiveFinalization :: StablePtr ConsensusRunner -> CString -> Int64 -> IO Int64
foreign export ccall receiveFinalizationRecord :: StablePtr ConsensusRunner -> CString -> Int64 -> IO Int64
foreign export ccall receiveTransaction :: StablePtr ConsensusRunner -> CString -> Int64 -> IO Int64

foreign export ccall getConsensusStatus :: StablePtr ConsensusRunner -> IO CString
foreign export ccall getBlockInfo :: StablePtr ConsensusRunner -> CString -> IO CString
foreign export ccall getAncestors :: StablePtr ConsensusRunner -> CString -> Word64 -> IO CString
foreign export ccall getBranches :: StablePtr ConsensusRunner -> IO CString

foreign export ccall getCatchUpStatus :: StablePtr ConsensusRunner -> IO CString
foreign export ccall receiveCatchUpStatus :: StablePtr ConsensusRunner -> PeerID -> CString -> Int64 -> Int64 -> FunPtr DirectMessageCallback -> IO ReceiveResult

-- report global state information will be removed in the future when global
-- state is handled better
foreign export ccall getAccountList :: StablePtr ConsensusRunner -> CString -> IO CString
foreign export ccall getInstances :: StablePtr ConsensusRunner -> CString -> IO CString
foreign export ccall getAccountInfo :: StablePtr ConsensusRunner -> CString -> CString -> IO CString
foreign export ccall getInstanceInfo :: StablePtr ConsensusRunner -> CString -> CString -> IO CString
foreign export ccall getRewardStatus :: StablePtr ConsensusRunner -> CString -> IO CString
foreign export ccall getBirkParameters :: StablePtr ConsensusRunner -> CString -> IO CString
foreign export ccall getModuleList :: StablePtr ConsensusRunner -> CString -> IO CString
foreign export ccall getModuleSource :: StablePtr ConsensusRunner -> CString -> CString -> IO CString
foreign export ccall getTransactionStatus :: StablePtr ConsensusRunner -> CString -> IO CString
foreign export ccall getTransactionStatusInBlock :: StablePtr ConsensusRunner -> CString -> CString -> IO CString
foreign export ccall getAccountNonFinalizedTransactions :: StablePtr ConsensusRunner -> CString -> IO CString
foreign export ccall getBlockSummary :: StablePtr ConsensusRunner -> CString -> IO CString
foreign export ccall getNextAccountNonce :: StablePtr ConsensusRunner -> CString -> IO CString
foreign export ccall getBlocksAtHeight :: StablePtr ConsensusRunner -> Word64 -> IO CString
foreign export ccall getAllIdentityProviders :: StablePtr ConsensusRunner -> CString -> IO CString
foreign export ccall getAllAnonymityRevokers :: StablePtr ConsensusRunner -> CString -> IO CString

-- baker status checking
foreign export ccall bakerIdBestBlock :: StablePtr ConsensusRunner -> IO Int64
foreign export ccall checkIfWeAreFinalizer :: StablePtr ConsensusRunner -> IO Word8

-- maintenance
foreign export ccall freeCStr :: CString -> IO ()

foreign export ccall importBlocks :: StablePtr ConsensusRunner -> CString -> Int64 -> IO Int64<|MERGE_RESOLUTION|>--- conflicted
+++ resolved
@@ -217,14 +217,8 @@
 
 
 genesisState :: GenesisData -> Basic.BlockState
-<<<<<<< HEAD
 genesisState GenesisDataV1{..} = Basic.initialState
-                       (Basic.BasicBirkParameters
-=======
-genesisState GenesisData{..} = Basic.initialState
                        (Basic.makeBirkParameters
-                            genesisElectionDifficulty
->>>>>>> 837e9ccb
                             genesisBakers
                             genesisBakers
                             genesisBakers
