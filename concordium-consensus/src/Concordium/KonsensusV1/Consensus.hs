{-# LANGUAGE TemplateHaskell #-}
{-# LANGUAGE TypeFamilies #-}

module Concordium.KonsensusV1.Consensus where

import Control.Monad.Reader
import Control.Monad.State.Strict
import Data.Maybe (isJust)
import qualified Data.Vector as Vector

import Lens.Micro.Platform

import Concordium.KonsensusV1.TreeState.Implementation
import qualified Concordium.KonsensusV1.TreeState.LowLevel as LowLevel
import Concordium.KonsensusV1.TreeState.Types
import Concordium.KonsensusV1.Types
import Concordium.Types
import Concordium.Types.BakerIdentity

-- |A Monad for multicasting timeout messages.
class MonadMulticast m where
    -- |Multicast a timeout message over the network
    sendTimeoutMessage :: TimeoutMessage -> m ()

-- |A baker context containing the baker identity. Used for accessing relevant baker keys and the baker id.
newtype BakerContext = BakerContext
    { _bakerIdentity :: BakerIdentity
    }

makeClassy ''BakerContext

-- |A Monad for timer related actions.
class MonadTimeout m where
    -- |Reset the timeout from the supplied 'Duration'.
    resetTimer :: Duration -> m ()

-- |Produce a block and multicast it onto the network.
makeBlock :: MonadState (SkovData (MPV m)) m => m ()
makeBlock = return ()

-- |Make a block if the consensus runner is leader for the
-- current round.
-- TODO: call 'makeBlock' if we're leader for the current round.
makeBlockIfLeader :: MonadState (SkovData (MPV m)) m => m ()
makeBlockIfLeader = return ()

-- |Advance to the provided 'Round'.
--
-- This function does the following:
-- * Update the current 'RoundStatus'.
-- * Persist the new 'RoundStatus'.
-- * If the consensus runner is leader in the new
--   round then make the new block.
advanceRound ::
    ( MonadReader r m,
      HasBakerContext r,
      MonadTimeout m,
      LowLevel.MonadTreeStateStore m,
      MonadState (SkovData (MPV m)) m
    ) =>
    -- |The 'Round' to progress to.
    Round ->
    -- |If we are advancing from a round that timed out
    -- then this will be @Left 'TimeoutCertificate, 'QuorumCertificate')@
    -- The 'TimeoutCertificate' is from the round we're
    -- advancing from and the associated 'QuorumCertificate' verifies it.
    --
    -- Otherwise if we're progressing via a 'QuorumCertificate' then @Right QuorumCertificate@
    -- should be the QC we're advancing round via.
    Either (TimeoutCertificate, QuorumCertificate) QuorumCertificate ->
    m ()
advanceRound newRound timedOut = do
    myBakerId <- bakerId <$> view bakerIdentity
    currentRoundStatus <- use roundStatus
    -- Reset the timeout timer if the consensus runner is part of the
    -- finalization committee.
    resetTimerIfFinalizer myBakerId (rsCurrentTimeout currentRoundStatus) (rsCurrentEpoch currentRoundStatus)
    -- Advance and save the round.
    setRoundStatus $! advanceRoundStatus newRound timedOut currentRoundStatus
    -- Make a new block if the consensus runner is leader of
    -- the 'Round' progressed to.
    makeBlockIfLeader
  where
    -- Reset the timer if this consensus instance is member of the
    -- finalization committee for the current 'Epoch'.
    resetTimerIfFinalizer bakerId currentTimeout currentEpoch = do
        gets (getBakersForLiveEpoch currentEpoch) >>= \case
            Nothing -> return () -- No bakers or finalizers could be looked up for the current 'Epoch' so we do nothing.
            Just bakersAndFinalizers -> do
<<<<<<< HEAD
                if isJust $! isBakerFinalizer bakerId bakersAndFinalizers
                    then -- The consensus runer is a finalizer for the current epoch then we reset the timer
                        resetTimer currentTimeout
                    else return () -- The consensus runner is not part of the finalization committee, so we don't have to do anything.

-- |Compute and return the 'LeadershipElectionNonce' for
-- the provided 'Epoch' and 'FinalizationEntry'
-- TODO: implement.
computeLeadershipElectionNonce ::
    -- |The 'Epoch' to compute the 'LeadershipElectionNonce' for.
    Epoch ->
    -- |The witness for the new 'Epoch'
    FinalizationEntry ->
    -- |The new 'LeadershipElectionNonce'
    LeadershipElectionNonce
computeLeadershipElectionNonce epoch finalizationEntry = undefined

-- |Advance the 'Epoch' of the current 'RoundStatus'.
--
-- Advancing epochs in particular carries out the following:
-- * Updates the 'rsCurrentEpoch' to the provided 'Epoch' for the current 'RoundStatus'.
-- * Computes the new 'LeadershipElectionNonce' and updates the current 'RoundStatus'.
-- * Updates the 'rsLatestEpochFinEntry' of the current 'RoundStatus' to @Present finalizationEntry@.
-- * Persist the new 'RoundStatus' to disk.
advanceEpoch ::
    ( MonadState (SkovData (MPV m)) m,
      LowLevel.MonadTreeStateStore m
    ) =>
    Epoch ->
    FinalizationEntry ->
    m ()
advanceEpoch newEpoch finalizationEntry = do
    -- Update the round status
    newRoundStatus <- getNewRoundStatus
    -- Write the new computed round status to the state.
    roundStatus .= newRoundStatus
    -- Write the new round status to disk.
    writeCurrentRoundStatus =<< use roundStatus
  where
    -- Get the new round status by computing the new
    -- leadership election nonce and advancing the round status
    -- for the provided 'Epoch'.
    getNewRoundStatus = do
        currentRoundStatus <- use roundStatus
        return $! advanceRoundStatusEpoch newEpoch finalizationEntry newLeadershipElectionNonce currentRoundStatus
    -- compute the new leadership election nonce.
    newLeadershipElectionNonce = computeLeadershipElectionNonce newEpoch finalizationEntry
=======
                when (isJust $ finalizerByBakerId (bakersAndFinalizers ^. bfFinalizers) bakerId) $
                    -- The consensus runner is a finalizer for the current epoch then we reset the timer
                    resetTimer currentTimeout
>>>>>>> 10f15154
<|MERGE_RESOLUTION|>--- conflicted
+++ resolved
@@ -87,12 +87,10 @@
         gets (getBakersForLiveEpoch currentEpoch) >>= \case
             Nothing -> return () -- No bakers or finalizers could be looked up for the current 'Epoch' so we do nothing.
             Just bakersAndFinalizers -> do
-<<<<<<< HEAD
-                if isJust $! isBakerFinalizer bakerId bakersAndFinalizers
-                    then -- The consensus runer is a finalizer for the current epoch then we reset the timer
-                        resetTimer currentTimeout
-                    else return () -- The consensus runner is not part of the finalization committee, so we don't have to do anything.
-
+                when (isJust $ finalizerByBakerId (bakersAndFinalizers ^. bfFinalizers) bakerId) $
+                    -- The consensus runner is a finalizer for the current epoch then we reset the timer
+                    resetTimer currentTimeout
+                    
 -- |Compute and return the 'LeadershipElectionNonce' for
 -- the provided 'Epoch' and 'FinalizationEntry'
 -- TODO: implement.
@@ -125,7 +123,7 @@
     -- Write the new computed round status to the state.
     roundStatus .= newRoundStatus
     -- Write the new round status to disk.
-    writeCurrentRoundStatus =<< use roundStatus
+    setRoundStatus =<< use roundStatus
   where
     -- Get the new round status by computing the new
     -- leadership election nonce and advancing the round status
@@ -135,8 +133,6 @@
         return $! advanceRoundStatusEpoch newEpoch finalizationEntry newLeadershipElectionNonce currentRoundStatus
     -- compute the new leadership election nonce.
     newLeadershipElectionNonce = computeLeadershipElectionNonce newEpoch finalizationEntry
-=======
                 when (isJust $ finalizerByBakerId (bakersAndFinalizers ^. bfFinalizers) bakerId) $
                     -- The consensus runner is a finalizer for the current epoch then we reset the timer
-                    resetTimer currentTimeout
->>>>>>> 10f15154
+                    resetTimer currentTimeout