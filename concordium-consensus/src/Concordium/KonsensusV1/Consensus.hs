--- conflicted
+++ resolved
@@ -27,8 +27,6 @@
 import Concordium.KonsensusV1.TreeState.Types
 import Concordium.KonsensusV1.Types
 
-<<<<<<< HEAD
-=======
 import Concordium.GlobalState.BlockState
 import Concordium.GlobalState.Persistent.BlockState
 import Concordium.GlobalState.Types
@@ -43,7 +41,6 @@
     -- |Multicast a message.
     sendMessage :: (Serialize a) => a -> m ()
 
->>>>>>> e6b067ce
 -- |A baker context containing the baker identity. Used for accessing relevant baker keys and the baker id.
 newtype BakerContext = BakerContext
     { _bakerIdentity :: Maybe BakerIdentity
