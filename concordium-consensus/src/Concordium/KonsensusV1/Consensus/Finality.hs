--- conflicted
+++ resolved
@@ -90,7 +90,6 @@
         alreadyStored <- LowLevel.memberBlock (getHash cbQuorumBlock)
         unless alreadyStored a
 
-<<<<<<< HEAD
 -- |Result of catching up a 'FinalizationEntry'.
 data CatchupFinalizationEntryResult
     = -- |The 'FinalizationEntry' is valid and consensus
@@ -164,9 +163,6 @@
         in  if finEntryOk then cont else return CFERInvalid
 
 -- |Process a finalization entry that finalizes a block that is not currently considered finalized.
-=======
--- | Process a finalization entry that finalizes a block that is not currently considered finalized.
->>>>>>> c367bb5c
 --
 --  PRECONDITION:
 --   * The block is live and not already finalized.
