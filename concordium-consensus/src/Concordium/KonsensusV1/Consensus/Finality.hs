{-# LANGUAGE BangPatterns #-}
{-# LANGUAGE DataKinds #-}
{-# LANGUAGE TypeFamilies #-}

module Concordium.KonsensusV1.Consensus.Finality where

import Control.Exception
import Control.Monad.Catch
import Control.Monad.State
import qualified Data.List as List
import qualified Data.Sequence as Seq
import GHC.Stack
import Lens.Micro.Platform

import Concordium.Logger
import Concordium.TimeMonad
import Concordium.Types
import Concordium.Types.HashableTo
import Concordium.Types.Parameters hiding (getChainParameters)
import Concordium.Types.SeedState
import Concordium.Utils

import Concordium.GlobalState.BlockState
import qualified Concordium.GlobalState.Persistent.BlockState as PBS
import Concordium.GlobalState.Statistics
import qualified Concordium.GlobalState.Types as GSTypes
import Concordium.KonsensusV1.Consensus
import Concordium.KonsensusV1.Consensus.Timeout.Internal
import Concordium.KonsensusV1.TreeState.Implementation
import qualified Concordium.KonsensusV1.TreeState.LowLevel as LowLevel
import Concordium.KonsensusV1.TreeState.Types
import Concordium.KonsensusV1.Types

-- |Check if a valid quorum certificate finalizes a block. If so, the block and its ancestors
-- are finalized, the tree is pruned to the decendants of the new last finalized block, and,
-- if applicable, the epoch is advanced.
--
-- PRECONDITION: the quorum certificate is valid. (If the target of the QC is not live, this
-- function will not make any change to the state, and will not error.)
checkFinality ::
    ( MonadState (SkovData (MPV m)) m,
      TimeMonad m,
      MonadIO m,
      LowLevel.MonadTreeStateStore m,
      BlockStateStorage m,
      GSTypes.BlockState m ~ PBS.HashedPersistentBlockState (MPV m),
      MonadThrow m,
      MonadConsensusEvent m,
      MonadLogger m,
      IsConsensusV1 (MPV m)
    ) =>
    QuorumCertificate ->
    m ()
checkFinality qc = do
    sd <- get
    case getMemoryBlockStatus (qcBlock qc) sd of
        Just (BlockAlive block) -> checkFinalityWithBlock qc block
        _ -> return ()

-- |Check if a valid quorum certificate finalizes a block (the parent of the block in the QC).
-- If so, the block and its ancestors are finalized, the tree is pruned to the decendants of the
-- new last finalized block, and, if applicable, the epoch is advanced.
--
-- PRECONDITION: the quorum certificate is valid and for the supplied block, which is live
-- (and not finalized).
checkFinalityWithBlock ::
    ( MonadState (SkovData (MPV m)) m,
      TimeMonad m,
      MonadIO m,
      LowLevel.MonadTreeStateStore m,
      BlockStateStorage m,
      GSTypes.BlockState m ~ PBS.HashedPersistentBlockState (MPV m),
      MonadThrow m,
      MonadConsensusEvent m,
      MonadLogger m,
      IsConsensusV1 (MPV m),
      HasCallStack
    ) =>
    -- |An already verified 'QuorumCertificate' that points
    -- to the provided @BlockPointer (MPV m)@
    QuorumCertificate ->
    -- |A pointer to the block that is checked whether it can be finalized or not.
    BlockPointer (MPV m) ->
    m ()
checkFinalityWithBlock qc blockPtr
    | NormalBlock block <- bpBlock blockPtr,
      let parentQC = blockQuorumCertificate block,
      qcRound qc == qcRound parentQC + 1,
      qcEpoch qc == qcEpoch parentQC = do
        let finalizedBlockHash = qcBlock parentQC
        sd <- get
        unless (finalizedBlockHash == getHash (sd ^. lastFinalized)) $ do
            let !newFinalizedPtr = parentOfLive sd blockPtr
            let newFinalizationEntry =
                    FinalizationEntry
                        { feFinalizedQuorumCertificate = parentQC,
                          feSuccessorQuorumCertificate = qc,
                          feSuccessorProof = getHash (sbBlock block)
                        }
            processFinalization newFinalizedPtr newFinalizationEntry
            shrinkTimeout blockPtr
    | otherwise = return ()

-- |Process the finalization of a block. The block must be live (not finalized) and the finalization
-- entry must be a valid finalization entry for the block.
--
-- The new finalized block MUST be at most one epoch later than the prior last finalized block.
processFinalization ::
    ( MonadState (SkovData (MPV m)) m,
      TimeMonad m,
      MonadIO m,
      LowLevel.MonadTreeStateStore m,
      BlockStateStorage m,
      GSTypes.BlockState m ~ PBS.HashedPersistentBlockState (MPV m),
      MonadThrow m,
      MonadConsensusEvent m,
      MonadLogger m,
      IsConsensusV1 (MPV m),
      HasCallStack
    ) =>
    BlockPointer (MPV m) ->
    FinalizationEntry ->
    m ()
processFinalization newFinalizedBlock newFinalizationEntry = do
    -- Update the finalization statistics
    now <- currentTime
    statistics %=! updateStatsOnFinalize now
    -- Check if the focus block is descended from the new finalized block.
    focusBlockSurvives <- isAncestorOf newFinalizedBlock =<< use focusBlock
    -- If not, we shift the focus block to be the new finalized block, which ensures that the focus
    -- block will be a live/finalized block after the finalization and pruning.
    unless focusBlockSurvives $ updateFocusBlockTo newFinalizedBlock
    -- From the branches, compute the new finalized blocks, the removed blocks and the new updated
    -- branches.
    oldLastFinalized <- use lastFinalized
    let deltaHeight = fromIntegral $ blockHeight newFinalizedBlock - blockHeight oldLastFinalized
    parent <- gets parentOfLive
    oldBranches <- use branches
    let PruneResult{..} = pruneBranches parent newFinalizedBlock deltaHeight oldBranches
    -- Archive the state of the last finalized block and all newly finalized blocks
    -- excluding the new last finalized block.
    mapM_ (archiveBlockState . bpState) (init (oldLastFinalized : prFinalized))
    -- Remove the blocks from the live block table.
    markLiveBlocksFinal prFinalized
    -- Finalize the transactions in the in-memory transaction table.
    mapM_ (finalizeTransactions . blockTransactions) prFinalized
    -- Store the blocks and finalization entry in the low-level tree state database, including
    -- indexing the finalized transactions.
    let makeStoredBlock blockPtr = do
            statePointer <- saveBlockState (bpState blockPtr)
            return
                LowLevel.StoredBlock
                    { stbInfo = blockMetadata blockPtr,
                      stbBlock = bpBlock blockPtr,
                      stbStatePointer = statePointer
                    }
    storedBlocks <- mapM makeStoredBlock prFinalized
    LowLevel.writeBlocks storedBlocks newFinalizationEntry
    -- Mark the removed blocks as dead, including purging their block states and updating the
    -- transaction table accordingly.
    forM_ prRemoved markLiveBlockDead
    -- Update the branches to reflect the pruning.
    branches .=! prNewBranches
    -- Update the last finalized block.
    lastFinalized .=! newFinalizedBlock
    -- Update the epoch bakers to reflect the new last finalized block.
    checkedAdvanceEpochBakers oldLastFinalized newFinalizedBlock
    -- Purge the 'roundExistingBlocks' up to the last finalized block.
    purgeRoundExistingBlocks (blockRound newFinalizedBlock)
    -- Purge the 'roundExistingQCs' up to the last finalized block.
    purgeRoundExistingQCs (blockRound newFinalizedBlock)
    -- Purge any pending blocks that are no longer viable.
    purgePending
    -- Advance the epoch if the new finalized block triggers the epoch transition.
    checkedAdvanceEpoch newFinalizationEntry newFinalizedBlock
<<<<<<< HEAD
    onFinalize newFinalizationEntry prFinalized
=======
    onFinalize newFinalizationEntry prFinalized newFinalizedBlock
>>>>>>> e87a658b

-- |Advance the current epoch if the new finalized block indicates that it is necessary.
-- This is deemed to be the case if the following hold:
--
--  * The block is in the current epoch; and
--
--  * The block timestamp is past the epoch transition time, as indicated by the
--    'epochTransitionTriggered' flag in the block's seed state.
--
-- Note: the implementation here relies on not skipping epochs. In particular, when a block is
-- finalized, it must either be in the current epoch or the previous epoch. (The latter can occur
-- if we have seen a QC on a block that justifies finalization of a trigger block, causing us to
-- advance the epoch, but others did not see it and moved on.)
checkedAdvanceEpoch ::
    ( MonadState (SkovData (MPV m)) m,
      IsConsensusV1 (MPV m),
      GSTypes.BlockState m ~ PBS.HashedPersistentBlockState (MPV m),
      BlockStateQuery m
    ) =>
    -- |Finalization entry.
    FinalizationEntry ->
    -- |The block that becomes finalized.
    BlockPointer (MPV m) ->
    m ()
checkedAdvanceEpoch finEntry newFinalizedBlock = do
    oldEpoch <- use (roundStatus . rsCurrentEpoch)
    assert (oldEpoch >= blockEpoch newFinalizedBlock) $
        when (oldEpoch == blockEpoch newFinalizedBlock) $ do
            seedState <- getSeedState finState
            when (seedState ^. epochTransitionTriggered) $ do
                (roundStatus . rsCurrentEpoch) .=! oldEpoch + 1
                (roundStatus . rsLastEpochFinalizationEntry) .= Present finEntry
  where
    finState = bpState newFinalizedBlock

-- |Get the computed 'BakersAndFinalizers' for the next epoch from a given block state.
getNextEpochBakersAndFinalizers ::
    ( IsConsensusV1 (MPV m),
      BlockStateQuery m
    ) =>
    GSTypes.BlockState m ->
    m BakersAndFinalizers
getNextEpochBakersAndFinalizers finState = do
    nextFullBakers <- getNextEpochBakers finState
    nextFCParams <- getNextEpochFinalizationCommitteeParameters finState
    return $! computeBakersAndFinalizers nextFullBakers nextFCParams

-- |Update the 'epochBakers' to be relative to the new last finalized block.
-- This only updates the bakers if the new last finalized block is in the next epoch from the
-- previous last finalized block. The new last finalized block MUST be at most one epoch after the
-- previous one.
checkedAdvanceEpochBakers ::
    ( IsConsensusV1 (MPV m),
      GSTypes.BlockState m ~ PBS.HashedPersistentBlockState (MPV m),
      MonadState s m,
      BlockStateQuery m,
      HasEpochBakers s
    ) =>
    -- |The previous last finalized block.
    BlockPointer (MPV m) ->
    -- |The new last finalized block.
    BlockPointer (MPV m) ->
    m ()
checkedAdvanceEpochBakers oldFinalizedBlock newFinalizedBlock
    | newEpoch == oldEpoch + 1 = do
        EpochBakers{..} <- use epochBakers
        -- If the new current epoch is the start of a new payday, we need to update the
        -- next payday epoch.
        newNextPayday <- if _nextPayday == newEpoch then getPaydayEpoch finState else return _nextPayday
        -- If the new next epoch is the start of a new payday, we need to compute the
        -- bakers and finalizers. (If it is not, they are unchanged.)
        newNextBakers <-
            if newNextPayday == newEpoch + 1
                then getNextEpochBakersAndFinalizers finState
                else return _nextEpochBakers
        epochBakers
            .= EpochBakers
                { _previousEpochBakers = _currentEpochBakers,
                  _currentEpochBakers = _nextEpochBakers,
                  _nextEpochBakers = newNextBakers,
                  _nextPayday = newNextPayday
                }
    | otherwise = assert (newEpoch == oldEpoch) $ return ()
  where
    oldEpoch = blockEpoch oldFinalizedBlock
    newEpoch = blockEpoch newFinalizedBlock
    finState = bpState newFinalizedBlock

-- |A result of 'pruneBranches'.
data PruneResult bp = PruneResult
    { -- |Blocks that should be removed as a result of pruning.
      prRemoved :: [bp],
      -- |Blocks that should be marked as finalized as a result of pruning.
      -- Note that the finalized blocks are ordered in ascending order of block height.
      prFinalized :: [bp],
      -- |The updated branches as a result of pruning.
      prNewBranches :: Seq.Seq [bp]
    }

-- |Construct a 'PruneResult' given the existing branches, finalization target and height.
-- This function is written rather abstract as it only relies on the 'Eq' constraint
-- (for the block height) and this makes it easier for testing.
pruneBranches ::
    (Eq blockPointer) =>
    -- |Function for obtaining the parent of a live block.
    -- In practice this is 'parentOfLive' with the correct 'SkovData pv' applied partially.
    (blockPointer -> blockPointer) ->
    -- |Finalization target
    blockPointer ->
    -- |Height of the target after the last finalized block
    Int ->
    -- |Existing branches
    Seq.Seq [blockPointer] ->
    PruneResult blockPointer
pruneBranches parent newFin deltaHeight oldBranches = PruneResult{..}
  where
    (trunk, limbs) = Seq.splitAt deltaHeight oldBranches
    pruneTrunk remove finalize _ Seq.Empty = (remove, finalize)
    pruneTrunk remove finalize keeper (brs Seq.:|> l) =
        pruneTrunk (remove ++ filter (/= keeper) l) (keeper : finalize) (parent keeper) brs
    (removedFromTrunk, prFinalized) = pruneTrunk [] [] newFin trunk
    pruneLimbs remove _ survivors Seq.Empty = (remove, survivors)
    pruneLimbs remove parents survivors (brs Seq.:<| rest) =
        pruneLimbs (remove ++ newRemoved) newSurvivors (survivors Seq.:|> newSurvivors) rest
      where
        (newSurvivors, newRemoved) = List.partition ((`elem` parents) . parent) brs
    (removedFromBranches, prNewBranches) = pruneLimbs [] [newFin] Seq.Empty limbs
    prRemoved = removedFromTrunk ++ removedFromBranches

-- |Given a block that has never been live, mark the block as dead.
-- Any pending children will also be marked dead recursively.
blockArriveDead :: (MonadState (SkovData pv) m, MonadLogger m) => BlockHash -> m ()
blockArriveDead blockHsh = do
    logEvent Konsensus LLDebug $ "Block " ++ show blockHsh ++ " arrived dead."
    markBlockDead blockHsh
    children <- takePendingChildren blockHsh
    forM_ children (blockArriveDead . getHash)

-- |Purge pending blocks with timestamps preceding the last finalized block.
purgePending :: (MonadState (SkovData pv) m, MonadLogger m) => m ()
purgePending = do
    lfTimestamp <- use $ lastFinalized . to blockTimestamp
    let purgeLoop =
            takeNextPendingUntil lfTimestamp >>= \case
                Nothing -> return ()
                Just pending -> do
                    let pendingHash = getHash pending
                    blockIsPending <- gets (isPending pendingHash)
                    when blockIsPending $ blockArriveDead pendingHash
                    purgeLoop
    purgeLoop<|MERGE_RESOLUTION|>--- conflicted
+++ resolved
@@ -173,11 +173,7 @@
     purgePending
     -- Advance the epoch if the new finalized block triggers the epoch transition.
     checkedAdvanceEpoch newFinalizationEntry newFinalizedBlock
-<<<<<<< HEAD
     onFinalize newFinalizationEntry prFinalized
-=======
-    onFinalize newFinalizationEntry prFinalized newFinalizedBlock
->>>>>>> e87a658b
 
 -- |Advance the current epoch if the new finalized block indicates that it is necessary.
 -- This is deemed to be the case if the following hold:
