{-# LANGUAGE BangPatterns #-}
{-# LANGUAGE DataKinds #-}
{-# LANGUAGE TypeApplications #-}
{-# LANGUAGE TypeFamilies #-}

module Concordium.KonsensusV1.Consensus.Finality where

import Control.Exception
import Control.Monad.Catch
import Control.Monad.State
import qualified Data.List as List
import qualified Data.Sequence as Seq
import GHC.Stack
import Lens.Micro.Platform

import Concordium.Logger
import Concordium.TimeMonad
import Concordium.Types
import Concordium.Types.HashableTo
import Concordium.Types.Parameters hiding (getChainParameters)
import Concordium.Types.SeedState
import Concordium.Utils

import Concordium.GlobalState.BlockState
import qualified Concordium.GlobalState.Persistent.BlockState as PBS
import Concordium.GlobalState.Statistics
import qualified Concordium.GlobalState.Types as GSTypes
import Concordium.KonsensusV1.Consensus
import Concordium.KonsensusV1.Consensus.Timeout.Internal
import Concordium.KonsensusV1.TreeState.Implementation
import qualified Concordium.KonsensusV1.TreeState.LowLevel as LowLevel
import Concordium.KonsensusV1.TreeState.Types
import Concordium.KonsensusV1.Types

-- |Ensure that the given certified block is written to the low-level database.
-- Check if the certified block causes its parent to become finalized.
-- If so, the block and its ancestors are finalized, the tree is pruned to the decendants of the
-- new last finalized block, and, if applicable, the epoch is advanced.
--
-- This function incorporates the functionality of @checkFinality@ from the bluepaper.
--
-- PRECONDITION: the certified block is valid and live (and not finalized).
processCertifiedBlock ::
    ( MonadState (SkovData (MPV m)) m,
      TimeMonad m,
      MonadIO m,
      LowLevel.MonadTreeStateStore m,
      BlockStateStorage m,
      GSTypes.BlockState m ~ PBS.HashedPersistentBlockState (MPV m),
      MonadThrow m,
      MonadConsensusEvent m,
      MonadLogger m,
      IsConsensusV1 (MPV m),
      HasCallStack
    ) =>
    -- |The newly-certified block.
    CertifiedBlock (MPV m) ->
    m ()
processCertifiedBlock cb@CertifiedBlock{..}
    | NormalBlock block <- bpBlock cbQuorumBlock,
      let parentQC = blockQuorumCertificate block,
      qcRound cbQuorumCertificate == qcRound parentQC + 1,
      qcEpoch cbQuorumCertificate == qcEpoch parentQC = do
        let finalizedBlockHash = qcBlock parentQC
        sd <- get
        unless (finalizedBlockHash == getHash (sd ^. lastFinalized)) $ do
            let !newFinalizedPtr = parentOfLive sd cbQuorumBlock
            let newFinalizationEntry =
                    FinalizationEntry
                        { feFinalizedQuorumCertificate = parentQC,
                          feSuccessorQuorumCertificate = cbQuorumCertificate,
                          feSuccessorProof = getHash (sbBlock block)
                        }
            processFinalizationHelper newFinalizedPtr newFinalizationEntry (Just cb)
            shrinkTimeout cbQuorumBlock
    | otherwise = do
        alreadyStored <- LowLevel.memberBlock (getHash cbQuorumBlock)
        unless alreadyStored $ do
            storedBlock <- makeStoredBlock cbQuorumBlock
            LowLevel.writeCertifiedBlock storedBlock cbQuorumCertificate

-- |Process a finalization entry that finalizes a block that is not currently considered finalized.
--
-- PRECONDITION:
--  * The block is live and not already finalized.
--  * The finalization entry is valid.
--  * The block is at most one epoch later than the last finalized block. (This is implied by
--    the block being live.)
processFinalizationEntry ::
    ( MonadState (SkovData (MPV m)) m,
      TimeMonad m,
      MonadIO m,
      LowLevel.MonadTreeStateStore m,
      BlockStateStorage m,
      GSTypes.BlockState m ~ PBS.HashedPersistentBlockState (MPV m),
      MonadThrow m,
      MonadConsensusEvent m,
      MonadLogger m,
      IsConsensusV1 (MPV m)
    ) =>
    -- |Pointer to the block that is finalized.
    BlockPointer (MPV m) ->
    -- |Finalization entry for the block.
    FinalizationEntry ->
    m ()
processFinalizationEntry newFinalizedPtr newFinalizationEntry =
    processFinalizationHelper newFinalizedPtr newFinalizationEntry Nothing

-- |Write a block's state out to the block state database and construct a 'LowLevel.StoredBlock'
-- that can be written to the tree state database.
makeStoredBlock ::
    ( GSTypes.BlockState m ~ PBS.HashedPersistentBlockState (MPV m),
      BlockStateStorage m
    ) =>
    BlockPointer (MPV m) ->
    m (LowLevel.StoredBlock (MPV m))
makeStoredBlock blockPtr = do
    statePointer <- saveBlockState (bpState blockPtr)
    return
        LowLevel.StoredBlock
            { stbInfo = blockMetadata blockPtr,
              stbBlock = bpBlock blockPtr,
              stbStatePointer = statePointer
            }

-- |Process the finalization of a block. The block must be live (not finalized) and the finalization
-- entry must be a valid finalization entry for the block.
--
-- The new finalized block MUST be at most one epoch later than the prior last finalized block.
--
-- This optionally takes the certified block following the newly-finalized block as a parameter.
-- If this is provided, the certified block and its QC are written to the tree state database
-- together with updating the finalized block and transaction indexes.
processFinalizationHelper ::
    ( MonadState (SkovData (MPV m)) m,
      TimeMonad m,
      MonadIO m,
      LowLevel.MonadTreeStateStore m,
      BlockStateStorage m,
      GSTypes.BlockState m ~ PBS.HashedPersistentBlockState (MPV m),
      MonadThrow m,
      MonadConsensusEvent m,
      MonadLogger m,
      IsConsensusV1 (MPV m),
      HasCallStack
    ) =>
    -- |The newly finalized block.
    BlockPointer (MPV m) ->
    -- |Finalization entry for the block.
    FinalizationEntry ->
    -- |Optional newly-certified block to write to the low-level store.
    Maybe (CertifiedBlock (MPV m)) ->
    m ()
{-# INLINE processFinalizationHelper #-}
processFinalizationHelper newFinalizedBlock newFinalizationEntry mCertifiedBlock = do
    -- Update the finalization statistics
    now <- currentTime
    statistics %=! updateStatsOnFinalize now
    -- Check if the focus block is descended from the new finalized block.
    focusBlockSurvives <- isAncestorOf newFinalizedBlock =<< use focusBlock
    -- If not, we shift the focus block to be the new finalized block, which ensures that the focus
    -- block will be a live/finalized block after the finalization and pruning.
    unless focusBlockSurvives $ updateFocusBlockTo newFinalizedBlock
    -- From the branches, compute the new finalized blocks, the removed blocks and the new updated
    -- branches.
    oldLastFinalized <- use lastFinalized
    let deltaHeight = fromIntegral $ blockHeight newFinalizedBlock - blockHeight oldLastFinalized
    parent <- gets parentOfLive
    oldBranches <- use branches
    let PruneResult{..} = pruneBranches parent newFinalizedBlock deltaHeight oldBranches
    -- Archive the state of the last finalized block and all newly finalized blocks
    -- excluding the new last finalized block.
    mapM_ (archiveBlockState . bpState) (init (oldLastFinalized : prFinalized))
    -- Remove the blocks from the live block table.
    markLiveBlocksFinal prFinalized
    -- Finalize the transactions in the in-memory transaction table.
    mapM_ (finalizeTransactions . blockTransactions) prFinalized
    -- Store the blocks and finalization entry in the low-level tree state database, including
    -- indexing the finalized transactions.
    -- Store the finalized blocks in the low-level tree state database.
    finalizedBlocks <- mapM makeStoredBlock prFinalized
    case mCertifiedBlock of
        Nothing -> LowLevel.writeFinalizedBlocks finalizedBlocks newFinalizationEntry
        Just certifiedBlock -> do
            storedCertifiedBlock <- makeStoredBlock (cbQuorumBlock certifiedBlock)
            LowLevel.writeCertifiedBlockWithFinalization
                finalizedBlocks
                storedCertifiedBlock
                newFinalizationEntry
    -- Mark the removed blocks as dead, including purging their block states and updating the
    -- transaction table accordingly.
    forM_ prRemoved markLiveBlockDead
    -- Update the branches to reflect the pruning.
    branches .=! prNewBranches
    -- Update the last finalized block.
    lastFinalized .=! newFinalizedBlock
<<<<<<< HEAD
    -- Update the latest finalization entry.
    latestFinalizationEntry .=! Present newFinalizationEntry
=======
    newFinBlockSeedstate <- getSeedState $ bpState newFinalizedBlock
    when (newFinBlockSeedstate ^. shutdownTriggered) $ do
        isConsensusShutdown .=! True
        logEvent Konsensus LLInfo $
            "Shutdown triggered in block "
                ++ show (getHash @BlockHash newFinalizedBlock)
                ++ " (round "
                ++ show (theRound $ blockRound newFinalizedBlock)
                ++ ") finalized at height "
                ++ show (blockHeight newFinalizedBlock)
    let finalizingQC = feSuccessorQuorumCertificate newFinalizationEntry
    gets (getLiveBlock (qcBlock finalizingQC)) >>= \case
        Nothing -> do
            finalizingCertifiedBlock .= Absent
        Just finalizingBlock -> do
            finalizingCertifiedBlock .= Present (CertifiedBlock finalizingQC finalizingBlock)
>>>>>>> 31ead9e7
    -- Update the epoch bakers to reflect the new last finalized block.
    checkedAdvanceEpochBakers oldLastFinalized newFinalizedBlock
    -- Purge the 'roundExistingBlocks' up to the last finalized block.
    purgeRoundExistingBlocks (blockRound newFinalizedBlock)
    -- Purge the 'roundExistingQCs' before the last finalized block.
    purgeRoundExistingQCs (blockRound newFinalizedBlock)
    -- Purge any pending blocks that are no longer viable.
    purgePending
    -- Advance the epoch if the new finalized block triggers the epoch transition.
    checkedAdvanceEpoch newFinalizationEntry newFinalizedBlock
    -- Log that the blocks are finalized.
    forM_ prFinalized $ \block ->
        logEvent Konsensus LLInfo $
            "Block "
                ++ show (getHash @BlockHash block)
                ++ " (round "
                ++ show (theRound $ blockRound block)
                ++ ") finalized at height "
                ++ show (blockHeight block)
    onFinalize newFinalizationEntry prFinalized

-- |Advance the current epoch if the new finalized block indicates that it is necessary.
-- This is deemed to be the case if the following hold:
--
--  * The block is in the current epoch; and
--
--  * The block timestamp is past the epoch transition time, as indicated by the
--    'epochTransitionTriggered' flag in the block's seed state.
--
-- Note: the implementation here relies on not skipping epochs. In particular, when a block is
-- finalized, it must either be in the current epoch or the previous epoch. (The latter can occur
-- if we have seen a QC on a block that justifies finalization of a trigger block, causing us to
-- advance the epoch, but others did not see it and moved on.)
checkedAdvanceEpoch ::
    ( MonadState (SkovData (MPV m)) m,
      IsConsensusV1 (MPV m),
      GSTypes.BlockState m ~ PBS.HashedPersistentBlockState (MPV m),
      BlockStateQuery m
    ) =>
    -- |Finalization entry.
    FinalizationEntry ->
    -- |The block that becomes finalized.
    BlockPointer (MPV m) ->
    m ()
checkedAdvanceEpoch finEntry newFinalizedBlock = do
    oldEpoch <- use (roundStatus . rsCurrentEpoch)
    assert (oldEpoch >= blockEpoch newFinalizedBlock) $
        when (oldEpoch == blockEpoch newFinalizedBlock) $ do
            seedState <- getSeedState finState
            when (seedState ^. epochTransitionTriggered) $ do
                (roundStatus . rsCurrentEpoch) .=! oldEpoch + 1
                (roundStatus . rsLastEpochFinalizationEntry) .= Present finEntry
  where
    finState = bpState newFinalizedBlock

-- |Get the computed 'BakersAndFinalizers' for the next epoch from a given block state.
getNextEpochBakersAndFinalizers ::
    ( IsConsensusV1 (MPV m),
      BlockStateQuery m
    ) =>
    GSTypes.BlockState m ->
    m BakersAndFinalizers
getNextEpochBakersAndFinalizers finState = do
    nextFullBakers <- getNextEpochBakers finState
    nextFCParams <- getNextEpochFinalizationCommitteeParameters finState
    return $! computeBakersAndFinalizers nextFullBakers nextFCParams

-- |Update the 'epochBakers' to be relative to the new last finalized block.
-- This only updates the bakers if the new last finalized block is in the next epoch from the
-- previous last finalized block. The new last finalized block MUST be at most one epoch after the
-- previous one.
checkedAdvanceEpochBakers ::
    ( IsConsensusV1 (MPV m),
      GSTypes.BlockState m ~ PBS.HashedPersistentBlockState (MPV m),
      MonadState s m,
      BlockStateQuery m,
      HasEpochBakers s
    ) =>
    -- |The previous last finalized block.
    BlockPointer (MPV m) ->
    -- |The new last finalized block.
    BlockPointer (MPV m) ->
    m ()
checkedAdvanceEpochBakers oldFinalizedBlock newFinalizedBlock
    | newEpoch == oldEpoch + 1 = do
        EpochBakers{..} <- use epochBakers
        -- If the new current epoch is the start of a new payday, we need to update the
        -- next payday epoch.
        newNextPayday <- if _nextPayday == newEpoch then getPaydayEpoch finState else return _nextPayday
        -- If the new next epoch is the start of a new payday, we need to compute the
        -- bakers and finalizers. (If it is not, they are unchanged.)
        newNextBakers <-
            if newNextPayday == newEpoch + 1
                then getNextEpochBakersAndFinalizers finState
                else return _nextEpochBakers
        epochBakers
            .= EpochBakers
                { _previousEpochBakers = _currentEpochBakers,
                  _currentEpochBakers = _nextEpochBakers,
                  _nextEpochBakers = newNextBakers,
                  _nextPayday = newNextPayday
                }
    | otherwise = assert (newEpoch == oldEpoch) $ return ()
  where
    oldEpoch = blockEpoch oldFinalizedBlock
    newEpoch = blockEpoch newFinalizedBlock
    finState = bpState newFinalizedBlock

-- |A result of 'pruneBranches'.
data PruneResult bp = PruneResult
    { -- |Blocks that should be removed as a result of pruning.
      prRemoved :: [bp],
      -- |Blocks that should be marked as finalized as a result of pruning.
      -- Note that the finalized blocks are ordered in ascending order of block height.
      prFinalized :: [bp],
      -- |The updated branches as a result of pruning.
      prNewBranches :: Seq.Seq [bp]
    }

-- |Construct a 'PruneResult' given the existing branches, finalization target and height.
-- This function is written rather abstract as it only relies on the 'Eq' constraint
-- (for the block height) and this makes it easier for testing.
pruneBranches ::
    (Eq blockPointer) =>
    -- |Function for obtaining the parent of a live block.
    -- In practice this is 'parentOfLive' with the correct 'SkovData pv' applied partially.
    (blockPointer -> blockPointer) ->
    -- |Finalization target
    blockPointer ->
    -- |Height of the target after the last finalized block
    Int ->
    -- |Existing branches
    Seq.Seq [blockPointer] ->
    PruneResult blockPointer
pruneBranches parent newFin deltaHeight oldBranches = PruneResult{..}
  where
    (trunk, limbs) = Seq.splitAt deltaHeight oldBranches
    pruneTrunk remove finalize _ Seq.Empty = (remove, finalize)
    pruneTrunk remove finalize keeper (brs Seq.:|> l) =
        pruneTrunk (remove ++ filter (/= keeper) l) (keeper : finalize) (parent keeper) brs
    (removedFromTrunk, prFinalized) = pruneTrunk [] [] newFin trunk
    pruneLimbs remove _ survivors Seq.Empty = (remove, survivors)
    pruneLimbs remove parents survivors (brs Seq.:<| rest) =
        pruneLimbs (remove ++ newRemoved) newSurvivors (survivors Seq.:|> newSurvivors) rest
      where
        (newSurvivors, newRemoved) = List.partition ((`elem` parents) . parent) brs
    (removedFromBranches, prNewBranches) = pruneLimbs [] [newFin] Seq.Empty limbs
    prRemoved = removedFromTrunk ++ removedFromBranches

-- |Given a block that has never been live, mark the block as dead.
-- Any pending children will also be marked dead recursively.
blockArriveDead :: (MonadState (SkovData pv) m, MonadLogger m) => BlockHash -> m ()
blockArriveDead blockHsh = do
    logEvent Konsensus LLDebug $ "Block " ++ show blockHsh ++ " arrived dead."
    markBlockDead blockHsh
    children <- takePendingChildren blockHsh
    forM_ children (blockArriveDead . getHash)

-- |Purge pending blocks with timestamps preceding the last finalized block.
purgePending :: (MonadState (SkovData pv) m, MonadLogger m) => m ()
purgePending = do
    lfTimestamp <- use $ lastFinalized . to blockTimestamp
    let purgeLoop =
            takeNextPendingUntil lfTimestamp >>= \case
                Nothing -> return ()
                Just pending -> do
                    let pendingHash = getHash pending
                    blockIsPending <- gets (isPending pendingHash)
                    when blockIsPending $ blockArriveDead pendingHash
                    purgeLoop
    purgeLoop<|MERGE_RESOLUTION|>--- conflicted
+++ resolved
@@ -194,12 +194,8 @@
     branches .=! prNewBranches
     -- Update the last finalized block.
     lastFinalized .=! newFinalizedBlock
-<<<<<<< HEAD
-    -- Update the latest finalization entry.
-    latestFinalizationEntry .=! Present newFinalizationEntry
-=======
-    newFinBlockSeedstate <- getSeedState $ bpState newFinalizedBlock
-    when (newFinBlockSeedstate ^. shutdownTriggered) $ do
+    newFinBlockSeedState <- getSeedState $ bpState newFinalizedBlock
+    when (newFinBlockSeedState ^. shutdownTriggered) $ do
         isConsensusShutdown .=! True
         logEvent Konsensus LLInfo $
             "Shutdown triggered in block "
@@ -208,13 +204,8 @@
                 ++ show (theRound $ blockRound newFinalizedBlock)
                 ++ ") finalized at height "
                 ++ show (blockHeight newFinalizedBlock)
-    let finalizingQC = feSuccessorQuorumCertificate newFinalizationEntry
-    gets (getLiveBlock (qcBlock finalizingQC)) >>= \case
-        Nothing -> do
-            finalizingCertifiedBlock .= Absent
-        Just finalizingBlock -> do
-            finalizingCertifiedBlock .= Present (CertifiedBlock finalizingQC finalizingBlock)
->>>>>>> 31ead9e7
+    -- Update the latest finalization entry.
+    latestFinalizationEntry .=! Present newFinalizationEntry
     -- Update the epoch bakers to reflect the new last finalized block.
     checkedAdvanceEpochBakers oldLastFinalized newFinalizedBlock
     -- Purge the 'roundExistingBlocks' up to the last finalized block.
