--- conflicted
+++ resolved
@@ -592,24 +592,6 @@
             else do
                 flag $ BlockInvalidQC sBlock
                 return False
-<<<<<<< HEAD
-    processEpochFinalizationEntry = forM_ (blockEpochFinalizationEntry pendingBlock) $
-        \finEntry -> do
-            mFinalizedBlock <- gets (getLiveBlock (qcBlock (feFinalizedQuorumCertificate finEntry)))
-            forM_ mFinalizedBlock $ \bp -> do
-                processFinalization bp finEntry
-                shrinkTimeout bp
-                -- Update the highest QC.
-                rs <- use roundStatus
-                let successorQC = feSuccessorQuorumCertificate finEntry
-                    isBetterQC = qcRound (rsHighestQC rs) < qcRound successorQC
-                when isBetterQC -- $
-                    -- setRoundStatus $!
-                    --     rs{rsHighestQC = successorQC}
-                    undefined -- TODO: setRoundStatus
-                when (rsCurrentEpoch rs < blockEpoch pendingBlock) $
-                    return () -- TODO: Advance epoch
-=======
 
 -- |Update the highest QC if the supplied QC is for a later round than the previous QC.
 checkedUpdateHighestQC ::
@@ -626,7 +608,6 @@
     when isBetterQC $
         setRoundStatus $!
             rs{_rsHighestQC = Present newQC}
->>>>>>> cf9bdf58
 
 executeBlock ::
     ( IsConsensusV1 (MPV m),
