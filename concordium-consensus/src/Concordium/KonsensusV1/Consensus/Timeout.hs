{-# LANGUAGE TemplateHaskell #-}
{-# LANGUAGE TypeFamilies #-}

module Concordium.KonsensusV1.Consensus.Timeout where

import Control.Monad.Catch
import Control.Monad.Reader
import Control.Monad.State
import Data.Foldable
import qualified Data.Map.Strict as Map
import Data.Maybe
import Data.Ratio
import qualified Data.Set as Set
import Data.Word
import Lens.Micro.Platform

import qualified Concordium.Crypto.BlsSignature as Bls
import Concordium.Genesis.Data.BaseV1
import Concordium.TimeMonad
import Concordium.Types
import Concordium.Types.BakerIdentity
import Concordium.Types.Parameters hiding (getChainParameters)
import Concordium.Utils

import Concordium.GlobalState.BlockState
import Concordium.GlobalState.Persistent.BlockState
import qualified Concordium.GlobalState.Persistent.BlockState as PBS
import Concordium.GlobalState.Types
import qualified Concordium.GlobalState.Types as GSTypes
import Concordium.KonsensusV1.Consensus
import Concordium.KonsensusV1.Consensus.Finality (checkFinality)
import Concordium.KonsensusV1.Flag
import Concordium.KonsensusV1.TreeState.Implementation
import qualified Concordium.KonsensusV1.TreeState.LowLevel as LowLevel
import Concordium.KonsensusV1.TreeState.Types
import Concordium.KonsensusV1.Types

-- |Possibly return codes for when receiving
-- a 'TimeoutMessage'.
data ReceiveTimeoutMessageResult
    = -- |The 'TimeoutMessage' was well received and should
      -- be relayed onto the network.
      Received !PartiallyVerifiedTimeoutMessage
    | -- |The 'TimeoutMessage' could not be verified and should not be
      -- relayed.
      Rejected
    | -- |The consensus runner needs to catch up before processing the
      -- 'TimeoutMessage'.
      CatchupRequired
    | -- |The 'TimeoutMessage' is a duplicate.
      Duplicate

-- |A partially verified 'TimeoutMessage' with its associated finalization committees.
data PartiallyVerifiedTimeoutMessage = MkPartiallyVerifiedTimeoutMessage
    { pvtm :: !TimeoutMessage,
      pvtmTimeoutFinalizerKey :: !Bls.PublicKey,
      pvtmQuorumFinalizers :: !FinalizationCommittee
    }

makeLenses ''PartiallyVerifiedTimeoutMessage

-- |Receive and verify the basics of a 'TimeoutMessage' with respect to
-- the supplied tree state.
-- If this function returns @Received PartiallyVerifiedTimeoutMessage@ then 'executeTimeoutMessage' MUST
-- be invoked immediately after relaying the message. Hence there must be no changes to the tree state in the mean time.
receiveTimeoutMessage ::
    LowLevel.MonadTreeStateStore m =>
    -- |The 'TimeoutMessage' to receive.
    TimeoutMessage ->
    -- |The tree state to verify the 'TimeoutMessage' within.
    SkovData (MPV m) ->
    -- |Result of receiving the 'TimeoutMessage'.
    m ReceiveTimeoutMessageResult
receiveTimeoutMessage tm@TimeoutMessage{tmBody = TimeoutMessageBody{..}} skovData = receive
  where
    receive
        --  The round of the 'TimeoutMessage' is obsolete.
        | tmRound < skovData ^. roundStatus . rsCurrentRound =
            return Rejected
        -- If the round or epoch of the qc associated with the timeout message
        -- is behind the last finalized block then reject the timeout message,
        -- then it means that the sender of the timeout message was lacking behind for some reason.
        -- This can for instance happen if the sender of the timeout message
        -- did not receive the quourum message before sending out the time out message
        -- due to e.g. network issues.
        | qcRound tmQuorumCertificate < skovData ^. lastFinalized . to blockRound
            || qcEpoch tmQuorumCertificate < skovData ^. lastFinalized . to blockEpoch =
            return Rejected
        -- Consensus runner is not caught up to the round that the timeout message
        -- refers to. So catch up is required.
        | tmRound > currentRound =
            return CatchupRequired
        -- The consensus runner does not know about the finalization committee for the
        -- pointer of the qc, hence a catch up is required.
        | qcEpoch tmQuorumCertificate > theCurrentEpoch =
            return CatchupRequired
        -- The consensus runner does not know about the finalization committee for the
        -- epoch of the timeout message, hence a catch up is required.
        | tmEpoch > theCurrentEpoch =
            return CatchupRequired
        -- Obtain the finalizer information for the signer of the
        -- timeout message.
        | otherwise = case getFinalizer of
            -- Signer is not present in the finalization committee in the
            -- proposed epoch specified by the 'TimeoutMessage', hence
            -- the timeout message is rejected.
            Nothing -> return Rejected
            Just FinalizerInfo{..}
                -- The timeout message is a duplicate, we report back this fact.
                | Just existingMessage <- getExistingMessage,
                  existingMessage == tm ->
                    return Duplicate
                -- Check whether the signature is ok or not.
                | not (checkTimeoutMessageSignature finalizerSignKey genesisBlockHash tm) ->
                    return Rejected
                -- The finalizer has already sent a timeout message for this round, this is not
                -- allowed so the behavior is flagged and timeout message is rejected.
                | Just existingMessage <- getExistingMessage -> do
                    flag $! TimeoutDoubleSigning tm existingMessage
                    return Rejected
                | otherwise -> do
                    getRecentBlockStatus (qcBlock tmQuorumCertificate) skovData >>= \case
                        -- The timeout message does not act according to the longest chain rule
                        -- so it is rejected.
                        OldFinalized -> do
                            return Rejected
                        -- With respect to the checks carried out above then in case of branching
                        -- in a round it must be checked whether the qc pointer is known or not.
                        -- If the latter then the consensus runner needs to inititate catchup.
                        RecentBlock BlockUnknown -> do
                            return CatchupRequired
                        -- The qc pointer points to a block that has been marked deadp
                        RecentBlock BlockDead -> do
                            return Rejected
                        -- The qc pointer in the timeout message is pending so catch up
                        -- is required
                        RecentBlock (BlockPending _) ->
                            return CatchupRequired
                        -- The timeout message's qc points to a valid block, in the sense
                        -- that it can serve the base of a timeout certificate.
                        -- Return 'Received' and relay the message for now.
                        -- NB. The caller must invoke 'executeTimeoutMessage' after relaying the message.
                        RecentBlock (BlockFinalized _) -> do
                            case getBakersForLiveEpoch (qcEpoch tmQuorumCertificate) skovData of
                                Nothing -> undefined
                                Just bakersAndFinalizers -> return $ Received $ MkPartiallyVerifiedTimeoutMessage tm finalizerBlsKey $ bakersAndFinalizers ^. bfFinalizers
                        RecentBlock (BlockAlive _) -> do
                            case getBakersForLiveEpoch (qcEpoch tmQuorumCertificate) skovData of
                                Nothing -> undefined
                                Just bakersAndFinalizers -> return $ Received $ MkPartiallyVerifiedTimeoutMessage tm finalizerBlsKey $ bakersAndFinalizers ^. bfFinalizers
    -- Get an existing message if present otherwise return nothing.
    getExistingMessage = case skovData ^. receivedTimeoutMessages of
        Absent -> Nothing
        Present messages -> messages ^? to tmFirstEpochTimeouts . ix tmFinalizerIndex
    -- The genesis block hash.
    genesisBlockHash = skovData ^. genesisMetadata . to gmFirstGenesisHash
    -- The current round with respect to the tree state supplied.
    currentRound = skovData ^. roundStatus . rsCurrentRound
    -- The current epoch with respect to the tree state supplied.
    theCurrentEpoch = skovData ^. skovEpochBakers . currentEpoch
    -- Try get the 'FinalizerInfo' given the epoch and finalizer index
    -- of the 'TimeoutMessage'.
    getFinalizer = do
        bakers <- getBakersForLiveEpoch tmEpoch skovData
        finalizerByIndex (bakers ^. bfFinalizers) tmFinalizerIndex

<<<<<<< HEAD
-- |Execute a 'TimeoutMessage' that has been _received_ ('receiveTimeoutMessage') prior to
-- this call.
--
-- This function carries out the following:
-- * Verifies the BLS signature of the timeout message.
-- * Verifies the 'QuorumCertificate of the timeout message.
-- * Possibly advances the round by the 'QuorumCertificate' of the 'TimeoutMessage'.
-- *
--
-- Pre condition: The supplied timeout message must have been _received_ before this call.
executeTimeoutMessage ::
    ( IsConsensusV1 (MPV m),
      MonadThrow m,
      MonadIO m,
      BlockStateStorage m,
      TimeMonad m,
      MonadTimeout m,
      MonadState (SkovData (MPV m)) m,
      GSTypes.BlockState m ~ PBS.HashedPersistentBlockState (MPV m),
      LowLevel.MonadTreeStateStore m
    ) =>
    -- |The partially verified 'TimeoutMessage' to execute.
    PartiallyVerifiedTimeoutMessage ->
    m ()
executeTimeoutMessage (MkPartiallyVerifiedTimeoutMessage tm@TimeoutMessage{tmBody = body@TimeoutMessageBody{..}} finalizerKey qcCommittee) = do
    -- Verify the bls signature of the timeout message
    verifyBLSSignature >>= \case
        -- If the bls signature cannot be verified then flag it.
        False -> flag $! InvalidTimeoutSignature tm
        -- Verify the quorum certificate in the timeout message.
        True -> do
            -- Stop and flag if the timeout message and qc have incoherent rounds.
            if qcRound tmQuorumCertificate >= tmRound
                then flag $! TimeoutIncoherentRound tm
                else do
                    highestQCRound <- use (roundStatus . rsHighestQC . to qcRound)
                    -- Check the quorum certificate if it's from a round we have not checked before.
                    if qcRound tmQuorumCertificate > highestQCRound
                        then do
                            checkQC >>= \case
                                -- Stop and flag if the quorum certificate is invalid.
                                False -> flag $! TimeoutMessageInvalidQC tm
                                -- The quorum certificate is valid and we check whether we can
                                -- advance by it.
                                True -> do
                                    -- Check if the quorum certificate of the timeout message
                                    -- finalizes any blocks.
                                    checkFinality tmQuorumCertificate
                                    -- Update the highest QC seen.
                                    roundStatus . rsHighestQC .= tmQuorumCertificate
                                    -- Advance the round if we can advance by the quorum certificate.
                                    currentRound <- use $ roundStatus . rsCurrentRound
                                    when (currentRound <= qcRound tmQuorumCertificate) $ do
                                        advanceRound (currentRound + 1) (Right tmQuorumCertificate)
                        else -- Check whether we have already checked a qc for the round
                        -- todo. this check is probably not correct.

                            if qcRound tmQuorumCertificate == highestQCRound
                                then do
                                    qc' <- use (roundStatus . rsHighestQC)
                                    -- the qc is invalid since it was for another epoch.
                                    when (qcEpoch qc' /= qcEpoch tmQuorumCertificate) $ flag $ TimeoutMessageInvalidQC tm
                                else
                                    checkQC >>= \case
                                        -- the quorum certificate is not valid so flag and stop.
                                        False -> flag $! TimeoutMessageInvalidQC tm
                                        -- The quorum certificate is valid so check whether it finalises any blocks.
                                        True -> checkFinality tmQuorumCertificate
  where
    -- Check the quorum certificate of the timeout message.
    checkQC = do
        genesisBlockHash <- use $ genesisMetadata . to gmFirstGenesisHash
        signatureThreshold <- use $ genesisMetadata . to gmParameters . to genesisSignatureThreshold
        return $! checkQuorumCertificate genesisBlockHash (toRational signatureThreshold) qcCommittee tmQuorumCertificate
    -- Verify the bls signature on the timeout message.
    verifyBLSSignature = do
        genesisBlockHash <- use (genesisMetadata . to gmFirstGenesisHash)
        return $ checkTimeoutSignatureSingle (tmSignatureMessage genesisBlockHash body) finalizerKey tmAggregateSignature
=======

-- |Helper function for calcuculating a new @currentTimeout@ given the old @currentTimeout@
-- and the @timeoutIncrease@ chain parameter.
updateCurrentTimeout :: Ratio Word64 -> Duration -> Duration
updateCurrentTimeout timeoutIncrease oldCurrentTimeout =
    let timeoutIncreaseRational = toRational timeoutIncrease :: Rational
        currentTimeOutRational = toRational oldCurrentTimeout :: Rational
        newCurrentTimeoutRational = timeoutIncreaseRational * currentTimeOutRational :: Rational
        newCurrentTimeoutInteger = floor newCurrentTimeoutRational :: Integer
    in  Duration $ fromIntegral newCurrentTimeoutInteger
>>>>>>> 6228b0e5

-- |Grow the current timeout duration in response to an elapsed timeout.
-- This updates the timeout to @timeoutIncrease * oldTimeout@.
growTimeout ::
    ( BlockState m ~ HashedPersistentBlockState (MPV m),
      IsConsensusV1 (MPV m),
      BlockStateQuery m,
      MonadState (SkovData (MPV m)) m
    ) =>
    -- |Block to take the timeout parameters from
    BlockPointer (MPV m) ->
    m ()
growTimeout blockPtr = do
    chainParams <- getChainParameters $ bpState blockPtr
    let timeoutIncrease =
            chainParams
                ^. cpConsensusParameters . cpTimeoutParameters . tpTimeoutIncrease
    currentTimeout %=! \oldCurrentTimeout -> updateCurrentTimeout timeoutIncrease oldCurrentTimeout

-- |This is 'uponTimeoutEvent' from the bluepaper. If a timeout occurs, a finalizers should call this function to
-- generate, send out a timeout message and process it.
-- NB: If the caller is not a finalizer, this function does nothing.
uponTimeoutEvent ::
    ( MonadTimeout m,
      MonadMulticast m,
      MonadReader r m,
      HasBakerContext r,
      BlockStateQuery m,
      BlockState m ~ HashedPersistentBlockState (MPV m),
      IsConsensusV1 (MPV m),
      MonadState (SkovData (MPV m)) m,
      LowLevel.MonadTreeStateStore m
    ) =>
    m ()
uponTimeoutEvent = do
    maybeBakerIdentity <- view bakerIdentity
    forM_ maybeBakerIdentity $ \BakerIdentity{..} -> do
        eBakers <- use skovEpochBakers

        let finComm = eBakers ^. currentEpochBakers . bfFinalizers
        let maybeFinalizer = finalizerByBakerId finComm bakerId

        forM_ maybeFinalizer $ \finInfo -> do
            lastFinBlockPtr <- use lastFinalized
            growTimeout lastFinBlockPtr

            genesisHash <- use currentGenesisHash
            currentRoundStatus <- use roundStatus
            let curRound = _rsCurrentRound currentRoundStatus
            let highestQC = _rsHighestQC currentRoundStatus

            let timeoutSigMessage =
                    TimeoutSignatureMessage
                        { tsmGenesis = genesisHash,
                          tsmRound = curRound,
                          tsmQCRound = qcRound highestQC,
                          tsmQCEpoch = qcEpoch highestQC
                        }
            let timeoutSig = signTimeoutSignatureMessage timeoutSigMessage bakerAggregationKey

            let timeoutMessageBody =
                    TimeoutMessageBody
                        { tmFinalizerIndex = finalizerIndex finInfo,
                          tmRound = curRound,
                          tmEpoch = _currentEpoch eBakers,
                          tmQuorumCertificate = highestQC,
                          tmAggregateSignature = timeoutSig
                        }
            let timeoutMessage = signTimeoutMessage timeoutMessageBody genesisHash bakerSignKey
            setRoundStatus $!
                currentRoundStatus
                    & rsLastSignedTimeoutMessage .~ Present timeoutMessage
            sendTimeoutMessage timeoutMessage
            processTimeout timeoutMessage

-- |Add a 'TimeoutMessage' to an existing set of timeout messages. Returns 'Nothing' if there is
-- no change (i.e. the new message was from an epoch that is too early).
-- The supplied timeout messages can be 'Absent' (i.e. there are no messages), but the return value
-- is only 'Nothing' when there is no change: if the timeout messages are updated, they will
-- always be non-empty (in particular, including the new message).
updateTimeoutMessages ::
    Option TimeoutMessages ->
    TimeoutMessage ->
    Maybe TimeoutMessages
updateTimeoutMessages tms tm =
    case tms of
        Absent ->
            Just $
                TimeoutMessages
                    { tmFirstEpoch = epoch,
                      tmFirstEpochTimeouts = singletonTimeout,
                      tmSecondEpochTimeouts = Map.empty
                    }
        Present TimeoutMessages{..}
            | epoch == tmFirstEpoch ->
                Just $
                    TimeoutMessages
                        { tmFirstEpochTimeouts = insertTimeout tmFirstEpochTimeouts,
                          ..
                        }
            | epoch == tmFirstEpoch + 1 ->
                Just $
                    TimeoutMessages
                        { tmSecondEpochTimeouts = insertTimeout tmSecondEpochTimeouts,
                          ..
                        }
            | epoch + 1 == tmFirstEpoch && null tmSecondEpochTimeouts ->
                Just $
                    TimeoutMessages
                        { tmFirstEpoch = epoch,
                          tmFirstEpochTimeouts = singletonTimeout,
                          tmSecondEpochTimeouts = tmFirstEpochTimeouts
                        }
            | epoch == tmFirstEpoch + 2 ->
                Just $
                    TimeoutMessages
                        { tmFirstEpoch = tmFirstEpoch + 1,
                          tmFirstEpochTimeouts = tmSecondEpochTimeouts,
                          tmSecondEpochTimeouts = singletonTimeout
                        }
            | epoch > tmFirstEpoch + 2 ->
                Just $
                    TimeoutMessages
                        { tmFirstEpoch = epoch,
                          tmFirstEpochTimeouts = singletonTimeout,
                          tmSecondEpochTimeouts = Map.empty
                        }
            | otherwise -> Nothing
  where
    epoch = tmEpoch $ tmBody tm
    finIndex = tmFinalizerIndex $ tmBody tm
    singletonTimeout = Map.singleton finIndex tm
    insertTimeout = Map.insert finIndex tm

-- |Process a timeout message. This stores the timeout, and makes sure the stored timeout messages
-- do not span more than 2 epochs. If enough timeout messages are stored, we form a timeout certificate and
-- advance round.
--
-- Precondition:
-- * The given 'TimeoutMessage' is valid and has already been checked.
processTimeout ::
    ( MonadTimeout m,
      LowLevel.MonadTreeStateStore m,
      MonadState (SkovData (MPV m)) m
    ) =>
    TimeoutMessage ->
    m ()
processTimeout tm = do
    currentTimeoutMessages <- use receivedTimeoutMessages
    currentRoundStatus <- use roundStatus
    let highestQC = _rsHighestQC currentRoundStatus
    -- Add the new timeout message to the current messages.
    -- If the result is 'Nothing', then there was no change as a result, so nothing left to do.
    let maybeNewTimeoutMessages = updateTimeoutMessages currentTimeoutMessages tm
    forM_ maybeNewTimeoutMessages $ \newTimeoutMessages@TimeoutMessages{..} -> do
        receivedTimeoutMessages .=! Present newTimeoutMessages
        eBakers <- use skovEpochBakers
        let getFinalizersForEpoch epoch = (^. bfFinalizers) <$> getBakersForLiveEpoch epoch eBakers
        -- We should not fail to get the finalizers for the epoch of the highest QC, because it
        -- should either be the current epoch or the previous one.
        let maybeFinComm = getFinalizersForEpoch (qcEpoch highestQC)
        forM_ maybeFinComm $ \finCommQC -> do
            -- The baker IDs of the finalizers who have signed in the first epoch.
            let firstBakerIds
                    | Just firstFinComm <- getFinalizersForEpoch tmFirstEpoch =
                        bakerIdsFor firstFinComm tmFirstEpochTimeouts
                    | otherwise = Set.empty
            -- The baker IDs of the finalizers who have signed in the second epoch.
            let secondBakerIds
                    | not (null tmSecondEpochTimeouts),
                      Just secondFinComm <- getFinalizersForEpoch (tmFirstEpoch + 1) =
                        bakerIdsFor secondFinComm tmSecondEpochTimeouts
                    | otherwise = Set.empty
            -- Compute the voter power in the epoch of the highest QC for a baker by the baker ID.
            let getBakerVoterPower = fmap finalizerWeight . finalizerByBakerId finCommQC
            let voterPowerSum =
                    sum . mapMaybe getBakerVoterPower $
                        Set.toList (firstBakerIds `Set.union` secondBakerIds)
            -- TODO: Factor out finalizer weight check.
            let totalWeightRational = toRational $ committeeTotalWeight finCommQC
            genesisSigThreshold <- toRational . genesisSignatureThreshold . gmParameters <$> use genesisMetadata
            let voterPowerSumRational = toRational voterPowerSum
            when (voterPowerSumRational / totalWeightRational >= genesisSigThreshold) $ do
                let currentRound = _rsCurrentRound currentRoundStatus
                let tc = makeTimeoutCertificate currentRound newTimeoutMessages
                advanceRound (currentRound + 1) (Left (tc, highestQC))
  where
    bakerIdsFor finComm timeouts =
        Set.fromList $
            mapMaybe
                (fmap finalizerBakerId . finalizerByIndex finComm)
                (Map.keys timeouts)

-- |Make a 'TimeoutCertificate' from a 'TimeoutMessages'.
--
-- NB: It is not checked whether enough timeout messages are present.
-- This should be checked before calling 'makeTimeoutCertificate'.
makeTimeoutCertificate :: Round -> TimeoutMessages -> TimeoutCertificate
makeTimeoutCertificate currentRound TimeoutMessages{..} =
    TimeoutCertificate
        { tcRound = currentRound,
          tcMinEpoch = tmFirstEpoch,
          tcFinalizerQCRoundsFirstEpoch = toFinalizerRounds tmFirstEpochTimeouts,
          tcFinalizerQCRoundsSecondEpoch = toFinalizerRounds tmSecondEpochTimeouts,
          tcAggregateSignature =
            fold $ toAggSigs tmFirstEpochTimeouts ++ toAggSigs tmSecondEpochTimeouts
        }
  where
    -- Add an entry to a 'FinalizerRounds' map for a timeout message.
    foldHelper :: Map.Map Round FinalizerSet -> FinalizerIndex -> TimeoutMessage -> Map.Map Round FinalizerSet
    foldHelper finRounds finIndex tm =
        finRounds
            & at' roundOfQC . non emptyFinalizerSet %~ flip addFinalizer finIndex
      where
        roundOfQC = qcRound $ tmQuorumCertificate $ tmBody tm
    -- Convert timeout messages to 'FinalizerRounds'.
    toFinalizerRounds :: Map.Map FinalizerIndex TimeoutMessage -> FinalizerRounds
    toFinalizerRounds = FinalizerRounds . Map.foldlWithKey' foldHelper Map.empty
    -- Convert timeout messages to lists of signatures.
    toAggSigs :: Map.Map FinalizerIndex TimeoutMessage -> [TimeoutSignature]
    toAggSigs = fmap (tmAggregateSignature . tmBody) . Map.elems<|MERGE_RESOLUTION|>--- conflicted
+++ resolved
@@ -52,8 +52,12 @@
 
 -- |A partially verified 'TimeoutMessage' with its associated finalization committees.
 data PartiallyVerifiedTimeoutMessage = MkPartiallyVerifiedTimeoutMessage
-    { pvtm :: !TimeoutMessage,
+    { -- |The 'TimeoutMessage' that has been partially verified
+      pvtm :: !TimeoutMessage,
+      -- |The bls key for the finalizer that has sent the 'TimeoutMessage'.
       pvtmTimeoutFinalizerKey :: !Bls.PublicKey,
+      -- |The finalization committee with respect to the 'QuorumCertificate' contained
+      -- in the 'TimeoutMessage'.
       pvtmQuorumFinalizers :: !FinalizationCommittee
     }
 
@@ -164,7 +168,6 @@
         bakers <- getBakersForLiveEpoch tmEpoch skovData
         finalizerByIndex (bakers ^. bfFinalizers) tmFinalizerIndex
 
-<<<<<<< HEAD
 -- |Execute a 'TimeoutMessage' that has been _received_ ('receiveTimeoutMessage') prior to
 -- this call.
 --
@@ -243,7 +246,6 @@
     verifyBLSSignature = do
         genesisBlockHash <- use (genesisMetadata . to gmFirstGenesisHash)
         return $ checkTimeoutSignatureSingle (tmSignatureMessage genesisBlockHash body) finalizerKey tmAggregateSignature
-=======
 
 -- |Helper function for calcuculating a new @currentTimeout@ given the old @currentTimeout@
 -- and the @timeoutIncrease@ chain parameter.
@@ -254,7 +256,6 @@
         newCurrentTimeoutRational = timeoutIncreaseRational * currentTimeOutRational :: Rational
         newCurrentTimeoutInteger = floor newCurrentTimeoutRational :: Integer
     in  Duration $ fromIntegral newCurrentTimeoutInteger
->>>>>>> 6228b0e5
 
 -- |Grow the current timeout duration in response to an elapsed timeout.
 -- This updates the timeout to @timeoutIncrease * oldTimeout@.
