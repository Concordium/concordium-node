{-# LANGUAGE BangPatterns #-}
{-# LANGUAGE DerivingVia #-}
{-# LANGUAGE ScopedTypeVariables #-}
{-# LANGUAGE StandaloneDeriving #-}
{-# LANGUAGE TypeFamilies #-}
{-# LANGUAGE UndecidableInstances #-}

-- |This module contains the functionality required for transaction processing for the consensus v1 protocol.
-- In particular it contains the following:
-- * 'AccountNonceQueryT' is responsible for retrieving the "next available account nonce"
--   from the underlying tree state, in this case the 'SkovData pv'.
module Concordium.KonsensusV1.Transactions where

import Control.Monad.Reader
import Control.Monad.State.Strict
import Control.Monad.Trans.Cont
import Control.Monad.Trans.Identity
import Data.Kind (Type)
import Data.Maybe (fromMaybe)
import qualified Data.Vector as Vector
import Lens.Micro.Platform

import Concordium.Types
import Concordium.Types.HashableTo
import Concordium.Types.Parameters
import Concordium.Types.Transactions
import Concordium.Types.Updates (uiHeader, uiPayload, updateType)
import Concordium.Utils

import Concordium.GlobalState.BlockState
import qualified Concordium.GlobalState.Persistent.BlockState as PBS
import qualified Concordium.GlobalState.TransactionTable as TT
import Concordium.GlobalState.Transactions
import Concordium.GlobalState.TreeState (MGSTrans (..))
import qualified Concordium.GlobalState.Types as GSTypes
import Concordium.KonsensusV1.TreeState.Implementation
import Concordium.KonsensusV1.TreeState.Types
import Concordium.KonsensusV1.Types
import Concordium.Scheduler.Types (updateSeqNumber)
import Concordium.TimeMonad
import qualified Concordium.TransactionVerification as TVer

-- |Monad transformer for acquiring the next available account nonce from the
-- underlying tree state.
newtype AccountNonceQueryT (m :: Type -> Type) (a :: Type) = AccountNonceQueryT {runAccountNonceQueryT :: m a}
    deriving (Functor, Applicative, Monad, MonadIO, TimeMonad, MonadState s, MonadReader r)
    deriving (MonadTrans) via IdentityT

-- Instance for deducing the protocol version from the parameterized @m@ of the 'AccountNonceQueryT'.
deriving via (MGSTrans AccountNonceQueryT m) instance (MonadProtocolVersion m) => MonadProtocolVersion (AccountNonceQueryT m)

-- Instances required in order to use the 'AccountNonceQueryT' monad from within a block state context.
deriving via (MGSTrans AccountNonceQueryT m) instance GSTypes.BlockStateTypes (AccountNonceQueryT m)
deriving via (MGSTrans AccountNonceQueryT m) instance BlockStateQuery m => BlockStateQuery (AccountNonceQueryT m)
deriving via (MGSTrans AccountNonceQueryT m) instance ContractStateOperations m => ContractStateOperations (AccountNonceQueryT m)
deriving via (MGSTrans AccountNonceQueryT m) instance AccountOperations m => AccountOperations (AccountNonceQueryT m)
deriving via (MGSTrans AccountNonceQueryT m) instance ModuleQuery m => ModuleQuery (AccountNonceQueryT m)

-- |The instance used for acquiring the next available account nonce with respect to  consensus protocol v1.
instance (MonadState (SkovData (MPV m)) m) => AccountNonceQuery (AccountNonceQueryT m) where
    getNextAccountNonce addr = TT.nextAccountNonce addr . view transactionTable <$> get
    {-# INLINE getNextAccountNonce #-}

-- |Verify a block item. This wraps 'TVer.verify'.
verifyBlockItem ::
    ( BlockStateQuery m,
      MonadProtocolVersion m,
      MonadState (SkovData (MPV m)) m
    ) =>
    -- |Block time (if transaction is in a block) or current time.
    Timestamp ->
    -- |Transaction to verify,
    BlockItem ->
    Context (GSTypes.BlockState m) ->
    m TVer.VerificationResult
verifyBlockItem ts bi ctx = runAccountNonceQueryT (runTransactionVerifierT (TVer.verify ts bi) ctx)

-- |Adds a transaction into the pending transaction table
-- if it's eligible.
--
-- Pre condition: A transaction must've been pre-verified prior to being called here.
--
-- Transactions received individually are always added to the pending transactions as
-- it is checked that the transaction nonce is at least what is recorded for the focus block.
-- (That is a pre condition of this function)
--
-- This ensures the invariant of the pending transaction table and the focus block.
-- Namely that the recorded next available nonce with respect to the pending transaction table
-- must be the same of what is recorded in the focus block.
--
-- For transactions received as part of a block we must check that the transaction nonce
-- is at least what the next available nonce recorded in the focus block before adding
-- it to the pending transaction table.
--
-- This is to ensure the above mentioned invariant of the pending transaction table and focus block
-- as to make sure that if the parent block we verified the transaction within is above the focus block
-- then we need to record this fact in the pending transaction table as the transaction nonce
-- would very likely be above what is recorded in the focus block.
--
-- This is an internal function only and should not be called directly.
addPendingTransaction ::
    ( MonadState (SkovData (MPV m)) m,
      TimeMonad m,
      BlockStateQuery m,
      GSTypes.BlockState m ~ PBS.HashedPersistentBlockState (MPV m)
    ) =>
    -- |The transaction.
    BlockItem ->
    m ()
addPendingTransaction bi = do
    case wmdData bi of
        NormalTransaction tx -> do
            fbState <- bpState <$> (_focusBlock <$> gets' _skovPendingTransactions)
            macct <- getAccount fbState $! transactionSender tx
            nextNonce <- fromMaybe minNonce <$> mapM (getAccountNonce . snd) macct
            when (nextNonce <= transactionNonce tx) $ do
                pendingTransactionTable %=! TT.addPendingTransaction nextNonce tx
                purgeTransactionTable False =<< currentTime
        CredentialDeployment _ -> do
            pendingTransactionTable %=! TT.addPendingDeployCredential txHash
            purgeTransactionTable False =<< currentTime
        ChainUpdate cu -> do
            fbState <- bpState <$> (_focusBlock <$> gets' _skovPendingTransactions)
            nextSN <- getNextUpdateSequenceNumber fbState (updateType (uiPayload cu))
            when (nextSN <= updateSeqNumber (uiHeader cu)) $ do
                pendingTransactionTable %=! TT.addPendingUpdate nextSN cu
                purgeTransactionTable False =<< currentTime
  where
    txHash = getHash bi

-- |Attempt to put the 'BlockItem' into the tree state.
-- If the the 'BlockItem' was successfully added then it will be
-- in 'Received' state where the associated 'CommitPoint' will be set to zero.
-- Return the resulting 'AddBlockItemResult'.
processBlockItem ::
    ( MonadProtocolVersion m,
      IsConsensusV1 (MPV m),
      MonadState (SkovData (MPV m)) m,
      TimeMonad m,
      BlockStateQuery m,
      GSTypes.BlockState m ~ PBS.HashedPersistentBlockState (MPV m)
    ) =>
    -- |The transaction we want to put into the state.
    BlockItem ->
    -- |Whether it was @Accepted@, @Rejected@, @Duplicate@ or @Obsolete@.
    m AddTransactionResult
processBlockItem bi = do
    -- First we check whether the transaction already exists in the transaction table.
    tt <- use' transactionTable
    case tt ^. TT.ttHashMap . at' txHash of
        Just (duplicateTransaction, dupStatus) -> return $! Duplicate duplicateTransaction (Just $! dupStatus ^. TT.tsVerRes)
        Nothing -> do
            -- The transaction is new to us. Before adding it to the transaction table,
            -- we verify it.
            theTime <- utcTimeToTimestamp <$> currentTime
            verRes <- verifyBlockItem theTime bi =<< getCtx
            case verRes of
                (TVer.Ok res) -> insertTransaction res
                notAccepted -> return $! NotAdded notAccepted
  where
    -- Insert the transaction into the transaction table and pending transaction table.
    insertTransaction okRes = do
        added <- addTransaction 0 bi $! TVer.Ok okRes
        if added
            then do
                addPendingTransaction bi
                return $! Added bi $! TVer.Ok okRes
            else -- If the transaction was not added it means it contained an old nonce.
                return ObsoleteNonce
    -- Create a context suitable for verifying a transaction within a 'Individual' context.
    getCtx = do
        _ctxBs <- bpState <$> gets' _lastFinalized
        chainParams <- Concordium.GlobalState.BlockState.getChainParameters _ctxBs
        let _ctxMaxBlockEnergy = chainParams ^. cpConsensusParameters . cpBlockEnergyLimit
        return $! Context{_ctxTransactionOrigin = TVer.Individual, ..}
    -- 'TransactionHash' of the transaction we're processing.
    txHash = getHash bi

<<<<<<< HEAD
-- |Verify a transaction that was received separately from a block.
-- The return value consists of:
--
-- * A 'Bool' that is 'True' if the transaction is already in the non-finalized pool.
--
-- * The 'TVer.VerificationResult' of verifying the transaction.
--
-- The transaction is verified with respect to the last finalized block.
--
-- This does not add the transaction to the transaction table, or otherwise modify the state.
preverifyTransaction ::
    ( BlockStateQuery m,
      MonadProtocolVersion m,
      MonadState (SkovData (MPV m)) m,
      GSTypes.BlockState m ~ PBS.HashedPersistentBlockState (MPV m),
      IsConsensusV1 (MPV m),
      TimeMonad m
    ) =>
    BlockItem ->
    m (Bool, TVer.VerificationResult)
preverifyTransaction bi =
    gets (lookupLiveTransaction (getHash bi)) >>= \case
        Nothing -> do
            lastFinState <- bpState <$> use lastFinalized
            chainParams <- Concordium.GlobalState.BlockState.getChainParameters lastFinState
            let ctx =
                    Context
                        { _ctxTransactionOrigin = TVer.Individual,
                          _ctxMaxBlockEnergy =
                            chainParams
                                ^. cpConsensusParameters . cpBlockEnergyLimit,
                          _ctxBs = lastFinState
                        }
            now <- utcTimeToTimestamp <$> currentTime
            verRes <- verifyBlockItem now bi ctx
            return (False, verRes)
        Just status -> return (True, status ^. TT.tsVerRes)

-- |Add a transaction to the transaction table that has already been successfully verified.
addPreverifiedTransaction ::
    ( BlockStateQuery m,
      MonadState (SkovData (MPV m)) m,
      GSTypes.BlockState m ~ PBS.HashedPersistentBlockState (MPV m),
      TimeMonad m
    ) =>
    BlockItem ->
    TVer.OkResult ->
    m AddTransactionResult
addPreverifiedTransaction bi okRes = do
    added <- addTransaction 0 bi $! TVer.Ok okRes
    if added
        then do
            addPendingTransaction bi
            return $! Added bi $! TVer.Ok okRes
        else -- If the transaction was not added it means it contained an old nonce.
            return ObsoleteNonce

-- |Attempt to put the 'BlockItem's of a 'BakedBlock' into the tree state.
-- Return 'True' if all of the transactions were added otherwise 'False'.
=======
-- |Process the 'BlockItem's of a 'BakedBlock', verifying them and adding them to the transaction
-- table and pending transactions, marking them as committed for the block. If any of the
-- transactions does not pass the transaction verifier, this returns 'Nothing' as the block is
-- invalid. Otherwise, the list of the transactions and their verification results is returned.
>>>>>>> 212548f0
--
-- If the transaction is already in the transaction table, then the returned 'BlockItem' will be
-- the copy from the transaction table. It is intended that this copy should replace the copy from
-- the block to avoid duplication.
processBlockItems ::
    forall m pv.
    ( MonadProtocolVersion m,
      IsConsensusV1 pv,
      MonadState (SkovData pv) m,
      BlockStateQuery m,
      TimeMonad m,
      MPV m ~ pv,
      GSTypes.BlockState m ~ PBS.HashedPersistentBlockState (MPV m)
    ) =>
    -- |The baked block
    BakedBlock ->
    -- |Pointer to the parent block.
    BlockPointer pv ->
    -- |Return 'True' only if all transactions were
    -- successfully processed otherwise 'False'.
    m (Maybe [(BlockItem, TVer.VerificationResult)])
processBlockItems bb parentPointer = do
    verificationContext <- getCtx
    runContT
        (mapM (process verificationContext) $ Vector.toList $ bbTransactions bb)
        (return . Just)
  where
    -- Create a context suitable for verifying a transaction within a 'Block' context.
    getCtx = do
        let _ctxBs = bpState parentPointer
        -- We base the block energy limit on the chain parameters for the parent block.
        -- This might not be accurate, because the parameter can change, but exceeding the limit
        -- is treated as 'MaybeOK', so we will not fail even if the check is incorrect.
        -- When the block is actually executed, the actual energy limit will be enforced.
        chainParams <- Concordium.GlobalState.BlockState.getChainParameters _ctxBs
        let _ctxMaxBlockEnergy = chainParams ^. cpConsensusParameters . cpBlockEnergyLimit
        return Context{_ctxTransactionOrigin = TVer.Block, ..}
    theRound = bbRound bb
    theTime = bbTimestamp bb
    -- Process a transaction
    process ::
        Context (PBS.HashedPersistentBlockState pv) ->
        BlockItem ->
        ContT (Maybe r) m (BlockItem, TVer.VerificationResult)
    process verificationContext bi = ContT $ \continue -> do
        let txHash = getHash bi
        tt' <- gets' _transactionTable
        -- Check whether we already have the transaction.
        case tt' ^. TT.ttHashMap . at' txHash of
            Just (bi', results) -> do
                -- If we have received the transaction before we update the maximum committed round
                -- if the new round is higher.
                when (TT.commitPoint theRound > results ^. TT.tsCommitPoint) $
                    transactionTable . TT.ttHashMap . at' txHash . mapped . _2 %=! TT.updateCommitPoint theRound
                continue (bi', results ^. TT.tsVerRes)
            Nothing -> do
                -- We verify the transaction and check whether it's acceptable i.e. Ok or MaybeOk.
                -- If that is the case then we add it to the transaction table and pending transactions.
                -- If it is NotOk then we stop verifying the transactions as the block can never be valid now.
<<<<<<< HEAD
                !verRes <- verifyBlockItem theTime bi =<< getCtx
=======
                !verRes <- verifyBlockItem theTime bi verificationContext
>>>>>>> 212548f0
                case verRes of
                    -- The transaction was deemed non verifiable i.e., it can never be
                    -- valid. We short circuit the recursion here and return 'Nothing'.
                    (TVer.NotOk _) -> return Nothing
                    -- The transaction is either 'Ok' or 'MaybeOk' and that is acceptable
                    -- when processing transactions which originate from a block.
                    -- We add it to the transaction table and continue with the next transaction.
                    acceptedRes -> do
                        addOK <- addTransaction theRound bi acceptedRes
                        -- If the transaction was obsolete, we stop processing transactions.
                        if addOK
                            then do
                                -- The transaction was added to the tree state, so add it to the
                                -- pending table if it's eligible (see documentation for
                                -- 'addPendingTransaction') and continue processing the remaining
                                -- ones.
                                addPendingTransaction bi
                                continue (bi, acceptedRes)
                            else return Nothing<|MERGE_RESOLUTION|>--- conflicted
+++ resolved
@@ -176,7 +176,6 @@
     -- 'TransactionHash' of the transaction we're processing.
     txHash = getHash bi
 
-<<<<<<< HEAD
 -- |Verify a transaction that was received separately from a block.
 -- The return value consists of:
 --
@@ -234,14 +233,10 @@
         else -- If the transaction was not added it means it contained an old nonce.
             return ObsoleteNonce
 
--- |Attempt to put the 'BlockItem's of a 'BakedBlock' into the tree state.
--- Return 'True' if all of the transactions were added otherwise 'False'.
-=======
 -- |Process the 'BlockItem's of a 'BakedBlock', verifying them and adding them to the transaction
 -- table and pending transactions, marking them as committed for the block. If any of the
 -- transactions does not pass the transaction verifier, this returns 'Nothing' as the block is
 -- invalid. Otherwise, the list of the transactions and their verification results is returned.
->>>>>>> 212548f0
 --
 -- If the transaction is already in the transaction table, then the returned 'BlockItem' will be
 -- the copy from the transaction table. It is intended that this copy should replace the copy from
@@ -301,11 +296,7 @@
                 -- We verify the transaction and check whether it's acceptable i.e. Ok or MaybeOk.
                 -- If that is the case then we add it to the transaction table and pending transactions.
                 -- If it is NotOk then we stop verifying the transactions as the block can never be valid now.
-<<<<<<< HEAD
-                !verRes <- verifyBlockItem theTime bi =<< getCtx
-=======
                 !verRes <- verifyBlockItem theTime bi verificationContext
->>>>>>> 212548f0
                 case verRes of
                     -- The transaction was deemed non verifiable i.e., it can never be
                     -- valid. We short circuit the recursion here and return 'Nothing'.
