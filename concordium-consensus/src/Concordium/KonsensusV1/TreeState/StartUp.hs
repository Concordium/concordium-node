--- conflicted
+++ resolved
@@ -30,14 +30,8 @@
 import qualified Concordium.KonsensusV1.TreeState.LowLevel as LowLevel
 import Concordium.KonsensusV1.TreeState.Types
 import Concordium.KonsensusV1.Types
-<<<<<<< HEAD
 import Concordium.TimeMonad
 import Concordium.TransactionVerification as TVer
-=======
-import Concordium.Types.SeedState (shutdownTriggered)
-import qualified Data.Map.Strict as Map
-import qualified Data.Sequence as Seq
->>>>>>> 31ead9e7
 
 -- |Generate the 'EpochBakers' for a genesis block.
 genesisEpochBakers ::
@@ -169,8 +163,14 @@
                         "Database last finalized entry does not match the last finalized block"
     let currentRound = 1 + cbRound _rsHighestCertifiedBlock
     lastFinSeedState <- getSeedState $ bpState lastFinBlock
+    -- If the last finalized block has the shutdown trigger flag set in its
+    -- seedstate, the last finalized was the protocol update (and epoch) trigger block,
+    -- and so consensus should shut down. If not, a protocol update has not been triggered, so
+    -- consensus should not shut down.
+    let _isConsensusShutdown = lastFinSeedState ^. shutdownTriggered
     (currentEpoch, lastEpochFinEntry) <-
-        if lastFinSeedState ^. epochTransitionTriggered -- FIXME: Also check that the consensus is not shut down
+        if lastFinSeedState ^. epochTransitionTriggered
+            && not _isConsensusShutdown
             then case mLatestFinEntry of
                 Nothing ->
                     throwM . TreeStateInvariantViolation $
@@ -206,25 +206,8 @@
     let _lastFinalized = lastFinBlock
     _latestFinalizationEntry <- maybe Absent Present <$> LowLevel.lookupLatestFinalizationEntry
     _skovEpochBakers <- makeEpochBakers lastFinBlock
-<<<<<<< HEAD
-
     -- We will load our last timeout message if appropriate in 'loadCertifiedBlocks'.
     let _currentTimeoutMessages = Absent
-=======
-    finBlockSeedState <- getSeedState $ bpState lastFinBlock
-    let _currentTimeoutMessages = case _prsLastSignedTimeoutMessage _persistentRoundStatus of
-            Absent -> Absent
-            Present tm ->
-                if tmRound (tmBody tm) == currentRound
-                    then
-                        Present $
-                            TimeoutMessages
-                                { tmFirstEpoch = currentEpoch,
-                                  tmFirstEpochTimeouts = Map.singleton (tmFinalizerIndex $ tmBody tm) tm,
-                                  tmSecondEpochTimeouts = Map.empty
-                                }
-                    else Absent
->>>>>>> 31ead9e7
     let _currentQuorumMessages = emptyQuorumMessages
     let _transactionTable = TT.emptyTransactionTable
     let _transactionTablePurgeCounter = 0
@@ -234,7 +217,6 @@
                   _focusBlock = lastFinBlock
                 }
     let _statistics = Stats.initialConsensusStatistics
-<<<<<<< HEAD
     return SkovData{..}
 
 -- |Load the certified blocks from the low-level database into the tree state.
@@ -328,12 +310,4 @@
         forM_ (blockBakedData blockPointer) $ \signedBlock ->
             roundBakerExistingBlock (blockRound signedBlock) (blockBaker signedBlock)
                 ?= toBlockSignatureWitness signedBlock
-        recordCheckedQuorumCertificate qc
-=======
-    -- If the last finalized block has the shutdown trigger flag set in its
-    -- seedstate, the last finalized was the protocol update (and epoch) trigger block,
-    -- and so consensus should shut down. If not, a protocol update has not been triggered, so
-    -- consensus should not shut down.
-    let _isConsensusShutdown = finBlockSeedState ^. shutdownTriggered
-    return SkovData{..}
->>>>>>> 31ead9e7
+        recordCheckedQuorumCertificate qc