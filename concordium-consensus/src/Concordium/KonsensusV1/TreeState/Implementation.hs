--- conflicted
+++ resolved
@@ -535,22 +535,18 @@
     SkovData pv ->
     -- |The resulting account nonce and whether it is finalized or not.
     (Nonce, Bool)
-<<<<<<< HEAD
-doGetNextAccountNonce addr sd = nextAccountNonce addr (sd ^. transactionTable)
-
--- todo: not very great.
-instance (Monad m, MonadState (SkovData pv) m) => AccountNonceQuery m where
-    getNextAccountNonce addr = do
-        sd <- get
-        return $! doGetNextAccountNonce addr sd
-=======
 getNextAccountNonce addr sd = case sd ^. transactionTable . ttNonFinalizedTransactions . at' addr of
     Nothing -> (minNonce, True)
     Just anfts ->
         case Map.lookupMax (anfts ^. anftMap) of
             Nothing -> (anfts ^. anftNextNonce, True)
             Just (nonce, _) -> (nonce + 1, False)
->>>>>>> 4cb34969
+
+-- todo: not very great.
+instance (Monad m, MonadState (SkovData pv) m) => AccountNonceQuery m where
+    getNextAccountNonce addr = do
+        sd <- get
+        return $! getNextAccountNonce addr sd
 
 -- |Removes a list of transactions from memory.
 -- Per account, the transactions must be in
