--- conflicted
+++ resolved
@@ -216,14 +216,11 @@
       _skovEpochBakers :: !EpochBakers,
       -- |The current consensus statistics.
       _statistics :: !Stats.ConsensusStatistics,
-<<<<<<< HEAD
       -- | Received timeouts messages in the current round.
-      _receivedTimeoutMessages :: !(Map.Map Epoch (Map.Map FinalizerIndex TimeoutMessage))
-=======
+      _receivedTimeoutMessages :: !(Map.Map Epoch (Map.Map FinalizerIndex TimeoutMessage)),
       -- |The 'QuorumMessage's for the current 'Round'.
       -- This should be cleared whenever the consensus runner advances to a new round.
       _currentQuorumMessages :: !QuorumMessages
->>>>>>> cf9bdf58
     }
 
 makeLenses ''SkovData
@@ -291,11 +288,8 @@
         _skovPendingBlocks = emptyPendingBlocks
         _lastFinalized = genesisBlockPointer
         _statistics = Stats.initialConsensusStatistics
-<<<<<<< HEAD
         _receivedTimeoutMessages = Map.empty
-=======
         _currentQuorumMessages = emptyQuorumMessages
->>>>>>> cf9bdf58
     in  SkovData{..}
 
 -- * Operations on the block table
