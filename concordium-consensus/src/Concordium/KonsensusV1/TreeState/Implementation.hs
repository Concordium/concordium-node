{-# LANGUAGE AllowAmbiguousTypes #-}
{-# LANGUAGE BangPatterns #-}
{-# LANGUAGE DataKinds #-}
{-# LANGUAGE DerivingVia #-}
{-# LANGUAGE RankNTypes #-}
{-# LANGUAGE ScopedTypeVariables #-}
{-# LANGUAGE StandaloneDeriving #-}
{-# LANGUAGE TemplateHaskell #-}
{-# LANGUAGE TypeApplications #-}
{-# LANGUAGE TypeFamilies #-}
{-# LANGUAGE UndecidableInstances #-}

-- |This module exposes the API of the treestate.
-- The tree state is stores the data required for ensuring progressing rounds
-- in the consensus protocol (V1).
-- The tree state consists of a transient part and a persistent part.
-- This module contains the relevant updates to the transient part, while some
-- queries makes use of 'Concordium.KonsensusV1.TreeState.LowLevel'.
--
-- State should be retained in memory until it is either finalized or marked dead.
--
-- The 'Concordium.KonsensusV1.TreeState.LowLevel' module exposes the API
-- required for persisting state. In particular this module assumes that
-- the caller persists data upon finalization via the said module above.
module Concordium.KonsensusV1.TreeState.Implementation where

import Control.Monad.Catch
import Control.Monad.Reader
import Control.Monad.State
import Data.Foldable
import Data.IORef
import Data.Time
import Data.Typeable
import Lens.Micro.Platform

import qualified Data.HashMap.Strict as HM
import qualified Data.List as List
import qualified Data.Map.Strict as Map
import qualified Data.PQueue.Prio.Min as MPQ
import qualified Data.Sequence as Seq

import qualified Concordium.Genesis.Data.BaseV1 as Base
import Concordium.Types
import Concordium.Types.Execution
import Concordium.Types.HashableTo
import Concordium.Types.Transactions
import Concordium.Types.Updates
import Concordium.Utils

import Concordium.GlobalState.BlockState
import Concordium.GlobalState.Parameters
import qualified Concordium.GlobalState.Persistent.BlobStore as BlobStore
import qualified Concordium.GlobalState.Persistent.BlockState as PBS
import Concordium.GlobalState.Persistent.TreeState (DeadCache, emptyDeadCache, insertDeadCache, memberDeadCache)
import qualified Concordium.GlobalState.PurgeTransactions as Purge
import qualified Concordium.GlobalState.Statistics as Stats
import Concordium.GlobalState.TransactionTable
import qualified Concordium.GlobalState.Types as GSTypes
import qualified Concordium.KonsensusV1.TreeState.LowLevel as LowLevel
import Concordium.KonsensusV1.TreeState.Types
import Concordium.KonsensusV1.Types
import Concordium.TransactionVerification
import qualified Concordium.TransactionVerification as TVer

-- |Exception occurring from a violation of tree state invariants.
newtype TreeStateInvariantViolation = TreeStateInvariantViolation String
    deriving (Eq, Show, Typeable)

instance Exception TreeStateInvariantViolation where
    displayException (TreeStateInvariantViolation reason) =
        "Tree state invariant violation: "
            ++ show reason

-- |Status of a block that is held in memory i.e.
-- the block is either pending or alive.
-- Parameterized by the 'BlockPointer' and the 'SignedBlock'.
data InMemoryBlockStatus pv
    = -- |The block is awaiting its parent to become part of chain.
      MemBlockPending !PendingBlock
    | -- |The block is alive i.e. head of chain.
      MemBlockAlive !(BlockPointer pv)
    deriving (Show)

-- |The block table yields blocks that are
-- either alive or pending.
-- Furthermore it holds a fixed size cache of hashes
-- of blocks marked as dead.
data BlockTable pv = BlockTable
    { -- |Cache for dead blocks.
      -- See documentation of 'DeadCache' for an
      -- elaborate description of it.
      --
      -- But caching the dead blocks is beneficial
      -- when receiving blocks and evaluating if they can
      -- become part of the tree or not (accepted or not).
      -- Hence with a cache of dead blocks we can immediately
      -- reject a received block if it points to a block marked as dead
      -- as opposed to the case where it otherwise would be seen as being "unknown"
      -- if we simply expunged dead blocks.
      _deadBlocks :: !DeadCache,
      -- |Map of live blocks.
      -- Blocks are removed from this map by two means;
      --
      -- * When a block becomes finalized it is
      -- being persisted (and so are the live blocks which are predecessors to the block
      -- being finalized.)
      -- and removed from this cache.
      --
      -- * When a block is being marked as dead.
      _liveMap :: !(HM.HashMap BlockHash (InMemoryBlockStatus pv))
    }
    deriving (Show)

makeLenses ''BlockTable

-- |Create the empty block table.
emptyBlockTable :: BlockTable pv
emptyBlockTable = BlockTable emptyDeadCache HM.empty

-- |The 'PendingTransactions' consists of a "focus block", which is a live block, and a pending
-- transaction table that is with respect to the focus block.
--
-- The focus block, is the block that the consensus layer will extend a new block from.
-- Thus it must be the case, that the focus block is always a successor of the latest finalized block,
-- usually the focus block will the best block unless branching and pruning occurs.
-- Hence the focus block can be rolled back if we are pruning a branch of the tree and
-- we are starting to extend the tree from a predecessor block.
--
-- The 'PendingTransactionTable' is special for the focus block, as it records
-- the pending transactions for that given block (the focus block).
--
-- Hence, it must always be the case that a nonce from the perspective of the focus block
-- is the same as recorded in the 'PendingTransactionTable'.
data PendingTransactions pv = PendingTransactions
    { -- |The block with respect to which the pending transactions are considered pending.
      _focusBlock :: !(BlockPointer pv),
      -- |The table of pending transactions with respect to the focus block.
      _pendingTransactionTable :: !PendingTransactionTable
    }

-- We make it classy such that we can provide an instance @HasPendingTransactions (SkovData pv) pv@
-- making it easier to work with from a 'SkovData' context.
makeClassy ''PendingTransactions

-- | Pending blocks are conceptually stored in a min priority queue,
-- where multiple blocks may have the same key, which is their parent,
-- and the priority is the block's round number.
-- When a block arrives (possibly dead), its pending children are removed
-- from the queue and handled.  This uses 'takePendingChildren'.
-- When a block is finalized, all pending blocks with a lower or equal round
-- number can be handled (they will become dead, since they can no longer
-- join the tree).  This uses 'takeNextPendingUntil'.
data PendingBlocks = PendingBlocks
    { -- |Pending blocks i.e. blocks that have not yet been included in the tree.
      -- The entries of the pending blocks are keyed by the 'BlockHash' of their parent block.
      _pendingBlocksTable :: !(HM.HashMap BlockHash [PendingBlock]),
      -- |A priority queue on the (pending block hash, parent of pending block hash) tuple,
      -- prioritised by the timestamp of the pending block. The queue in particular supports extracting
      -- the pending block with minimal 'Timestamp'. Note that the queue can contain spurious pending
      -- blocks, and a block is only actually in the pending blocks if it has an entry in the
      -- '_pendingBlocksTable'.
      _pendingBlocksQueue :: !(MPQ.MinPQueue Timestamp (BlockHash, BlockHash))
    }
    deriving (Eq, Show)

makeClassy ''PendingBlocks

-- |A 'PendingBlocks' with no blocks.
emptyPendingBlocks :: PendingBlocks
emptyPendingBlocks =
    PendingBlocks
        { _pendingBlocksTable = HM.empty,
          _pendingBlocksQueue = MPQ.empty
        }

-- |Data required to support 'TreeState'.
data SkovData (pv :: ProtocolVersion) = SkovData
    { -- |The round status which holds data
      -- associated with the current round of the
      -- consensus protocol.
      _roundStatus :: !RoundStatus,
      -- |The current duration to wait before a round times out.
      _currentTimeout :: !Duration,
      -- |Transactions.
      -- The transaction table tracks the following:
      -- * Live transactions: mapping from a 'TransactionHash' to the status of the transaction,
      --   which is either received (not associated with a block) or committed (associated with a block).
      -- * Non finalized account transactions
      -- * Non finalized chain updates
      -- See the documentation of 'TransactionTable' for more elaborate explanation of the three
      -- structures within the 'TransactionTable'.
      _transactionTable :: !TransactionTable,
      -- |The purge counter for the 'TransactionTable'
      _transactionTablePurgeCounter :: !Int,
      -- |Pending transactions
      _skovPendingTransactions :: !(PendingTransactions pv),
      -- |Runtime parameters.
      _runtimeParameters :: !RuntimeParameters,
      -- |Blocks which have been included in the tree or marked as dead.
      _blockTable :: !(BlockTable pv),
      -- |Branches of the tree by height above the last finalized block
      _branches :: !(Seq.Seq [BlockPointer pv]),
      -- |For non-finalized rounds, tracks which bakers we have seen legally-signed blocks with
      -- live parent blocks from. This is used for duplicate detection.
      _roundExistingBlocks :: !(Map.Map Round (Map.Map BakerId BlockSignatureWitness)),
      -- |Genesis metadata
      _genesisMetadata :: !GenesisMetadata,
      -- |Pending blocks
      _skovPendingBlocks :: !PendingBlocks,
      -- |Pointer to the last finalized block.
      _lastFinalized :: !(BlockPointer pv),
      -- |Baker and finalizer information with respect to the epoch of the last finalized block.
      _skovEpochBakers :: !EpochBakers,
      -- |The current consensus statistics.
      _statistics :: !Stats.ConsensusStatistics,
      -- | Received timeouts messages in the current round.
      _receivedTimeoutMessages :: !(Map.Map Epoch (Map.Map FinalizerIndex TimeoutMessage))
    }

makeLenses ''SkovData

instance HasPendingTransactions (SkovData pv) pv where
    pendingTransactions = skovPendingTransactions
    {-# INLINE pendingTransactions #-}

instance HasPendingBlocks (SkovData pv) where
    pendingBlocks = skovPendingBlocks
    {-# INLINE pendingBlocks #-}

instance HasEpochBakers (SkovData pv) where
    epochBakers = skovEpochBakers
    {-# INLINE epochBakers #-}

-- |Lens for accessing the witness that a baker signed a block in a particular round.
roundBakerExistingBlock :: Round -> BakerId -> Lens' (SkovData pv) (Maybe BlockSignatureWitness)
roundBakerExistingBlock rnd bakerId = roundExistingBlocks . at' rnd . nonEmpty . at' bakerId

-- |Create an initial 'SkovData pv'
-- This constructs a 'SkovData pv' from a genesis block
-- which is suitable to grow the tree from.
mkInitialSkovData ::
    -- |The 'RuntimeParameters'
    RuntimeParameters ->
    -- |Genesis metadata. State hash should match the hash of the state.
    GenesisMetadata ->
    -- |Genesis state
    PBS.HashedPersistentBlockState pv ->
    -- |The base timeout
    Duration ->
    -- |Bakers at the genesis block
    EpochBakers ->
    -- |The initial 'SkovData'
    SkovData pv
mkInitialSkovData rp genMeta genState _currentTimeout _skovEpochBakers =
    let genesisBlock = GenesisBlock genMeta
        genesisTime = timestampToUTCTime $ Base.genesisTime (gmParameters genMeta)
        genesisBlockMetadata =
            BlockMetadata
                { bmHeight = 0,
                  bmReceiveTime = genesisTime,
                  bmArriveTime = genesisTime
                }
        genesisBlockPointer =
            BlockPointer
                { bpInfo = genesisBlockMetadata,
                  bpBlock = genesisBlock,
                  bpState = genState
                }
<<<<<<< HEAD
        _roundStatus = initialRoundStatus baseTimeout len $ gmFirstGenesisHash genMeta
=======
        _roundStatus = initialRoundStatus
>>>>>>> d37f0e7f
        _transactionTable = emptyTransactionTable
        _transactionTablePurgeCounter = 0
        _skovPendingTransactions =
            PendingTransactions
                { _pendingTransactionTable = emptyPendingTransactionTable,
                  _focusBlock = genesisBlockPointer
                }
        _runtimeParameters = rp
        _blockTable = emptyBlockTable
        _branches = Seq.empty
        _roundExistingBlocks = Map.empty
        _genesisMetadata = genMeta
        _skovPendingBlocks = emptyPendingBlocks
        _lastFinalized = genesisBlockPointer
        _statistics = Stats.initialConsensusStatistics
        _receivedTimeoutMessages = Map.empty
    in  SkovData{..}

-- * Operations on the block table

-- |Look up whether the given block hash is a currently-pending block in the block table.
isPending :: BlockHash -> SkovData pv -> Bool
isPending bh sd = case sd ^? blockTable . liveMap . ix bh of
    Just (MemBlockPending _) -> True
    _ -> False

-- |Get the 'BlockPointer' for a block hash that is live (not finalized).
-- Returns 'Nothing' if the block is not in the live (non-finalized) blocks.
getLiveBlock :: BlockHash -> SkovData pv -> Maybe (BlockPointer pv)
getLiveBlock blockHash sd = case sd ^? blockTable . liveMap . ix blockHash of
    Just (MemBlockAlive bp) -> Just bp
    _ -> Nothing

-- |Get the 'BlockStatus' of a block that is available in memory based on the 'BlockHash'.
-- (This includes live and pending blocks, but not finalized blocks, except for the last finalized
-- block.)
-- If the block could not be found in memory then this will return 'Nothing' otherwise
-- 'Just BlockStatus'.
-- This function should not be called directly, instead use either
-- 'getBlockStatus' or 'getRecentBlockStatus'.
getMemoryBlockStatus :: BlockHash -> SkovData pv -> Maybe (BlockStatus pv)
getMemoryBlockStatus blockHash sd
    -- Check if it's last finalized
    | getHash (sd ^. lastFinalized) == blockHash = Just $! BlockFinalized (sd ^. lastFinalized)
    -- Check if it's the focus block
    | getHash (sd ^. focusBlock) == blockHash = Just $! BlockAlive (sd ^. focusBlock)
    -- Check if it's a pending or live block
    | Just status <- sd ^? blockTable . liveMap . ix blockHash = case status of
        MemBlockPending sb -> Just $! BlockPending sb
        MemBlockAlive bp -> Just $! BlockAlive bp
    -- Check if it's in the dead block cache
    | memberDeadCache blockHash (sd ^. blockTable . deadBlocks) = Just BlockDead
    -- Otherwise, we don't know
    | otherwise = Nothing

-- |Create a block pointer from a stored block.
mkBlockPointer :: (LowLevel.MonadTreeStateStore m, MonadIO m) => LowLevel.StoredBlock (MPV m) -> m (BlockPointer (MPV m))
mkBlockPointer sb@LowLevel.StoredBlock{..} = do
    bpState <- liftIO mkHashedPersistentBlockState
    return BlockPointer{bpInfo = stbInfo, bpBlock = stbBlock, ..}
  where
    mkHashedPersistentBlockState = do
        hpbsPointers <- newIORef $! BlobStore.blobRefToBufferedRef stbStatePointer
        let hpbsHash = blockStateHash sb
        return $! PBS.HashedPersistentBlockState{..}

-- |Get the 'BlockStatus' of a block based on the provided 'BlockHash'.
-- Note. if one does not care about old finalized blocks then
-- use 'getRecentBlockStatus' instead as it circumvents a full lookup from disk.
getBlockStatus :: (LowLevel.MonadTreeStateStore m, MonadIO m) => BlockHash -> SkovData (MPV m) -> m (BlockStatus (MPV m))
getBlockStatus blockHash sd = case getMemoryBlockStatus blockHash sd of
    Just bs -> return bs
    Nothing ->
        LowLevel.lookupBlock blockHash >>= \case
            Nothing -> return BlockUnknown
            Just storedBlock -> do
                blockPointer <- mkBlockPointer storedBlock
                return $! BlockFinalized blockPointer

-- |Get the 'RecentBlockStatus' of a block based on the provided 'BlockHash'.
-- Use this instead of 'getBlockStatus' if the contents and resulting state are not needed
-- for blocks beyond the last finalized block.
getRecentBlockStatus :: (LowLevel.MonadTreeStateStore m) => BlockHash -> SkovData (MPV m) -> m (RecentBlockStatus (MPV m))
getRecentBlockStatus blockHash sd = case getMemoryBlockStatus blockHash sd of
    Just bs -> return $! RecentBlock bs
    Nothing -> do
        LowLevel.memberBlock blockHash >>= \case
            True -> return OldFinalized
            False -> return Unknown

-- |Get a finalized block by height.
-- This will return 'Nothing' for a block that is either not finalized or unknown.
getFinalizedBlockAtHeight :: (LowLevel.MonadTreeStateStore m, MonadIO m) => BlockHeight -> m (Maybe (BlockPointer (MPV m)))
getFinalizedBlockAtHeight height = do
    LowLevel.lookupBlockByHeight height >>= \case
        Nothing -> return Nothing
        Just sb -> return <$> Just =<< mkBlockPointer sb

-- |Turn a 'PendingBlock' into a live block.
-- This marks the block as 'MemBlockAlive' in the block table, records the arrive time of the block,
-- and returns the resulting 'BlockPointer'.
-- The hash of the block state MUST match the block state hash of the block; this is not checked.
-- [Note: this does not affect the '_branches' of the 'SkovData'.]
makeLiveBlock :: (MonadState (SkovData pv) m) => PendingBlock -> PBS.HashedPersistentBlockState pv -> BlockHeight -> UTCTime -> m (BlockPointer pv)
makeLiveBlock pb st height arriveTime = do
    let bp =
            BlockPointer
                { bpInfo = BlockMetadata{bmReceiveTime = pbReceiveTime pb, bmArriveTime = arriveTime, bmHeight = height},
                  bpBlock = NormalBlock (pbBlock pb),
                  bpState = st
                }
    blockTable . liveMap . at' (getHash pb) ?=! MemBlockAlive bp
    return bp

-- |Marks a block as dead.
-- This expunges the block from memory
-- and registers the block in the dead cache.
-- [Note: this does not affect the '_branches' of the 'SkovData'.]
markBlockDead :: (MonadState (SkovData pv) m) => BlockHash -> m ()
markBlockDead blockHash = do
    blockTable . liveMap . at' blockHash .=! Nothing
    blockTable . deadBlocks %=! insertDeadCache blockHash

-- |Mark a live block as dead. In addition, purge the block state and maintain invariants in the
-- transaction table by purging all transaction outcomes that refer to this block.
-- [Note: this does not affect the '_branches' of the 'SkovData'.]
markLiveBlockDead ::
    ( MonadState (SkovData pv) m,
      BlockStateStorage m,
      GSTypes.BlockState m ~ PBS.HashedPersistentBlockState pv
    ) =>
    BlockPointer pv ->
    m ()
markLiveBlockDead bp = do
    let bh = getHash bp
    markBlockDead bh
    purgeBlockState $ bpState bp
    mapM_ (markTransactionDead bh) (blockTransactions bp)

-- |Mark a block as pending in the block table.
-- (Note, this does not update the pending block table.)
markPending :: (MonadState (SkovData pv) m) => PendingBlock -> m ()
markPending pb = blockTable . liveMap . at' (getHash pb) ?=! MemBlockPending pb

-- |Update the transaction table to reflect that a list of blocks are finalized.
-- This removes them the in-memory transaction table.
-- The caller is expected to ensure that they are written to the low-level storage.
markLiveBlocksFinal :: (MonadState (SkovData pv) m) => [BlockPointer pv] -> m ()
markLiveBlocksFinal blocks = blockTable . liveMap %=! flip (foldr' (HM.delete . getHash)) blocks

-- |Get the parent block of a live or finalized block. (For the genesis block, this will return
-- the block itself.)
parentOf ::
    (LowLevel.MonadTreeStateStore m, MonadIO m, MonadState (SkovData (MPV m)) m) =>
    BlockPointer (MPV m) ->
    m (BlockPointer (MPV m))
parentOf block
    | Present blockData <- blockBakedData block = do
        get >>= getBlockStatus (blockParent blockData) <&> \case
            BlockAliveOrFinalized bp -> bp
            _ ->
                error $
                    "parentOf: Parent block ("
                        ++ show (blockParent blockData)
                        ++ ") is not live or finalized."
    | otherwise = return block

-- |Get the parent block of a live (non-finalized) block.
-- By definition, the parent block must either also be live or be the last finalized block.
--
-- If the block is not live, this function may fail with an error.
parentOfLive :: SkovData pv -> BlockPointer pv -> BlockPointer pv
parentOfLive sd block
    | let lastFin = sd ^. lastFinalized,
      parentHash == getHash lastFin =
        lastFin
    | Just (MemBlockAlive parent) <- sd ^. blockTable . liveMap . at' parentHash = parent
    | otherwise = error "parentOfLive: parent block is neither live nor last-finalized"
  where
    parentHash
        | Present blockData <- blockBakedData block = blockParent blockData
        | otherwise = error "parentOfLive: unexpected genesis block"

-- |Determine if one block is an ancestor of another.
-- A block is considered to be an ancestor of itself.
isAncestorOf ::
    (LowLevel.MonadTreeStateStore m, MonadIO m, MonadState (SkovData (MPV m)) m) =>
    BlockPointer (MPV m) ->
    BlockPointer (MPV m) ->
    m Bool
isAncestorOf b1 b2 = case compare (blockHeight b1) (blockHeight b2) of
    GT -> return False
    EQ -> return $ (getHash b1 :: BlockHash) == getHash b2
    LT -> do
        parent <- parentOf b2
        b1 `isAncestorOf` parent

-- * Operations on the branches

-- |Add a newly-live block to the non-finalized branches.
-- This assumes that the parent block is either the last finalized block or already among the
-- non-finalized branches.
-- The block should not already be present in the branches; if it is, a duplicate entry may be
-- added.
addToBranches :: (MonadState (SkovData pv) m) => BlockPointer pv -> m ()
addToBranches block = do
    lfbHeight <- use $ lastFinalized . to blockHeight
    let insertIndex = fromIntegral $ blockHeight block - lfbHeight - 1
    brs <- use branches
    case compare insertIndex (Seq.length brs) of
        LT -> branches . ix insertIndex %=! (block :)
        EQ -> branches %=! (Seq.|> [block])
        GT ->
            error $
                "Attempted to add a block at invalid height (" ++ show (blockHeight block) ++ ")"

-- * Operations on pending blocks

-- $pendingBlocks
-- Pending blocks are conceptually stored in a min priority queue,
-- where multiple blocks may have the same key, which is their parent,
-- and the priority is the block's timestamp.
-- When a block arrives (possibly dead), its pending children are removed
-- from the queue and handled.  This uses 'takePendingChildren'.
-- When a block is finalized, all pending blocks with a lower or equal timestamp
-- can be handled (they will become dead, since they can no longer join the tree).
-- This uses 'takeNextPendingUntil'.

-- |Add a block to the pending block table and queue.
-- [Note: this does not affect the '_branches' of the 'SkovData'.]
addPendingBlock ::
    (MonadState s m, HasPendingBlocks s) =>
    -- |The 'PendingBlock' to add.
    -- Note that we force it here to make sure it is
    -- evaluted since there are no guarantees by just the looks of this function.
    -- In practice it probably does not matter as the pending block is being pre-verified
    -- before this function is called. But we do it for good measure here.
    PendingBlock ->
    m ()
addPendingBlock !pb = do
    pendingBlocksQueue %= MPQ.insert theTimestamp (blockHash, parentHash)
    pendingBlocksTable . at' parentHash . non [] %= (pb :)
  where
    blockHash = getHash pb
    theTimestamp = blockTimestamp pb
    parentHash = blockParent pb

-- |Take the set of blocks that are pending a particular parent from the pending block table.
-- Note: this does not remove them from the pending blocks queue; blocks should be removed from
-- the queue as the finalized round progresses.
takePendingChildren :: (MonadState s m, HasPendingBlocks s) => BlockHash -> m [PendingBlock]
takePendingChildren parent = pendingBlocksTable . at' parent . non [] <<.= []

-- |Return the next block that is pending its parent with timestamp
-- less than or equal to the given value, removing it from the pending
-- table.  Returns 'Nothing' if there is no such pending block.
takeNextPendingUntil :: (MonadState s m, HasPendingBlocks s) => Timestamp -> m (Maybe PendingBlock)
takeNextPendingUntil targetTimestamp = takeNextUntil =<< use pendingBlocksQueue
  where
    takeNextUntil pbq = case MPQ.minViewWithKey pbq of
        Just ((r, (pending, parent)), pbq')
            | r <= targetTimestamp -> do
                (myPB, otherPBs) <-
                    List.partition ((== pending) . getHash)
                        <$> use (pendingBlocksTable . at' parent . non [])
                case myPB of
                    [] -> takeNextUntil pbq' -- Block is no longer actually pending
                    (realPB : _) -> do
                        pendingBlocksTable . at' parent . non [] .= otherPBs
                        pendingBlocksQueue .= pbq'
                        return (Just realPB)
        _ -> do
            pendingBlocksQueue .=! pbq
            return Nothing

-- * Operations on the transaction table

-- |Lookup a transaction in the transaction table if it is live.
-- This will give a 'Nothing' result for finalized transactions.
lookupLiveTransaction :: TransactionHash -> SkovData pv -> Maybe LiveTransactionStatus
lookupLiveTransaction tHash sd =
    sd ^? transactionTable . ttHashMap . at tHash . traversed . _2

-- |Lookup a transaction in the transaction table, including finalized transactions.
lookupTransaction :: (LowLevel.MonadTreeStateStore m) => TransactionHash -> SkovData pv -> m (Maybe TransactionStatus)
lookupTransaction tHash sd = case lookupLiveTransaction tHash sd of
    Just liveRes -> return $ Just $ Live liveRes
    Nothing -> fmap Finalized <$> LowLevel.lookupTransaction tHash

-- |Get non-finalized transactions for the given account starting at the given nonce (inclusive).
-- These are returned as an ordered list of pairs of nonce and non-empty map of transactions and
-- their associated verification result with that nonce.
-- Transaction groups are ordered by increasing nonce.
-- Note. that there can be gaps in the nonces
-- as a transaction can be received via a pending block
getNonFinalizedAccountTransactions ::
    -- |Account to retrieve.
    AccountAddressEq ->
    -- |Starting nonce.
    Nonce ->
    SkovData pv ->
    [(Nonce, Map.Map Transaction TVer.VerificationResult)]
getNonFinalizedAccountTransactions addr nnce sd =
    case sd ^. transactionTable . ttNonFinalizedTransactions . at' addr of
        Nothing -> []
        Just anfts -> case atnnce of
            Nothing -> Map.toAscList beyond
            Just s -> (nnce, s) : Map.toAscList beyond
          where
            (_, atnnce, beyond) = Map.splitLookup nnce (anfts ^. anftMap)

-- |Get the non finalized chain updates.
-- This returns a map from update sequence numbers to the
-- the corresponding chain updates groups.
-- The chain update groups are ordered by increasing
-- sequence number.
-- Note. that there can be gaps in the sequence numbers
-- as a transaction can be received via a pending block.
getNonFinalizedChainUpdates ::
    -- |The 'UpdateType' to retrieve.
    UpdateType ->
    -- |The starting sequence number.
    UpdateSequenceNumber ->
    SkovData pv ->
    -- |The resulting list of chain updates.
    [(UpdateSequenceNumber, Map.Map (WithMetadata UpdateInstruction) TVer.VerificationResult)]
getNonFinalizedChainUpdates uType updateSequenceNumber sd = do
    case sd ^. transactionTable . ttNonFinalizedChainUpdates . at' uType of
        Nothing -> []
        Just nfcus -> case atsn of
            Nothing -> Map.toAscList beyond
            Just s -> (updateSequenceNumber, s) : Map.toAscList beyond
          where
            (_, atsn, beyond) = Map.splitLookup updateSequenceNumber (nfcus ^. nfcuMap)

-- |Get a non finalized credential by its 'TransactionHash'
-- This returns 'Nothing' in the case that the credential has already been finalized.
getNonFinalizedCredential ::
    -- |'TransactionHash' for the transaction that contained the 'CredentialDeployment'.
    TransactionHash ->
    -- |The 'SkovData pv' to query the non finalized credential from.
    SkovData pv ->
    Maybe (CredentialDeploymentWithMeta, TVer.VerificationResult)
getNonFinalizedCredential txhash sd = do
    case sd ^? transactionTable . ttHashMap . ix txhash of
        Just (WithMetadata{wmdData = CredentialDeployment{..}, ..}, status) ->
            case status of
                Received _ verRes -> Just (WithMetadata{wmdData = biCred, ..}, verRes)
                Committed _ verRes _ -> Just (WithMetadata{wmdData = biCred, ..}, verRes)
        _ -> Nothing

-- |Get the next account nonce for an account.
-- Returns a tuple consisting of the successor of the
-- current account nonce and a boolean value indicating
-- that there are no pending or committed (but only finalized) transactions
-- tied to this account.
getNextAccountNonce ::
    -- |The 'AccountAddressEq' to get the next available nonce for.
    -- This will work for account aliases as this is an 'AccountAddressEq'
    -- and not just a 'AccountAddress'.
    AccountAddressEq ->
    -- |The 'SkovData pv' to query the next account nonce from.
    SkovData pv ->
    -- |The resulting account nonce and whether it is finalized or not.
    (Nonce, Bool)
getNextAccountNonce addr sd = case sd ^. transactionTable . ttNonFinalizedTransactions . at' addr of
    Nothing -> (minNonce, True)
    Just anfts ->
        case Map.lookupMax (anfts ^. anftMap) of
            Nothing -> (anfts ^. anftNextNonce, True)
            Just (nonce, _) -> (nonce + 1, False)

-- |Finalizes a list of transactions in the in-memory transaction table.
-- This removes the transactions (and any others with the same account and nonce, or update type
-- and sequence number) and updates the next account nonce/update type sequence number.
-- Per account, the transactions must be in
-- continuous sequence by nonce, starting from the next available non-finalized
-- nonce. This does not write the transactions to the low-level tree state database, but just
-- updates the in-memory transaction table accordingly.
finalizeTransactions ::
    (MonadState (SkovData pv) m, MonadThrow m) =>
    -- |The transactions to remove from the state.
    [BlockItem] ->
    m ()
finalizeTransactions = mapM_ removeTrans
  where
    removeTrans WithMetadata{wmdData = NormalTransaction tr, ..} = do
        let nonce = transactionNonce tr
            sender = accountAddressEmbed (transactionSender tr)
        anft <- use (transactionTable . ttNonFinalizedTransactions . at' sender . non emptyANFT)
        unless (anft ^. anftNextNonce == nonce) $
            throwM . TreeStateInvariantViolation $
                "The recorded next nonce for the account "
                    ++ show sender
                    ++ " ("
                    ++ show (anft ^. anftNextNonce)
                    ++ ") doesn't match the one that is going to be finalized ("
                    ++ show nonce
                    ++ ")"
        let nfn = anft ^. anftMap . at' nonce . non Map.empty
            wmdtr = WithMetadata{wmdData = tr, ..}
        unless (Map.member wmdtr nfn) $
            throwM . TreeStateInvariantViolation $
                "Tried to finalize transaction which is not known to be in the set of \
                \non-finalized transactions for the sender "
                    ++ show sender
        -- Remove the transaction, and any other transactions with the same (account, nonce),
        -- from the transaction table.
        -- They can never be part of any other block after this point.
        forM_ (Map.keys nfn) $
            \deadTransaction -> transactionTable . ttHashMap . at' (getHash deadTransaction) .= Nothing
        -- Update the non-finalized transactions for the sender
        transactionTable
            . ttNonFinalizedTransactions
            . at' sender
            ?=! ( anft
                    & (anftMap . at' nonce .~ Nothing)
                    & (anftNextNonce .~ nonce + 1)
                )
    removeTrans WithMetadata{wmdData = CredentialDeployment{}, ..} =
        transactionTable . ttHashMap . at' wmdHash .= Nothing
    removeTrans WithMetadata{wmdData = ChainUpdate cu, ..} = do
        let sn = updateSeqNumber (uiHeader cu)
            uty = updateType (uiPayload cu)
        nfcu <- use (transactionTable . ttNonFinalizedChainUpdates . at' uty . non emptyNFCU)
        unless (nfcu ^. nfcuNextSequenceNumber == sn) $
            throwM . TreeStateInvariantViolation $
                "The recorded next sequence number for update type "
                    ++ show uty
                    ++ " ("
                    ++ show (nfcu ^. nfcuNextSequenceNumber)
                    ++ ") doesn't match the one that is going to be finalized ("
                    ++ show sn
                    ++ ")"
        let nfsn = nfcu ^. nfcuMap . at' sn . non Map.empty
            wmdcu = WithMetadata{wmdData = cu, ..}
        unless (Map.member wmdcu nfsn) $
            throwM . TreeStateInvariantViolation $
                "Tried to finalize a chain update that is not known to be in the set of \
                \non-finalized chain updates of type "
                    ++ show uty
        -- Remove the transaction from the in-memory table, together with
        -- any other updates with the same sequence number, since they weren't finalized
        forM_ (Map.keys nfsn) $
            \deadUpdate -> transactionTable . ttHashMap . at' (getHash deadUpdate) .= Nothing
        -- Update the non-finalized chain updates
        transactionTable
            . ttNonFinalizedChainUpdates
            . at' uty
            ?=! (nfcu & (nfcuMap . at' sn .~ Nothing) & (nfcuNextSequenceNumber .~ sn + 1))

-- |Mark a live transaction as committed in a particular block.
-- This does nothing if the transaction is not live.
-- A committed transaction cannot be purged while it is committed for a round after the round of
-- the last finalized block.
commitTransaction ::
    (MonadState (SkovData pv) m) =>
    -- |Round of the block
    Round ->
    -- |The 'BlockHash' that the transaction should
    -- be committed to.
    BlockHash ->
    -- |The 'TransactionIndex' in the block.
    TransactionIndex ->
    -- |The transaction to commit.
    BlockItem ->
    m ()
commitTransaction rnd bh ti transaction =
    transactionTable
        . ttHashMap
        . at' (getHash transaction)
        . traversed
        . _2
        %=! addResult bh rnd ti

-- |Add a transaction to the transaction table if its nonce/sequence number is at least the next
-- non-finalized nonce/sequence number. The return value is 'True' if and only if the transaction
-- was added.
-- When adding a transaction from a block, use the 'Round' of the block. Otherwise use round @0@.
-- The transaction must not already be present.
putTransaction :: (MonadState (SkovData pv) m) => Round -> BlockItem -> VerificationResult -> m Bool
putTransaction rnd transaction verRes = do
    added <- transactionTable %%=! addTransaction transaction (commitPoint rnd) verRes
    when added $ transactionTablePurgeCounter += 1
    return added

-- |Mark the provided transaction as dead for the provided 'BlockHash'.
markTransactionDead ::
    (MonadState (SkovData pv) m) =>
    -- |The 'BlockHash' where the transaction was committed.
    BlockHash ->
    -- |The 'BlockItem' to mark as dead.
    BlockItem ->
    m ()
markTransactionDead blockHash transaction =
    transactionTable
        . ttHashMap
        . ix (getHash transaction)
        . _2
        %= markDeadResult blockHash

-- |Purge transactions from the transaction table and pending transactions.
-- Transactions are purged only if they are not included in a live block, and
-- have either expired or arrived longer ago than the transaction keep alive time.
--
-- If the first argument is @False@, the transaction table is only purged if
-- 'rpInsertionsBeforeTransactionPurged' transactions have been inserted since
-- the last purge.  If it is true, the table is purged regardless.
--
--   * Every 'BlockItem' in the transaction table that is not included in a live
--     or finalized block is referenced in the pending transaction table.  That is,
--     for a basic transaction the '_pttWithSender' table contains an entry for
--     the sender where the nonce of the transaction falls within the range,
--     and for a credential deployment the transaction hash is included in '_pttDeployCredential'.
--
--   * The low nonce for each entry in '_pttWithSender' is at least the last finalized
--     nonce recorded in the account's non-finalized transactions in the transaction
--     table.
--
--   * The pending transaction table only references transactions that are in the
--     transaction table.  That is, the high nonce in a range is a tight bound and
--     the deploy credential hashes correspond to transactions in the table.
--
--   * No non-finalized block is considered live or will become live if its round
--     is less than or equal to the slot number of the last finalized block.
--
--   * If a transaction is known to be in any block that is not finalized or dead,
--     then 'commitTransaction' or 'addCommitTransaction' has been called with a
--     slot number at least as high as the slot number of the block.
purgeTransactionTable ::
    (MonadState (SkovData pv) m) =>
    -- |Whether to force the purging.
    Bool ->
    -- |The current time.
    UTCTime ->
    m ()
purgeTransactionTable force currentTime = do
    purgeCount <- use transactionTablePurgeCounter
    RuntimeParameters{..} <- use runtimeParameters
    when (force || purgeCount > rpInsertionsBeforeTransactionPurge) $ do
        transactionTablePurgeCounter .= 0
        lfb <- use lastFinalized
        let lastFinalizedRound = blockRound $! bpBlock lfb
        transactionTable' <- use transactionTable
        pendingTransactions' <- use pendingTransactionTable
        let
            currentTransactionTime = utcTimeToTransactionTime currentTime
            oldestArrivalTime =
                if currentTransactionTime > rpTransactionsKeepAliveTime
                    then currentTransactionTime - rpTransactionsKeepAliveTime
                    else 0
            currentTimestamp = utcTimeToTimestamp currentTime
            (newTT, newPT) = Purge.purgeTables (commitPoint lastFinalizedRound) oldestArrivalTime currentTimestamp transactionTable' pendingTransactions'
        transactionTable .=! newTT
        pendingTransactionTable .=! newPT

-- ** Operations on the pending transaction table

-- |Update the focus block and the pending transaction table.
--
-- PRECONDITION: The new focus block must be a live block, or the last finalized block.
updateFocusBlockTo ::
    (MonadState (SkovData (MPV m)) m) =>
    -- |New focus block
    BlockPointer (MPV m) ->
    m ()
updateFocusBlockTo newFocusBlock = do
    -- 'parent' will be a function that gets the parent of live blocks in the present state.
    parent <- gets parentOfLive
    -- 'updatePTs' rolls back the branch to the old pending block from the nearest common ancestor
    -- with the new pending block, then rolls forward the branch to the new pending block.
    let updatePTs oldBranchBlock newBranchBlock forwardBlocks pendingTable =
            case compare (blockHeight oldBranchBlock) (blockHeight newBranchBlock) of
                LT ->
                    -- If the new branch height is greater than the old branch height, then go to
                    -- the parent of the new branch, and add the new branch block to the stack of
                    -- blocks to roll forward the the transactions of.
                    updatePTs
                        oldBranchBlock
                        (parent newBranchBlock)
                        (newBranchBlock : forwardBlocks)
                        pendingTable
                EQ
                    | oldBranchBlock == newBranchBlock ->
                        -- We've reached the common ancestor, so forward the transactions of the
                        -- blocks in the stack.
                        foldl'
                            (\p f -> forwardPTT (blockTransactions f) p)
                            pendingTable
                            forwardBlocks
                    | otherwise -> do
                        -- The branches are at the same height, but we've not yet hit the common
                        -- ancestor, so roll back the transactions of the old block, add the new
                        -- block to the stack of blocks to roll forward, and proceed with the
                        -- parents of both blocks.
                        updatePTs
                            (parent oldBranchBlock)
                            (parent newBranchBlock)
                            (newBranchBlock : forwardBlocks)
                            (reversePTT (blockTransactions oldBranchBlock) pendingTable)
                GT ->
                    -- If the new branch height is lower than the old branch height, roll back the
                    -- transactions from the old block and continue with the parent of the old
                    -- branch.
                    updatePTs
                        (parent oldBranchBlock)
                        newBranchBlock
                        forwardBlocks
                        (reversePTT (blockTransactions oldBranchBlock) pendingTable)
    oldFocusBlock <- use focusBlock
    pendingTransactions . pendingTransactionTable %=! updatePTs oldFocusBlock newFocusBlock []
    focusBlock .=! newFocusBlock

-- * Bakers

-- |Get the set of bakers and finalizers for an epoch no later than the epoch of the last finalized
-- block.
getBakersForLiveEpoch :: (HasEpochBakers s) => Epoch -> s -> Maybe BakersAndFinalizers
getBakersForLiveEpoch e s
    | e == curEpoch = Just (s ^. currentEpochBakers)
    | e == curEpoch + 1 = Just (s ^. nextEpochBakers)
    | curEpoch <= e && e < s ^. nextPayday = Just (s ^. currentEpochBakers)
    | otherwise = Nothing
  where
    curEpoch = s ^. epochBakersEpoch

-- * Protocol update

-- |Clear pending and non-finalized blocks from the tree state.
-- Transactions that were committed (to any non-finalized block) have their status changed to
-- received.
clearOnProtocolUpdate :: (MonadState (SkovData pv) m) => m ()
clearOnProtocolUpdate = do
    -- clear the pending block table
    pendingBlocksTable .=! HM.empty
    pendingBlocksQueue .=! MPQ.empty
    -- clear the block table
    blockTable .=! emptyBlockTable
    -- clear the branches
    branches .=! Seq.empty
    -- mark committed transactions as received, since we have dropped any blocks
    -- that they belong to.
    transactionTable
        . ttHashMap
        %=! HM.map
            ( \case
                (bi, Committed{..}) -> (bi, Received{..})
                s -> s
            )

-- |Clear the transaction table and pending transactions, ensure that the block states are archived,
-- and collapse the block state caches.
clearAfterProtocolUpdate :: (MonadState (SkovData pv) m, BlockStateStorage m, GSTypes.BlockState m ~ PBS.HashedPersistentBlockState pv) => m ()
clearAfterProtocolUpdate = do
    -- Clear the transaction table and pending transactions.
    transactionTable .=! emptyTransactionTable
    pendingTransactionTable .=! emptyPendingTransactionTable
    -- Set the focus block to the last finalized block.
    lastFinBlock <- use lastFinalized
    focusBlock .=! lastFinBlock
    -- Archive the last finalized block state.
    archiveBlockState $ bpState lastFinBlock
    collapseCaches

<<<<<<< HEAD
doGetRoundStatus :: (MonadState (SkovData pv) m) => m RoundStatus
doGetRoundStatus = use roundStatus

doSetRoundStatus :: (MonadState (SkovData pv) m, LowLevel.MonadTreeStateStore m) => RoundStatus -> m ()
doSetRoundStatus rs = do
    LowLevel.writeCurrentRoundStatus rs
    roundStatus .=! rs

doStoreTimeoutMessage :: (MonadState (SkovData pv) m) => TimeoutMessage -> m ()
doStoreTimeoutMessage tm = do
    currentTimeoutMessages <- use receivedTimeoutMessages
    epoch <- rsCurrentEpoch <$> doGetRoundStatus
    let newTimeoutMessages = currentTimeoutMessages &
                             at' epoch . non Map.empty . at' (tmFinalizerIndex (tmBody tm)) ?~ tm
    receivedTimeoutMessages .=! newTimeoutMessages
=======
-- |Updates and persists the 'RoundStatus' of the 'SkovData' to the supplied 'RoundStatus
setRoundStatus :: (LowLevel.MonadTreeStateStore m, MonadState (SkovData (MPV m)) m) => RoundStatus -> m ()
setRoundStatus newRoundStatus = do
    LowLevel.writeCurrentRoundStatus newRoundStatus
    roundStatus .=! newRoundStatus
>>>>>>> d37f0e7f
<|MERGE_RESOLUTION|>--- conflicted
+++ resolved
@@ -266,11 +266,7 @@
                   bpBlock = genesisBlock,
                   bpState = genState
                 }
-<<<<<<< HEAD
         _roundStatus = initialRoundStatus baseTimeout len $ gmFirstGenesisHash genMeta
-=======
-        _roundStatus = initialRoundStatus
->>>>>>> d37f0e7f
         _transactionTable = emptyTransactionTable
         _transactionTablePurgeCounter = 0
         _skovPendingTransactions =
@@ -935,10 +931,9 @@
     archiveBlockState $ bpState lastFinBlock
     collapseCaches
 
-<<<<<<< HEAD
 doGetRoundStatus :: (MonadState (SkovData pv) m) => m RoundStatus
 doGetRoundStatus = use roundStatus
-
+-- FIXME: clean up here
 doSetRoundStatus :: (MonadState (SkovData pv) m, LowLevel.MonadTreeStateStore m) => RoundStatus -> m ()
 doSetRoundStatus rs = do
     LowLevel.writeCurrentRoundStatus rs
@@ -951,10 +946,9 @@
     let newTimeoutMessages = currentTimeoutMessages &
                              at' epoch . non Map.empty . at' (tmFinalizerIndex (tmBody tm)) ?~ tm
     receivedTimeoutMessages .=! newTimeoutMessages
-=======
+
 -- |Updates and persists the 'RoundStatus' of the 'SkovData' to the supplied 'RoundStatus
 setRoundStatus :: (LowLevel.MonadTreeStateStore m, MonadState (SkovData (MPV m)) m) => RoundStatus -> m ()
 setRoundStatus newRoundStatus = do
     LowLevel.writeCurrentRoundStatus newRoundStatus
-    roundStatus .=! newRoundStatus
->>>>>>> d37f0e7f
+    roundStatus .=! newRoundStatus