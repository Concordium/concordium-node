--- conflicted
+++ resolved
@@ -272,13 +272,8 @@
                   bpBlock = genesisBlock,
                   bpState = genState
                 }
-<<<<<<< HEAD
-        _roundStatus = initialRoundStatus
+        _roundStatus = initialRoundStatus $ gmFirstGenesisHash genMeta
         _transactionTable = TT.emptyTransactionTable
-=======
-        _roundStatus = initialRoundStatus $ gmFirstGenesisHash genMeta
-        _transactionTable = emptyTransactionTable
->>>>>>> e6b067ce
         _transactionTablePurgeCounter = 0
         _skovPendingTransactions =
             PendingTransactions
