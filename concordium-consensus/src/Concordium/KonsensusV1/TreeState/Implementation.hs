{-# LANGUAGE AllowAmbiguousTypes #-}
{-# LANGUAGE BangPatterns #-}
{-# LANGUAGE DataKinds #-}
{-# LANGUAGE DerivingVia #-}
{-# LANGUAGE RankNTypes #-}
{-# LANGUAGE ScopedTypeVariables #-}
{-# LANGUAGE StandaloneDeriving #-}
{-# LANGUAGE TemplateHaskell #-}
{-# LANGUAGE TypeApplications #-}
{-# LANGUAGE TypeFamilies #-}
{-# LANGUAGE UndecidableInstances #-}

-- |This module exposes the API of the treestate.
-- The tree state is stores the data required for ensuring progressing rounds
-- in the consensus protocol (V1).
-- The tree state consists of a transient part and a persistent part.
-- This module contains the relevant updates to the transient part, while some
-- queries makes use of 'Concordium.KonsensusV1.TreeState.LowLevel'.
--
-- State should be retained in memory until it is either finalized or marked dead.
--
-- The 'Concordium.KonsensusV1.TreeState.LowLevel' module exposes the API
-- required for persisting state. In particular this module assumes that
-- the caller persists data upon finalization via the said module above.
module Concordium.KonsensusV1.TreeState.Implementation where

import Control.Monad.Catch
import Control.Monad.Reader
import Control.Monad.State
import Data.IORef
import Data.Time
import Data.Typeable
import Lens.Micro.Platform

import qualified Data.HashMap.Strict as HM
import qualified Data.List as List
import qualified Data.Map.Strict as Map
import qualified Data.PQueue.Prio.Min as MPQ
import qualified Data.Sequence as Seq

import qualified Concordium.Genesis.Data.BaseV1 as Base
import Concordium.Types
import Concordium.Types.Execution
import Concordium.Types.HashableTo
import Concordium.Types.Transactions
import Concordium.Types.Updates
import Concordium.Utils

import Concordium.GlobalState.BlockState
import Concordium.GlobalState.Parameters
import qualified Concordium.GlobalState.Persistent.BlobStore as BlobStore
import qualified Concordium.GlobalState.Persistent.BlockState as PBS
import Concordium.GlobalState.Persistent.TreeState (DeadCache, emptyDeadCache, insertDeadCache, memberDeadCache)
import qualified Concordium.GlobalState.PurgeTransactions as Purge
import qualified Concordium.GlobalState.Statistics as Stats
import Concordium.GlobalState.TransactionTable
import qualified Concordium.GlobalState.Types as GSTypes
import qualified Concordium.KonsensusV1.TreeState.LowLevel as LowLevel
import Concordium.KonsensusV1.TreeState.Types
import Concordium.KonsensusV1.Types
import Concordium.TransactionVerification
import qualified Concordium.TransactionVerification as TVer

-- |Exception occurring from a violation of tree state invariants.
newtype TreeStateInvariantViolation = TreeStateInvariantViolation String
    deriving (Eq, Show, Typeable)

instance Exception TreeStateInvariantViolation where
    displayException (TreeStateInvariantViolation reason) =
        "Tree state invariant violation: "
            ++ show reason

-- |Status of a block that is held in memory i.e.
-- the block is either pending or alive.
-- Parameterized by the 'BlockPointer' and the 'SignedBlock'.
data InMemoryBlockStatus pv
    = -- |The block is awaiting its parent to become part of chain.
      MemBlockPending !PendingBlock
    | -- |The block is alive i.e. head of chain.
      MemBlockAlive !(BlockPointer pv)
    deriving (Show)

-- |The block table yields blocks that are
-- either alive or pending.
-- Furthermore it holds a fixed size cache of hashes
-- of blocks marked as dead.
data BlockTable pv = BlockTable
    { -- |Cache for dead blocks.
      -- See documentation of 'DeadCache' for an
      -- elaborate description of it.
      --
      -- But caching the dead blocks is beneficial
      -- when receiving blocks and evaluating if they can
      -- become part of the tree or not (accepted or not).
      -- Hence with a cache of dead blocks we can immediately
      -- reject a received block if it points to a block marked as dead
      -- as opposed to the case where it otherwise would be seen as being "unknown"
      -- if we simply expunged dead blocks.
      _deadBlocks :: !DeadCache,
      -- |Map of live blocks.
      -- Blocks are removed from this map by two means;
      --
      -- * When a block becomes finalized it is
      -- being persisted (and so are the live blocks which are predecessors to the block
      -- being finalized.)
      -- and removed from this cache.
      --
      -- * When a block is being marked as dead.
      _liveMap :: !(HM.HashMap BlockHash (InMemoryBlockStatus pv))
    }
    deriving (Show)

makeLenses ''BlockTable

-- |Create the empty block table.
emptyBlockTable :: BlockTable pv
emptyBlockTable = BlockTable emptyDeadCache HM.empty

-- |The 'PendingTransactions' consists of a "focus block", which is a live block, and a pending
-- transaction table that is with respect to the focus block.
--
-- The focus block, is the block that the consensus layer will extend a new block from.
-- Thus it must be the case, that the focus block is always a successor of the latest finalized block,
-- usually the focus block will the best block unless branching and pruning occurs.
-- Hence the focus block can be rolled back if we are pruning a branch of the tree and
-- we are starting to extend the tree from a predecessor block.
--
-- The 'PendingTransactionTable' is special for the focus block, as it records
-- the pending transactions for that given block (the focus block).
--
-- Hence, it must always be the case that a nonce from the perspective of the focus block
-- is the same as recorded in the 'PendingTransactionTable'.
data PendingTransactions pv = PendingTransactions
    { -- |The block with respect to which the pending transactions are considered pending.
      _focusBlock :: !(BlockPointer pv),
      -- |The table of pending transactions with respect to the focus block.
      _pendingTransactionTable :: !PendingTransactionTable
    }

-- We make it classy such that we can provide an instance @HasPendingTransactions (SkovData pv) pv@
-- making it easier to work with from a 'SkovData' context.
makeClassy ''PendingTransactions

-- | Pending blocks are conceptually stored in a min priority queue,
-- where multiple blocks may have the same key, which is their parent,
-- and the priority is the block's round number.
-- When a block arrives (possibly dead), its pending children are removed
-- from the queue and handled.  This uses 'takePendingChildren'.
-- When a block is finalized, all pending blocks with a lower or equal round
-- number can be handled (they will become dead, since they can no longer
-- join the tree).  This uses 'takeNextPendingUntil'.
data PendingBlocks = PendingBlocks
    { -- |Pending blocks i.e. blocks that have not yet been included in the tree.
      -- The entries of the pending blocks are keyed by the 'BlockHash' of their parent block.
      _pendingBlocksTable :: !(HM.HashMap BlockHash [PendingBlock]),
<<<<<<< HEAD
      -- |A priority search queue on the (pending block hash, parent of pending block hash) tuple,
      -- prioritised by the timestamp of the pending block. The queue in particular supports extracting
      -- the pending block with minimal 'Timestamp'. Note that the queue can contain spurious pending
      -- blocks, and a block is only actually in the pending blocks if it has an entry in the
      -- '_pendingBlocksTable'.
      _pendingBlocksQueue :: !(MPQ.MinPQueue Timestamp (BlockHash, BlockHash))
=======
      -- |A priority queue on the (pending block hash, parent of pending block hash) tuple,
      -- prioritised by the round of the pending block. The queue in particular supports extracting
      -- the pending block with minimal 'Round'. Note that the queue can contain blocks that are
      -- not actually pending, hence it does not have an entry in the '_pendingBlocksTable'.
      -- This will be the case if the block has either become live or marked for dead.
      _pendingBlocksQueue :: !(MPQ.MinPQueue Round (BlockHash, BlockHash))
>>>>>>> 4cb34969
    }
    deriving (Eq, Show)

makeClassy ''PendingBlocks

-- |A 'PendingBlocks' with no blocks.
emptyPendingBlocks :: PendingBlocks
emptyPendingBlocks =
    PendingBlocks
        { _pendingBlocksTable = HM.empty,
          _pendingBlocksQueue = MPQ.empty
        }

-- |Data required to support 'TreeState'.
data SkovData (pv :: ProtocolVersion) = SkovData
    { -- |The round status which holds data
      -- associated with the current round of the
      -- consensus protocol.
      _roundStatus :: !RoundStatus,
      -- |Transactions.
      -- The transaction table tracks the following:
      -- * Live transactions: mapping from a 'TransactionHash' to the status of the transaction,
      --   which is either received (not associated with a block) or committed (associated with a block).
      -- * Non finalized account transactions
      -- * Non finalized chain updates
      -- See the documentation of 'TransactionTable' for more elaborate explanation of the three
      -- structures within the 'TransactionTable'.
      _transactionTable :: !TransactionTable,
      -- |The purge counter for the 'TransactionTable'
      _transactionTablePurgeCounter :: !Int,
      -- |Pending transactions
      _skovPendingTransactions :: !(PendingTransactions pv),
      -- |Runtime parameters.
      _runtimeParameters :: !RuntimeParameters,
      -- |Blocks which have been included in the tree or marked as dead.
      _blockTable :: !(BlockTable pv),
      -- |Branches of the tree by height above the last finalized block
      _branches :: !(Seq.Seq [BlockPointer pv]),
      -- |For non-finalized rounds, tracks which bakers we have seen legally-signed blocks with
      -- live parent blocks from. This is used for duplicate detection.
      _roundExistingBlocks :: !(Map.Map Round (Map.Map BakerId BlockSignatureWitness)),
      -- |Genesis metadata
      _genesisMetadata :: !GenesisMetadata,
      -- |Pending blocks
      _skovPendingBlocks :: !PendingBlocks,
      -- |Pointer to the last finalized block.
      _lastFinalized :: !(BlockPointer pv),
      -- |Baker and finalizer information with respect to the epoch of the last finalized block.
      _skovEpochBakers :: !EpochBakers,
      -- |The current consensus statistics.
      _statistics :: !Stats.ConsensusStatistics
    }

makeLenses ''SkovData

instance HasPendingTransactions (SkovData pv) pv where
    pendingTransactions = skovPendingTransactions
    {-# INLINE pendingTransactions #-}

instance HasPendingBlocks (SkovData pv) where
    pendingBlocks = skovPendingBlocks
    {-# INLINE pendingBlocks #-}

instance HasEpochBakers (SkovData pv) where
    epochBakers = skovEpochBakers
    {-# INLINE epochBakers #-}

-- |Lens for accessing the witness that a baker signed a block in a particular round.
roundBakerExistingBlock :: Round -> BakerId -> Lens' (SkovData pv) (Maybe BlockSignatureWitness)
roundBakerExistingBlock rnd bakerId = roundExistingBlocks . at' rnd . nonEmpty . at' bakerId

-- |Create an initial 'SkovData pv'
-- This constructs a 'SkovData pv' from a genesis block
-- which is suitable to grow the tree from.
mkInitialSkovData ::
    -- |The 'RuntimeParameters'
    RuntimeParameters ->
    -- |Genesis metadata. State hash should match the hash of the state.
    GenesisMetadata ->
    -- |Genesis state
    PBS.HashedPersistentBlockState pv ->
    -- |The base timeout
    Duration ->
    -- |The 'LeadershipElectionNonce'
    LeadershipElectionNonce ->
    -- |Bakers at the genesis block
    EpochBakers ->
    -- |The initial 'SkovData'
    SkovData pv
mkInitialSkovData rp genMeta genState baseTimeout len _skovEpochBakers =
    let genesisBlock = GenesisBlock genMeta
        genesisTime = timestampToUTCTime $ Base.genesisTime (gmParameters genMeta)
        genesisBlockMetadata =
            BlockMetadata
                { bmHeight = 0,
                  bmReceiveTime = genesisTime,
                  bmArriveTime = genesisTime
                }
        genesisBlockPointer =
            BlockPointer
                { bpInfo = genesisBlockMetadata,
                  bpBlock = genesisBlock,
                  bpState = genState
                }
        _roundStatus = initialRoundStatus baseTimeout len
        _transactionTable = emptyTransactionTable
        _transactionTablePurgeCounter = 0
        _skovPendingTransactions =
            PendingTransactions
                { _pendingTransactionTable = emptyPendingTransactionTable,
                  _focusBlock = genesisBlockPointer
                }
        _runtimeParameters = rp
        _blockTable = emptyBlockTable
        _branches = Seq.empty
        _roundExistingBlocks = Map.empty
        _genesisMetadata = genMeta
        _skovPendingBlocks = emptyPendingBlocks
        _lastFinalized = genesisBlockPointer
        _statistics = Stats.initialConsensusStatistics
    in  SkovData{..}

-- * Operations on the block table

-- |Get the 'BlockStatus' of a block that is available in memory based on the 'BlockHash'.
-- (This includes live and pending blocks, but not finalized blocks, except for the last finalized
-- block.)
-- If the block could not be found in memory then this will return 'Nothing' otherwise
-- 'Just BlockStatus'.
-- This function should not be called directly, instead use either
-- 'getBlockStatus' or 'getRecentBlockStatus'.
getMemoryBlockStatus :: BlockHash -> SkovData pv -> Maybe (BlockStatus pv)
getMemoryBlockStatus blockHash sd
    -- Check if it's last finalized
    | getHash (sd ^. lastFinalized) == blockHash = Just $! BlockFinalized (sd ^. lastFinalized)
    -- Check if it's the focus block
    | getHash (sd ^. focusBlock) == blockHash = Just $! BlockAlive (sd ^. focusBlock)
    -- Check if it's a pending or live block
    | Just status <- sd ^? blockTable . liveMap . ix blockHash = case status of
        MemBlockPending sb -> Just $! BlockPending sb
        MemBlockAlive bp -> Just $! BlockAlive bp
    -- Check if it's in the dead block cache
    | memberDeadCache blockHash (sd ^. blockTable . deadBlocks) = Just BlockDead
    -- Otherwise, we don't know
    | otherwise = Nothing

-- |Create a block pointer from a stored block.
mkBlockPointer :: (LowLevel.MonadTreeStateStore m, MonadIO m) => LowLevel.StoredBlock (MPV m) -> m (BlockPointer (MPV m))
mkBlockPointer sb@LowLevel.StoredBlock{..} = do
    bpState <- liftIO mkHashedPersistentBlockState
    return BlockPointer{bpInfo = stbInfo, bpBlock = stbBlock, ..}
  where
    mkHashedPersistentBlockState = do
        hpbsPointers <- newIORef $! BlobStore.blobRefToBufferedRef stbStatePointer
        let hpbsHash = blockStateHash sb
        return $! PBS.HashedPersistentBlockState{..}

-- |Get the 'BlockStatus' of a block based on the provided 'BlockHash'.
-- Note. if one does not care about old finalized blocks then
-- use 'getRecentBlockStatus' instead as it circumvents a full lookup from disk.
getBlockStatus :: (LowLevel.MonadTreeStateStore m, MonadIO m) => BlockHash -> SkovData (MPV m) -> m (BlockStatus (MPV m))
getBlockStatus blockHash sd = case getMemoryBlockStatus blockHash sd of
    Just bs -> return bs
    Nothing ->
        LowLevel.lookupBlock blockHash >>= \case
            Nothing -> return BlockUnknown
            Just storedBlock -> do
                blockPointer <- mkBlockPointer storedBlock
                return $! BlockFinalized blockPointer

-- |Get the 'RecentBlockStatus' of a block based on the provided 'BlockHash'.
-- Use this instead of 'getBlockStatus' if the contents and resulting state are not needed
-- for blocks beyond the last finalized block.
getRecentBlockStatus :: (LowLevel.MonadTreeStateStore m) => BlockHash -> SkovData (MPV m) -> m (RecentBlockStatus (MPV m))
getRecentBlockStatus blockHash sd = case getMemoryBlockStatus blockHash sd of
    Just bs -> return $! RecentBlock bs
    Nothing -> do
        LowLevel.memberBlock blockHash >>= \case
            True -> return OldFinalized
            False -> return Unknown

-- |Get a finalized block by height.
-- This will return 'Nothing' for a block that is either not finalized or unknown.
getFinalizedBlockAtHeight :: (LowLevel.MonadTreeStateStore m, MonadIO m) => BlockHeight -> m (Maybe (BlockPointer (MPV m)))
getFinalizedBlockAtHeight height = do
    LowLevel.lookupBlockByHeight height >>= \case
        Nothing -> return Nothing
        Just sb -> return <$> Just =<< mkBlockPointer sb

-- |Turn a 'PendingBlock' into a live block.
-- This marks the block as 'MemBlockAlive' in the block table, records the arrive time of the block,
-- and returns the resulting 'BlockPointer'.
-- The hash of the block state MUST match the block state hash of the block; this is not checked.
-- [Note: this does not affect the '_branches' of the 'SkovData'.]
makeLiveBlock :: (MonadState (SkovData pv) m) => PendingBlock -> PBS.HashedPersistentBlockState pv -> BlockHeight -> UTCTime -> m (BlockPointer pv)
makeLiveBlock pb st height arriveTime = do
    let bp =
            BlockPointer
                { bpInfo = BlockMetadata{bmReceiveTime = pbReceiveTime pb, bmArriveTime = arriveTime, bmHeight = height},
                  bpBlock = NormalBlock (pbBlock pb),
                  bpState = st
                }
    blockTable . liveMap . at' (getHash pb) ?=! MemBlockAlive bp
    return bp

-- |Marks a block as dead.
-- This expunges the block from memory
-- and registers the block in the dead cache.
-- [Note: this does not affect the '_branches' of the 'SkovData'.]
markBlockDead :: (MonadState (SkovData pv) m) => BlockHash -> m ()
markBlockDead blockHash = do
    blockTable . liveMap . at' blockHash .=! Nothing
    blockTable . deadBlocks %=! insertDeadCache blockHash

-- |Mark a live block as dead. In addition, purge the block state and maintain invariants in the
-- transaction table by purging all transaction outcomes that refer to this block.
-- [Note: this does not affect the '_branches' of the 'SkovData'.]
markLiveBlockDead ::
    ( MonadState (SkovData pv) m,
      BlockStateStorage m,
      GSTypes.BlockState m ~ PBS.HashedPersistentBlockState pv
    ) =>
    BlockPointer pv ->
    m ()
markLiveBlockDead bp = do
    let bh = getHash bp
    markBlockDead bh
    purgeBlockState $ bpState bp
    mapM_ (markTransactionDead bh) (blockTransactions bp)

-- |Mark a block as pending in the block table.
-- (Note, this does not update the pending block table.)
markPending :: (MonadState (SkovData pv) m) => PendingBlock -> m ()
markPending pb = blockTable . liveMap . at' (getHash pb) ?=! MemBlockPending pb

-- * Operations on pending blocks

-- $pendingBlocks
-- Pending blocks are conceptually stored in a min priority queue,
-- where multiple blocks may have the same key, which is their parent,
-- and the priority is the block's timestamp.
-- When a block arrives (possibly dead), its pending children are removed
-- from the queue and handled.  This uses 'takePendingChildren'.
-- When a block is finalized, all pending blocks with a lower or equal timestamp
-- can be handled (they will become dead, since they can no longer join the tree).
-- This uses 'takeNextPendingUntil'.

-- |Add a block to the pending block table and queue.
<<<<<<< HEAD
-- (Note, this does not update the block table.)
addPendingBlock :: (MonadState s m, HasPendingBlocks s) => PendingBlock -> m ()
addPendingBlock pb = do
    pendingBlocksQueue %= MPQ.insert theTimestamp (blockHash, parentHash)
=======
-- [Note: this does not affect the '_branches' of the 'SkovData'.]
addPendingBlock ::
    (MonadState s m, HasPendingBlocks s) =>
    -- |The 'PendingBlock' to add.
    -- Note that we force it here to make sure it is
    -- evaluted since there are no guarantees by just the looks of this function.
    -- In practice it probably does not matter as the pending block is being pre-verified
    -- before this function is called. But we do it for good measure here.
    PendingBlock ->
    m ()
addPendingBlock !pb = do
    pendingBlocksQueue %= MPQ.insert theRound (blockHash, parentHash)
>>>>>>> 4cb34969
    pendingBlocksTable . at' parentHash . non [] %= (pb :)
  where
    blockHash = getHash pb
    theTimestamp = blockTimestamp pb
    parentHash = blockParent pb

-- |Take the set of blocks that are pending a particular parent from the pending block table.
-- Note: this does not remove them from the pending blocks queue; blocks should be removed from
-- the queue as the finalized round progresses.
takePendingChildren :: (MonadState s m, HasPendingBlocks s) => BlockHash -> m [PendingBlock]
takePendingChildren parent = pendingBlocksTable . at' parent . non [] <<.= []

-- |Return the next block that is pending its parent with timestamp
-- less than or equal to the given value, removing it from the pending
-- table.  Returns 'Nothing' if there is no such pending block.
takeNextPendingUntil :: (MonadState s m, HasPendingBlocks s) => Timestamp -> m (Maybe PendingBlock)
takeNextPendingUntil targetTimestamp = takeNextUntil =<< use pendingBlocksQueue
  where
    takeNextUntil pbq = case MPQ.minViewWithKey pbq of
        Just ((r, (pending, parent)), pbq')
            | r <= targetTimestamp -> do
                (myPB, otherPBs) <-
                    List.partition ((== pending) . getHash)
                        <$> use (pendingBlocksTable . at' parent . non [])
                case myPB of
                    [] -> takeNextUntil pbq' -- Block is no longer actually pending
                    (realPB : _) -> do
                        pendingBlocksTable . at' parent . non [] .= otherPBs
                        pendingBlocksQueue .= pbq'
                        return (Just realPB)
        _ -> do
            pendingBlocksQueue .=! pbq
            return Nothing

-- * Operations on the transaction table

-- |Lookup a transaction in the transaction table if it is live.
-- This will give a 'Nothing' result for finalized transactions.
lookupLiveTransaction :: TransactionHash -> SkovData pv -> Maybe LiveTransactionStatus
lookupLiveTransaction tHash sd =
    sd ^? transactionTable . ttHashMap . at tHash . traversed . _2

-- |Lookup a transaction in the transaction table, including finalized transactions.
lookupTransaction :: (LowLevel.MonadTreeStateStore m) => TransactionHash -> SkovData pv -> m (Maybe TransactionStatus)
lookupTransaction tHash sd = case lookupLiveTransaction tHash sd of
    Just liveRes -> return $ Just $ Live liveRes
    Nothing -> fmap Finalized <$> LowLevel.lookupTransaction tHash

-- |Get non-finalized transactions for the given account starting at the given nonce (inclusive).
-- These are returned as an ordered list of pairs of nonce and non-empty map of transactions and
-- their associated verification result with that nonce.
-- Transaction groups are ordered by increasing nonce.
-- Note. that there can be gaps in the nonces
-- as a transaction can be received via a pending block
getNonFinalizedAccountTransactions ::
    -- |Account to retrieve.
    AccountAddressEq ->
    -- |Starting nonce.
    Nonce ->
    SkovData pv ->
    [(Nonce, Map.Map Transaction TVer.VerificationResult)]
getNonFinalizedAccountTransactions addr nnce sd =
    case sd ^. transactionTable . ttNonFinalizedTransactions . at' addr of
        Nothing -> []
        Just anfts -> case atnnce of
            Nothing -> Map.toAscList beyond
            Just s -> (nnce, s) : Map.toAscList beyond
          where
            (_, atnnce, beyond) = Map.splitLookup nnce (anfts ^. anftMap)

-- |Get the non finalized chain updates.
-- This returns a map from update sequence numbers to the
-- the corresponding chain updates groups.
-- The chain update groups are ordered by increasing
-- sequence number.
-- Note. that there can be gaps in the sequence numbers
-- as a transaction can be received via a pending block.
getNonFinalizedChainUpdates ::
    -- |The 'UpdateType' to retrieve.
    UpdateType ->
    -- |The starting sequence number.
    UpdateSequenceNumber ->
    SkovData pv ->
    -- |The resulting list of chain updates.
    [(UpdateSequenceNumber, Map.Map (WithMetadata UpdateInstruction) TVer.VerificationResult)]
getNonFinalizedChainUpdates uType updateSequenceNumber sd = do
    case sd ^. transactionTable . ttNonFinalizedChainUpdates . at' uType of
        Nothing -> []
        Just nfcus -> case atsn of
            Nothing -> Map.toAscList beyond
            Just s -> (updateSequenceNumber, s) : Map.toAscList beyond
          where
            (_, atsn, beyond) = Map.splitLookup updateSequenceNumber (nfcus ^. nfcuMap)

-- |Get a non finalized credential by its 'TransactionHash'
-- This returns 'Nothing' in the case that the credential has already been finalized.
getNonFinalizedCredential ::
    -- |'TransactionHash' for the transaction that contained the 'CredentialDeployment'.
    TransactionHash ->
    -- |The 'SkovData pv' to query the non finalized credential from.
    SkovData pv ->
    Maybe (CredentialDeploymentWithMeta, TVer.VerificationResult)
getNonFinalizedCredential txhash sd = do
    case sd ^? transactionTable . ttHashMap . ix txhash of
        Just (WithMetadata{wmdData = CredentialDeployment{..}, ..}, status) ->
            case status of
                Received _ verRes -> Just (WithMetadata{wmdData = biCred, ..}, verRes)
                Committed _ verRes _ -> Just (WithMetadata{wmdData = biCred, ..}, verRes)
        _ -> Nothing

-- |Get the next account nonce for an account.
-- Returns a tuple consisting of the successor of the
-- current account nonce and a boolean value indicating
-- that there are no pending or committed (but only finalized) transactions
-- tied to this account.
getNextAccountNonce ::
    -- |The 'AccountAddressEq' to get the next available nonce for.
    -- This will work for account aliases as this is an 'AccountAddressEq'
    -- and not just a 'AccountAddress'.
    AccountAddressEq ->
    -- |The 'SkovData pv' to query the next account nonce from.
    SkovData pv ->
    -- |The resulting account nonce and whether it is finalized or not.
    (Nonce, Bool)
getNextAccountNonce addr sd = case sd ^. transactionTable . ttNonFinalizedTransactions . at' addr of
    Nothing -> (minNonce, True)
    Just anfts ->
        case Map.lookupMax (anfts ^. anftMap) of
            Nothing -> (anfts ^. anftNextNonce, True)
            Just (nonce, _) -> (nonce + 1, False)

-- |Removes a list of transactions from memory.
-- Per account, the transactions must be in
-- continuous sequence by nonce, starting from the next available non-finalized
-- nonce. This does not write the transactions to the low-level tree state database, but just
-- updates the in-memory transaction table accordingly.
removeTransactions ::
    (MonadState (SkovData pv) m, MonadThrow m) =>
    -- |The transactions to remove from the state.
    [BlockItem] ->
    m ()
removeTransactions = mapM_ removeTrans
  where
    removeTrans WithMetadata{wmdData = NormalTransaction tr, ..} = do
        let nonce = transactionNonce tr
            sender = accountAddressEmbed (transactionSender tr)
        anft <- use (transactionTable . ttNonFinalizedTransactions . at' sender . non emptyANFT)
        unless (anft ^. anftNextNonce == nonce) $
            throwM . TreeStateInvariantViolation $
                "The recorded next nonce for the account "
                    ++ show sender
                    ++ " ("
                    ++ show (anft ^. anftNextNonce)
                    ++ ") doesn't match the one that is going to be finalized ("
                    ++ show nonce
                    ++ ")"
        let nfn = anft ^. anftMap . at' nonce . non Map.empty
            wmdtr = WithMetadata{wmdData = tr, ..}
        unless (Map.member wmdtr nfn) $
            throwM . TreeStateInvariantViolation $
                "Tried to finalize transaction which is not known to be in the set of \
                \non-finalized transactions for the sender "
                    ++ show sender
        -- Remove the transaction, and any other transactions with the same (account, nonce),
        -- from the transaction table.
        -- They can never be part of any other block after this point.
        forM_ (Map.keys nfn) $
            \deadTransaction -> transactionTable . ttHashMap . at' (getHash deadTransaction) .= Nothing
        -- Update the non-finalized transactions for the sender
        transactionTable
            . ttNonFinalizedTransactions
            . at' sender
            ?=! ( anft
                    & (anftMap . at' nonce .~ Nothing)
                    & (anftNextNonce .~ nonce + 1)
                )
    removeTrans WithMetadata{wmdData = CredentialDeployment{}, ..} =
        transactionTable . ttHashMap . at' wmdHash .= Nothing
    removeTrans WithMetadata{wmdData = ChainUpdate cu, ..} = do
        let sn = updateSeqNumber (uiHeader cu)
            uty = updateType (uiPayload cu)
        nfcu <- use (transactionTable . ttNonFinalizedChainUpdates . at' uty . non emptyNFCU)
        unless (nfcu ^. nfcuNextSequenceNumber == sn) $
            throwM . TreeStateInvariantViolation $
                "The recorded next sequence number for update type "
                    ++ show uty
                    ++ " ("
                    ++ show (nfcu ^. nfcuNextSequenceNumber)
                    ++ ") doesn't match the one that is going to be finalized ("
                    ++ show sn
                    ++ ")"
        let nfsn = nfcu ^. nfcuMap . at' sn . non Map.empty
            wmdcu = WithMetadata{wmdData = cu, ..}
        unless (Map.member wmdcu nfsn) $
            throwM . TreeStateInvariantViolation $
                "Tried to finalize a chain update that is not known to be in the set of \
                \non-finalized chain updates of type "
                    ++ show uty
        -- Remove the transaction from the in-memory table, together with
        -- any other updates with the same sequence number, since they weren't finalized
        forM_ (Map.keys nfsn) $
            \deadUpdate -> transactionTable . ttHashMap . at' (getHash deadUpdate) .= Nothing
        -- Update the non-finalized chain updates
        transactionTable
            . ttNonFinalizedChainUpdates
            . at' uty
            ?=! (nfcu & (nfcuMap . at' sn .~ Nothing) & (nfcuNextSequenceNumber .~ sn + 1))

-- |Mark a live transaction as committed in a particular block.
-- This does nothing if the transaction is not live.
-- A committed transaction cannot be purged while it is committed for a round after the round of
-- the last finalized block.
commitTransaction ::
    (MonadState (SkovData pv) m) =>
    -- |Round of the block
    Round ->
    -- |The 'BlockHash' that the transaction should
    -- be committed to.
    BlockHash ->
    -- |The 'TransactionIndex' in the block.
    TransactionIndex ->
    -- |The transaction to commit.
    BlockItem ->
    m ()
commitTransaction rnd bh ti transaction =
    transactionTable
        . ttHashMap
        . at' (getHash transaction)
        . traversed
        . _2
        %=! addResult bh rnd ti

-- |Add a transaction to the transaction table if its nonce/sequence number is at least the next
-- non-finalized nonce/sequence number. The return value is 'True' if and only if the transaction
-- was added.
-- When adding a transaction from a block, use the 'Round' of the block. Otherwise use round @0@.
-- The transaction must not already be present.
putTransaction :: (MonadState (SkovData pv) m) => Round -> BlockItem -> VerificationResult -> m Bool
putTransaction rnd transaction verRes = do
    added <- transactionTable %%=! addTransaction transaction (commitPoint rnd) verRes
    when added $ transactionTablePurgeCounter += 1
    return added

-- |Mark the provided transaction as dead for the provided 'BlockHash'.
markTransactionDead ::
    (MonadState (SkovData pv) m) =>
    -- |The 'BlockHash' where the transaction was committed.
    BlockHash ->
    -- |The 'BlockItem' to mark as dead.
    BlockItem ->
    m ()
markTransactionDead blockHash transaction =
    transactionTable
        . ttHashMap
        . at' (getHash transaction)
        . mapped
        . _2
        %= markDeadResult blockHash

-- |Purge transactions from the transaction table and pending transactions.
-- Transactions are purged only if they are not included in a live block, and
-- have either expired or arrived longer ago than the transaction keep alive time.
--
-- If the first argument is @False@, the transaction table is only purged if
-- 'rpInsertionsBeforeTransactionPurged' transactions have been inserted since
-- the last purge.  If it is true, the table is purged regardless.
--
--   * Every 'BlockItem' in the transaction table that is not included in a live
--     or finalized block is referenced in the pending transaction table.  That is,
--     for a basic transaction the '_pttWithSender' table contains an entry for
--     the sender where the nonce of the transaction falls within the range,
--     and for a credential deployment the transaction hash is included in '_pttDeployCredential'.
--
--   * The low nonce for each entry in '_pttWithSender' is at least the last finalized
--     nonce recorded in the account's non-finalized transactions in the transaction
--     table.
--
--   * The pending transaction table only references transactions that are in the
--     transaction table.  That is, the high nonce in a range is a tight bound and
--     the deploy credential hashes correspond to transactions in the table.
--
--   * No non-finalized block is considered live or will become live if its round
--     is less than or equal to the slot number of the last finalized block.
--
--   * If a transaction is known to be in any block that is not finalized or dead,
--     then 'commitTransaction' or 'addCommitTransaction' has been called with a
--     slot number at least as high as the slot number of the block.
purgeTransactionTable ::
    (MonadState (SkovData pv) m) =>
    -- |Whether to force the purging.
    Bool ->
    -- |The current time.
    UTCTime ->
    m ()
purgeTransactionTable force currentTime = do
    purgeCount <- use transactionTablePurgeCounter
    RuntimeParameters{..} <- use runtimeParameters
    when (force || purgeCount > rpInsertionsBeforeTransactionPurge) $ do
        transactionTablePurgeCounter .= 0
        lfb <- use lastFinalized
        let lastFinalizedRound = blockRound $! bpBlock lfb
        transactionTable' <- use transactionTable
        pendingTransactions' <- use pendingTransactionTable
        let
            currentTransactionTime = utcTimeToTransactionTime currentTime
            oldestArrivalTime =
                if currentTransactionTime > rpTransactionsKeepAliveTime
                    then currentTransactionTime - rpTransactionsKeepAliveTime
                    else 0
            currentTimestamp = utcTimeToTimestamp currentTime
            (newTT, newPT) = Purge.purgeTables (commitPoint lastFinalizedRound) oldestArrivalTime currentTimestamp transactionTable' pendingTransactions'
        transactionTable .=! newTT
        pendingTransactionTable .=! newPT

-- * Bakers

-- |Get the set of bakers and finalizers for an epoch no later than the epoch of the last finalized
-- block.
getBakersForLiveEpoch :: (HasEpochBakers s) => Epoch -> s -> Maybe BakersAndFinalizers
getBakersForLiveEpoch e s
    | e == curEpoch = Just (s ^. currentEpochBakers)
    | e == curEpoch + 1 = Just (s ^. nextEpochBakers)
    | curEpoch <= e && e < s ^. nextPayday = Just (s ^. currentEpochBakers)
    | otherwise = Nothing
  where
    curEpoch = s ^. epochBakersEpoch

-- * Protocol update

-- |Clear pending and non-finalized blocks from the tree state.
-- Transactions that were committed (to any non-finalized block) have their status changed to
-- received.
clearOnProtocolUpdate :: (MonadState (SkovData pv) m) => m ()
clearOnProtocolUpdate = do
    -- clear the pending block table
    pendingBlocksTable .=! HM.empty
    pendingBlocksQueue .=! MPQ.empty
    -- clear the block table
    blockTable .=! emptyBlockTable
    -- clear the branches
    branches .=! Seq.empty
    -- mark committed transactions as received, since we have dropped any blocks
    -- that they belong to.
    transactionTable
        . ttHashMap
        %=! HM.map
            ( \case
                (bi, Committed{..}) -> (bi, Received{..})
                s -> s
            )

-- |Clear the transaction table and pending transactions, ensure that the block states are archived,
-- and collapse the block state caches.
clearAfterProtocolUpdate :: (MonadState (SkovData pv) m, BlockStateStorage m, GSTypes.BlockState m ~ PBS.HashedPersistentBlockState pv) => m ()
clearAfterProtocolUpdate = do
    -- Clear the transaction table and pending transactions.
    transactionTable .=! emptyTransactionTable
    pendingTransactionTable .=! emptyPendingTransactionTable
    -- Set the focus block to the last finalized block.
    lastFinBlock <- use lastFinalized
    focusBlock .=! lastFinBlock
    -- Archive the last finalized block state.
    archiveBlockState $ bpState lastFinBlock
    collapseCaches<|MERGE_RESOLUTION|>--- conflicted
+++ resolved
@@ -153,21 +153,12 @@
     { -- |Pending blocks i.e. blocks that have not yet been included in the tree.
       -- The entries of the pending blocks are keyed by the 'BlockHash' of their parent block.
       _pendingBlocksTable :: !(HM.HashMap BlockHash [PendingBlock]),
-<<<<<<< HEAD
-      -- |A priority search queue on the (pending block hash, parent of pending block hash) tuple,
+      -- |A priority queue on the (pending block hash, parent of pending block hash) tuple,
       -- prioritised by the timestamp of the pending block. The queue in particular supports extracting
       -- the pending block with minimal 'Timestamp'. Note that the queue can contain spurious pending
       -- blocks, and a block is only actually in the pending blocks if it has an entry in the
       -- '_pendingBlocksTable'.
       _pendingBlocksQueue :: !(MPQ.MinPQueue Timestamp (BlockHash, BlockHash))
-=======
-      -- |A priority queue on the (pending block hash, parent of pending block hash) tuple,
-      -- prioritised by the round of the pending block. The queue in particular supports extracting
-      -- the pending block with minimal 'Round'. Note that the queue can contain blocks that are
-      -- not actually pending, hence it does not have an entry in the '_pendingBlocksTable'.
-      -- This will be the case if the block has either become live or marked for dead.
-      _pendingBlocksQueue :: !(MPQ.MinPQueue Round (BlockHash, BlockHash))
->>>>>>> 4cb34969
     }
     deriving (Eq, Show)
 
@@ -416,12 +407,6 @@
 -- This uses 'takeNextPendingUntil'.
 
 -- |Add a block to the pending block table and queue.
-<<<<<<< HEAD
--- (Note, this does not update the block table.)
-addPendingBlock :: (MonadState s m, HasPendingBlocks s) => PendingBlock -> m ()
-addPendingBlock pb = do
-    pendingBlocksQueue %= MPQ.insert theTimestamp (blockHash, parentHash)
-=======
 -- [Note: this does not affect the '_branches' of the 'SkovData'.]
 addPendingBlock ::
     (MonadState s m, HasPendingBlocks s) =>
@@ -433,8 +418,7 @@
     PendingBlock ->
     m ()
 addPendingBlock !pb = do
-    pendingBlocksQueue %= MPQ.insert theRound (blockHash, parentHash)
->>>>>>> 4cb34969
+    pendingBlocksQueue %= MPQ.insert theTimestamp (blockHash, parentHash)
     pendingBlocksTable . at' parentHash . non [] %= (pb :)
   where
     blockHash = getHash pb
