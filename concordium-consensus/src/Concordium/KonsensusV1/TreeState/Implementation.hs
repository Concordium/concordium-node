--- conflicted
+++ resolved
@@ -20,10 +20,7 @@
 import qualified Data.HashMap.Strict as HM
 import qualified Data.Map.Strict as Map
 import qualified Data.PQueue.Prio.Min as MPQ
-<<<<<<< HEAD
 import qualified Data.Sequence as Seq
-=======
->>>>>>> af6781ee
 
 import Concordium.Types
 import Concordium.Types.Execution
@@ -41,10 +38,7 @@
 import qualified Concordium.GlobalState.Types as GSTypes
 import qualified Concordium.TransactionVerification as TVer
 
-<<<<<<< HEAD
 import Concordium.GlobalState.BlockState
-=======
->>>>>>> af6781ee
 import Concordium.GlobalState.Statistics (ConsensusStatistics)
 import qualified Concordium.KonsensusV1.TreeState.LowLevel as LowLevel
 import Concordium.KonsensusV1.TreeState.Types
@@ -134,8 +128,6 @@
       -- blocks, and a block is only actually in the pending blocks if it has an entry in the
       -- '_pendingBlocksTable'.
       _pendingBlocksQueue :: !(MPQ.MinPQueue Round (BlockHash, BlockHash)),
-      -- |Pointer to the genesis block.
-      _genesisBlockPointer :: !(BlockPointer pv),
       -- |Pointer to the last finalized block.
       _lastFinalized :: !(BlockPointer pv),
       -- |The current consensus statistics.
@@ -458,9 +450,6 @@
     UpdateSequenceNumber ->
     -- |The resulting list of
     m [(UpdateSequenceNumber, Map.Map (WithMetadata UpdateInstruction) TVer.VerificationResult)]
-<<<<<<< HEAD
-doGetNonfinalizedChainUpdates uType updateSequenceNumber = undefined
-=======
 doGetNonfinalizedChainUpdates uType updateSequenceNumber = do
     use (transactionTable . ttNonFinalizedChainUpdates . at' uType) >>= \case
         Nothing -> return []
@@ -552,7 +541,7 @@
 -- |Get the next account nonce for an account.
 -- Returns a tuple consisting of the successor of the
 -- current account nonce and a boolean value indicating
--- that there are no pending or comitted (but only finalized) transactions
+-- that there are no pending or committed (but only finalized) transactions
 -- tied to this account.
 doGetNextAccountNonce ::
     (MonadState (SkovData pv) m) =>
@@ -569,11 +558,6 @@
             case Map.lookupMax (anfts ^. anftMap) of
                 Nothing -> return (anfts ^. anftNextNonce, True)
                 Just (nonce, _) -> return (nonce + 1, False)
->>>>>>> af6781ee
-
-{-
-clearAfterProtocolUpdate = undefined
--}
 
 -- |Clear pending and non-finalized blocks from the tree state.
 -- Transactions that were committed (to any non-finalized block) have their status changed to
@@ -607,8 +591,6 @@
     -- Set the focus block to the last finalized block.
     lastFinBlock <- use lastFinalized
     focusBlock .=! lastFinBlock
-    -- Archive any block states that may still be cached.
-    -- (At this point, only the lastFinalizedBlock should really be relevant.)
-    archiveBlockState . _bpState =<< use genesisBlockPointer
+    -- Archive the last finalized block state.
     archiveBlockState $ _bpState lastFinBlock
     collapseCaches