{-# LANGUAGE ConstraintKinds #-}
{-# LANGUAGE DataKinds #-}
{-# LANGUAGE NumericUnderscores #-}
{-# LANGUAGE PatternSynonyms #-}
{-# LANGUAGE ScopedTypeVariables #-}
{-# LANGUAGE TemplateHaskell #-}
{-# LANGUAGE TypeApplications #-}
{-# LANGUAGE TypeFamilies #-}
{-# LANGUAGE ViewPatterns #-}

module Concordium.KonsensusV1.TreeState.Types where

import qualified Data.ByteString as BS
import Data.Function
import qualified Data.Map.Strict as Map
import Data.Serialize
import Data.Time
import Data.Time.Clock.POSIX
import Data.Word
import Lens.Micro.Platform

import Concordium.Types
import qualified Concordium.Types.Conditionally as Cond
import Concordium.Types.Execution
import Concordium.Types.HashableTo

import Concordium.GlobalState.BakerInfo
import qualified Concordium.GlobalState.Persistent.BlockState as PBS
import Concordium.GlobalState.TransactionTable
import Concordium.KonsensusV1.Types
import Concordium.Types.Option (Option (..), ofOption)

-- | Status information for a finalized transaction.
data FinalizedTransactionStatus = FinalizedTransactionStatus
    { -- | Height of the finalized block that contains this transaction
      ftsBlockHeight :: !BlockHeight,
      -- | Index of the transaction in the block.
      ftsIndex :: !TransactionIndex
    }
    deriving (Eq, Show)

instance Serialize FinalizedTransactionStatus where
    put FinalizedTransactionStatus{..} = do
        put ftsBlockHeight
        put ftsIndex
    get = do
        ftsBlockHeight <- get
        ftsIndex <- get
        return FinalizedTransactionStatus{..}

-- | Metadata about a block that has been executed.
data BlockMetadata pv = BlockMetadata
    { -- | The height of the block.
      bmHeight :: !BlockHeight,
      -- | The time that the block is received by the
      --  consensus layer.
      --  Hence this timestamp indicates a point in time just before
      --  the block is being deserialized and further processed.
      bmReceiveTime :: !UTCTime,
      -- | The time that the block has become live,
      --  i.e. it has been processed and current head of the chain.
      bmArriveTime :: !UTCTime,
      -- | Energy cost of all transactions in the block.
      bmEnergyCost :: !Energy,
      -- | Size of the transaction data in bytes.
      bmTransactionsSize :: !Word64,
      -- | The block state hash, only present for P7 and onwards.
      bmBlockStateHash ::
        !( Cond.Conditionally
            (BlockStateHashInMetadata (BlockHashVersionFor pv))
            StateHash
         )
    }
    deriving (Eq, Show)

instance forall pv. (IsProtocolVersion pv) => Serialize (BlockMetadata pv) where
    put BlockMetadata{..} = do
        put bmHeight
        putUTCPOSIXMicros bmReceiveTime
        putUTCPOSIXMicros bmArriveTime
        put bmEnergyCost
        putWord64be bmTransactionsSize
        mapM_ put bmBlockStateHash
      where
        putUTCPOSIXMicros = putWord64be . floor . (1_000_000 *) . utcTimeToPOSIXSeconds
    get = do
        bmHeight <- get
        bmReceiveTime <- getUTCPOSIXMicros
        bmArriveTime <- getUTCPOSIXMicros
        bmEnergyCost <- get
        bmTransactionsSize <- getWord64be
        bmBlockStateHash <-
            Cond.conditionallyA
                (sBlockStateHashInMetadata (sBlockHashVersionFor (protocolVersion @pv)))
                get
        return BlockMetadata{..}
      where
        getUTCPOSIXMicros = posixSecondsToUTCTime . (/ 1_000_000) . realToFrac <$> getWord64be

-- | A class for structures that include 'BlockMetadata'.
class HasBlockMetadata bm where
    -- | The protocol version of the metadata.
    type BlockMetadataProtocolVersion bm :: ProtocolVersion

    -- | Get the block metadata.
    blockMetadata :: bm -> BlockMetadata (BlockMetadataProtocolVersion bm)

    -- | The height of the block.
    blockHeight :: bm -> BlockHeight
    blockHeight = bmHeight . blockMetadata
    {-# INLINE blockHeight #-}

    -- | The time that the block is received by the consensus layer (i.e. just before it is deserialized and processed).
    blockReceiveTime :: bm -> UTCTime
    blockReceiveTime = bmReceiveTime . blockMetadata
    {-# INLINE blockReceiveTime #-}

    -- | The time that the block becomes live (i.e. it is processed and added to the chain).
    blockArriveTime :: bm -> UTCTime
    blockArriveTime = bmArriveTime . blockMetadata
    {-# INLINE blockArriveTime #-}

    -- | The total energy usage in executing the transactions in the block.
    blockEnergyCost :: bm -> Energy
    blockEnergyCost = bmEnergyCost . blockMetadata
    {-# INLINE blockEnergyCost #-}

    -- | The size in bytes of the transactions in the block.
    blockTransactionsSize :: bm -> Word64
    blockTransactionsSize = bmTransactionsSize . blockMetadata
    {-# INLINE blockTransactionsSize #-}

instance HasBlockMetadata (BlockMetadata pv) where
    type BlockMetadataProtocolVersion (BlockMetadata pv) = pv
    blockMetadata = id

-- | A pointer to a block that has been executed
--  and the resulting 'PBS.HashedPersistentBlockState'.
data BlockPointer (pv :: ProtocolVersion) = BlockPointer
    { -- | Metadata for the block.
      bpInfo :: !(BlockMetadata pv),
      -- | The signed block.
      bpBlock :: !(Block pv),
      -- | The resulting state of executing the block.
      bpState :: !(PBS.HashedPersistentBlockState pv)
    }

instance HashableTo BlockHash (BlockPointer pv) where
    getHash BlockPointer{..} = getHash bpBlock

-- | Block pointer equality is defined on the block hash.
instance Eq (BlockPointer pv) where
    (==) = on (==) (getHash @BlockHash)

instance BlockData (BlockPointer pv) where
    type BakedBlockDataType (BlockPointer pv) = SignedBlock pv
    blockRound = blockRound . bpBlock
    blockEpoch = blockEpoch . bpBlock
    blockTimestamp = blockTimestamp . bpBlock
    blockBakedData = blockBakedData . bpBlock
    blockTransactions = blockTransactions . bpBlock
    blockTransactionCount = blockTransactionCount . bpBlock

instance Show (BlockPointer pv) where
    show BlockPointer{..} =
        "BlockPointer {bpInfo = "
            ++ show bpInfo
            ++ ", bpBlock = "
            ++ show bpBlock
            ++ ", bpState = ["
            ++ show (PBS.hpbsHash bpState)
            ++ "] }"

instance HasBlockMetadata (BlockPointer pv) where
    type BlockMetadataProtocolVersion (BlockPointer pv) = pv
    blockMetadata = bpInfo

-- | A block that is pending its parent.
data PendingBlock (pv :: ProtocolVersion) = PendingBlock
    { -- | The block itself.
      pbBlock :: !(SignedBlock pv),
      -- | The time that the block was received by the consensus.
      pbReceiveTime :: !UTCTime
    }
    deriving (Eq, Show)

instance HashableTo BlockHash (PendingBlock pv) where
    getHash PendingBlock{..} = getHash pbBlock

instance BlockData (PendingBlock pv) where
    type BakedBlockDataType (PendingBlock pv) = SignedBlock pv
    blockRound = blockRound . pbBlock
    blockEpoch = blockEpoch . pbBlock
    blockTimestamp = blockTimestamp . pbBlock
    blockBakedData = blockBakedData . pbBlock
    blockTransactions = blockTransactions . pbBlock
    blockTransactionCount = blockTransactionCount . pbBlock

instance BakedBlockData (PendingBlock pv) where
<<<<<<< HEAD
=======
    type BakedBlockProtocolVersion (PendingBlock pv) = pv
>>>>>>> 90881118
    blockQuorumCertificate = blockQuorumCertificate . pbBlock
    blockParent = blockParent . pbBlock
    blockBaker = blockBaker . pbBlock
    blockTimeoutCertificate = blockTimeoutCertificate . pbBlock
    blockEpochFinalizationEntry = blockEpochFinalizationEntry . pbBlock
    blockNonce = blockNonce . pbBlock
    blockSignature = blockSignature . pbBlock
    blockDerivableHashes = blockDerivableHashes . pbBlock

<<<<<<< HEAD
deserializeExactVersionedPendingBlock ::
    (IsProtocolVersion pv) =>
    BS.ByteString ->
    UTCTime ->
    Either String (PendingBlock pv)
deserializeExactVersionedPendingBlock blockBS recTime =
    case runGet (getSignedBlock (utcTimeToTransactionTime recTime)) blockBS of
=======
deserializeExactVersionedPendingBlock :: SProtocolVersion pv -> BS.ByteString -> UTCTime -> Either String (PendingBlock pv)
deserializeExactVersionedPendingBlock spv blockBS recTime =
    case runGet (getSignedBlock spv (utcTimeToTransactionTime recTime)) blockBS of
>>>>>>> 90881118
        Left err -> Left $ "Block deserialization failed: " ++ err
        Right signedBlock -> Right $ PendingBlock signedBlock recTime

-- | Status of a transaction.
data TransactionStatus
    = -- | The transaction is either pending (i.e. not in a block) or committed (i.e. in a
      --  non-finalized block).
      Live !LiveTransactionStatus
    | -- | The transaction is in a finalized block.
      Finalized !FinalizedTransactionStatus
    deriving (Eq, Show)

-- | The status of a block.
--  Note as we use a COMPLETE pragma below for aggregating the 'BlockAlive' and 'BlockFinalized'
--  in a pattern match, then if 'BlockStatus pv' is to be modified the complete pragma MUST also be
--  checked whether it is still sufficient.
data BlockStatus pv
    = -- | The block is alive.
      BlockAlive !(BlockPointer pv)
    | -- | The block is finalized.
      BlockFinalized !(BlockPointer pv)
    | -- | The block has been marked dead.
      BlockDead
    | -- | The block is unknown
      BlockUnknown
    deriving (Show)

-- | Get the 'BlockPointer' from a 'BlockStatus' for a live or finalized block.
--  Returns 'Nothing' if the block is pending, dead or unknown.
--  Note as we use a COMPLETE pragma for the 'BlockStatus pv' variants (see below)
--  then it MUST be considered if this function has to change if the type ('BlockStatus pv')
--  is to be modified.
blockStatusBlock :: BlockStatus pv -> Maybe (BlockPointer pv)
blockStatusBlock (BlockAlive b) = Just b
blockStatusBlock (BlockFinalized b) = Just b
blockStatusBlock _ = Nothing

-- | A (unidirectional) pattern for matching a block status that is either alive or finalized.
pattern BlockAliveOrFinalized :: BlockPointer pv -> BlockStatus pv
pattern BlockAliveOrFinalized b <- (blockStatusBlock -> Just b)

-- This tells GHC that these patterns are complete for 'BlockStatus'.
{-# COMPLETE BlockUnknown, BlockAliveOrFinalized, BlockDead #-}

-- | The status of a block as obtained without loading the block from disk.
data RecentBlockStatus pv
    = -- | The block is recent i.e. it is either 'Alive',
      --  'Pending' or the last finalized block.
      RecentBlock !(BlockStatus pv)
    | -- | The block is a predecessor of the last finalized block.
      OldFinalized
    deriving (Show)

-- | Round status information that is persisted to the database.
data PersistentRoundStatus = PersistentRoundStatus
    { -- | If the consensus runner is part of the finalization committee,
      --  then this will yield the last signed 'QuorumMessage'
      _prsLastSignedQuorumMessage :: !(Option QuorumMessage),
      -- | If the consensus runner is part of the finalization committee,
      --  then this will yield the last signed timeout message.
      _prsLastSignedTimeoutMessage :: !(Option TimeoutMessage),
      -- | The round number of the last round for which we baked a block, or 0 if we have never
      --  baked a block.
      _prsLastBakedRound :: !Round,
      -- | The latest timeout certificate we have seen. This can be absent if we have a quorum
      --  certificate for a more recent round.
      _prsLatestTimeout :: !(Option TimeoutCertificate)
    }
    deriving (Eq, Show)

makeLenses ''PersistentRoundStatus

instance Serialize PersistentRoundStatus where
    put PersistentRoundStatus{..} = do
        put _prsLastSignedQuorumMessage
        put _prsLastSignedTimeoutMessage
        put _prsLastBakedRound
        put _prsLatestTimeout
    get = do
        _prsLastSignedQuorumMessage <- get
        _prsLastSignedTimeoutMessage <- get
        _prsLastBakedRound <- get
        _prsLatestTimeout <- get
        return PersistentRoundStatus{..}

-- | The 'PersistentRoundStatus' at genesis.
initialPersistentRoundStatus :: PersistentRoundStatus
initialPersistentRoundStatus =
    PersistentRoundStatus
        { _prsLastSignedQuorumMessage = Absent,
          _prsLastSignedTimeoutMessage = Absent,
          _prsLastBakedRound = 0,
          _prsLatestTimeout = Absent
        }

-- | The last signed round (according to a given 'RoundStatus') for which we have produced a
--  quorum or timeout signature message.
prsLastSignedRound :: PersistentRoundStatus -> Round
prsLastSignedRound PersistentRoundStatus{..} =
    max
        (ofOption 0 qmRound _prsLastSignedQuorumMessage)
        (ofOption 0 (tmRound . tmBody) _prsLastSignedTimeoutMessage)

-- | The next signable round is the round after the latest round for which we have produced a
--  quorum or timeout signature message.
prsNextSignableRound :: PersistentRoundStatus -> Round
prsNextSignableRound = (1 +) . prsLastSignedRound

-- | A valid quorum certificate together with the block that is certified.
--
--  * @qcBlock cbQuorumCertificate == getHash cbQuorumBlock@
--  * @qcRound cbQuorumCertificate == blockRound cbQuorumBlock@
--  * @qcEpoch cbQuorumCertificate == blockEpoch cbQuorumBlock@
data CertifiedBlock (pv :: ProtocolVersion) = CertifiedBlock
    { -- | A valid quorum certificate.
      cbQuorumCertificate :: !QuorumCertificate,
      -- | The certified block.
      cbQuorumBlock :: !(BlockPointer pv)
    }
    deriving (Eq, Show)

-- | The 'Round' number of a certified block.
cbRound :: CertifiedBlock pv -> Round
cbRound = qcRound . cbQuorumCertificate

-- | The 'Epoch' number of a certified block
cbEpoch :: CertifiedBlock pv -> Epoch
cbEpoch = qcEpoch . cbQuorumCertificate

-- | Details of a round timeout that can be used to produce a new block in round
--  @tcRound trTimeoutCertificate + 1@. We require that the 'QuorumCertificate' and
--  'TimeoutCertificate' are valid and they are compatible in the following sense:
--
--    * @cbRound rtCertifiedBlock < tcRound rtTimeoutCertificate@
--    * @cbRound rtCertifiedBlock >= tcMaxRound rtTimeoutCertificate@
--    * @cbEpoch rtCertifiedBlock >= tcMaxEpoch rtTimeoutCertificate@
--    * @cbEpoch rtCertifiedBlock <= 2 + tcMinEpoch rtTimeoutCertificate@
data RoundTimeout (pv :: ProtocolVersion) = RoundTimeout
    { -- | A timeout certificate.
      rtTimeoutCertificate :: !TimeoutCertificate,
      -- | Certified block for the highest known round that did not time out.
      rtCertifiedBlock :: !(CertifiedBlock pv)
    }
    deriving (Eq, Show)

-- | The current round status.
--  Note that it can be the case that both the 'QuorumSignatureMessage' and the
--  'TimeoutSignatureMessage' are present.
--  This is the case if the consensus runner has first signed a block
--  but not enough quorum signature messages were retrieved before timeout.
--
--  INVARIANTS:
--
--   * @_rsCurrentRound > qcRound (cbQuorumCertificate _rsHighestCertifiedBlock)@.
--
--   * If @_rsPreviousRoundTimeout = Absent@ then
--     @_rsCurrentRound = 1 + qcRound (cbQuorumCertificate _rsHighestCertifiedBlock)@.
--
--   * If @_rsPreviousRoundTimeout = Present timeout@ then
--     @_rsCurrentRound = 1 + qcRound (rtQuorumCertificate timeout)@.
data RoundStatus (pv :: ProtocolVersion) = RoundStatus
    { -- | The current 'Round'. If the previous round did not time out, this should be
      --  @1 + cbRound _rsHighestCertifiedBlock@. Otherwise, it should be
      --  @1 + tcRound timeoutCertificate@.
      _rsCurrentRound :: !Round,
      -- | The highest round for which we have sent a finalization message.
      _rsHighestCertifiedBlock :: !(CertifiedBlock pv),
      -- | The previous round timeout certificate if the previous round timed out.
      --  This is @Present (timeoutCertificate, quorumCertificate)@ if the previous round timed out
      --  and otherwise 'Absent'. In the case of @Present@ then @quorumCertificate@ is the highest
      --  'QuorumCertificate' at the time that the 'TimeoutCertificate' was built.
      _rsPreviousRoundTimeout :: !(Option (RoundTimeout pv)),
      -- | Flag that is 'True' if we should attempt to bake for the current round.
      --  This is set to 'True' when the round is advanced, and set to 'False' when we have attempted
      --  to bake for the round.
      _rsRoundEligibleToBake :: !Bool,
      -- | The current epoch. This should either be the same as the epoch of the last finalized
      --  block (if its timestamp is before the trigger block time) or the next epoch from the last
      --  finalized block (if its timestamp is at least the trigger block time).
      _rsCurrentEpoch :: !Epoch,
      -- | If present, an epoch finalization entry for @_currentEpoch - 1@. An entry MUST be
      --  present if @_currentEpoch > blockEpoch _lastFinalized@. Otherwise, an entry MAY be present,
      --  but is not required.
      --
      --  The purpose of this field is to support the creation of a block that is the first in a new
      --  epoch.
      _rsLastEpochFinalizationEntry :: !(Option FinalizationEntry),
      -- | The current duration to wait before a round times out.
      _rsCurrentTimeout :: !Duration
    }
    deriving (Eq, Show)

makeLenses ''RoundStatus

-- | The 'RoundStatus' for consensus at genesis.
initialRoundStatus ::
    -- | The base timeout.
    Duration ->
    -- | The 'BlockPointer' of the genesis block.
    BlockPointer pv ->
    -- | The initial 'RoundStatus'.
    RoundStatus pv
initialRoundStatus currentTimeout genesisBlock =
    RoundStatus
        { _rsCurrentRound = 1,
          _rsHighestCertifiedBlock =
            CertifiedBlock
                { cbQuorumCertificate = genesisQuorumCertificate (getHash genesisBlock),
                  cbQuorumBlock = genesisBlock
                },
          _rsPreviousRoundTimeout = Absent,
          _rsRoundEligibleToBake = True,
          _rsCurrentEpoch = 0,
          _rsLastEpochFinalizationEntry = Absent,
          _rsCurrentTimeout = currentTimeout
        }

-- | The sets of bakers and finalizers for an epoch/payday.
data BakersAndFinalizers = BakersAndFinalizers
    { -- | Bakers set.
      _bfBakers :: !FullBakers,
      -- | Finalizers set.
      _bfFinalizers :: !FinalizationCommittee,
      -- | Hash computed from the BLS verify key and weight of each finalizer included in the set above.
      _bfFinalizerHash :: !FinalizationCommitteeHash
    }
    deriving (Eq, Show)

makeLenses ''BakersAndFinalizers

-- | The bakers and finalizers associated with the previous, current and next epochs (with respect
--  to a particular epoch). Note that the current epoch referred to here is typically the epoch
--  of the last finalized block, which is distinct from the current epoch as recorded in the
--  'RoundStatus' structure.
data EpochBakers = EpochBakers
    { -- | The bakers and finalizers for the previous epoch.
      --  (If the current epoch is 0, then this is the same as the bakers and finalizers for the
      --  current epoch.)
      _previousEpochBakers :: !BakersAndFinalizers,
      -- | The bakers and finalizers for the current epoch.
      _currentEpochBakers :: !BakersAndFinalizers,
      -- | The bakers and finalizers for the next epoch.
      _nextEpochBakers :: !BakersAndFinalizers,
      -- | The first epoch of the next payday. The set of bakers is fixed for an entire payday, and
      --  so the '_currentEpochBakers' apply for all epochs @e@ with
      --  @_currentEpoch <= e < _nextPayday@.
      _nextPayday :: !Epoch
    }

makeClassy ''EpochBakers

-- | Quorum messages collected for a round.
data QuorumMessages = QuorumMessages
    { -- | Map of baker ids to signature messages.
      _smBakerIdToQuorumMessage :: !(Map.Map BakerId QuorumMessage),
      -- | Accumulated weights and the aggregated signature for the blocks signed off by quorum signature message.
      --  The 'VoterPower' here is in relation to the 'Epoch' of the block being finalized.
      _smBlockToWeightsAndSignatures :: !(Map.Map BlockHash (VoterPower, QuorumSignature, FinalizerSet))
    }
    deriving (Eq, Show)

makeLenses ''QuorumMessages

-- | Construct an empty 'QuorumMessages'
emptyQuorumMessages :: QuorumMessages
emptyQuorumMessages = QuorumMessages Map.empty Map.empty

-- | A collection of timeout messages with respect to the current round and for most two consecutive epochs.
--  INVARIANTS:
--   * 'tmFirstEpochTimeouts' is never empty.
--   * All timeout messages in 'tmFirstEpochTimeouts' have epoch 'tmFirstEpoch' and finalizer index
--     matching the key in the map.
--   * All timeout messages in 'tmSecondEpochTimeouts' have epoch @tmFirstEpoch + 1@ and finalizer
--     index matching the key in the map.
--  IMPORTANT NOTE: A timeout message "has epoch @e@" here if
--  @qcEpoch (tmQuorumCertificate tmBody) == e@. That is, it is independent of @tmEpoch@.
data TimeoutMessages
    = -- | Timeout messages for one epoch or two consecutive epochs.
      TimeoutMessages
      { -- | First epoch for which we have timeout messages.
        tmFirstEpoch :: Epoch,
        -- | Timeout messages for epoch 'tmFirstEpoch' indexed by the 'FinalizerIndex'.
        tmFirstEpochTimeouts :: !(Map.Map FinalizerIndex TimeoutMessage),
        -- | Timeout messages for epoch @tmFirstEpoch + 1@ indexed by the 'FinalizerIndex'.
        tmSecondEpochTimeouts :: !(Map.Map FinalizerIndex TimeoutMessage)
      }
    deriving (Eq, Show)<|MERGE_RESOLUTION|>--- conflicted
+++ resolved
@@ -197,10 +197,7 @@
     blockTransactionCount = blockTransactionCount . pbBlock
 
 instance BakedBlockData (PendingBlock pv) where
-<<<<<<< HEAD
-=======
     type BakedBlockProtocolVersion (PendingBlock pv) = pv
->>>>>>> 90881118
     blockQuorumCertificate = blockQuorumCertificate . pbBlock
     blockParent = blockParent . pbBlock
     blockBaker = blockBaker . pbBlock
@@ -210,7 +207,6 @@
     blockSignature = blockSignature . pbBlock
     blockDerivableHashes = blockDerivableHashes . pbBlock
 
-<<<<<<< HEAD
 deserializeExactVersionedPendingBlock ::
     (IsProtocolVersion pv) =>
     BS.ByteString ->
@@ -218,11 +214,6 @@
     Either String (PendingBlock pv)
 deserializeExactVersionedPendingBlock blockBS recTime =
     case runGet (getSignedBlock (utcTimeToTransactionTime recTime)) blockBS of
-=======
-deserializeExactVersionedPendingBlock :: SProtocolVersion pv -> BS.ByteString -> UTCTime -> Either String (PendingBlock pv)
-deserializeExactVersionedPendingBlock spv blockBS recTime =
-    case runGet (getSignedBlock spv (utcTimeToTransactionTime recTime)) blockBS of
->>>>>>> 90881118
         Left err -> Left $ "Block deserialization failed: " ++ err
         Right signedBlock -> Right $ PendingBlock signedBlock recTime
 
