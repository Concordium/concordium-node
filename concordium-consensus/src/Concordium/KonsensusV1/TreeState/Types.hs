{-# LANGUAGE ConstraintKinds #-}
{-# LANGUAGE DataKinds #-}
{-# LANGUAGE NumericUnderscores #-}
{-# LANGUAGE PatternSynonyms #-}
{-# LANGUAGE TemplateHaskell #-}
{-# LANGUAGE TypeApplications #-}
{-# LANGUAGE TypeFamilies #-}
{-# LANGUAGE ViewPatterns #-}

module Concordium.KonsensusV1.TreeState.Types where

import Data.Function
import Data.Serialize
import Data.Time
import Data.Time.Clock.POSIX
import Lens.Micro.Platform
import qualified Data.Map.Strict as Map

import Concordium.Types
import Concordium.Types.Execution
import Concordium.Types.HashableTo

import Concordium.GlobalState.BakerInfo
import qualified Concordium.GlobalState.Persistent.BlockState as PBS
import Concordium.GlobalState.TransactionTable
import Concordium.KonsensusV1.Types

-- |Status information for a finalized transaction.
data FinalizedTransactionStatus = FinalizedTransactionStatus
    { -- |Height of the finalized block that contains this transaction
      ftsBlockHeight :: !BlockHeight,
      -- |Index of the transaction in the block.
      ftsIndex :: !TransactionIndex
    }
    deriving (Eq, Show)

instance Serialize FinalizedTransactionStatus where
    put FinalizedTransactionStatus{..} = do
        put ftsBlockHeight
        put ftsIndex
    get = do
        ftsBlockHeight <- get
        ftsIndex <- get
        return FinalizedTransactionStatus{..}

-- |Metadata about a block that has been executed.
data BlockMetadata = BlockMetadata
    { -- |The height of the block.
      bmHeight :: !BlockHeight,
      -- |The time that the block is received by the
      -- consensus layer i.e. it has been deserialized.
      bmReceiveTime :: !UTCTime,
      -- |The time that the block has become live,
      -- i.e. it has been processed and current head of the chain.
      bmArriveTime :: !UTCTime
    }
    deriving (Eq, Show)

instance Serialize BlockMetadata where
    put BlockMetadata{..} = do
        put bmHeight
        putUTCPOSIXMicros bmReceiveTime
        putUTCPOSIXMicros bmArriveTime
      where
        putUTCPOSIXMicros = putWord64be . floor . (1_000_000 *) . utcTimeToPOSIXSeconds
    get = do
        bmHeight <- get
        bmReceiveTime <- getUTCPOSIXMicros
        bmArriveTime <- getUTCPOSIXMicros
        return BlockMetadata{..}
      where
        getUTCPOSIXMicros = posixSecondsToUTCTime . (/ 1_000_000) . realToFrac <$> getWord64be

-- |A class for structures that canonincally include 'BlockMetadata'.
class HasBlockMetadata bm where
    -- |Get the block metadata.
    blockMetadata :: bm -> BlockMetadata

    -- |The height of the block.
    blockHeight :: bm -> BlockHeight
    blockHeight = bmHeight . blockMetadata
    {-# INLINE blockHeight #-}

    -- |The time that the block is received by the consensus layer (i.e. when it is deserialized).
    blockReceiveTime :: bm -> UTCTime
    blockReceiveTime = bmReceiveTime . blockMetadata
    {-# INLINE blockReceiveTime #-}

    -- |The time that the block becomes live (i.e. it is processed and added to the chain).
    blockArriveTime :: bm -> UTCTime
    blockArriveTime = bmArriveTime . blockMetadata
    {-# INLINE blockArriveTime #-}

instance HasBlockMetadata BlockMetadata where
    blockMetadata = id

-- |A pointer to a block that has been executed
-- and the resulting 'PBS.HashedPersistentBlockState'.
data BlockPointer (pv :: ProtocolVersion) = BlockPointer
    { -- |Metadata for the block.
      bpInfo :: !BlockMetadata,
      -- |The signed block.
      bpBlock :: !(Block pv),
      -- |The resulting state of executing the block.
      bpState :: !(PBS.HashedPersistentBlockState pv)
    }

instance HashableTo BlockHash (BlockPointer pv) where
    getHash BlockPointer{..} = getHash bpBlock

-- |Block pointer equality is defined on the block hash.
instance Eq (BlockPointer pv) where
    (==) = on (==) (getHash @BlockHash)

instance BlockData (BlockPointer pv) where
    type BakedBlockDataType (BlockPointer pv) = SignedBlock
    blockRound = blockRound . bpBlock
    blockEpoch = blockEpoch . bpBlock
    blockTimestamp = blockTimestamp . bpBlock
    blockBakedData = blockBakedData . bpBlock
    blockTransactions = blockTransactions . bpBlock
    blockTransactionCount = blockTransactionCount . bpBlock
    blockStateHash = blockStateHash . bpBlock

instance Show (BlockPointer pv) where
    show BlockPointer{..} =
        "BlockPointer {bpInfo = "
            ++ show bpInfo
            ++ ", bpBlock = "
            ++ show bpBlock
            ++ ", bpState = ["
            ++ show (PBS.hpbsHash bpState)
            ++ "] }"

instance HasBlockMetadata (BlockPointer pv) where
    blockMetadata = bpInfo

-- |A block that is pending its parent.
data PendingBlock = PendingBlock
    { -- |The block itself.
      pbBlock :: !SignedBlock,
      -- |The time that the block was received by the consensus.
      pbReceiveTime :: !UTCTime
    }
    deriving (Eq, Show)

instance HashableTo BlockHash PendingBlock where
    getHash PendingBlock{..} = getHash pbBlock

instance BlockData PendingBlock where
    type BakedBlockDataType PendingBlock = SignedBlock
    blockRound = blockRound . pbBlock
    blockEpoch = blockEpoch . pbBlock
    blockTimestamp = blockTimestamp . pbBlock
    blockBakedData = blockBakedData . pbBlock
    blockTransactions = blockTransactions . pbBlock
    blockTransactionCount = blockTransactionCount . pbBlock
    blockStateHash = blockStateHash . pbBlock

instance BakedBlockData PendingBlock where
    blockQuorumCertificate = blockQuorumCertificate . pbBlock
    blockParent = blockParent . pbBlock
    blockBaker = blockBaker . pbBlock
    blockTimeoutCertificate = blockTimeoutCertificate . pbBlock
    blockEpochFinalizationEntry = blockEpochFinalizationEntry . pbBlock
    blockNonce = blockNonce . pbBlock
    blockSignature = blockSignature . pbBlock
    blockTransactionOutcomesHash = blockTransactionOutcomesHash . pbBlock

-- |Status of a transaction.
data TransactionStatus
    = -- |The transaction is either pending (i.e. not in a block) or committed (i.e. in a
      -- non-finalized block).
      Live !LiveTransactionStatus
    | -- |The transaction is in a finalized block.
      Finalized !FinalizedTransactionStatus
    deriving (Eq, Show)

-- |The status of a block.
data BlockStatus pv
    = -- |The block is awaiting its parent to become part of chain.
      BlockPending !PendingBlock
    | -- |The block is alive i.e. head of chain.
      BlockAlive !(BlockPointer pv)
    | -- |The block is finalized.
      BlockFinalized !(BlockPointer pv)
    | -- |The block has been marked dead.
      BlockDead
    | -- |The block is unknown
      BlockUnknown
    deriving (Show)

-- |Get the 'BlockPointer' from a 'BlockStatus' for a live or finalized block.
-- Returns 'Nothing' if the block is pending, dead or unknown.
blockStatusBlock :: BlockStatus pv -> Maybe (BlockPointer pv)
blockStatusBlock (BlockAlive b) = Just b
blockStatusBlock (BlockFinalized b) = Just b
blockStatusBlock _ = Nothing

-- |A (unidirectional) pattern for matching a block status that is either alive or finalized.
pattern BlockAliveOrFinalized :: BlockPointer pv -> BlockStatus pv
pattern BlockAliveOrFinalized b <- (blockStatusBlock -> Just b)

-- |The status of a block as obtained without loading the block from disk.
data RecentBlockStatus pv
    = -- |The block is recent i.e. it is either 'Alive',
      -- 'Pending' or the last finalized block.
      RecentBlock !(BlockStatus pv)
    | -- |The block is a predecessor of the last finalized block.
      OldFinalized
    deriving (Show)

-- |The current round status.
-- Note that it can be the case that both the 'QuorumSignatureMessage' and the
-- 'TimeoutSignatureMessage' are present.
-- This is the case if the consensus runner has first signed a block
-- but not enough quorum signature messages were retrieved before timeout.
data RoundStatus = RoundStatus
    { -- |The highest 'Round' that the consensus runner participated in.
      rsCurrentRound :: !Round,
      -- |If the consensus runner is part of the finalization committee,
      -- then this will yield the last signed 'QuorumSignatureMessage'
      rsLastSignedQuourumSignatureMessage :: !(Option QuorumSignatureMessage),
      -- |If the consensus runner is part of the finalization committee,
      -- then this will yield the last signed timeout message.
      rsLastSignedTimeoutSignatureMessage :: !(Option TimeoutSignatureMessage),
      -- |The highest 'QuorumCertificate' seen so far.
      -- This is 'Nothing' if no rounds since genesis has
      -- been able to produce a 'QuorumCertificate'.
      -- Note: this can potentially be a QC for a block that is not present, but in that case we
      -- should have a finalization entry that contains the QC.
      rsHighestQC :: !(Option QuorumCertificate),
      -- |The previous round timeout certificate if the previous round timed out.
      -- This is @Just (TimeoutCertificate, QuorumCertificate)@ if the previous round timed out or otherwise 'Nothing'.
      -- In the case of @Just@ then the associated 'QuorumCertificate' is the highest 'QuorumCertificate' at the time
      -- that the 'TimeoutCertificate' was built.
      rsPreviousRoundTC :: !(Option (TimeoutCertificate, QuorumCertificate))
    }
    deriving (Show, Eq)

instance Serialize RoundStatus where
    put RoundStatus{..} = do
        put rsCurrentRound
        put rsLastSignedQuourumSignatureMessage
        put rsLastSignedTimeoutSignatureMessage
        put rsHighestQC
        put rsPreviousRoundTC
    get = do
        rsCurrentRound <- get
        rsLastSignedQuourumSignatureMessage <- get
        rsLastSignedTimeoutSignatureMessage <- get
        rsHighestQC <- get
        rsPreviousRoundTC <- get
        return RoundStatus{..}

-- |The 'RoundStatus' for consensus at genesis.
initialRoundStatus :: RoundStatus
initialRoundStatus =
    RoundStatus
<<<<<<< HEAD
        { rsCurrentEpoch = 0,
          rsCurrentRound = 0,
=======
        { rsCurrentRound = 0,
          rsCurrentQuorumSignatureMessages = emptySignatureMessages,
          rsCurrentTimeoutSignatureMessages = emptySignatureMessages,
>>>>>>> 6e60cc2e
          rsLastSignedQuourumSignatureMessage = Absent,
          rsLastSignedTimeoutSignatureMessage = Absent,
          rsHighestQC = Absent,
          rsPreviousRoundTC = Absent
        }

-- |The sets of bakers and finalizers for an epoch/payday.
data BakersAndFinalizers = BakersAndFinalizers
    { -- |Bakers set.
      _bfBakers :: !FullBakers,
      -- |Finalizers set.
      _bfFinalizers :: !FinalizationCommittee
    }

makeLenses ''BakersAndFinalizers

-- |The bakers and finalizers associated with the current and next epoch (with respect to a
-- particular epoch).
data EpochBakers = EpochBakers
    { -- |The current epoch under consideration.
      _currentEpoch :: !Epoch,
      -- |The bakers and finalizers for the previous epoch.
      -- (If the current epoch is 0, then this is the same as the bakers and finalizers for the
      -- current epoch.)
      _previousEpochBakers :: !BakersAndFinalizers,
      -- |The bakers and finalizers for the current epoch.
      _currentEpochBakers :: !BakersAndFinalizers,
      -- |The bakers and finalizers for the next epoch.
      _nextEpochBakers :: !BakersAndFinalizers,
      -- |The first epoch of the next payday. The set of bakers is fixed for an entire payday, and
      -- so the '_currentEpochBakers' apply for all epochs @e@ with
      -- @_currentEpoch <= e < _nextPayday@.
      _nextPayday :: !Epoch
    }

makeClassy ''EpochBakers

-- |Quorum messages collected for a round.
data QuorumMessages = QuorumMessages
    { -- |Map of finalizer indecies to signature messages.
      _smFinIdxToMessage :: !(Map.Map FinalizerIndex QuorumMessage),
      -- |Accummulated weights and the aggregated signature for the blocks signed off by quorum signature message.
      -- The 'VoterPower' here is in relation to the running 'Epoch'.
      _smWeightsAndSignatures :: !(Map.Map BlockHash (VoterPower, QuorumSignature, [FinalizerIndex]))
    }
    deriving (Eq, Show)

makeLenses ''QuorumMessages

-- |Construct an empty 'QuorumMessages'
emptyQuorumMessages :: QuorumMessages
emptyQuorumMessages = QuorumMessages Map.empty Map.empty<|MERGE_RESOLUTION|>--- conflicted
+++ resolved
@@ -217,58 +217,53 @@
 -- but not enough quorum signature messages were retrieved before timeout.
 data RoundStatus = RoundStatus
     { -- |The highest 'Round' that the consensus runner participated in.
-      rsCurrentRound :: !Round,
+      _rsCurrentRound :: !Round,
       -- |If the consensus runner is part of the finalization committee,
       -- then this will yield the last signed 'QuorumSignatureMessage'
-      rsLastSignedQuourumSignatureMessage :: !(Option QuorumSignatureMessage),
+      _rsLastSignedQuourumSignatureMessage :: !(Option QuorumSignatureMessage),
       -- |If the consensus runner is part of the finalization committee,
       -- then this will yield the last signed timeout message.
-      rsLastSignedTimeoutSignatureMessage :: !(Option TimeoutSignatureMessage),
+      _rsLastSignedTimeoutSignatureMessage :: !(Option TimeoutSignatureMessage),
       -- |The highest 'QuorumCertificate' seen so far.
       -- This is 'Nothing' if no rounds since genesis has
       -- been able to produce a 'QuorumCertificate'.
       -- Note: this can potentially be a QC for a block that is not present, but in that case we
       -- should have a finalization entry that contains the QC.
-      rsHighestQC :: !(Option QuorumCertificate),
+      _rsHighestQC :: !(Option QuorumCertificate),
       -- |The previous round timeout certificate if the previous round timed out.
       -- This is @Just (TimeoutCertificate, QuorumCertificate)@ if the previous round timed out or otherwise 'Nothing'.
       -- In the case of @Just@ then the associated 'QuorumCertificate' is the highest 'QuorumCertificate' at the time
       -- that the 'TimeoutCertificate' was built.
-      rsPreviousRoundTC :: !(Option (TimeoutCertificate, QuorumCertificate))
+      _rsPreviousRoundTC :: !(Option (TimeoutCertificate, QuorumCertificate))
     }
     deriving (Show, Eq)
+
+makeLenses ''RoundStatus
 
 instance Serialize RoundStatus where
     put RoundStatus{..} = do
-        put rsCurrentRound
-        put rsLastSignedQuourumSignatureMessage
-        put rsLastSignedTimeoutSignatureMessage
-        put rsHighestQC
-        put rsPreviousRoundTC
+        put _rsCurrentRound
+        put _rsLastSignedQuourumSignatureMessage
+        put _rsLastSignedTimeoutSignatureMessage
+        put _rsHighestQC
+        put _rsPreviousRoundTC
     get = do
-        rsCurrentRound <- get
-        rsLastSignedQuourumSignatureMessage <- get
-        rsLastSignedTimeoutSignatureMessage <- get
-        rsHighestQC <- get
-        rsPreviousRoundTC <- get
+        _rsCurrentRound <- get
+        _rsLastSignedQuourumSignatureMessage <- get
+        _rsLastSignedTimeoutSignatureMessage <- get
+        _rsHighestQC <- get
+        _rsPreviousRoundTC <- get
         return RoundStatus{..}
 
 -- |The 'RoundStatus' for consensus at genesis.
 initialRoundStatus :: RoundStatus
 initialRoundStatus =
     RoundStatus
-<<<<<<< HEAD
-        { rsCurrentEpoch = 0,
-          rsCurrentRound = 0,
-=======
-        { rsCurrentRound = 0,
-          rsCurrentQuorumSignatureMessages = emptySignatureMessages,
-          rsCurrentTimeoutSignatureMessages = emptySignatureMessages,
->>>>>>> 6e60cc2e
-          rsLastSignedQuourumSignatureMessage = Absent,
-          rsLastSignedTimeoutSignatureMessage = Absent,
-          rsHighestQC = Absent,
-          rsPreviousRoundTC = Absent
+        { _rsCurrentRound = 0,
+          _rsLastSignedQuourumSignatureMessage = Absent,
+          _rsLastSignedTimeoutSignatureMessage = Absent,
+          _rsHighestQC = Absent,
+          _rsPreviousRoundTC = Absent
         }
 
 -- |The sets of bakers and finalizers for an epoch/payday.
