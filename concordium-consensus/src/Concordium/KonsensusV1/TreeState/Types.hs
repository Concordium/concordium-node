--- conflicted
+++ resolved
@@ -243,9 +243,8 @@
           rsCurrentTimeout = baseTimeout,
           rsHighestQC = Absent,
           rsLeadershipElectionNonce = leNonce,
-<<<<<<< HEAD
-          rsLatestEpochFinEntry = Nothing,
-          rsPreviousRoundTC = Nothing
+          rsLatestEpochFinEntry = Absent,
+          rsPreviousRoundTC = Absent
         }
 
 -- |The sets of bakers and finalizers for an epoch/payday.
@@ -273,9 +272,4 @@
       _nextPayday :: !Epoch
     }
 
-makeClassy ''EpochBakers
-=======
-          rsLatestEpochFinEntry = Absent,
-          rsPreviousRoundTC = Absent
-        }
->>>>>>> 156e7d7b
+makeClassy ''EpochBakers