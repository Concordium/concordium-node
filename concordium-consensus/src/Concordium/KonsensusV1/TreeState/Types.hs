--- conflicted
+++ resolved
@@ -231,7 +231,6 @@
       -- |If the consensus runner is part of the finalization committee,
       -- then this will yield the last signed timeout message.
       rsLastSignedTimeoutSignatureMessage :: !(Option TimeoutSignatureMessage),
-<<<<<<< HEAD
       -- |Next signable round. Blocks in this round and higher can be signed.
       rsNextSignableRound :: !Round,
       -- |The current timeout.
@@ -240,6 +239,8 @@
       -- This contains the empty quorom certificate
       -- (having round 0, epoch 0, empty quorom signature and empty finalizer set)
       -- if no rounds since genesis has been able to produce a 'QuorumCertificate'.
+      -- Note: this can potentially be a QC for a block that is not present, but in that case we
+      -- should have a finalization entry that contains the QC.
       rsHighestQC :: !QuorumCertificate,
       -- |The current 'LeadershipElectionNonce'.
       rsLeadershipElectionNonce :: !LeadershipElectionNonce,
@@ -247,14 +248,6 @@
       -- This will only be 'Nothing' in between the
       -- genesis block and the first explicitly finalized block.
       rsLatestEpochFinEntry :: !(Option FinalizationEntry),
-=======
-      -- |The highest 'QuorumCertificate' seen so far.
-      -- This is 'Nothing' if no rounds since genesis has
-      -- been able to produce a 'QuorumCertificate'.
-      -- Note: this can potentially be a QC for a block that is not present, but in that case we
-      -- should have a finalization entry that contains the QC.
-      rsHighestQC :: !(Option QuorumCertificate),
->>>>>>> d37f0e7f
       -- |The previous round timeout certificate if the previous round timed out.
       -- This is @Just (TimeoutCertificate, QuorumCertificate)@ if the previous round timed out or otherwise 'Nothing'.
       -- In the case of @Just@ then the associated 'QuorumCertificate' is the highest 'QuorumCertificate' at the time
@@ -271,11 +264,8 @@
         put rsCurrentTimeoutSignatureMessages
         put rsLastSignedQuourumSignatureMessage
         put rsLastSignedTimeoutSignatureMessage
-<<<<<<< HEAD
         put rsNextSignableRound
         put rsCurrentTimeout
-=======
->>>>>>> d37f0e7f
         put rsHighestQC
         put rsPreviousRoundTC
     get = do
@@ -285,23 +275,15 @@
         rsCurrentTimeoutSignatureMessages <- get
         rsLastSignedQuourumSignatureMessage <- get
         rsLastSignedTimeoutSignatureMessage <- get
-<<<<<<< HEAD
         rsNextSignableRound <- get
         rsCurrentTimeout <- get
-=======
->>>>>>> d37f0e7f
         rsHighestQC <- get
         rsPreviousRoundTC <- get
         return RoundStatus{..}
 
 -- |The 'RoundStatus' for consensus at genesis.
-<<<<<<< HEAD
 initialRoundStatus :: Duration -> LeadershipElectionNonce -> BlockHash -> RoundStatus
 initialRoundStatus baseTimeout leNonce genesisHash =
-=======
-initialRoundStatus :: RoundStatus
-initialRoundStatus =
->>>>>>> d37f0e7f
     RoundStatus
         { rsCurrentEpoch = 0,
           rsCurrentRound = 0,
@@ -309,15 +291,11 @@
           rsCurrentTimeoutSignatureMessages = emptySignatureMessages,
           rsLastSignedQuourumSignatureMessage = Absent,
           rsLastSignedTimeoutSignatureMessage = Absent,
-<<<<<<< HEAD
           rsNextSignableRound = 1,
           rsCurrentTimeout = baseTimeout,
           rsHighestQC = genesisQuorumCertificate genesisHash,
           rsLeadershipElectionNonce = leNonce,
           rsLatestEpochFinEntry = Absent,
-=======
-          rsHighestQC = Absent,
->>>>>>> d37f0e7f
           rsPreviousRoundTC = Absent
         }
 
