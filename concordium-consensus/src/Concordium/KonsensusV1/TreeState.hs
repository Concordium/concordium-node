{-# LANGUAGE ConstraintKinds #-}
{-# LANGUAGE DataKinds #-}
{-# LANGUAGE GADTs #-}

module Concordium.KonsensusV1.TreeState where

import qualified Data.Map.Strict as Map
import Data.Time

import Concordium.GlobalState.Parameters (RuntimeParameters)
import qualified Concordium.GlobalState.Persistent.BlockState as PBS
import Concordium.GlobalState.Statistics
import Concordium.GlobalState.TransactionTable
import Concordium.KonsensusV1.TreeState.Types
import Concordium.KonsensusV1.Types
import qualified Concordium.TransactionVerification as TVer
import Concordium.Types
import Concordium.Types.HashableTo
import Concordium.Types.Parameters
import Concordium.Types.Transactions
import Concordium.Types.Updates

-- |Result of adding a 'VerifiedTransaction' to the transaction store.
data AddBlockItemResult
    = -- |The transaction was added to the transaction store.
      Added
    | -- |The transaction was not added as it is
      -- already contained in the transaction store.
      Duplicate
    | -- |The transaction was not added as it yielded
      -- an old nonce for the sender for the transaction.
      -- I.e. the 'BlockItem' consisted of a account nonce that was
      -- less than the current finalized account nonce for the account.
      OldNonce

-- |A pointer to a block that has been executed
-- and the resulting 'PBS.HashedPersistentBlockStat'.
data BlockPointer (pv :: ProtocolVersion) = BlockPointer
    { -- |Metadata for the block.
      _bpInfo :: !BlockMetadata,
      -- |The signed block.
      _bpBlock :: !(Block pv),
      -- |The resulting state of executing the block.
      _bpState :: !(PBS.HashedPersistentBlockState pv)
    }

<<<<<<< HEAD
-- |Constraint that the protocol version @pv@ is associated with the version 1 consensus.
=======
instance HashableTo BlockHash (BlockPointer pv) where
    getHash BlockPointer{..} = getHash _bpBlock

-- |Constraint for for ''ConsensusParametersVersion1' based on
-- the protocol version @pv@.
>>>>>>> b61bf73a
type IsConsensusV1 (pv :: ProtocolVersion) =
    ConsensusParametersVersionFor (ChainParametersVersionFor pv) ~ 'ConsensusParametersVersion1

-- |Tree state for KonsensusV1.
-- A tree state instance should provide storage for the following:
-- Memory storage:
--     * Pending blocks store:
--       Blocks which have not yet become part of the chain must be stored.
--     * Transaction store for transactions being part of a
--       a pending or alive block.
--       The pending transactions must take into account these types of transactions:
--         * Account transactions
--         * Chain updates
--         * Credential deployments
--       Invariant: The transaction store must only contain transactions that
--       have been verified.
--     * The quorum messages for the _current_ round
--     * The timeout messages for the _current_ round
-- Disk storage:
--     * Latest finalization entry
--       The latest finalization entry is required for catchup when a node
--       consensus instance has crashed.
--     * Current round, epoch and (latest quorum message signed or latest timeout message signed)
--       In case of restarting a consensus instance one must be
--       be able to starting
--     * Finalized blocks store.
--       It should be possible to always lookup old finalized blocks.
--     * Finalized transactions store.
--       It should be possible to always lookup old finalized transactions.
class
    ( Monad m,
      IsConsensusV1 (MPV m)
    ) =>
    MonadTreeState m
    where
    -- * Pending blocks

    --

    -- |Add a 'SignedBlock' to the block table and assign
    -- it status 'Pending' as it is awaiting its parent.
    -- An implementation of 'addPendingBlock' is expected to also
    -- verify and store the transactions as pending and update the consensus statistics.
    addPendingBlock ::
        -- |The signed block to add to the pending blocks.
        SignedBlock ->
        m (BlockStatus (MPV m))

    -- |Mark a pending block to be live.
    -- Set the status of the block to be 'Alive'.
    -- Note. This will also update the consensus statistics.
    markPendingBlockLive ::
        -- |The signed block to make live.
        SignedBlock ->
        -- |The parent block pointer
        BlockPointer (MPV m) ->
        -- |The current time
        UTCTime ->
        -- |The resulting block pointer
        m (BlockPointer (MPV m))

    -- |Get a list of pending blocks of a block given
    -- the block pointer.
    -- This will remove the pending blocks from the pending table.
    takePendingChildren ::
        -- |The 'BlockHash' of the block
        -- to request child blocks for.
        BlockHash ->
        -- |The children blocks.
        -- When there is no branching
        -- then this will be a singleton.
        m [SignedBlock]

    -- |Marks a block as dead.
    -- If the block is 'Pending then this expunges the
    -- block from memory.
    -- If the block is 'Alive' then this must also:
    --     * Expunge the block from memory.
    --     * Drop the transaction results.
    --     * Drop the associated block state.
    markBlockDead ::
        -- |The 'BlockHash' of the block to mark as dead.
        BlockHash ->
        m ()

    -- * Last finalized block

    -- |Get a pointer to the last finalized block.
    getLastFinalized :: m (BlockPointer (MPV m))

    -- * Block statuses

    -- |Get the 'BlockStatus' of a block.
    -- Note. If the block is older than the last finalized block,
    -- then this will incur a disk lookup.
    getBlockStatus ::
        -- |The 'BlockHash' of the block to request
        -- the 'BlockStatus' from.
        BlockHash ->
        -- |Returns 'Just BlockStatus' if the provided
        -- 'BlockHash' matches a block in the tree.
        -- Returns 'Nothing' if no block could be found.
        m (Maybe (BlockStatus (MPV m)))

    -- |Get the 'RecentBlockStatus' of a block.
    -- One should use this instead of 'getBlockStatus' if
    -- one does not require the actual contents and resulting state related
    -- to the block in case the block is a predecessor of the last finalized block.
    getRecentBlockStatus ::
        -- |The 'BlockHash' of the block to request
        -- the 'BlockStatus' from.
        BlockHash ->
        -- |Returns 'Just RecentBlockStatus' if the provided
        -- 'BlockHash' matches a block in the tree.
        -- Returns 'Nothing' if no block could be found.
        m (RecentBlockStatus (MPV m))

    -- * Pending transactions and focus block.

    --

    -- |Get the focus block.
    -- This is probably the best block, but if
    -- we're pruning a branch this will become the parent block
    getFocusBlock :: m (BlockPointer (MPV m))

    -- |Update the focus block
    -- If we're pruning a block then we must also update the transaction statuses
    -- of the ones comitted to a pending state.
    setFocusBlock ::
        -- |The pointer to the block that
        -- should become the "focus block".
        BlockPointer (MPV m) ->
        m ()

    -- |Get the pending transactions
    -- I.e. transactions that have not yet been committed to a block.
    -- Note. pending transactions are after the focus block has been executed.
    getPendingTransactions :: m PendingTransactionTable

    -- * Quorum- and Timeout Certificates

    --

    -- |Gets the quorum signatures for the current round.
    getQuorumSignatureMessages :: m (SignatureMessages QuorumSignatureMessage)

    -- |Sets the quorum signature messages for the current round.
    setQuorumSignatureMessages :: SignatureMessages QuorumSignatureMessage -> m ()

    -- |Get the timeout messages for the current round.
    getTimeoutMessages :: m (SignatureMessages TimeoutSignatureMessage)

    -- |Sets the timeout messages for the current round.
    setTimeoutMessage :: SignatureMessages TimeoutSignatureMessage -> m ()

    -- * Round status.

    -- The 'RoundStatus' holds information about the current 'Round',
    -- but also enough information for progressing to the next round.

    --

    -- |Get the current 'RoundStatus'.
    getRoundStatus :: m RoundStatus

    -- |Set the current 'RoundStatus'.
    setRoundStatus :: RoundStatus -> m ()

    -- |

    -- * Transactions

    --

    -- |Add a verified transaction to the transaction table.
    addTransaction :: VerifiedBlockItem -> m AddBlockItemResult

    -- |Lookup a transaction by its hash.
    lookupTransaction ::
        -- |Hash of the transaction to lookup.
        TransactionHash ->
        -- |The resulting transaction status.
        m (Maybe TransactionStatus)

    -- |Mark a transaction as dead
    -- expunge it from memory.
    markTransactionDead ::
        -- |Hash of the transaction to evict from memory.
        TransactionHash ->
        m ()

    -- |Purge the transaction table.
    -- Expunge transactions which are marked
    -- as dead from the transaction table.
    purgeTransactionTable :: m ()

    -- * Account transactions

    --

    -- |Get the next account nonce for an account.
    -- Returns a tuple consisting of the successor of the
    -- current account nonce and a boolean value indicating
    -- that there are no pending or comitted (but only finalized) transactions
    -- tied to this account.
    getNextAccountNonce :: m (Nonce, Bool)

    -- * Chain updates

    --

    -- |Get the non finalized chain updates.
    -- This returns a map from update sequence numbers to the
    -- the corresponding chain updates groups.
    -- The chain update groups are ordered by increasing
    -- sequence number.
    getNonFinalizedChainUpdates ::
        -- |The 'UpdateType' to retrieve.
        UpdateType ->
        -- |The starting sequence number.
        UpdateSequenceNumber ->
        -- |The resulting list of
        m [(UpdateSequenceNumber, Map.Map (WithMetadata UpdateInstruction) TVer.VerificationResult)]

    -- * Credential deployments

    --

    -- |Get a non finalized credential by its 'TransactionHash'
    -- This returns 'Nothing' in the case that the credential has already been finalized.
    getNonFinalizedCredential :: TransactionHash -> m (Maybe (CredentialDeploymentWithMeta, TVer.VerificationResult))

    -- * Protocol update

    --

    -- |Clear resources tied to the
    -- old protocol.
    --
    -- * Clear all non finalized blocks from the block table.
    -- * Clear pending blocks
    -- * Rollback all committed transactions,
    -- i.e. they are now in a 'Received' state.
    clearAfterProtocolUpdate :: m ()

    -- * Statistics and parameters

    --

    -- |Get consensus statistics.
    -- Note that the actual statistics are updated by 'markPendingBlockLive'.
    getConsensusStatistics :: m ConsensusStatistics

    -- |Get the runtime parameters.
    getRuntimeParameters :: m RuntimeParameters

-- |The status of a block.
data BlockStatus pv
    = -- |The block is awaiting its parent to become part of chain.
      BlockPending !SignedBlock
    | -- |The block is alive i.e. head of chain.
      BlockAlive !(BlockPointer pv)
    | -- |The block is finalized.
      BlockFinalized !(BlockPointer pv)
    | -- |The block has been marked dead.
      BlockDead

instance Show (BlockStatus pv) where
    show (BlockPending _) = "Pending"
    show (BlockAlive _) = "Alive"
    show (BlockFinalized _) = "Finalized"
    show BlockDead = "Dead"

-- |Get the status of a block if it recent
-- otherwise if it is a predecessor of the last finalized block
-- get a witness on that i.e. 'OldFinalized'.
data RecentBlockStatus pv
    = -- |The block is recent i.e. it is either 'Alive',
      -- 'Pending' or the last finalized block.
      RecentBlock !(BlockStatus pv)
    | -- |The block is a predecessor of the last finalized block.
      OldFinalized
    | -- |The block is unknown.
      Unknown<|MERGE_RESOLUTION|>--- conflicted
+++ resolved
@@ -44,15 +44,11 @@
       _bpState :: !(PBS.HashedPersistentBlockState pv)
     }
 
-<<<<<<< HEAD
--- |Constraint that the protocol version @pv@ is associated with the version 1 consensus.
-=======
 instance HashableTo BlockHash (BlockPointer pv) where
     getHash BlockPointer{..} = getHash _bpBlock
 
--- |Constraint for for ''ConsensusParametersVersion1' based on
--- the protocol version @pv@.
->>>>>>> b61bf73a
+
+-- |Constraint that the protocol version @pv@ is associated with the version 1 consensus.
 type IsConsensusV1 (pv :: ProtocolVersion) =
     ConsensusParametersVersionFor (ChainParametersVersionFor pv) ~ 'ConsensusParametersVersion1
 
