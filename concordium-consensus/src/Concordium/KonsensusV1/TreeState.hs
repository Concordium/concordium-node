--- conflicted
+++ resolved
@@ -56,16 +56,9 @@
     -- * Live blocks
 
     -- |Mark a live block as dead.
-<<<<<<< HEAD
-    -- Mark it as dead.
-    -- Drop the transaction results.
-    -- Purge the block state associated.
-    -- Acquires a write lock.
-=======
     -- This also:
     --     * Drop the transaction results.
     --     * Drop the associated block state.
->>>>>>> aa4452c2
     markLiveBlockDead :: BlockHash -> m ()
 
 
