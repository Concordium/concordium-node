--- conflicted
+++ resolved
@@ -55,11 +55,7 @@
     | -- | The block is in a new 'Epoch', but it is missing the finalization entry.
       --  Witnessed by the block received.
       BlockEpochFinalizationMissing !(SignedBlock pv)
-<<<<<<< HEAD
     | -- | The block was not in a new 'Epoch', but a finalization entry is present.
-=======
-    | -- | The block was not in a new 'Epoch', but a finalization entry is presnet.
->>>>>>> c7a7f374
       --  Witnessed by the block received.
       BlockUnexpectedEpochFinalization !(SignedBlock pv)
     | -- | The block is in a new 'Epoch' but the finalization entry is deemed invalid.
@@ -74,12 +70,9 @@
     | -- | Execution of the block resulted in an unexpected state.
       --  Witnessed by the block received and the parent block.
       BlockInvalidStateHash !(SignedBlock pv) !(Block pv)
-<<<<<<< HEAD
-=======
     | -- | Execution of the block resulted in an unexpected result.
       --  Witnessed by the block received and the parent block.
       BlockInvalidResultHash !(SignedBlock pv) !(Block pv)
->>>>>>> c7a7f374
     | -- | An invalid block was signed by the 'QuorumMessage'.
       --  Witnessed by the 'QuorumMessage' received.
       SignedInvalidBlock !QuorumMessage
