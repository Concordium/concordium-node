{-# LANGUAGE BangPatterns #-}
{-# LANGUAGE BinaryLiterals #-}
{-# LANGUAGE DataKinds #-}
{-# LANGUAGE DeriveTraversable #-}
{-# LANGUAGE OverloadedStrings #-}
{-# LANGUAGE ScopedTypeVariables #-}
{-# LANGUAGE TypeApplications #-}
{-# LANGUAGE TypeFamilies #-}

module Concordium.KonsensusV1.Types where

import Control.Monad
import Data.Bits
import qualified Data.ByteString as BS
import qualified Data.Map.Strict as Map
import Data.Serialize
import qualified Data.Set as Set
import qualified Data.Vector as Vector
import Data.Word
import Numeric.Natural

import qualified Concordium.Crypto.BlockSignature as BlockSig
import qualified Concordium.Crypto.BlsSignature as Bls
import qualified Concordium.Crypto.SHA256 as Hash
import qualified Concordium.Crypto.VRF as VRF
import Concordium.Genesis.Data.BaseV1
import Concordium.Types
import Concordium.Types.HashableTo
import Concordium.Types.Transactions
import Concordium.Utils.BinarySearch
import Concordium.Utils.Serialization
import qualified Concordium.GlobalState.Basic.BlockState.LFMBTree as LFMBT

-- |A round number for consensus.
newtype Round = Round {theRound :: Word64}
    deriving (Eq, Ord, Show, Serialize, Num, Integral, Real, Enum, Bounded)

-- |A strict version of 'Maybe'.
data Option a
    = Absent
    | Present !a
    deriving (Eq, Ord, Show, Functor, Foldable, Traversable)

-- |Putter for an @Option a@.
putOptionOf :: Putter a -> Putter (Option a)
putOptionOf _ Absent = putWord8 0
putOptionOf pa (Present a) = putWord8 1 >> pa a

-- |Getter for an @Option a@.
getOptionOf :: Get a -> Get (Option a)
getOptionOf ma = do
    getWord8 >>= \case
        0 -> return Absent
        _ -> Present <$> ma

-- |'Serialize' instance for an @Option a@.
instance (Serialize a) => Serialize (Option a) where
    put = putOptionOf put
    get = getOptionOf get

-- |Returns 'True' if and only if the value is 'Present'.
isPresent :: Option a -> Bool
isPresent Absent = False
isPresent (Present _) = True

-- |Returns 'True' if and only if the value is 'Absent'.
isAbsent :: Option a -> Bool
isAbsent Absent = True
isAbsent (Present _) = False

-- |The message that is signed by a finalizer to certify a block.
data QuorumSignatureMessage = QuorumSignatureMessage
    { -- |Hash of the genesis block.
      qsmGenesis :: !BlockHash,
      -- |Hash of the block being signed.
      qsmBlock :: !BlockHash,
      -- |Round of the block being signed.
      qsmRound :: !Round,
      -- |Epoch of the block being signed.
      qsmEpoch :: !Epoch
    }
    deriving (Eq, Show)

instance Serialize QuorumSignatureMessage where
    put QuorumSignatureMessage{..} = do
        put qsmGenesis
        put qsmBlock
        put qsmRound
        put qsmEpoch
    get = do
        qsmGenesis <- get
        qsmBlock <- get
        qsmRound <- get
        qsmEpoch <- get
        return QuorumSignatureMessage{..}

-- |Compute the byte representation of a 'QuorumSignatureMessage' that is actually signed.
quorumSignatureMessageBytes :: QuorumSignatureMessage -> BS.ByteString
quorumSignatureMessageBytes QuorumSignatureMessage{..} = runPut $ do
    putByteString "QUORUM."
    put qsmGenesis
    put qsmBlock
    put qsmRound
    put qsmEpoch

-- |Signature by a finalizer on a 'QuorumSignatureMessage', or an aggregation of signatures on a
-- common message.
newtype QuorumSignature = QuorumSignature {theQuorumSignature :: Bls.Signature}
    deriving (Eq, Ord, Show, Serialize, Semigroup, Monoid)

-- |Sign a 'QuorumSignatureMessage' with a baker's private key.
signQuorumSignatureMessage :: QuorumSignatureMessage -> BakerAggregationPrivateKey -> QuorumSignature
signQuorumSignatureMessage msg privKey =
    QuorumSignature $ Bls.sign (quorumSignatureMessageBytes msg) privKey

-- |Check the signature on a 'QuorumSignatureMessage' that is signed by a single party.
checkQuorumSignatureSingle ::
    QuorumSignatureMessage -> BakerAggregationVerifyKey -> QuorumSignature -> Bool
checkQuorumSignatureSingle msg pubKey =
    Bls.verify (quorumSignatureMessageBytes msg) pubKey
        . theQuorumSignature

-- |Check the signature on a 'QuorumSignatureMessage' that is signed by multiple parties.
checkQuorumSignature ::
    QuorumSignatureMessage -> [BakerAggregationVerifyKey] -> QuorumSignature -> Bool
checkQuorumSignature msg pubKeys =
    Bls.verifyAggregate (quorumSignatureMessageBytes msg) pubKeys
        . theQuorumSignature

-- |Index of a finalizer in the finalization committee vector.
newtype FinalizerIndex = FinalizerIndex {theFinalizerIndex :: Word32}
    deriving (Eq, Ord, Show, Enum, Bounded, Serialize)

-- |The message that is multicast by a finalizer when validating and signing blocks.
data QuorumMessage = QuorumMessage
    { -- |Signature on a 'QuorumSignatureMessage'
      qmSignature :: !QuorumSignature,
      -- |Hash of the block that was was signed.
      qmBlock :: !BlockHash,
      -- |The index of the finalizer multicasting this message.
      qmFinalizerIndex :: !FinalizerIndex,
      -- |Round of the block that was signed.
      qmRound :: !Round,
      -- |Epoch of the block that was signed.
      qmEpoch :: !Epoch
    }
    deriving (Eq, Show)

instance Serialize QuorumMessage where
    put QuorumMessage{..} = do
        put qmSignature
        put qmBlock
        put qmFinalizerIndex
        put qmRound
        put qmEpoch
    get = do
        qmSignature <- get
        qmBlock <- get
        qmFinalizerIndex <- get
        qmRound <- get
        qmEpoch <- get
        return QuorumMessage{..}

-- |Information about a finalizer.
data FinalizerInfo = FinalizerInfo
    { -- |The index of the finalizer in the finalization committee vector.
      finalizerIndex :: !FinalizerIndex,
      -- |The voter power of the finalizer
      finalizerWeight :: !VoterPower,
      -- |The block signature verification key of the finalizer
      finalizerSignKey :: !BlockSig.VerifyKey,
      -- |The VRF public key of the finalizer
      finalizerVRFKey :: !VRF.PublicKey,
      -- |The BLS public key of the finalizer
      finalizerBlsKey :: !Bls.PublicKey,
      -- |The baker ID of the finalizer
      finalizerBakerId :: !BakerId
    }
    deriving (Eq, Ord)

instance Show FinalizerInfo where
    show = show . finalizerIndex

-- |The finalization committee.
data FinalizationCommittee = FinalizationCommittee
    { -- |All eligible finalizers, in ascending order of baker ID
      committeeFinalizers :: !(Vector.Vector FinalizerInfo),
      -- |The total voter power.
      committeeTotalWeight :: !VoterPower
    }
    deriving (Eq, Show)

-- |Get the 'FinalizerInfo' associated for a particular 'BakerId'.
finalizerByBakerId :: FinalizationCommittee -> BakerId -> Maybe FinalizerInfo
finalizerByBakerId = binarySearch finalizerBakerId . committeeFinalizers

-- |Get the 'FinalizerInfo' for a finalizer with a particular index.
finalizerByIndex :: FinalizationCommittee -> FinalizerIndex -> Maybe FinalizerInfo
finalizerByIndex finCom finInd =
    committeeFinalizers finCom Vector.!? fromIntegral (theFinalizerIndex finInd)

-- |A set of 'FinalizerIndex'es.
-- This is represented as a bit vector, where the bit @i@ is set iff the finalizer index @i@ is
-- in the set.
newtype FinalizerSet = FinalizerSet {theFinalizerSet :: Natural}
    deriving (Eq)

-- |The serialization of a 'FinalizerSet' consists of a length (Word32, big-endian), followed by
-- that many bytes, the first of which (if any) must be non-zero. These bytes encode the bit-vector
-- in big-endian. This enforces that the serialization of a finalizer set is unique.
instance Serialize FinalizerSet where
    put fs = do
        let (byteCount, putBytes) = unroll 0 (return ()) (theFinalizerSet fs)
        putWord32be byteCount
        putBytes
      where
        unroll :: Word32 -> Put -> Natural -> (Word32, Put)
        -- Compute the number of bytes and construct a 'Put' that serializes in big-endian.
        -- We do this by adding the low order byte to the accumulated 'Put' (at the start)
        -- and recursing with the bitvector shifted right 8 bits.
        unroll bc cont 0 = (bc, cont)
        unroll bc cont n = unroll (bc + 1) (putWord8 (fromIntegral n) >> cont) (shiftR n 8)
    get = label "FinalizerSet" $ do
        byteCount <- getWord32be
        FinalizerSet <$> roll1 byteCount
      where
        roll1 0 = return 0
        roll1 bc = do
            b <- getWord8
            when (b == 0) $ fail "unexpected 0 byte"
            roll (bc - 1) (fromIntegral b)
        roll 0 n = return n
        roll bc n = do
            b <- getWord8
            roll (bc - 1) (shiftL n 8 .|. fromIntegral b)

-- |Convert a 'FinalizerSet' to a list of 'FinalizerIndex'.
finalizerList :: FinalizerSet -> [FinalizerIndex]
finalizerList = unroll 0 . theFinalizerSet
  where
    unroll _ 0 = []
    unroll i x
        | testBit x 0 = FinalizerIndex i : r
        | otherwise = r
      where
        r = unroll (i + 1) (shiftR x 1)

instance Show FinalizerSet where
    show = show . finalizerList

-- | A quorum certificate, to be formed when enough finalizers have signed the same 'QuorumSignatureMessage'.
data QuorumCertificate = QuorumCertificate
    { -- |Hash of the block this certificate refers to.
      qcBlock :: !BlockHash,
      -- |Round of the block this certificate refers to.
      qcRound :: !Round,
      -- |Epoch of the block this certificate refers to.
      qcEpoch :: !Epoch,
      -- |Aggregate signature on the 'QuorumSignatureMessage' with the block hash 'qcBlock'.
      qcAggregateSignature :: !QuorumSignature,
      -- |The set of finalizers whose signature is in 'qcAggregateSignature'.
      qcSignatories :: !FinalizerSet
    }
    deriving (Eq, Show)

-- |For generating a genesis quorum certificate with empty signator and empty finalizer set.
genesisQuorumCertificate :: BlockHash -> QuorumCertificate
genesisQuorumCertificate genesisHash = QuorumCertificate genesisHash 0 0 mempty $ FinalizerSet 0

instance Serialize QuorumCertificate where
    put QuorumCertificate{..} = do
        put qcBlock
        put qcRound
        put qcEpoch
        put qcAggregateSignature
        put qcSignatories
    get = do
        qcBlock <- get
        qcRound <- get
        qcEpoch <- get
        qcAggregateSignature <- get
        qcSignatories <- get
        return QuorumCertificate{..}

instance HashableTo Hash.Hash QuorumCertificate where
    getHash = Hash.hash . encode

-- |Check that the quorum certificate has:
--
--  * Valid signatures from members of the finalization committee.
--  * The weights of the committee members are sufficient for the certificate to be valid.
--
-- The quorum certificate will be rejected if any signatories are not in the committee.
checkQuorumCertificate ::
    -- |Genesis block hash
    BlockHash ->
    -- |Signature threshold
    Rational ->
    -- |Finalization committee
    FinalizationCommittee ->
    -- |Certificate to check
    QuorumCertificate ->
    Bool
checkQuorumCertificate qsmGenesis sigThreshold FinalizationCommittee{..} QuorumCertificate{..} =
    check 0 [] (finalizerList qcSignatories)
  where
    qsm =
        QuorumSignatureMessage
            { qsmGenesis = qsmGenesis,
              qsmBlock = qcBlock,
              qsmRound = qcRound,
              qsmEpoch = qcEpoch
            }
    check !accumWeight keys []
        | toRational accumWeight / toRational committeeTotalWeight >= sigThreshold =
            checkQuorumSignature qsm keys qcAggregateSignature
        | otherwise = False
    check !accumWeight keys (i : is) =
        case committeeFinalizers Vector.!? fromIntegral (theFinalizerIndex i) of
            Nothing -> False
            Just FinalizerInfo{..} -> check (finalizerWeight + accumWeight) (finalizerBlsKey : keys) is

-- |A Merkle proof that one block is the successor of another.
type SuccessorProof = BlockQuasiHash

-- |Compute the 'BlockHash' of a block that is the successor of another block.
successorBlockHash ::
    -- |Block header
    BlockHeader ->
    -- |Successor proof
    SuccessorProof ->
    BlockHash
successorBlockHash bh = computeBlockHash bhh
  where
    bhh = getHash bh

-- |A finalization entry that witnesses that a block has been finalized with quorum certificates
-- for two consecutive rounds. The finalization entry includes a proof that the blocks are in
-- consecutive rounds so that the entry can be validated without the second block.
--
-- The following invariants hold:
--
-- - @qcRound feSuccessorQuorumCertificate == qcRound feFinalizedQuorumCertificate + 1@
-- - @qcEpoch feSuccessorQuorumCertificate == qcEpoch feFinalizedQuorumCertificate@
-- - @qcBlock feSuccessorQuorumCertificate == successorBlockHash (BlockHeader (qcRound feSuccessorQuorumCertificate) (qcEpoch feSuccessorQuorumCertificate) (qcBlock feFinalizedQuorumCertificate)) feSuccessorProof@
data FinalizationEntry = FinalizationEntry
    { -- |Quorum certificate for the finalized block.
      feFinalizedQuorumCertificate :: !QuorumCertificate,
      -- |Quorum certificate for the successor block.
      feSuccessorQuorumCertificate :: !QuorumCertificate,
      -- |Proof that establishes the successor block is the immediate successor of the finalized
      -- block (without further knowledge of the successor block beyond its hash).
      feSuccessorProof :: !SuccessorProof
    }
    deriving (Eq, Show)

instance Serialize FinalizationEntry where
    put FinalizationEntry{..} = do
        put feFinalizedQuorumCertificate
        let QuorumCertificate{..} = feSuccessorQuorumCertificate
        put qcAggregateSignature
        put qcSignatories
        put feSuccessorProof
    get = do
        feFinalizedQuorumCertificate <- get
        qcAggregateSignature <- get
        qcSignatories <- get
        feSuccessorProof <- get
        let sqcRound = qcRound feFinalizedQuorumCertificate + 1
        let sqcEpoch = qcEpoch feFinalizedQuorumCertificate
        let feSuccessorQuorumCertificate =
                QuorumCertificate
                    { qcRound = sqcRound,
                      qcEpoch = sqcEpoch,
                      qcBlock =
                        successorBlockHash
                            ( BlockHeader
                                sqcRound
                                sqcEpoch
                                (qcBlock feFinalizedQuorumCertificate)
                            )
                            feSuccessorProof,
                      ..
                    }
        return FinalizationEntry{..}

instance HashableTo Hash.Hash (Option FinalizationEntry) where
    getHash Absent = Hash.hash $ encode (0 :: Word8)
    getHash (Present fe) = Hash.hash $ runPut $ do
        putWord8 1
        put fe

-- |Check that a finalization entry is valid. This checks the validity of the two quorum
-- certificates. Note that the structural invariants on 'FinalizationEntry' enforce the other
-- conditions in the definition of validity.
checkFinalizationEntry ::
    -- |Genesis block hash
    BlockHash ->
    -- |Signature threshold
    Rational ->
    -- |Finalization committee
    FinalizationCommittee ->
    -- |Finalization entry to check
    FinalizationEntry ->
    Bool
checkFinalizationEntry genHash sigThreshold finCom FinalizationEntry{..} =
    checkQuorumCertificate genHash sigThreshold finCom feFinalizedQuorumCertificate
        && checkQuorumCertificate genHash sigThreshold finCom feSuccessorQuorumCertificate

-- |The message that is signed by the sender of a timeout message, to indicate that a round has
-- timed out for the sender.
data TimeoutSignatureMessage = TimeoutSignatureMessage
    { -- |Hash of the genesis block.
      tsmGenesis :: !BlockHash,
      -- |Round number of the timed-out round
      tsmRound :: !Round,
      -- |Round number of the highest known valid quorum certificate.
      tsmQCRound :: !Round,
      -- |Epoch number of the highest known valid quorum certificate.
      tsmQCEpoch :: !Epoch
    }
    deriving (Eq, Show)

instance Serialize TimeoutSignatureMessage where
    put TimeoutSignatureMessage{..} = do
        put tsmGenesis
        put tsmRound
        put tsmQCRound
        put tsmQCEpoch
    get = do
        tsmGenesis <- get
        tsmRound <- get
        tsmQCRound <- get
        tsmQCEpoch <- get
        return TimeoutSignatureMessage{..}

-- |Compute the byte representation of a 'TimeoutSignatureMessage' that is actually signed.
timeoutSignatureMessageBytes :: TimeoutSignatureMessage -> BS.ByteString
timeoutSignatureMessageBytes TimeoutSignatureMessage{..} = runPut $ do
    putByteString "TIMEOUT."
    put tsmGenesis
    put tsmRound
    put tsmQCRound
    put tsmQCEpoch

-- |Signature by a finalizer on a 'TimeoutSignatureMessage', or an aggregation of such signatures.
newtype TimeoutSignature = TimeoutSignature {theTimeoutSignature :: Bls.Signature}
    deriving (Eq, Ord, Show, Serialize, Semigroup, Monoid)

-- |Sign a 'TimeoutSignatureMessage' with a Baker's private key.
signTimeoutSignatureMessage :: TimeoutSignatureMessage -> BakerAggregationPrivateKey -> TimeoutSignature
signTimeoutSignatureMessage msg privKey =
    TimeoutSignature $ Bls.sign (timeoutSignatureMessageBytes msg) privKey

-- |Check the signature on a 'TimeoutSignatureMessage' that is signed by a single party.
checkTimeoutSignatureSingle ::
    TimeoutSignatureMessage -> BakerAggregationVerifyKey -> TimeoutSignature -> Bool
checkTimeoutSignatureSingle msg pubKey =
    Bls.verify (timeoutSignatureMessageBytes msg) pubKey
        . theTimeoutSignature

-- |Data structure recording which finalizers have quorum certificates for which rounds.
--
-- Invariant: @Map.size theFinalizerRounds <= fromIntegral (maxBound :: Word32)@.
newtype FinalizerRounds = FinalizerRounds {theFinalizerRounds :: Map.Map Round FinalizerSet}
    deriving (Eq, Show)

instance Serialize FinalizerRounds where
    put (FinalizerRounds fr) = do
        putWord32be $ fromIntegral $ Map.size fr
        putSafeSizedMapOf put put fr
    get = do
        count <- getWord32be
        FinalizerRounds <$> getSafeSizedMapOf count get get

-- |Unpack a 'FinalizerRounds' as a list of rounds and finalizer sets, in ascending order of
-- round.
finalizerRoundsList :: FinalizerRounds -> [(Round, FinalizerSet)]
finalizerRoundsList = Map.toAscList . theFinalizerRounds

-- |A timeout certificate aggregates signatures on timeout messages for the same round.
-- Finalizers may have different QC rounds.
--
-- Invariant: If 'tcFinalizerQCRoundsSecondEpoch' is not empty, then so is
-- 'tcFinalizerQCRoundsFirstEpoch'.
data TimeoutCertificate = TimeoutCertificate
    { -- |The round that has timed-out.
      tcRound :: !Round,
      -- |The minimum epoch for which we include signatures.
      tcMinEpoch :: !Epoch,
      -- |The rounds for which finalizers have their best QCs in the epoch 'tcMinEpoch'.
      tcFinalizerQCRoundsFirstEpoch :: !FinalizerRounds,
      -- |The rounds for which finalizers have their best QCs in the epoch @tcMinEpoch + 1@.
      tcFinalizerQCRoundsSecondEpoch :: !FinalizerRounds,
      -- |Aggregate of the finalizers' 'TimeoutSignature's on the round and QC round.
      tcAggregateSignature :: !TimeoutSignature
    }
    deriving (Eq, Show)

-- |Returns 'True' if and only if the finalizers are exclusively in 'tcFinalizerQCRoundsFirstEpoch'
-- in a 'TimeoutCertificate'.
tcIsSingleEpoch :: TimeoutCertificate -> Bool
tcIsSingleEpoch = null . theFinalizerRounds . tcFinalizerQCRoundsFirstEpoch

-- |The maximum epoch for which a 'TimeoutCertificate' includes signatures.
-- (This will be 'tcMinEpoch' in the case that the certificate contains no signatures.)
tcMaxEpoch :: TimeoutCertificate -> Epoch
tcMaxEpoch tc
    | tcIsSingleEpoch tc = tcMinEpoch tc
    | otherwise = tcMinEpoch tc + 1

-- |The maximum round for which a 'TimeoutCertificate' includes signatures.
-- (This will be 0 if the certificate contains no signatures.)
tcMaxRound :: TimeoutCertificate -> Round
tcMaxRound tc =
    max
        (maxRound (tcFinalizerQCRoundsFirstEpoch tc))
        (maxRound (tcFinalizerQCRoundsSecondEpoch tc))
  where
    maxRound (FinalizerRounds r) = maybe 0 fst (Map.lookupMax r)

instance Serialize TimeoutCertificate where
    put TimeoutCertificate{..} = do
        put tcRound
        put tcMinEpoch
        put tcAggregateSignature
        put tcFinalizerQCRoundsFirstEpoch
        put tcFinalizerQCRoundsSecondEpoch
    get = label "TimeoutCertificate" $ do
        tcRound <- get
        tcMinEpoch <- get
        tcAggregateSignature <- get
        tcFinalizerQCRoundsFirstEpoch <- get
        tcFinalizerQCRoundsSecondEpoch <- get
        when (null (theFinalizerRounds tcFinalizerQCRoundsFirstEpoch)) $
            unless (null (theFinalizerRounds tcFinalizerQCRoundsSecondEpoch)) $
                fail "tcMinEpoch is not the minimum epoch"
        return TimeoutCertificate{..}

instance HashableTo Hash.Hash (Option TimeoutCertificate) where
    getHash Absent = Hash.hash $ encode (0 :: Word8)
    getHash (Present tc) = Hash.hash $ runPut $ do
        putWord8 1
        put tc

-- |Check the signature in a timeout certificate.
checkTimeoutCertificateSignature ::
    -- |Genesis block hash
    BlockHash ->
    -- |Get the public keys for a set of finalizers for a given 'Epoch'.
    (FinalizerSet -> Epoch -> [BakerAggregationVerifyKey]) ->
    TimeoutCertificate ->
    Bool
checkTimeoutCertificateSignature tsmGenesis toKeys TimeoutCertificate{..} =
    Bls.verifyAggregateHybrid msgsKeys (theTimeoutSignature tcAggregateSignature)
  where
    msgsKeysForEpoch tsmQCEpoch finalizerRounds =
        [ ( timeoutSignatureMessageBytes TimeoutSignatureMessage{tsmRound = tcRound, ..},
            toKeys fs tsmQCEpoch
          )
          | (tsmQCRound, fs) <- finalizerRoundsList finalizerRounds
        ]
    msgsKeys =
        msgsKeysForEpoch tcMinEpoch tcFinalizerQCRoundsFirstEpoch
            ++ msgsKeysForEpoch (tcMinEpoch + 1) tcFinalizerQCRoundsSecondEpoch

-- |Check that the signature on a timeout certificate is correct and that it contains a sufficient
-- weight of signatures with respect to the finalization committee of a given epoch (the epoch of
-- the quorum certificate that the timeout certificate should be valid with respect to).
checkTimeoutCertificate ::
    -- |Genesis block hash
    BlockHash ->
    -- |Signature threshold
    Rational ->
    -- |Finalization committee for the minimum epoch of the certificate
    FinalizationCommittee ->
    -- |Finalization committee for the second epoch of the certificate
    FinalizationCommittee ->
    -- |Finalization committee for the epoch of the QC to check for
    FinalizationCommittee ->
    -- |Timeout certificate to check
    TimeoutCertificate ->
    Bool
checkTimeoutCertificate tsmGenesis sigThreshold finCom1 finCom2 finComQC TimeoutCertificate{..} =
    computeMsgKeysIds finCom1 tcMinEpoch tcFinalizerQCRoundsFirstEpoch $
        \msgKeys1 bids1 ->
            computeMsgKeysIds finCom2 (tcMinEpoch + 1) tcFinalizerQCRoundsSecondEpoch $
                \msgKeys2 bids2 ->
                    check (msgKeys1 ++ msgKeys2) (bids1 `Set.union` bids2)
  where
    -- For a particular epoch, compute the messages and keys, and the baker IDs of the finalizers,
    -- invoking the continuation with the result. If any finalizer index cannot be resolved in the
    -- finalization committee, this returns 'False' without invoking the continuation.
    computeMsgKeysIds ::
        -- Committee for the epoch
        FinalizationCommittee ->
        -- Epoch number
        Epoch ->
        -- The map from rounds to which finalizers signed for that round
        FinalizerRounds ->
        -- Continuation that is invoked with the messages and keys, and the weights of the signing
        -- finalizers.
        ([(BS.ByteString, [Bls.PublicKey])] -> Set.Set BakerId -> Bool) ->
        Bool
    computeMsgKeysIds finCom tsmQCEpoch finRounds continue =
        accumulate [] Set.empty (finalizerRoundsList finRounds)
      where
        accumulate msgKeys finBakerIds [] = continue msgKeys finBakerIds
        accumulate msgKeys finBakerIds ((tsmQCRound, finSet) : rounds) =
            case mapM (finalizerByIndex finCom) (finalizerList finSet) of
                Nothing -> False
                Just fins ->
                    accumulate
                        ( ( timeoutSignatureMessageBytes TimeoutSignatureMessage{tsmRound = tcRound, ..},
                            finalizerBlsKey <$> fins
                          )
                            : msgKeys
                        )
                        ( Set.fromList (finalizerBakerId <$> fins)
                            `Set.union` finBakerIds
                        )
                        rounds
    -- Check that the aggregate signature is correct and the finalizer weights meet the target
    -- threshold.
    check :: [(BS.ByteString, [Bls.PublicKey])] -> Set.Set BakerId -> Bool
    check msgKeys finBakerIds =
        Bls.verifyAggregateHybrid msgKeys (theTimeoutSignature tcAggregateSignature)
            && toRational (sum (finalizerWeightQC <$> Set.toList finBakerIds)) >= targetWeight
    -- Compute the weight of a finalizer as given in 'finComQC'. If the finalizer is not in the
    -- committee, then it is given weight 0.
    finalizerWeightQC :: BakerId -> VoterPower
    finalizerWeightQC finBakerId = maybe 0 finalizerWeight (finalizerByBakerId finComQC finBakerId)
    -- The target weight of finalizers for the signature to be considered valid.
    targetWeight = sigThreshold * toRational (committeeTotalWeight finComQC)

-- |The body of a timeout message. Timeout messages are generated by the finalizers
-- when not enough enough signatures are received within a certain time.
--
-- The following invariant applies:
--
-- * @qcRound tmQuorumCertificate < tmRound@
<<<<<<< HEAD

=======
-- * if @qcRound tmQuorumCertificate + 1 /= tmRound@ then @isPresent tmTimeoutCertificate@
-- * if @tmTimeoutCertificate == Present tc@ then @tcRound tc + 1 == tmRound@
>>>>>>> d37f0e7f
data TimeoutMessageBody = TimeoutMessageBody
    { -- |Index of the finalizer sending the timeout message.
      tmFinalizerIndex :: !FinalizerIndex,
      -- |Round number of the round being timed-out.
      tmRound :: !Round,
      -- |Epoch number of the finalizer sending the timeout message.
      tmEpoch :: !Epoch,
      -- |Highest quorum certificate known to the sender at the time of timeout.
      tmQuorumCertificate :: !QuorumCertificate,
      -- |A 'TimeoutSignature' from the sender for this round.
      tmAggregateSignature :: !TimeoutSignature
    }
    deriving (Eq, Show)

instance Serialize TimeoutMessageBody where
    put TimeoutMessageBody{..} = do
        put tmFinalizerIndex
        put tmRound
        put tmEpoch
        put tmQuorumCertificate
        put tmAggregateSignature
    get = label "TimeoutMessageBody" $ do
        tmFinalizerIndex <- get
        tmRound <- get
        tmEpoch <- get
        tmQuorumCertificate <- get
        unless (qcRound tmQuorumCertificate < tmRound) $ fail $
            "failed check: quorum certificate round (" ++ show (qcRound tmQuorumCertificate) ++ ") < round being timed out (" ++ show tmRound ++ ")"
        tmAggregateSignature <- get
        return TimeoutMessageBody{..}

-- |The 'TimeoutSignatureMessage' associated with a 'TimeoutMessageBody'.
tmSignatureMessage ::
    -- |Genesis block hash
    BlockHash ->
    -- |The timeout message body
    TimeoutMessageBody ->
    -- |The resulting timeout signature message
    TimeoutSignatureMessage
tmSignatureMessage tsmGenesis tmb =
    TimeoutSignatureMessage
        { tsmRound = tmRound tmb,
          tsmQCRound = qcRound (tmQuorumCertificate tmb),
          tsmQCEpoch = qcEpoch (tmQuorumCertificate tmb),
          ..
        }

-- |A timeout message including the sender's signature.
data TimeoutMessage = TimeoutMessage
    { -- |Body of the timeout message.
      tmBody :: !TimeoutMessageBody,
      -- |Signature on the timeout message.
      tmSignature :: !BlockSig.Signature
    }
    deriving (Eq, Show)

instance Serialize TimeoutMessage where
    put TimeoutMessage{..} = do
        put tmBody
        put tmSignature
    get = do
        tmBody <- get
        tmSignature <- get
        return TimeoutMessage{..}

-- |Byte representation of a 'TimeoutMessageBody' used for signing the timeout message.
timeoutMessageBodySignatureBytes ::
    -- |The contents of the timeout message.
    TimeoutMessageBody ->
    -- |The genesis block hash.
    BlockHash ->
    -- |The resulting bytestring to sign.
    BS.ByteString
timeoutMessageBodySignatureBytes body genesisHash = runPut $ do
    putByteString "TIMEOUTMESSAGE."
    put body
    put genesisHash

-- |Sign a timeout message.
signTimeoutMessage ::
    -- |The contents of the timeout message.
    TimeoutMessageBody ->
    -- |The genesis block hash.
    BlockHash ->
    -- |The private key of the baker.
    BakerSignPrivateKey ->
    -- |The resulting signed timeout message.
    TimeoutMessage
signTimeoutMessage tmBody genesisHash privKey = TimeoutMessage{..}
  where
    msg = timeoutMessageBodySignatureBytes tmBody genesisHash
    tmSignature = BlockSig.sign privKey msg

-- |Check the signature on a timeout message.
checkTimeoutMessageSignature ::
    -- |The public key of the baker.
    BakerSignVerifyKey ->
    -- |The genesis block hash.
    BlockHash ->
    -- |The timeout message
    TimeoutMessage ->
    -- |Whether the signature could be verified or not.
    Bool
checkTimeoutMessageSignature pubKey genesisHash TimeoutMessage{..} =
    BlockSig.verify pubKey (timeoutMessageBodySignatureBytes tmBody genesisHash) tmSignature

-- |Projections for the data associated with a baked (i.e. non-genesis) block.
class BakedBlockData d where
    -- |Quorum certificate on the parent block.
    blockQuorumCertificate :: d -> QuorumCertificate

    -- |Parent block hash.
    blockParent :: d -> BlockHash
    blockParent = qcBlock . blockQuorumCertificate

    -- |'BakerId' of the baker of the block.
    blockBaker :: d -> BakerId

    -- |If the previous round timed-out, the timeout certificate for that round.
    blockTimeoutCertificate :: d -> Option TimeoutCertificate

    -- |If this block begins a new epoch, this is the finalization entry that finalizes the
    -- trigger block.
    blockEpochFinalizationEntry :: d -> Option FinalizationEntry

    -- |The 'BlockNonce' generated by the baker's VRF.
    blockNonce :: d -> BlockNonce

    -- |The baker's signature on the block.
    blockSignature :: d -> BlockSignature

    -- |The hash of the block's transaction outcomes.
    blockTransactionOutcomesHash :: d -> TransactionOutcomesHash

-- |Projections for the data associated with a block (including a genesis block).
class BlockData b where
    -- |An associated type that should be an instance of 'BakedBlockData'.
    -- This is returned by 'blockBakedData' for non-genesis blocks.
    type BakedBlockDataType b

    -- |Round number of the block.
    blockRound :: b -> Round

    -- |Epoch number of the block.
    blockEpoch :: b -> Epoch

    -- |Timestamp of the block.
    blockTimestamp :: b -> Timestamp

    -- |If the block is a baked (i.e. non-genesis) block, this returns the baked block data.
    -- If the block is a genesis block, this returns 'Absent'.
    blockBakedData :: b -> Option (BakedBlockDataType b)

    -- |The list of transactions in the block.
    blockTransactions :: b -> [BlockItem]

    -- |The number of transactions in the block.
    -- prop> blockTransactionCount b = length (blockTransactions b)
    blockTransactionCount :: b -> Int

    -- |The hash of the block state after executing the block.
    blockStateHash :: b -> StateHash

-- |A 'BakedBlock' consists of a non-genesis block, excluding the block signature.
data BakedBlock = BakedBlock
    { -- |Block round number. Must be non-zero.
      bbRound :: !Round,
      -- |Block epoch number.
      bbEpoch :: !Epoch,
      -- |Block nominal timestamp.
      bbTimestamp :: !Timestamp,
      -- |Block baker identity.
      bbBaker :: !BakerId,
      -- |Quorum certificate of parent block.
      bbQuorumCertificate :: !QuorumCertificate,
      -- |Timeout certificate if the previous round timed-out.
      bbTimeoutCertificate :: !(Option TimeoutCertificate),
      -- |Epoch finalization entry if this is the first block in a new epoch.
      bbEpochFinalizationEntry :: !(Option FinalizationEntry),
      -- |Block nonce generated from the baker's VRF.
      bbNonce :: !BlockNonce,
      -- |Transactions in the block.
      bbTransactions :: !(Vector.Vector BlockItem),
      -- |Hash of the transaction outcomes.
      bbTransactionOutcomesHash :: !TransactionOutcomesHash,
      -- |Hash of the block state.
      bbStateHash :: !StateHash
    }
    deriving (Eq, Show)

-- |Flags indicating which optional values are set in a 'BakedBlock'.
data BakedBlockFlags = BakedBlockFlags
    { bbfTimeoutCertificate :: !Bool,
      bbfEpochFinalizationEntry :: !Bool
    }

-- |Get the 'BakedBlockFlags' associated with a 'BakedBlock'.
bakedBlockFlags :: BakedBlock -> BakedBlockFlags
bakedBlockFlags BakedBlock{..} =
    BakedBlockFlags
        { bbfTimeoutCertificate = isPresent bbTimeoutCertificate,
          bbfEpochFinalizationEntry = isPresent bbEpochFinalizationEntry
        }

instance Serialize BakedBlockFlags where
    put BakedBlockFlags{..} = putWord8 bits
      where
        bits = toBit 0 bbfTimeoutCertificate .|. toBit 1 bbfEpochFinalizationEntry
        toBit _ False = 0
        toBit i True = bit i
    get = label "BakedBlockFlags" $ do
        bits <- getWord8
        unless (bits == bits .&. 0b11) $ fail "Invalid BakedBlockFlags."
        return $
            BakedBlockFlags
                { bbfTimeoutCertificate = testBit bits 0,
                  bbfEpochFinalizationEntry = testBit bits 1
                }

-- |Serialize a 'BakedBlock'.
putBakedBlock :: Putter BakedBlock
putBakedBlock bb@BakedBlock{..} = do
    put bbRound
    put bbEpoch
    put bbTimestamp
    put bbBaker
    put bbNonce
    put bbStateHash
    put bbTransactionOutcomesHash
    put bbQuorumCertificate
    put (bakedBlockFlags bb)
    mapM_ put bbTimeoutCertificate
    mapM_ put bbEpochFinalizationEntry
    putWord64be (fromIntegral (Vector.length bbTransactions))
    mapM_ putBlockItemV0 bbTransactions

-- |Deserialize a 'BakedBlock'. The protocol version is used to determine which transaction
-- types are allowed in the block.
getBakedBlock :: SProtocolVersion pv -> TransactionTime -> Get BakedBlock
getBakedBlock spv tt = label "BakedBlock" $ do
    bbRound <- get
    bbEpoch <- get
    bbTimestamp <- get
    bbBaker <- get
    bbNonce <- get
    bbStateHash <- get
    bbTransactionOutcomesHash <- get
    bbQuorumCertificate <- get
    BakedBlockFlags{..} <- get
    bbTimeoutCertificate <-
        if bbfTimeoutCertificate
            then Present <$> get
            else return Absent
    bbEpochFinalizationEntry <-
        if bbfEpochFinalizationEntry
            then Present <$> get
            else return Absent
    numTrans <- getWord64be
    -- We check that there is at least one byte remaining in the serialization per transaction.
    -- This is to prevent a malformed block from causing us to allocate an excessively large vector,
    -- as this could lead to an out-of-memory error. [Note: It seems Vector.replicateM actually
    -- goes via a list in any case, so this may be a non-issue. However, this gives us a bit more
    -- assurance.]
    remBytes <- remaining
    when (fromIntegral remBytes < numTrans) $
        fail $
            "Block should have "
                ++ show numTrans
                ++ " transactions, but only "
                ++ show remBytes
                ++ " bytes remain"
    bbTransactions <- Vector.replicateM (fromIntegral numTrans) (getBlockItemV0 spv tt)
    return BakedBlock{..}

-- |A baked block, together with the block hash and block signature.
--
-- Invariant: @sbHash == getHash sbBlock@.
data SignedBlock = SignedBlock
    { -- |The block contents.
      sbBlock :: !BakedBlock,
      -- |The hash of the block.
      sbHash :: !BlockHash,
      -- |Signature of the baker on the block.
      sbSignature :: !BlockSignature
    }
    deriving (Eq, Show)

instance BakedBlockData SignedBlock where
    blockQuorumCertificate = bbQuorumCertificate . sbBlock
    blockBaker = bbBaker . sbBlock
    blockTimeoutCertificate = bbTimeoutCertificate . sbBlock
    blockEpochFinalizationEntry = bbEpochFinalizationEntry . sbBlock
    blockNonce = bbNonce . sbBlock
    blockSignature = sbSignature
    blockTransactionOutcomesHash = bbTransactionOutcomesHash . sbBlock

instance BlockData SignedBlock where
    type BakedBlockDataType SignedBlock = SignedBlock
    blockRound = bbRound . sbBlock
    blockEpoch = bbEpoch . sbBlock
    blockTimestamp = bbTimestamp . sbBlock
    blockBakedData = Present
    blockTransactions = Vector.toList . bbTransactions . sbBlock
    blockTransactionCount = Vector.length . bbTransactions . sbBlock
    blockStateHash = bbStateHash . sbBlock

instance HashableTo BlockHash SignedBlock where
    getHash = sbHash

instance Monad m => MHashableTo m BlockHash SignedBlock

-- |Serialize a 'SignedBlock', including the signature.
putSignedBlock :: Putter SignedBlock
putSignedBlock SignedBlock{..} = do
    putBakedBlock sbBlock
    put sbSignature

-- |Deserialize a 'SignedBlock'. The protocol version is used to determine which transactions types
-- are permitted.
getSignedBlock :: SProtocolVersion pv -> TransactionTime -> Get SignedBlock
getSignedBlock spv tt = do
    sbBlock <- getBakedBlock spv tt
    let sbHash = getHash sbBlock
    sbSignature <- get
    return SignedBlock{..}

-- |The bytes that are signed by a block signature.
-- Note that this concatenates the provided genesis hash with the block hash.
-- The same genesis hash must be provided when signing the block in order to verify the block signature.
-- This function outputs the bytestring consisting of H(genesisBlockHash || blockHash).
blockSignatureMessageBytes ::
    -- |Hash of the genesis block
    BlockHash ->
    -- |Hash of the block
    BlockHash ->
    -- |The H(genesisBlockHash || blockHash) bytestring.
    BS.ByteString
blockSignatureMessageBytes genesisHash bHash = Hash.hashToByteString $! Hash.hashOfHashes (blockHash genesisHash) (blockHash bHash)

-- |Verify that a block is correctly signed by the baker key provided.
-- The hash that is verified is H(genesisBlockHash || blockHash)
verifyBlockSignature ::
    (BakedBlockData b, HashableTo BlockHash b) =>
    -- |The public key of the baker to use for the signature check.
    BakerSignVerifyKey ->
    -- |The genesis block hash
    BlockHash ->
    -- |The data of the block that is signed.
    b ->
    -- |'True' if the signature can be verified, otherwise 'False'.
    Bool
verifyBlockSignature key genesisHash b =
    BlockSig.verify
        key
        (blockSignatureMessageBytes genesisHash $! getHash b)
        (blockSignature b)

-- |Sign a block hash as a baker.
-- The hash that is signed is H(genesisBlockHash || blockHash)
signBlockHash ::
    -- |The key to use for signing the block hash.
    BakerSignPrivateKey ->
    -- |The genesis hash
    BlockHash ->
    -- |The block hash
    BlockHash ->
    -- |The resulting block signature
    BlockSignature
signBlockHash privKey genesisHash bh = BlockSig.sign privKey (blockSignatureMessageBytes genesisHash bh)

-- |Sign a block as a baker.
signBlock ::
    -- |The key to use for signing
    BakerSignPrivateKey ->
    -- |The genesis hash
    BlockHash ->
    -- |The baked block
    BakedBlock ->
    -- |The resulting signed block.
    SignedBlock
signBlock privKey genesisHash sbBlock = SignedBlock{..}
  where
    sbHash = getHash sbBlock
    sbSignature = signBlockHash privKey genesisHash sbHash

-- |Message used to generate the block nonce with the VRF.
blockNonceMessage :: LeadershipElectionNonce -> Round -> BS.ByteString
blockNonceMessage leNonce rnd = runPut $ do
    putByteString "NONCE"
    put leNonce
    put rnd

-- |Generate the block nonce.
computeBlockNonce :: LeadershipElectionNonce -> Round -> BakerElectionPrivateKey -> BlockNonce
computeBlockNonce leNonce rnd key = VRF.prove key (blockNonceMessage leNonce rnd)

-- |Verify a block nonce.
verifyBlockNonce :: LeadershipElectionNonce -> Round -> BakerElectionVerifyKey -> BlockNonce -> Bool
verifyBlockNonce leNonce rnd verifKey = VRF.verify verifKey (blockNonceMessage leNonce rnd)

-- |The 'BlockHeader' consists of basic information about the block that is used in the generation
-- of the block hash. This data is near the root of the Merkle tree constructing the block hash.
data BlockHeader = BlockHeader
    { -- |Round number of the block.
      bhRound :: !Round,
      -- |Epoch number of the block.
      bhEpoch :: !Epoch,
      -- |Hash of the parent block.
      bhParent :: !BlockHash
    }
    deriving (Eq)

-- |The block header for a 'BakedBlock'.
bbBlockHeader :: BakedBlock -> BlockHeader
bbBlockHeader BakedBlock{..} =
    BlockHeader
        { bhRound = bbRound,
          bhEpoch = bbEpoch,
          bhParent = qcBlock bbQuorumCertificate
        }

-- |The hash of a 'BlockHeader'. This is combined with the 'BlockQuasiHash' to produce a
-- 'BlockHash'.
newtype BlockHeaderHash = BlockHeaderHash {theBlockHeaderHash :: Hash.Hash}
    deriving (Eq, Ord, Show, Serialize)

instance HashableTo BlockHeaderHash BlockHeader where
    getHash BlockHeader{..} = BlockHeaderHash $ Hash.hash $ runPut $ do
        put bhRound
        put bhEpoch
        put bhParent

instance HashableTo BlockHeaderHash BakedBlock where
    getHash = getHash . bbBlockHeader

-- |Hash of a block's contents. This is combined with the 'BlockHeaderHash' to produce a
-- 'BlockHash'.
newtype BlockQuasiHash = BlockQuasiHash {theBlockQuasiHash :: Hash.Hash}
    deriving (Eq, Ord, Show, Serialize)

-- |Compute the hash from a list of transactions.
computeTransactionsHash :: Vector.Vector BlockItem -> Hash.Hash
computeTransactionsHash bis =
    LFMBT.hashAsLFMBT
        (Hash.hash "")
        (v0TransactionHash . getHash <$> Vector.toList bis)

instance HashableTo BlockQuasiHash BakedBlock where
    getHash BakedBlock{..} = BlockQuasiHash $ Hash.hashOfHashes metaHash dataHash
      where
        metaHash = Hash.hashOfHashes bakerInfoHash certificatesHash
          where
            bakerInfoHash = Hash.hashOfHashes timestampBakerHash nonceHash
              where
                timestampBakerHash = Hash.hash $ runPut $ do
                    put bbTimestamp
                    put bbBaker
                nonceHash = Hash.hash $ encode bbNonce
            certificatesHash = Hash.hashOfHashes qcHash timeoutFinalizationHash
              where
                qcHash = getHash bbQuorumCertificate
                timeoutFinalizationHash = Hash.hashOfHashes timeoutHash finalizationHash
                  where
                    timeoutHash = getHash bbTimeoutCertificate
                    finalizationHash = getHash bbEpochFinalizationEntry
        dataHash = Hash.hashOfHashes transactionsAndOutcomesHash stateHash
          where
            transactionsAndOutcomesHash = Hash.hashOfHashes transactionsHash outcomesHash
              where
                transactionsHash = computeTransactionsHash bbTransactions
                outcomesHash = tohGet bbTransactionOutcomesHash
            stateHash = v0StateHash bbStateHash

-- |Compute the block hash from the header hash and quasi-hash.
computeBlockHash :: BlockHeaderHash -> BlockQuasiHash -> BlockHash
computeBlockHash bhh bqh =
    BlockHash $
        Hash.hashOfHashes
            (theBlockHeaderHash bhh)
            (theBlockQuasiHash bqh)

instance HashableTo BlockHash BakedBlock where
    getHash bb = computeBlockHash (getHash bb) (getHash bb)

-- |A collection of signatures
-- This is a map from 'FinalizerIndex' to the actual signature message.
newtype SignatureMessages a = SignatureMessages
    { smFinIdxToMessage :: Map.Map FinalizerIndex a
    }
    deriving (Eq, Show)

-- |Construct an empty 'SignatureMessages'
emptySignatureMessages :: SignatureMessages a
emptySignatureMessages = SignatureMessages Map.empty

-- |Serialize instance for @SignatureMessages a@.
instance (Serialize a) => Serialize (SignatureMessages a) where
    put (SignatureMessages fiMsgMap) = do
        putWord32be $! fromIntegral $! Map.size fiMsgMap
        putSafeSizedMapOf put put fiMsgMap
    get = do
        count <- getWord32be
        SignatureMessages <$> getSafeSizedMapOf count get get

-- |Configuration information stored for the genesis block.
data GenesisMetadata = GenesisMetadata
    { -- |Core genesis parameters.
      gmParameters :: !CoreGenesisParametersV1,
      -- |Hash of the genesis block.
      gmCurrentGenesisHash :: !BlockHash,
      -- |Hash of the first genesis block.
      gmFirstGenesisHash :: !BlockHash,
      -- |Hash of the genesis block state (after migration).
      gmStateHash :: !StateHash
    }
    deriving (Eq, Show)

instance Serialize GenesisMetadata where
    put GenesisMetadata{..} = do
        put gmParameters
        put gmCurrentGenesisHash
        put gmFirstGenesisHash
        put gmStateHash
    get = do
        gmParameters <- get
        gmCurrentGenesisHash <- get
        gmFirstGenesisHash <- get
        gmStateHash <- get
        return GenesisMetadata{..}

-- |Either a genesis block or a normal block.
-- A normal block MUST have a non-zero round number.
--
-- The genesis block is represented only by the 'GenesisMetadata' and the
-- 'StateHash', which abstract from the genesis data.
data Block (pv :: ProtocolVersion)
    = GenesisBlock !GenesisMetadata
    | NormalBlock !SignedBlock
    deriving (Eq, Show)

instance BlockData (Block pv) where
    type BakedBlockDataType (Block pv) = SignedBlock
    blockRound GenesisBlock{} = 0
    blockRound (NormalBlock b) = blockRound b
    blockEpoch GenesisBlock{} = 0
    blockEpoch (NormalBlock b) = blockEpoch b
    blockTimestamp (GenesisBlock gc) = genesisTime (gmParameters gc)
    blockTimestamp (NormalBlock b) = blockTimestamp b
    blockBakedData GenesisBlock{} = Absent
    blockBakedData (NormalBlock b) = blockBakedData b
    blockTransactions GenesisBlock{} = []
    blockTransactions (NormalBlock b) = blockTransactions b
    blockTransactionCount GenesisBlock{} = 0
    blockTransactionCount (NormalBlock b) = blockTransactionCount b
    blockStateHash (GenesisBlock gc) = gmStateHash gc
    blockStateHash (NormalBlock b) = blockStateHash b

instance HashableTo BlockHash (Block pv) where
    getHash (GenesisBlock gc) = gmCurrentGenesisHash gc
    getHash (NormalBlock b) = getHash b

instance Monad m => MHashableTo m BlockHash (Block pv)

-- |Serialize a 'Block'. This is used for block storage, rather than wire-transmission, as
-- generally genesis blocks should not be transmitted.  For 'NormalBlock's, this is compatible
-- with the serialization of 'SignedBlock'.
putBlock :: Putter (Block pv)
putBlock (GenesisBlock gc) = do
    put (0 :: Round)
    put gc
putBlock (NormalBlock b) = putSignedBlock b

-- |Deserialize a 'Block'. This is used for block storage, rather than wire-transmission, as
-- generally genesis blocks should not be transmitted.  For 'NormalBlock's, this is compatible
-- with the serialization of 'SignedBlock'.
getBlock :: forall pv. (IsProtocolVersion pv) => TransactionTime -> Get (Block pv)
getBlock ts = do
    (r :: Round) <- lookAhead get
    case r of
        0 -> do
            (_ :: Round) <- get
            GenesisBlock <$> get
        _ -> do
            NormalBlock <$> getSignedBlock (protocolVersion @pv) ts

-- |Deserialize a 'Block' where we already know the block hash. This behaves the same as 'getBlock',
-- but avoids having to recompute the block hash.
-- Hence this function does not verify whether the provided hash corresponds the the actual hash
-- of the block.
unsafeGetBlockKnownHash :: forall pv. (IsProtocolVersion pv) => TransactionTime -> BlockHash -> Get (Block pv)
unsafeGetBlockKnownHash ts sbHash = do
    (r :: Round) <- lookAhead get
    case r of
        0 -> do
            (_ :: Round) <- get
            GenesisBlock <$> get
        _ -> do
            sbBlock <- getBakedBlock (protocolVersion @pv) ts
            sbSignature <- get
            return $ NormalBlock SignedBlock{..}

-- |Nominally, a proof that a baker signed a block in a particular round and epoch.
-- For now, though, we do not include any information in the witness since we do not provide it to
-- any external parties.
data BlockSignatureWitness = BlockSignatureWitness

-- |Derive a 'BlockSignatureWitness' from a signed block.
toBlockSignatureWitness :: SignedBlock -> BlockSignatureWitness
toBlockSignatureWitness _ = BlockSignatureWitness<|MERGE_RESOLUTION|>--- conflicted
+++ resolved
@@ -639,12 +639,6 @@
 -- The following invariant applies:
 --
 -- * @qcRound tmQuorumCertificate < tmRound@
-<<<<<<< HEAD
-
-=======
--- * if @qcRound tmQuorumCertificate + 1 /= tmRound@ then @isPresent tmTimeoutCertificate@
--- * if @tmTimeoutCertificate == Present tc@ then @tcRound tc + 1 == tmRound@
->>>>>>> d37f0e7f
 data TimeoutMessageBody = TimeoutMessageBody
     { -- |Index of the finalizer sending the timeout message.
       tmFinalizerIndex :: !FinalizerIndex,
