--- conflicted
+++ resolved
@@ -203,7 +203,7 @@
 computeFinalizationCommitteeHash :: FinalizationCommittee -> FinalizationCommitteeHash
 computeFinalizationCommitteeHash FinalizationCommittee{..} =
     FinalizationCommitteeHash $
-        LFMBT.hashAsLFMBT emptyCommitteeHash $
+        LFMBT.hashAsLFMBTV1 emptyCommitteeHash $
             computeFinalizerInfoHash <$> Vector.toList committeeFinalizers
   where
     emptyCommitteeHash = Hash.hash "EmptyFinalizationCommittee"
@@ -1071,10 +1071,7 @@
     deriving (Eq, Show)
 
 instance BakedBlockData (SignedBlock pv) where
-<<<<<<< HEAD
-=======
     type BakedBlockProtocolVersion (SignedBlock pv) = pv
->>>>>>> 90881118
     blockQuorumCertificate = bbQuorumCertificate . sbBlock
     blockBaker = bbBaker . sbBlock
     blockTimeoutCertificate = bbTimeoutCertificate . sbBlock
@@ -1106,15 +1103,9 @@
 
 -- | Deserialize a 'SignedBlock'. The protocol version is used to determine which transactions types
 --  are permitted.
-<<<<<<< HEAD
 getSignedBlock :: forall pv. (IsProtocolVersion pv) => TransactionTime -> Get (SignedBlock pv)
 getSignedBlock tt = do
     sbBlock <- getBakedBlock (protocolVersion @pv) tt
-=======
-getSignedBlock :: SProtocolVersion pv -> TransactionTime -> Get (SignedBlock pv)
-getSignedBlock spv tt = do
-    sbBlock <- getBakedBlock spv tt
->>>>>>> 90881118
     let sbHash = getHash sbBlock
     sbSignature <- get
     return SignedBlock{..}
@@ -1236,7 +1227,6 @@
 
 type BlockQuasiHash (pv :: ProtocolVersion) = BlockQuasiHash' (BlockHashVersionFor pv)
 
-<<<<<<< HEAD
 -- | Compute the hash from a list of transactions.
 computeTransactionsHash :: SBlockHashVersion bhv -> Vector.Vector BlockItem -> Hash.Hash
 computeTransactionsHash sbhv bis = case sbhv of
@@ -1247,9 +1237,6 @@
     SBlockHashVersion1 -> LFMBT.theLFMBTreeHash $ LFMBT.lfmbtHash' SBlockHashVersion1 (v0TransactionHash . getHash) bis
 
 instance (IsBlockHashVersion bhv) => HashableTo (BlockQuasiHash' bhv) (BakedBlock pv) where
-=======
-instance HashableTo BlockQuasiHash (BakedBlock pv) where
->>>>>>> 90881118
     getHash BakedBlock{..} = BlockQuasiHash $ Hash.hashOfHashes metaHash dataHash
       where
         metaHash = Hash.hashOfHashes bakerInfoHash certificatesHash
@@ -1272,19 +1259,13 @@
               where
                 transactionsAndOutcomesHash = Hash.hashOfHashes transactionsHash outcomesHash
                   where
-                    transactionsHash = computeTransactionsHash bbTransactions
+                    transactionsHash = computeTransactionsHash (sing @bhv) bbTransactions
                     outcomesHash = tohGet $ bdhv0TransactionOutcomesHash derivableHashesV0
                 stateHash = v0StateHash $ bdhv0BlockStateHash derivableHashesV0
             DBHashesV1 derivableHashesV1 -> Hash.hashOfHashes transactionsHash stateHash
               where
-<<<<<<< HEAD
                 transactionsHash = computeTransactionsHash (sing @bhv) bbTransactions
-                outcomesHash = tohGet bbTransactionOutcomesHash
-            stateHash = v0StateHash bbStateHash
-=======
-                transactionsHash = computeTransactionsHash bbTransactions
                 stateHash = theBlockResultHash $ bdhv1BlockResultHash derivableHashesV1
->>>>>>> 90881118
 
 instance (IsProtocolVersion pv) => HashableTo SuccessorProof (BakedBlock pv) where
     getHash = makeSuccessorProof @(BlockHashVersionFor pv) . getHash
@@ -1298,7 +1279,6 @@
             (theBlockHeaderHash bhh)
             bqh
 
-<<<<<<< HEAD
 -- | Compute the block hash from the header hash and quasi-hash.
 computeBlockHash :: BlockHeaderHash -> BlockQuasiHash' bhv -> BlockHash
 computeBlockHash bhh bqh = computeBlockHash' bhh (theBlockQuasiHash bqh)
@@ -1306,7 +1286,7 @@
 instance (IsProtocolVersion pv) => HashableTo BlockHash (BakedBlock pv) where
     getHash bb = computeBlockHash @(BlockHashVersionFor pv) (getHash bb) (getHash bb)
 
-instance (Monad m, IsProtocolVersion pv) => Merkle.MerkleProvable m (BakedBlock pv) where
+instance (Monad m, IsProtocolVersion pv, BlockHashVersionFor pv ~ 'BlockHashVersion1) => Merkle.MerkleProvable m (BakedBlock pv) where
     buildMerkleProof open BakedBlock{..} = do
         let blockHeader = optProof ["header"] . rawMerkle . runPut $ do
                 put bbRound
@@ -1330,10 +1310,10 @@
         let tfHash = optProof tfPath [tcHash, efeHash]
         let certificatesHash = optProof ["quasi", "meta", "certificatesHash"] [qcHash, tfHash]
         let blockMeta = optProof ["quasi", "meta"] [bakerInfo, certificatesHash]
-        let transactionsAndOutcomes = optProof ["quasi", "data", "transactionsAndOutcomes"] . rawMerkle . runPut $ do
-                put $ computeTransactionsHash (sing @(BlockHashVersionFor pv)) bbTransactions
-                put bbTransactionOutcomesHash
-        let blockData = optProof ["quasi", "data"] [transactionsAndOutcomes, Merkle.RawData (encode bbStateHash)]
+        let transactions = Merkle.RawData $ encode $ computeTransactionsHash (sing @(BlockHashVersionFor pv)) bbTransactions
+        let result = case bbDerivableHashes of
+                DBHashesV1 resultHash -> Merkle.RawData $ encode $ bdhv1BlockResultHash resultHash
+        let blockData = optProof ["quasi", "data"] [transactions, result]
         let blockQuasi = optProof ["quasi"] [blockMeta, blockData]
         return [blockHeader, blockQuasi]
       where
@@ -1341,10 +1321,6 @@
         optProof path proof
             | open path = Merkle.SubProof proof
             | otherwise = Merkle.RawData . Hash.hashToByteString . Merkle.toRootHash $ proof
-=======
-instance HashableTo BlockHash (BakedBlock pv) where
-    getHash bb = computeBlockHash (getHash bb) (getHash bb)
->>>>>>> 90881118
 
 -- | Configuration information stored for the genesis block.
 data GenesisMetadata = GenesisMetadata
