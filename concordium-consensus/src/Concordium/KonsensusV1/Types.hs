--- conflicted
+++ resolved
@@ -201,7 +201,7 @@
 computeFinalizationCommitteeHash :: FinalizationCommittee -> FinalizationCommitteeHash
 computeFinalizationCommitteeHash FinalizationCommittee{..} =
     FinalizationCommitteeHash $
-        LFMBT.hashAsLFMBT emptyCommitteeHash $
+        LFMBT.hashAsLFMBTV1 emptyCommitteeHash $
             computeFinalizerInfoHash <$> Vector.toList committeeFinalizers
   where
     emptyCommitteeHash = Hash.hash "EmptyFinalizationCommittee"
@@ -1060,11 +1060,8 @@
     }
     deriving (Eq, Show)
 
-<<<<<<< HEAD
-=======
 type instance BlockProtocolVersion (SignedBlock pv) = pv
 
->>>>>>> c7a7f374
 instance BakedBlockData (SignedBlock pv) where
     blockQuorumCertificate = bbQuorumCertificate . sbBlock
     blockBaker = bbBaker . sbBlock
@@ -1097,15 +1094,9 @@
 
 -- | Deserialize a 'SignedBlock'. The protocol version is used to determine which transactions types
 --  are permitted.
-<<<<<<< HEAD
 getSignedBlock :: forall pv. (IsProtocolVersion pv) => TransactionTime -> Get (SignedBlock pv)
 getSignedBlock tt = do
     sbBlock <- getBakedBlock (protocolVersion @pv) tt
-=======
-getSignedBlock :: SProtocolVersion pv -> TransactionTime -> Get (SignedBlock pv)
-getSignedBlock spv tt = do
-    sbBlock <- getBakedBlock spv tt
->>>>>>> c7a7f374
     let sbHash = getHash sbBlock
     sbSignature <- get
     return SignedBlock{..}
@@ -1227,7 +1218,6 @@
 
 type BlockQuasiHash (pv :: ProtocolVersion) = BlockQuasiHash' (BlockHashVersionFor pv)
 
-<<<<<<< HEAD
 -- | Compute the hash from a list of transactions.
 computeTransactionsHash :: SBlockHashVersion bhv -> Vector.Vector BlockItem -> Hash.Hash
 computeTransactionsHash sbhv bis = case sbhv of
@@ -1238,9 +1228,6 @@
     SBlockHashVersion1 -> LFMBT.theLFMBTreeHash $ LFMBT.lfmbtHash' SBlockHashVersion1 (v0TransactionHash . getHash) bis
 
 instance (IsBlockHashVersion bhv) => HashableTo (BlockQuasiHash' bhv) (BakedBlock pv) where
-=======
-instance HashableTo BlockQuasiHash (BakedBlock pv) where
->>>>>>> c7a7f374
     getHash BakedBlock{..} = BlockQuasiHash $ Hash.hashOfHashes metaHash dataHash
       where
         metaHash = Hash.hashOfHashes bakerInfoHash certificatesHash
@@ -1263,19 +1250,13 @@
               where
                 transactionsAndOutcomesHash = Hash.hashOfHashes transactionsHash outcomesHash
                   where
-                    transactionsHash = computeTransactionsHash bbTransactions
+                    transactionsHash = computeTransactionsHash (sing @bhv) bbTransactions
                     outcomesHash = tohGet dbhv0TransactionOutcomesHash
                 stateHash = v0StateHash dbhv0BlockStateHash
             DerivableBlockHashesV1{..} -> Hash.hashOfHashes transactionsHash blockResultHash
               where
-<<<<<<< HEAD
                 transactionsHash = computeTransactionsHash (sing @bhv) bbTransactions
-                outcomesHash = tohGet bbTransactionOutcomesHash
-            stateHash = v0StateHash bbStateHash
-=======
-                transactionsHash = computeTransactionsHash bbTransactions
                 blockResultHash = theBlockResultHash dbhv1BlockResultHash
->>>>>>> c7a7f374
 
 instance (IsProtocolVersion pv) => HashableTo SuccessorProof (BakedBlock pv) where
     getHash = makeSuccessorProof @(BlockHashVersionFor pv) . getHash
@@ -1289,7 +1270,6 @@
             (theBlockHeaderHash bhh)
             bqh
 
-<<<<<<< HEAD
 -- | Compute the block hash from the header hash and quasi-hash.
 computeBlockHash :: BlockHeaderHash -> BlockQuasiHash' bhv -> BlockHash
 computeBlockHash bhh bqh = computeBlockHash' bhh (theBlockQuasiHash bqh)
@@ -1297,7 +1277,7 @@
 instance (IsProtocolVersion pv) => HashableTo BlockHash (BakedBlock pv) where
     getHash bb = computeBlockHash @(BlockHashVersionFor pv) (getHash bb) (getHash bb)
 
-instance (Monad m, IsProtocolVersion pv) => Merkle.MerkleProvable m (BakedBlock pv) where
+instance (Monad m, BlockHashVersionFor pv ~ 'BlockHashVersion1) => Merkle.MerkleProvable m (BakedBlock pv) where
     buildMerkleProof open BakedBlock{..} = do
         let blockHeader = optProof ["header"] . rawMerkle . runPut $ do
                 put bbRound
@@ -1321,10 +1301,13 @@
         let tfHash = optProof tfPath [tcHash, efeHash]
         let certificatesHash = optProof ["quasi", "meta", "certificatesHash"] [qcHash, tfHash]
         let blockMeta = optProof ["quasi", "meta"] [bakerInfo, certificatesHash]
-        let transactionsAndOutcomes = optProof ["quasi", "data", "transactionsAndOutcomes"] . rawMerkle . runPut $ do
-                put $ computeTransactionsHash (sing @(BlockHashVersionFor pv)) bbTransactions
-                put bbTransactionOutcomesHash
-        let blockData = optProof ["quasi", "data"] [transactionsAndOutcomes, Merkle.RawData (encode bbStateHash)]
+        let blockData = case bbDerivableHashes of
+                DerivableBlockHashesV1{..} ->
+                    optProof ["quasi", "data"] [transactions, Merkle.RawData (encode dbhv1BlockResultHash)]
+                  where
+                    transactions =
+                        Merkle.RawData . encode . computeTransactionsHash SBlockHashVersion1 $
+                            bbTransactions
         let blockQuasi = optProof ["quasi"] [blockMeta, blockData]
         return [blockHeader, blockQuasi]
       where
@@ -1332,10 +1315,6 @@
         optProof path proof
             | open path = Merkle.SubProof proof
             | otherwise = Merkle.RawData . Hash.hashToByteString . Merkle.toRootHash $ proof
-=======
-instance HashableTo BlockHash (BakedBlock pv) where
-    getHash bb = computeBlockHash (getHash bb) (getHash bb)
->>>>>>> c7a7f374
 
 -- | Configuration information stored for the genesis block.
 data GenesisMetadata = GenesisMetadata
