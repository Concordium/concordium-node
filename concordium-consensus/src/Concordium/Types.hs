--- conflicted
+++ resolved
@@ -250,8 +250,7 @@
         bpState = initState 2
         bpReceiveTime = posixSecondsToUTCTime (fromIntegral (genesisTime genData))
         bpArriveTime = bpReceiveTime
-<<<<<<< HEAD
-
+        bpTransactionCount = 0
 
 -- |Given the slot number the __parent__ block pointer and the last finalized
 -- block pointer make a ChainMetadata struct. The reason we are only given the
@@ -261,7 +260,4 @@
 makeChainMeta slotNumber parentP finalizedP = 
   let blockHeight = bpHeight parentP + 1 -- NB: The +1 is needed to get the current height of the block since bestBlockBefore is the parent pointer.
       finalizedHeight = bpHeight finalizedP
-  in ChainMetadata{..}
-=======
-        bpTransactionCount = 0
->>>>>>> 8f016e9f
+  in ChainMetadata{..}