--- conflicted
+++ resolved
@@ -675,11 +675,7 @@
 enqueueMessages callback = forkIO . go 0 . map encodeMsg
   where
     encodeMsg = Proto.encodeMessage . toProto
-<<<<<<< HEAD
-    go _ [] = () <$ callback nullPtr maxBound -- Use maxBound to distinguish it from an empty message (default values are not encoded explicitly).
-=======
     go _ [] = () <$ callback nullPtr maxBound -- close the sender channel.
->>>>>>> 8fc35f71
     go n msgs@(msg : msgs') =
         BS.unsafeUseAsCStringLen msg $ \(headPtr, len) -> do
             res <- callback (castPtr headPtr) (fromIntegral len)
