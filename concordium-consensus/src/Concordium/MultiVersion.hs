{-# LANGUAGE BangPatterns #-}
{-# LANGUAGE ConstraintKinds #-}
{-# LANGUAGE DataKinds #-}
{-# LANGUAGE DerivingVia #-}
{-# LANGUAGE ExistentialQuantification #-}
{-# LANGUAGE GADTs #-}
{-# LANGUAGE InstanceSigs #-}
{-# LANGUAGE NumericUnderscores #-}
{-# LANGUAGE OverloadedStrings #-}
{-# LANGUAGE QuantifiedConstraints #-}
{-# LANGUAGE RankNTypes #-}
{-# LANGUAGE ScopedTypeVariables #-}
{-# LANGUAGE TypeApplications #-}
{-# LANGUAGE TypeFamilies #-}
{-# LANGUAGE UndecidableInstances #-}

-- |This module defines a multi-version consensus runner. In particular, this supports protocol
-- updates by restarting the consensus with a new genesis block derived from the state of the last
-- finalized block of the previous chain. This is embodied in the 'MultiVersionRunner' type, which
-- encapsulates the state and context required to run multiple consensus instances. The 'MVR' monad
-- is used to run operations within the multi-version runner.
module Concordium.MultiVersion where

import Control.Concurrent
import Control.Exception
import Control.Monad.Catch (MonadCatch, MonadMask, MonadThrow (throwM))
import Control.Monad.Reader
import qualified Control.Monad.State.Strict as State
import Data.ByteString (ByteString)
import qualified Data.ByteString.Lazy as LBS
import Data.IORef
import Data.Serialize
import qualified Data.Text as Text
import Data.Time
import qualified Data.Vector as Vec
import System.FilePath

import Concordium.Logger hiding (Baker)
import Concordium.Types
import Concordium.Types.Block
import Concordium.Types.HashableTo
import Concordium.Types.Parameters
import Concordium.Types.Transactions
import Concordium.Types.UpdateQueues (ProtocolUpdateStatus (..))
import Concordium.Types.Updates

import Concordium.Afgjort.Finalize
import Concordium.Afgjort.Finalize.Types
import Concordium.Birk.Bake
import Concordium.GlobalState
import Concordium.GlobalState.Block
import Concordium.GlobalState.BlockPointer (BlockPointer (..), BlockPointerData (..))
import Concordium.GlobalState.Finalization
import Concordium.GlobalState.Parameters
import Concordium.GlobalState.TreeState (PVInit (..), TreeStateMonad (getLastFinalizedHeight))
import Concordium.ImportExport
import qualified Concordium.KonsensusV1 as KonsensusV1
import qualified Concordium.KonsensusV1.Consensus as SkovV1
import qualified Concordium.KonsensusV1.Consensus.Blocks as SkovV1
import qualified Concordium.KonsensusV1.SkovMonad as SkovV1
import qualified Concordium.KonsensusV1.Transactions as SkovV1
import qualified Concordium.KonsensusV1.TreeState.Types as SkovV1
import qualified Concordium.KonsensusV1.Types as KonsensusV1
import Concordium.ProtocolUpdate
import qualified Concordium.Skov as Skov
import Concordium.TimeMonad
import Concordium.TimerMonad
import qualified Concordium.TransactionVerification as TVer

-- |Handler configuration for supporting protocol updates.
-- This handler defines an instance of 'HandlerConfigHandlers' that responds to finalization events
-- by checking for protocol updates (see 'checkForProtocolUpdate').
data UpdateHandler = UpdateHandler

-- |State for the 'UpdateHandler' handler configuration.
-- This records whether the handler was notified about a (pending) protocol update.
-- Since a pending protocol update may be replaced, the last seen pending protocol update is
-- recorded to detect any such replacement.
data UpdateHandlerState
    = -- |Indicates that no pending update has been notified.
      NeverNotified
    | -- |Indicates that the specified protocol update has already been notified.
      AlreadyNotified
        { -- |The effective time of the update.
          uhNotifiedEffectiveTimestamp :: !TransactionTime,
          -- |The contents of the update itself.
          uhNotifiedProtocolUpdate :: !ProtocolUpdate
        }
    deriving (Eq)

instance Skov.HandlerConfig UpdateHandler where
    type HCContext UpdateHandler = ()
    type HCState UpdateHandler = UpdateHandlerState
    initialiseHandler UpdateHandler = ((), NeverNotified)

instance
    ( IsProtocolVersion pv,
      IsConsensusV0 pv,
      MultiVersion fc,
      Skov.SkovConfiguration fc UpdateHandler
    ) =>
    Skov.HandlerConfigHandlers UpdateHandler (VersionedSkovV0M fc pv)
    where
    -- Notice that isHomeBaked (in the code below) represents whether this block is baked by the
    -- baker ID of this node and it could be the case that the block was not baked by this node,
    -- if another node using the same baker ID.
    -- The information is used to count the number of baked blocks exposed by a prometheus metric.
    -- An alternative implementation would be to extend the @onBlock@ handler (part of @OnSkov@)
    -- to take an extra argument indicating whether the block was just baked or processed as part of a received
    -- block. This would mean that only blocks baked since start by this node would be counted,
    -- not blocks received as part of catchup. However the same cannot be done for finalized blocks as easily
    -- and so for consistency between these two methods we chose to also count blocks received as part of catchup
    -- in both.
    handleBlock bp = liftSkov $ do
        lift (asks (notifyBlockArrived . mvCallbacks)) >>= \case
            Nothing -> return ()
            Just notifyCallback -> do
                versionsRef <- lift (asks mvVersions)
                versions <- liftIO (readIORef versionsRef)
                let latestEraGenesisHeight =
                        evcGenesisHeight $ Vec.last versions
                let height = localToAbsoluteBlockHeight latestEraGenesisHeight (bpHeight bp)
                nodeBakerIdMaybe <- lift (asks (fmap (bakerId . bakerIdentity) . mvBaker))
                let isHomeBaked = case nodeBakerIdMaybe of
                        Nothing -> False
                        Just nodeBakerId -> Just nodeBakerId == (blockBaker <$> blockFields (_bpBlock bp))
                liftIO (notifyCallback (bpHash bp) height isHomeBaked)

    -- Notice that isHomeBaked (in the code below) represents whether this block is baked by the
    -- baker ID of this node and it could be the case that the block was not baked by this node,
    -- if another node using the same baker ID.
    -- The information is used to count the number of finalized baked blocks exposed by a prometheus
    -- metric.
    handleFinalize _ lfbp bps = liftSkov $ do
        -- Trigger callback notifying Rust of a finalized block.
        lift (asks (notifyBlockFinalized . mvCallbacks)) >>= \case
            Nothing -> return ()
            Just notifyCallback -> do
                -- Notify a new block was finalized first.
                versionsRef <- lift (asks mvVersions)
                versions <- liftIO (readIORef versionsRef)
                let latestEraGenesisHeight =
                        evcGenesisHeight $ Vec.last versions
                nodeBakerIdMaybe <- lift (asks (fmap (bakerId . bakerIdentity) . mvBaker))
                forM_ (reverse bps) $ \bp -> do
                    let height = localToAbsoluteBlockHeight latestEraGenesisHeight (bpHeight bp)
                    let isHomeBaked = case nodeBakerIdMaybe of
                            Nothing -> False
                            Just nodeBakerId -> Just nodeBakerId == (blockBaker <$> blockFields (_bpBlock bp))
                    liftIO (notifyCallback (bpHash bp) height isHomeBaked)
                let height = localToAbsoluteBlockHeight latestEraGenesisHeight (bpHeight lfbp)
                let isHomeBaked = case nodeBakerIdMaybe of
                        Nothing -> False
                        Just myBakerId -> Just myBakerId == (blockBaker <$> blockFields (_bpBlock lfbp))
                liftIO (notifyCallback (bpHash lfbp) height isHomeBaked)
        -- And then check for protocol update.
        checkForProtocolUpdate

-- |Configuration for the global state that uses disk storage
-- for both tree state and block state.
newtype DiskStateConfig = DiskStateConfig
    { -- |Root directory for the global state.
      stateBasePath :: FilePath
    }

-- |Configuration information for a multi-version runner.
-- The type parameter defines the finalization configuration, and should be an instance of
-- 'FinalizationConfig'.
data MultiVersionConfiguration finconf = MultiVersionConfiguration
    { -- |Configuration for the global state.
      mvcStateConfig :: !DiskStateConfig,
      -- |Configuration for finalization.
      mvcFinalizationConfig :: !finconf,
      -- |Runtime parameters.
      mvcRuntimeParameters :: !RuntimeParameters
    }

-- |Create a global state configuration for a specific genesis.
globalStateConfig ::
    DiskStateConfig ->
    RuntimeParameters ->
    GenesisIndex ->
    -- |Absolute height of the genesis block.
    AbsoluteBlockHeight ->
    GlobalStateConfig
globalStateConfig DiskStateConfig{..} rtp gi _ =
    ( GlobalStateConfig
        { dtdbRuntimeParameters = rtp,
          dtdbTreeStateDirectory = stateBasePath </> ("treestate-" ++ show gi),
          dtdbBlockStateFile = stateBasePath </> ("blockstate-" ++ show gi) <.> "dat"
        }
    )

-- |Create a global state configuration for a specific genesis.
globalStateConfigV1 ::
    DiskStateConfig ->
    RuntimeParameters ->
    GenesisIndex ->
    SkovV1.GlobalStateConfig
globalStateConfigV1 DiskStateConfig{..} rtp gi =
    ( SkovV1.GlobalStateConfig
        { gscRuntimeParameters = rtp,
          gscTreeStateDirectory = stateBasePath </> ("treestate-" ++ show gi),
          gscBlockStateFile = stateBasePath </> ("blockstate-" ++ show gi) <.> "dat"
        }
    )

-- |Callback functions for communicating with the network layer.
data Callbacks = Callbacks
    { -- | Broadcast a (versioned) block on the network.
      broadcastBlock :: GenesisIndex -> ByteString -> IO (),
      -- | Broadcast a (versioned) finalization message on the network.
      broadcastFinalizationMessage :: GenesisIndex -> ByteString -> IO (),
      -- | Broadcast a (versioned) finalization record on the network.
      -- TODO: Possibly deprecate this.
      broadcastFinalizationRecord :: GenesisIndex -> ByteString -> IO (),
      -- |Send a catch-up status message to all (non-pending) peers.
      -- This should be used when a pending block becomes live.
      -- The status message should be neither a request nor a response.
      notifyCatchUpStatus :: GenesisIndex -> ByteString -> IO (),
      -- |Notify the P2P layer that we have a new genesis block, or Nothing
      -- if an unrecognized update took effect.
      notifyRegenesis :: Maybe BlockHash -> IO (),
      -- |Notify a block was added to the tree. The arguments are
      -- the hash of the block, its absolute height and whether the block was produced by the baker id configured for this node.
      notifyBlockArrived :: Maybe (BlockHash -> AbsoluteBlockHeight -> Bool -> IO ()),
      -- |Notify a block was finalized. The arguments are the hash of the block,
      -- its absolute height and whether the block was produced by the baker id configured for this node.
      notifyBlockFinalized :: Maybe (BlockHash -> AbsoluteBlockHeight -> Bool -> IO ()),
      -- |Notify unsupported protocol update is pending when called.
      -- Takes the effective time of the update as argument.
      notifyUnsupportedProtocolUpdate :: Maybe (Timestamp -> IO ())
    }

-- |Handler context used by the version-1 consensus. The handlers run on the 'MVR' monad, which
-- they use to resolve the appropriate callbacks.
skovV1Handlers ::
    forall pv finconf.
    GenesisIndex ->
    AbsoluteBlockHeight ->
    SkovV1.HandlerContext pv (MVR finconf)
skovV1Handlers gi genHeight = SkovV1.HandlerContext{..}
  where
    _sendTimeoutHandler timeoutMsg = MVR $ \mvr -> do
        broadcastFinalizationMessage
            (mvCallbacks mvr)
            gi
            (encode (KonsensusV1.FMTimeoutMessage timeoutMsg))
    _sendQuorumHandler quorumMsg = MVR $ \mvr -> do
        broadcastFinalizationMessage
            (mvCallbacks mvr)
            gi
            (encode (KonsensusV1.FMQuorumMessage quorumMsg))
    _sendBlockHandler block = MVR $ \mvr -> do
        broadcastBlock
            (mvCallbacks mvr)
            gi
            (runPut (KonsensusV1.putSignedBlock block))

    _onBlockHandler :: SkovV1.BlockPointer pv -> MVR finconf ()
    _onBlockHandler block = do
        -- Notice that isHomeBaked (in the code below) represents whether this block is baked by the
        -- baker ID of this node and it could be the case that the block was not baked by this node,
        -- if another node using the same baker ID.
        -- The information is used to count the number of baked blocks exposed by a prometheus metric.
        -- An alternative implementation would be to extend the @onBlock@ handler (part of @OnSkov@)
        -- to take an extra argument indicating whether the block was just baked or processed as part of a received
        -- block. This would mean that only blocks baked since start by this node would be counted,
        -- not blocks received as part of catchup. However the same cannot be done for finalized blocks as easily
        -- and so for consistency between these two methods we chose to also count blocks received as part of catchup
        -- in both.
        asks (notifyBlockArrived . mvCallbacks) >>= \case
            Nothing -> return ()
            Just notifyCallback -> do
                let height = localToAbsoluteBlockHeight genHeight (SkovV1.blockHeight block)
                nodeBakerIdMaybe <- asks (fmap (bakerId . bakerIdentity) . mvBaker)
                let isHomeBaked = case nodeBakerIdMaybe of
                        Nothing -> False
                        Just nodeBakerId ->
                            KonsensusV1.Present nodeBakerId
                                == (KonsensusV1.blockBaker <$> KonsensusV1.blockBakedData block)
                liftIO (notifyCallback (getHash block) height isHomeBaked)

    _onFinalizeHandler :: w -> [SkovV1.BlockPointer pv] -> MVR finconf ()
    _onFinalizeHandler _ finalizedBlocks = do
        asks (notifyBlockFinalized . mvCallbacks) >>= \case
            Nothing -> return ()
            Just notifyCallback -> do
                nodeBakerIdMaybe <- asks (fmap (bakerId . bakerIdentity) . mvBaker)
                forM_ finalizedBlocks $ \bp -> do
                    let height = localToAbsoluteBlockHeight genHeight (SkovV1.blockHeight bp)
                    let isHomeBaked = case nodeBakerIdMaybe of
                            Nothing -> False
                            Just nodeBakerId ->
                                KonsensusV1.Present nodeBakerId
                                    == (KonsensusV1.blockBaker <$> KonsensusV1.blockBakedData bp)
                    liftIO (notifyCallback (getHash bp) height isHomeBaked)
        -- FIXME: Run protocol update check. Issue #825
        return ()

    _onPendingLiveHandler = do
        -- FIXME: Send out catch-up notification. Issue #826
        return ()

-- |Baker identity and baking thread 'MVar'.
data Baker = Baker
    { -- |The baker ID and keys to use for baking.
      bakerIdentity :: !BakerIdentity,
      -- |An 'MVar' holding the 'ThreadId' of the baker thread.
      -- If present, the 'ThreadId' should be that of the singular baker thread.
      -- Stopping the baker thread is accomplished by taking the 'MVar' and
      -- calling 'killThread'.
      bakerThread :: !(MVar ThreadId)
    }

-- |Configuration for the version-0 consensus at a particular genesis index.
data VersionedConfigurationV0 finconf (pv :: ProtocolVersion) = VersionedConfigurationV0
    { -- |The 'SkovContext' (immutable)
      vc0Context :: !(Skov.SkovContext (Skov.SkovConfig pv finconf UpdateHandler)),
      -- |The 'SkovState' (mutable) via an 'IORef'. This should only be updated
      -- by a thread that holds the global lock.
      vc0State :: !(IORef (Skov.SkovState (Skov.SkovConfig pv finconf UpdateHandler))),
      -- |The genesis index
      vc0Index :: GenesisIndex,
      -- |The absolute block height of the genesis block
      vc0GenesisHeight :: AbsoluteBlockHeight,
      -- |Shutdown the skov. This should only be called by a thread that holds the global lock
      -- and the configuration should not be used subsequently.
      vc0Shutdown :: LogIO ()
    }

-- |Configuration for the version-1 consensus at a particular genesis index.
data VersionedConfigurationV1 finconf (pv :: ProtocolVersion) = VersionedConfigurationV1
    { -- |The immutable 'SkovV1.SkovV1Context'.
      vc1Context :: !(SkovV1.SkovV1Context pv (MVR finconf)),
      -- |The 'SkovV1.SkovV1State' (mutable), wrapped in an 'IORef'. This should only be updated
      -- by a thread that holds the global lock.
      vc1State :: !(IORef (SkovV1.SkovV1State pv)),
      -- |The genesis index
      vc1Index :: GenesisIndex,
      -- |The absolute block height of the genesis block
      vc1GenesisHeight :: AbsoluteBlockHeight,
      -- |Shutdown the skov. This should only be called by a thread that holds the global lock
      -- and the configuration should not be used subsequently.
      vc1Shutdown :: LogIO ()
    }

-- |'SkovConfig' instantiated for the multi-version runner.
type VersionedConfig finconf pv = Skov.SkovConfig pv finconf UpdateHandler

-- |'SkovHandlers' instantiated for the multi-version runner.
type VersionedHandlers finconf (pv :: ProtocolVersion) =
    Skov.SkovHandlers pv ThreadTimer (VersionedConfig finconf pv) (MVR finconf)

-- |The 'SkovT' monad instantiated for the multi-version runner.
-- This monad is used for running operations on the version-0 consensus.
type VersionedSkovV0M finconf pv =
    Skov.SkovT
        pv
        (VersionedHandlers finconf pv)
        (VersionedConfig finconf pv)
        (MVR finconf)

-- |The monad used for running operations on the version-1 consensus.
type VersionedSkovV1M finconf pv =
    SkovV1.SkovV1T pv (MVR finconf)

-- |An existential wrapper around a 'VersionedConfigurationV0' or 'VersionedConfigurationV1' that
-- abstracts the protocol version. For 'VersionedConfigurationV0', we require 'SkovMonad' and
-- 'FinalizationMonad' instances for 'VersionedSkovV0M' instantiated at the abstracted protocol
-- version. For 'VersionedConfigurationV1', it is sufficient to have 'IsConsensusV1' and
-- 'IsProtocolVersion' for the protocol version.
data EVersionedConfiguration finconf
    = -- |A configuration for consensus version 0.
      forall (pv :: ProtocolVersion).
        ( Skov.SkovMonad (VersionedSkovV0M finconf pv),
          FinalizationMonad (VersionedSkovV0M finconf pv),
          BakerMonad (VersionedSkovV0M finconf pv)
        ) =>
      EVersionedConfigurationV0 (VersionedConfigurationV0 finconf pv)
    | -- |A configuration for consensus version 1.
      forall (pv :: ProtocolVersion).
        ( IsConsensusV1 pv,
          IsProtocolVersion pv
        ) =>
      EVersionedConfigurationV1 (VersionedConfigurationV1 finconf pv)

-- |Get the genesis height of an 'EVersionedConfiguration'.
evcGenesisHeight :: EVersionedConfiguration finconf -> AbsoluteBlockHeight
evcGenesisHeight (EVersionedConfigurationV0 vc) = vc0GenesisHeight vc
evcGenesisHeight (EVersionedConfigurationV1 vc) = vc1GenesisHeight vc

-- |Shutdown the skov of an 'EVersionedConfiguration'. This should only by invoked by a thread
-- that holds the global lock, and the configuration should not be used subsequently.
evcShutdown :: EVersionedConfiguration finconf -> LogIO ()
evcShutdown (EVersionedConfigurationV0 vc) = vc0Shutdown vc
evcShutdown (EVersionedConfigurationV1 vc) = vc1Shutdown vc

-- |Get the genesis index of an 'EVersionedConfiguration'.
evcIndex :: EVersionedConfiguration finconf -> GenesisIndex
evcIndex (EVersionedConfigurationV0 vc) = vc0Index vc
evcIndex (EVersionedConfigurationV1 vc) = vc1Index vc

-- |Get the protocol version associated with an 'EVersionedConfiguration'.
evcProtocolVersion :: EVersionedConfiguration finconf -> ProtocolVersion
evcProtocolVersion (EVersionedConfigurationV0 (_ :: VersionedConfigurationV0 finconf pv)) =
    demoteProtocolVersion (protocolVersion @pv)
evcProtocolVersion (EVersionedConfigurationV1 (_ :: VersionedConfigurationV1 finconf pv)) =
    demoteProtocolVersion (protocolVersion @pv)

-- |Activate an 'EVersionedConfiguration'. This means caching the state and
-- establishing state invariants so that the configuration can be used as the
-- currently active one for processing blocks, transactions, etc.
activateConfiguration :: Skov.SkovConfiguration finconf UpdateHandler => EVersionedConfiguration finconf -> MVR finconf ()
activateConfiguration (EVersionedConfigurationV0 vc) = do
    activeState <- mvrLogIO . Skov.activateSkovState (vc0Context vc) =<< liftIO (readIORef (vc0State vc))
    liftIO (writeIORef (vc0State vc) activeState)
activateConfiguration (EVersionedConfigurationV1 vc) = do
    activeState <- mvrLogIO . SkovV1.activateSkovV1State (vc1Context vc) =<< liftIO (readIORef (vc1State vc))
    liftIO (writeIORef (vc1State vc) activeState)

-- |This class makes it possible to use a multi-version configuration at a specific version.
-- Essentially, this class provides instances of 'SkovMonad', 'FinalizationMonad' and
-- 'TreeStateMonad' for 'VersionedSkovV0M' instantiated with the configuration parameters and at any
-- 'ProtocolVersion'.
--
-- There is only one instance for this class, but it is fully general.  The reason that this needs
-- to be a class (rather than a constraint alias) is that the constraints involved are quantified.
-- This makes it problematic for the type-checker to correctly simplify them.
class MultiVersion finconf where
    -- |Convert a 'VersionedConfigurationV0' to an 'EVersionedConfiguration'.
    newVersionV0 ::
        (IsProtocolVersion pv, IsConsensusV0 pv) =>
        VersionedConfigurationV0 finconf pv ->
        EVersionedConfiguration finconf

    -- |Convert a 'VersionedConfigurationV1' to an 'EVersionedConfiguration'.
    newVersionV1 ::
        (IsProtocolVersion pv, IsConsensusV1 pv) =>
        VersionedConfigurationV1 finconf pv ->
        EVersionedConfiguration finconf

    -- |Supply a 'VersionedSkovV0M' action with instances of 'SkovMonad', 'FinalizationMonad' and
    -- 'TreeStateMonad'.
    liftSkov ::
        (IsProtocolVersion pv, IsConsensusV0 pv) =>
        ( ( Skov.SkovMonad (VersionedSkovV0M finconf pv),
            FinalizationMonad (VersionedSkovV0M finconf pv),
            TreeStateMonad (VersionedSkovV0M finconf pv)
          ) =>
          VersionedSkovV0M finconf pv a
        ) ->
        VersionedSkovV0M finconf pv a

instance
    ( forall pv. (IsProtocolVersion pv, IsConsensusV0 pv) => BakerMonad (VersionedSkovV0M finconf pv),
      forall pv. IsProtocolVersion pv => TreeStateMonad (VersionedSkovV0M finconf pv)
    ) =>
    MultiVersion finconf
    where
    newVersionV0 = EVersionedConfigurationV0
    newVersionV1 = EVersionedConfigurationV1
    liftSkov a = a

-- |State of catch-up buffering.  This is used for buffering the sending of catch-up status messages
-- that need to be sent as a result of pending blocks becoming live.  See
-- 'bufferedHandlePendingLive' for details.
data CatchUpStatusBufferState
    = -- |We are not currently waiting to send a catch-up status message.
      BufferEmpty
    | -- |We are currently waiting to send a catch-up status message.
      BufferPending
        { -- |The genesis index for which the status message is buffered.
          cusbsGenesisIndex :: !GenesisIndex,
          -- |The soonest the status message should be sent.
          cusbsSoonest :: !UTCTime,
          -- |The latest the status message should be sent.
          cusbsLatest :: !UTCTime
        }
    | -- |We should not send any more catch-up status messages.
      BufferShutdown

-- |The context for managing multi-version consensus.
data MultiVersionRunner finconf = MultiVersionRunner
    { -- |Base configuration.
      mvConfiguration :: !(MultiVersionConfiguration finconf),
      -- |Callback functions for sending messsages to the network.
      mvCallbacks :: !Callbacks,
      -- |Baker identity.
      mvBaker :: !(Maybe Baker),
      -- |Thread that periodically purges uncommitted transactions.
      mvTransactionPurgingThread :: !(MVar ThreadId),
      -- |Vector of states, indexed by the genesis index.
      -- This is only ever updated by extending the vector, and only while
      -- the write lock is held.
      mvVersions :: !(IORef (Vec.Vector (EVersionedConfiguration finconf))),
      -- |Global write lock.
      mvWriteLock :: !(MVar ()),
      -- |Flag to stop importing blocks. When importing blocks from a file is in progress,
      -- setting this flag to True will cause the import to stop.
      mvShouldStopImportingBlocks :: !(IORef Bool),
      -- |State for buffering catch-up status message events.
      mvCatchUpStatusBuffer :: !(MVar CatchUpStatusBufferState),
      -- |Log method.
      mvLog :: LogMethod IO
    }

-- |Multi-version runner monad. Ultimately, @MVR finconf@ is a newtype wrapper around
-- @ReaderT (MultiVersionRunner finconf) IO@. That is, it is an @IO@ monad with a
-- @MultiVersionRunner@ context.
newtype MVR finconf a = MVR {runMVR :: MultiVersionRunner finconf -> IO a}
    deriving
        ( Functor,
          Applicative,
          Monad,
          MonadIO,
          MonadReader (MultiVersionRunner finconf),
          TimeMonad,
          MonadThrow,
          MonadCatch,
          MonadMask
        )
        via (ReaderT (MultiVersionRunner finconf) IO)

instance MonadLogger (MVR finconf) where
    logEvent src lvl msg = MVR $ \mvr -> mvLog mvr src lvl msg
    {-# INLINE logEvent #-}

-- |Perform an action while holding the global state write lock.
-- If the action throws an exception, this ensures that the lock is
-- released.
withWriteLock :: MVR finconf a -> MVR finconf a
{-# INLINE withWriteLock #-}
withWriteLock a = MVR $ \mvr -> withWriteLockIO mvr (runMVR a mvr)

-- |Perform an action while holding the global state write lock.
-- If the action throws an exception, this ensures that the lock is
-- released.
withWriteLockIO :: MultiVersionRunner finconf -> IO a -> IO a
{-# INLINE withWriteLockIO #-}
withWriteLockIO MultiVersionRunner{..} a =
    bracketOnError
        (takeMVar mvWriteLock)
        ( \() ->
            tryPutMVar mvWriteLock ()
                >> mvLog Runner LLWarning "Released global state lock following error."
        )
        $ \_ -> do
            res <- a
            putMVar mvWriteLock ()
            return res

-- |Perform an action while holding the global state write lock. Optionally, when the action
-- completes, a thread is forked to perform a follow-up action before releasing the lock.
-- If either the action or the follow-up action throws an exception, the write lock will be
-- released.
withWriteLockMaybeFork :: MVR finconf (a, Maybe b) -> (b -> MVR finconf ()) -> MVR finconf a
withWriteLockMaybeFork action followup = MVR $ \mvr ->
    withWriteLockMaybeForkIO mvr (runMVR action mvr) (\b -> runMVR (followup b) mvr)

-- |Perform an action while holding the global state write lock. Optionally, when the action
-- completes, a thread is forked to perform a follow-up action before releasing the lock.
-- If either the action or the follow-up action throws an exception, the write lock will be
-- released.
withWriteLockMaybeForkIO :: MultiVersionRunner finconf -> IO (a, Maybe b) -> (b -> IO ()) -> IO a
{-# INLINE withWriteLockMaybeForkIO #-}
withWriteLockMaybeForkIO MultiVersionRunner{..} action followup = mask $ \unmask -> do
    () <- takeMVar mvWriteLock
    (res, mContinue) <- unmask action `onException` tryPutMVar mvWriteLock ()
    case mContinue of
        Just continueArg -> do
            let release = putMVar mvWriteLock ()
            -- forkIO is guaranteed to be uninterruptible, so we can be sure that an async exception
            -- won't prevent the lock being released. Also note that the masking state of the thread
            -- is inherited, so we unmask when running the follow-up.
            void $ forkIO (unmask (try @SomeException (followup continueArg)) >> release)
        Nothing -> do
            putMVar mvWriteLock ()
    return res

-- |Lift a 'LogIO' action into the 'MVR' monad.
mvrLogIO :: LogIO a -> MVR finconf a
{-# INLINE mvrLogIO #-}
mvrLogIO a = MVR $ \mvr -> runLoggerT a (mvLog mvr)

-- |Start a consensus with a new genesis.
-- It is assumed that the thread holds the write lock. This calls
-- 'notifyRegenesis' to alert the P2P layer of the new genesis block and that
-- catch-up should be invoked.
--
-- This should only be used to process a live protocol update, i.e., a protocol
-- update that will start an additional genesis that the node does not yet know
-- about.
--
-- 'startupSkov' should be used for starting a node up until the last genesis we
-- know about.
newGenesis ::
    forall finconf.
    ( MultiVersion finconf,
      Skov.SkovConfiguration finconf UpdateHandler
    ) =>
    -- |Genesis data
    PVGenesisData ->
    -- |Absolute height of the new genesis block
    AbsoluteBlockHeight ->
    MVR finconf ()
newGenesis (PVGenesisData (gd :: GenesisData pv)) genesisHeight = case consensusVersionFor (protocolVersion @pv) of
    ConsensusV0 ->
        MVR $
            \MultiVersionRunner
                { mvCallbacks = Callbacks{..},
                  mvConfiguration = MultiVersionConfiguration{..},
                  ..
                } -> do
                    mvLog Runner LLInfo $
                        "Starting new chain"
                            ++ " at absolute height "
                            ++ show genesisHeight
                    oldVersions <- readIORef mvVersions
                    let vc0Index = fromIntegral (length oldVersions)
                    (vc0Context, st) <-
                        runLoggerT
                            ( Skov.initialiseNewSkov
                                gd
                                ( Skov.SkovConfig @pv @finconf
                                    ( globalStateConfig
                                        mvcStateConfig
                                        mvcRuntimeParameters
                                        vc0Index
                                        genesisHeight
                                    )
                                    mvcFinalizationConfig
                                    UpdateHandler
                                )
                            )
                            mvLog
                    vc0State <- newIORef st
                    let vc0Shutdown = Skov.shutdownSkov vc0Context =<< liftIO (readIORef vc0State)
                    let newEConfig :: VersionedConfigurationV0 finconf pv
                        newEConfig = VersionedConfigurationV0{vc0GenesisHeight = genesisHeight, ..}
                    writeIORef mvVersions (oldVersions `Vec.snoc` newVersionV0 newEConfig)
                    -- Notify the network layer we have a new genesis.
                    notifyRegenesis (Just (genesisBlockHash gd))
    ConsensusV1 ->
        MVR $
            \mvr@MultiVersionRunner
                { mvCallbacks = Callbacks{..},
                  mvConfiguration = MultiVersionConfiguration{..},
                  ..
                } -> do
                    mvLog Runner LLInfo $
                        "Starting new chain"
                            ++ " at absolute height "
                            ++ show genesisHeight
                    oldVersions <- readIORef mvVersions
                    let vc1Index = fromIntegral (length oldVersions)
                    -- We need an "unlift" operation to run a SkovV1 transaction in an IO context.
                    -- This is used for implementing timer handlers.
                    -- The "unlift" is implemented by using an 'MVar' to store the configuration in,
                    -- that will be set after initialization.
                    configRef <- newEmptyMVar
                    let unliftSkov :: forall b. VersionedSkovV1M finconf pv b -> IO b
                        unliftSkov a = do
                            config <- readMVar configRef
                            runMVR (runSkovV1Transaction config a) mvr
                    let !handlers = skovV1Handlers vc1Index genesisHeight
                    (vc1Context, st) <-
                        runLoggerT
                            ( SkovV1.initialiseNewSkovV1
                                gd
                                (SkovV1.BakerContext (bakerIdentity <$> mvBaker))
                                -- Handler context
                                handlers
                                -- lift SkovV1T
                                unliftSkov
                                -- Global state config
                                (globalStateConfigV1 mvcStateConfig mvcRuntimeParameters vc1Index)
                            )
                            mvLog
                    vc1State <- newIORef st
                    let vc1Shutdown = SkovV1.shutdownSkovV1 vc1Context
                    let newEConfig :: VersionedConfigurationV1 finconf pv
                        newEConfig = VersionedConfigurationV1{vc1GenesisHeight = genesisHeight, ..}
                    putMVar configRef newEConfig
                    writeIORef mvVersions (oldVersions `Vec.snoc` newVersionV1 newEConfig)
                    -- Notify the network layer we have a new genesis.
                    notifyRegenesis (Just (genesisBlockHash gd))
                    -- Start the consensus
                    runMVR (liftSkovV1Update newEConfig KonsensusV1.startEvents) mvr

-- |Determine if a protocol update has occurred, and handle it.
-- When a protocol update first becomes pending, this logs the update that will occur (if it is
-- of a known type) or logs an error message (if it is unknown).
-- When the protocol update takes effect, this will create the new genesis block, starting up a
-- new instances of consensus and shutting down the old one (which is still available for queries).
-- However, if the new protocol is unknown, no update will take place, but the old consensus will
-- effectively stop accepting blocks.
-- It is assumed that the thread holds the write lock.
checkForProtocolUpdate ::
    forall lastpv fc.
    ( IsProtocolVersion lastpv,
      IsConsensusV0 lastpv,
      MultiVersion fc,
      Skov.SkovConfiguration fc UpdateHandler
    ) =>
    VersionedSkovV0M fc lastpv ()
checkForProtocolUpdate = liftSkov body
  where
    body ::
        ( Skov.SkovMonad (VersionedSkovV0M fc lastpv),
          TreeStateMonad (VersionedSkovV0M fc lastpv)
        ) =>
        VersionedSkovV0M fc lastpv ()
    body =
        check >>= \case
            Nothing -> return ()
            Just (PVInit{pvInitGenesis = nextGenesis :: Regenesis newpv, ..}) ->
                case consensusVersionFor (protocolVersion @newpv) of
                    ConsensusV0 -> do
                        MultiVersionRunner{..} <- lift ask
                        existingVersions <- liftIO (readIORef mvVersions)
<<<<<<< HEAD
                        latestEraGenesisHeight <- liftIO $ do
                            cfgs <- readIORef mvVersions
                            return $ evcGenesisHeight $ Vec.last cfgs
                        let vc0Index = fromIntegral (length existingVersions)
                        -- construct the the new skov instance
                        let vc0GenesisHeight = 1 + localToAbsoluteBlockHeight latestEraGenesisHeight pvInitFinalHeight
=======
                        (vcIndex, vcGenesisHeight) <- getNewGenesisIndexAndAbsBlockHeight existingVersions pvInitFinalHeight
                        -- construct the the new skov instance
>>>>>>> 766e0fcf
                        let newGSConfig =
                                Skov.SkovConfig @newpv @fc
                                    ( globalStateConfig
                                        (mvcStateConfig mvConfiguration)
                                        (mvcRuntimeParameters mvConfiguration)
                                        vc0Index
                                        vc0GenesisHeight
                                    )
                                    (mvcFinalizationConfig mvConfiguration)
                                    UpdateHandler
                        -- clear data we no longer need after the protocol update
                        Skov.clearSkovOnProtocolUpdate
                        -- migrate the final block state into the new skov instance, and establish
                        -- all the necessary transaction table, and other, invariants.
                        (vc0Context, st) <- do
                            ctx <- asks Skov.srContext
                            Skov.SkovT $ do
                                currentState <- State.get
                                liftIO $
                                    runLoggerT
                                        (Skov.migrateExistingSkov ctx currentState pvInitMigration nextGenesis newGSConfig)
                                        mvLog
                        -- Close down and resources that the old instance retains. We do this after
                        -- since, e.g., caches and the transaction table are needed during migration.
                        Skov.terminateSkov
                        -- wrap up, notify the network layer, and add the new instance to
                        -- the end of the mvVersions list
                        liftIO $ do
                            vc0State <- liftIO $ newIORef st
                            let vc0Shutdown = Skov.shutdownSkov vc0Context =<< liftIO (readIORef vc0State)
                            let newEConfig :: VersionedConfigurationV0 fc newpv
                                newEConfig = VersionedConfigurationV0{..}
                            writeIORef mvVersions (existingVersions `Vec.snoc` newVersionV0 newEConfig)
                            -- Notify the network layer we have a new genesis.
                            let Callbacks{..} = mvCallbacks
                            liftIO $ notifyRegenesis (Just (regenesisBlockHash nextGenesis))
                            return ()
                    ConsensusV1 -> do
                        MultiVersionRunner{..} <- lift ask
                        existingVersions <- liftIO (readIORef mvVersions)
                        (vcIndex, vcGenesisHeight) <- getNewGenesisIndexAndAbsBlockHeight existingVersions pvInitFinalHeight
                        -- construct the the new skov instance
                        let newGSConfig = undefined -- todo: fix after merge with multiversion runner branch.
                        -- If the protocol update happens from 'P5' then the old consensus
                        -- skov instance must also be cleared.
                        when (demoteProtocolVersion (protocolVersion @lastpv) == P5) $ do
                            Skov.clearSkovOnProtocolUpdate
                        return ()
    getNewGenesisIndexAndAbsBlockHeight existingVersions finalBlockHeight = do
        latestEraGenesisHeight <- liftIO $ do
            case Vec.last existingVersions of
                EVersionedConfiguration vc -> return (vcGenesisHeight vc)
        let vcIndex = fromIntegral (length existingVersions)
            vcGenesisHeight = 1 + localToAbsoluteBlockHeight latestEraGenesisHeight finalBlockHeight
        return (vcIndex, vcGenesisHeight)
    showPU ProtocolUpdate{..} =
        Text.unpack puMessage
            ++ "\n["
            ++ Text.unpack puSpecificationURL
            ++ " (hash "
            ++ show puSpecificationHash
            ++ ")]"

    -- Check whether a protocol update has taken effect. If it did return
    -- information needed to initialize a new skov instance.
    check ::
        ( Skov.SkovMonad (VersionedSkovV0M fc lastpv),
          TreeStateMonad (VersionedSkovV0M fc lastpv)
        ) =>
        VersionedSkovV0M fc lastpv (Maybe (PVInit (VersionedSkovV0M fc lastpv)))
    check =
        Skov.getProtocolUpdateStatus >>= \case
            ProtocolUpdated pu -> case checkUpdate @lastpv pu of
                Left err -> do
                    logEvent Kontrol LLError $
                        "An unsupported protocol update ("
                            ++ err
                            ++ ") has taken effect:"
                            ++ showPU pu
                    lift $ do
                        callbacks <- asks mvCallbacks
                        liftIO (notifyRegenesis callbacks Nothing)
                        return Nothing
                Right upd -> do
                    logEvent Kontrol LLInfo "Starting protocol update."
                    initData <- updateRegenesis upd
                    return (Just initData)
            PendingProtocolUpdates [] -> return Nothing
            PendingProtocolUpdates ((ts, pu) : _) -> do
                -- There is a queued protocol update, but only log about it
                -- if we have not done so already.
                alreadyNotified <-
                    State.state
                        ( \s ->
                            if Skov.ssHandlerState s == AlreadyNotified ts pu
                                then (True, s)
                                else (False, s{Skov.ssHandlerState = AlreadyNotified ts pu})
                        )
                unless alreadyNotified $ case checkUpdate @lastpv pu of
                    Left err -> do
                        logEvent Kontrol LLError $
                            "An unsupported protocol update ("
                                ++ err
                                ++ ") will take effect at "
                                ++ show (timestampToUTCTime $ transactionTimeToTimestamp ts)
                                ++ ": "
                                ++ showPU pu
                        callbacks <- lift $ asks mvCallbacks
                        case notifyUnsupportedProtocolUpdate callbacks of
                            Just notifyCallback -> liftIO $ notifyCallback $ transactionTimeToTimestamp ts
                            Nothing -> return ()
                    Right upd -> do
                        logEvent Kontrol LLInfo $
                            "A protocol update will take effect at "
                                ++ show (timestampToUTCTime $ transactionTimeToTimestamp ts)
                                ++ ": "
                                ++ showPU pu
                                ++ "\n"
                                ++ show upd
                return Nothing

-- |Make a 'MultiVersionRunner' for a given configuration.
makeMultiVersionRunner ::
    ( MultiVersion finconf,
      Skov.SkovConfiguration finconf UpdateHandler
    ) =>
    MultiVersionConfiguration finconf ->
    Callbacks ->
    Maybe BakerIdentity ->
    LogMethod IO ->
    -- |Either encoded or already parsed genesis data. The former is useful
    -- when genesis data is large and expensive to decode.
    Either ByteString PVGenesisData ->
    IO (MultiVersionRunner finconf)
makeMultiVersionRunner
    mvConfiguration
    mvCallbacks
    mbakerIdentity
    mvLog
    genesis = do
        mvBaker <- forM mbakerIdentity $ \bakerIdentity -> do
            bakerThread <- newEmptyMVar
            return Baker{..}
        mvVersions <- newIORef Vec.empty
        mvWriteLock <- newEmptyMVar
        mvShouldStopImportingBlocks <- newIORef False
        mvCatchUpStatusBuffer <- newMVar BufferEmpty
        mvTransactionPurgingThread <- newEmptyMVar
        let mvr = MultiVersionRunner{..}
        runMVR (startupSkov genesis) mvr
        putMVar mvWriteLock ()
        startTransactionPurgingThread mvr
        return mvr

-- |Start a consensus with a new genesis.
-- It is assumed that the thread holds the write lock.
-- This calls 'notifyRegenesis' to alert the P2P layer of the new genesis block so that p2p layer
-- starts up with a correct list of genesis blocks.
--
-- Startup works as follows.
--
-- 1. Genesis data is partially decoded to determine the protocol version where
-- the chain is supposed to start.
-- 2. For each protocol version starting at the initial one we attempt to load
-- the existing state for the protocol version and genesis index. This loading
-- is minimal and no state caching is done. Only enough state is loaded so that
-- queries for old blocks, data in blocks, are supported.
-- 3. After this process we end up in one of two slightly different options.
--    - Either there is no state at all. In that case we need to decode the
--    supplied genesis data fully and start a chain with it. We start a new
--    chain with 'newGenesis'.
--    - Or we have loaded at least one state. In this case we must check whether
--      the state already contains an effective protocol update or not.
--      'checkForProtocolUpdate' is used for this and it might start a new chain.
startupSkov ::
    forall finconf.
    ( MultiVersion finconf,
      Skov.SkovConfiguration finconf UpdateHandler
    ) =>
    -- |Genesis data, either an unparsed byte array or already deserialized. The
    -- former is useful when genesis is expensive to deserialize, and its
    -- parsing is not needed if the node already has an existing state. The
    -- latter is useful for testing and test runners.
    Either ByteString PVGenesisData ->
    MVR finconf ()
startupSkov genesis = do
    initProtocolVersion <- case genesis of
        Left genBS -> case runGet getPVGenesisDataPV genBS of
            Left err -> throwM (InvalidGenesisData err)
            Right spv -> return spv
        Right (PVGenesisData (_ :: GenesisData pvOrig)) ->
            return (SomeProtocolVersion (protocolVersion @pvOrig))
    loadLoop initProtocolVersion activateGenesis 0 0
  where
    loadLoop ::
        SomeProtocolVersion ->
        -- Continuation to activate the last configuration.
        -- For the first iteration of the loop, this should initialise the configuration from the
        -- genesis data.
        MVR finconf () ->
        -- Genesis index at which to attempt to load the state.
        GenesisIndex ->
        -- Absolute block height of the genesis block of the new chain.
        AbsoluteBlockHeight ->
        MVR finconf ()
    loadLoop (SomeProtocolVersion (spv :: SProtocolVersion pv)) activateLast genIndex genHeight = do
        mvr <- ask
        let Callbacks{..} = mvCallbacks mvr
        let MultiVersionConfiguration{..} = mvConfiguration mvr
        case consensusVersionFor spv of
            ConsensusV0 -> do
                r <-
                    mvrLogIO $
                        Skov.initialiseExistingSkov
                            ( Skov.SkovConfig @pv @finconf
                                ( globalStateConfig
                                    mvcStateConfig
                                    mvcRuntimeParameters
                                    genIndex
                                    genHeight
                                )
                                mvcFinalizationConfig
                                UpdateHandler
                            )
                case r of
                    Just (vc0Context, st) -> do
                        logEvent Runner LLTrace "Loaded configuration"
                        vc0State <- liftIO $ newIORef st
                        let vc0Shutdown = Skov.shutdownSkov vc0Context =<< liftIO (readIORef vc0State)
                        let newEConfig :: VersionedConfigurationV0 finconf pv
                            newEConfig =
                                VersionedConfigurationV0
                                    { vc0Index = genIndex,
                                      vc0GenesisHeight = genHeight,
                                      ..
                                    }
                        liftIO $ do
                            oldVersions <- readIORef (mvVersions mvr)
                            writeIORef (mvVersions mvr) (oldVersions `Vec.snoc` newVersionV0 newEConfig)
                        let getCurrentGenesisAndHeight ::
                                VersionedSkovV0M
                                    finconf
                                    pv
                                    (BlockHash, AbsoluteBlockHeight, Maybe SomeProtocolVersion)
                            getCurrentGenesisAndHeight = liftSkov $ do
                                currentGenesis <- Skov.getGenesisData
                                lfHeight <- getLastFinalizedHeight
                                nextPV <- getNextProtocolVersion
                                return
                                    ( _gcCurrentHash currentGenesis,
                                      localToAbsoluteBlockHeight genHeight lfHeight,
                                      nextPV
                                    )
                        (genesisHash, lastFinalizedHeight, nextPV) <-
                            Skov.evalSkovT getCurrentGenesisAndHeight (mvrSkovHandlers newEConfig mvr) vc0Context st
                        liftIO $ notifyRegenesis (Just genesisHash)
                        logEvent Runner LLTrace "Load configuration done"
                        let activateThis = do
                                activateConfiguration (newVersionV0 newEConfig)
                                liftSkovV0Update newEConfig checkForProtocolUpdate
                        case nextPV of
                            Nothing -> do
                                -- This is still the current configuration (i.e. no protocol update
                                -- has occurred), so activate it.
                                activateThis
                            Just nextSPV -> do
                                -- A protocol update has occurred for this configuration, so
                                -- continue to the next iteration. If the state for the next
                                -- configuration is missing, 'activateThis' is called which will
                                -- activate the configuration and trigger the protocol update.
                                loadLoop nextSPV activateThis (genIndex + 1) (fromIntegral lastFinalizedHeight + 1)
                    Nothing -> activateLast
            ConsensusV1 -> do
                let !handlers = skovV1Handlers genIndex genHeight
                -- We need an "unlift" operation to run a SkovV1 transaction in an IO context.
                -- This is used for implementing timer handlers.
                -- The "unlift" is implemented by using an 'MVar' to store the configuration in,
                -- that will be set after initialization.
                configRef <- liftIO newEmptyMVar
                let unliftSkov :: forall b. VersionedSkovV1M finconf pv b -> IO b
                    unliftSkov a = do
                        config <- readMVar configRef
                        runMVR (runSkovV1Transaction config a) mvr
                r <-
                    mvrLogIO $
                        SkovV1.initialiseExistingSkovV1
                            (SkovV1.BakerContext (bakerIdentity <$> mvBaker mvr))
                            -- Handler context
                            handlers
                            -- lift SkovV1T
                            unliftSkov
                            -- Global state config
                            (globalStateConfigV1 mvcStateConfig mvcRuntimeParameters genIndex)
                case r of
                    Just SkovV1.ExistingSkov{..} -> do
                        logEvent Runner LLTrace "Loaded configuration"
                        vc1State <- liftIO $ newIORef esState
                        let vc1Shutdown = SkovV1.shutdownSkovV1 esContext
                        let newEConfig :: VersionedConfigurationV1 finconf pv
                            newEConfig =
                                VersionedConfigurationV1
                                    { vc1Index = genIndex,
                                      vc1GenesisHeight = genHeight,
                                      vc1Context = esContext,
                                      ..
                                    }
                        liftIO $ do
                            putMVar configRef newEConfig
                            oldVersions <- readIORef (mvVersions mvr)
                            writeIORef (mvVersions mvr) (oldVersions `Vec.snoc` newVersionV1 newEConfig)
                        liftIO $ notifyRegenesis (Just esGenesisHash)
                        logEvent Runner LLTrace "Load configuration done"
                        let activateThis = do
                                activateConfiguration (newVersionV1 newEConfig)
                                -- FIXME: Support protocol updates. Issue #825
                                return ()
                        case esNextProtocolVersion of
                            Nothing -> do
                                -- This is still the current configuration (i.e. no protocol update
                                -- has occurred), so activate it.
                                activateThis
                                -- Start the consensus
                                liftSkovV1Update newEConfig KonsensusV1.startEvents
                            Just nextSPV -> do
                                -- A protocol update has occurred for this configuration, so
                                -- continue to the next iteration. If the state for the next
                                -- configuration is missing, 'activateThis' is called which will
                                -- activate the configuration and trigger the protocol update.
                                loadLoop
                                    nextSPV
                                    activateThis
                                    (genIndex + 1)
                                    (fromIntegral esLastFinalizedHeight + 1)
                    Nothing -> activateLast

    activateGenesis :: MVR finconf ()
    activateGenesis = do
        logEvent Runner LLTrace "Attempting to decode genesis"
        case genesis of
            Left genBS -> case runGet getPVGenesisData genBS of
                Left err -> do
                    logEvent Runner LLError $ "Failed to decode genesis data: " ++ err
                    throwM (InvalidGenesisData err)
                Right gd -> newGenesis gd 0
            Right gd -> newGenesis gd 0

-- |Start a thread to periodically purge uncommitted transactions.
-- This is only intended to be called once, during 'makeMultiVersionRunner'.
-- Calling it a second time is expected to deadlock.
--
-- If the specified delay is less than or equal to zero, no purging thread
-- will be started.
startTransactionPurgingThread :: MultiVersionRunner finconf -> IO ()
startTransactionPurgingThread mvr@MultiVersionRunner{..} =
    when (delay > 0) $
        putMVar mvTransactionPurgingThread <=< forkIO $
            ( do
                mvLog Runner LLInfo "Transaction purging thread started."
                forever $ do
                    threadDelay delay
                    mvLog Runner LLTrace "Purging transactions."
                    (withWriteLockIO mvr :: IO () -> IO ()) $ do
                        versions <- readIORef mvVersions
                        case Vec.last versions of
                            EVersionedConfigurationV0 vc ->
                                runMVR (liftSkovV0Update vc Skov.purgeTransactions) mvr
                            EVersionedConfigurationV1 vc ->
                                runMVR (liftSkovV1Update vc KonsensusV1.purgeTransactions) mvr
            )
                `finally` mvLog Runner LLInfo "Transaction purging thread stopped."
  where
    delay = rpTransactionsPurgingDelay (mvcRuntimeParameters mvConfiguration) * 1_000_000

-- |Start a baker thread associated with a 'MultiVersionRunner'.
-- This will only succeed if the runner was initialised with baker credentials.
startBaker :: MultiVersionRunner finconf -> IO ()
startBaker MultiVersionRunner{mvBaker = Nothing, ..} =
    mvLog
        Runner
        LLError
        "Attempted to start baker thread, but consensus was started without baker credentials."
startBaker mvr@MultiVersionRunner{mvBaker = Just Baker{..}, ..} = do
    _ <- forkOS $ do
        tid <- myThreadId
        started <- tryPutMVar bakerThread tid
        if started
            then do
                mvLog Runner LLInfo "Starting baker thread"
                bakerLoop 0 0 `finally` mvLog Runner LLInfo "Exiting baker thread"
            else mvLog Runner LLInfo "Starting baker thread aborted: baker is already running"
    -- This synchronises on the baker MVar to ensure that a baker should definitely be
    -- running before startBaker returns.  This is to ensure that if stopBaker is subsequently
    -- called then the baker will be stopped.
    modifyMVarMasked_ bakerThread return
  where
    -- The baker loop takes the current genesis index and last known slot that we baked for, and
    -- will continually attempt to bake until the consensus is shut down.
    bakerLoop :: GenesisIndex -> Slot -> IO ()
    bakerLoop lastGenIndex slot = do
        (genIndex, res) <-
            withWriteLockIO mvr $ do
                versions <- readIORef mvVersions
                case Vec.last versions of
                    EVersionedConfigurationV0 vc -> do
                        -- If the genesis index has changed, we reset the slot counter to 0, since this
                        -- is a different chain.
                        let nextSlot = if vc0Index vc == lastGenIndex then slot else 0
                        (vc0Index vc,) . Just
                            <$> runMVR (liftSkovV0Update vc (tryBake bakerIdentity nextSlot)) mvr
                    EVersionedConfigurationV1 vc -> do
                        return (vc1Index vc, Nothing)
        case res of
            Just (BakeSuccess slot' block) -> do
                broadcastBlock mvCallbacks genIndex block
                bakerLoop genIndex slot'
            Just (BakeWaitUntil slot' ts) -> do
                now <- utcTimeToTimestamp <$> currentTime
                when (now < ts) $ threadDelay $ fromIntegral (tsMillis (ts - now)) * 1_000
                bakerLoop genIndex slot'
            Just BakeShutdown -> do
                -- Note that on a successful protocol update this should not occur because a new
                -- genesis should be started up when the old one is shut down within the same
                -- critical region. i.e. while the write lock is held.
                -- If the protocol update was unsuccessful (i.e. we do not know how to continue)
                -- then exiting the baker thread is the appropriate behaviour
                mvLog Runner LLInfo "Consensus is shut down; baking will terminate."
                -- Since we are exiting the baker thread without being killed, we drain the MVar.
                -- This may not be necessary, but should ensure that the thread can be garbage
                -- collected.
                void $ takeMVar bakerThread
            Nothing -> do
                mvLog Runner LLInfo "Baking thread is not required and will shut down."
                void $ takeMVar bakerThread

-- |Stop the baker thread associated with a 'MultiVersionRunner'.
stopBaker :: MultiVersionRunner finconf -> IO ()
stopBaker MultiVersionRunner{mvBaker = Nothing, ..} =
    mvLog
        Runner
        LLError
        "Attempted to stop baker thread, but consensus was started without baker credentials."
stopBaker MultiVersionRunner{mvBaker = Just Baker{..}, ..} = do
    mask_ $
        tryTakeMVar bakerThread >>= \case
            Nothing -> mvLog Runner LLWarning "Attempted to stop baker thread, but it was not running."
            Just thrd -> killThread thrd

-- |Set the flag to stop importing the blocks to `True`.
stopImportingBlocks :: MultiVersionRunner finconf -> IO ()
stopImportingBlocks MultiVersionRunner{..} = mask_ $ do
    writeIORef mvShouldStopImportingBlocks True

shutdownMultiVersionRunner :: MultiVersionRunner finconf -> IO ()
shutdownMultiVersionRunner MultiVersionRunner{..} = mask_ $ do
    -- Kill the baker thread, if any.
    forM_ mvBaker $ \Baker{..} -> tryTakeMVar bakerThread >>= mapM_ killThread
    -- Kill the transaction purging thread, if any.
    tryTakeMVar mvTransactionPurgingThread >>= mapM_ killThread
    -- Acquire the write lock. This prevents further updates, as they will block.
    takeMVar mvWriteLock
    versions <- readIORef mvVersions
    runLoggerT (forM_ versions evcShutdown) mvLog

-- |Lift a version-0 consensus skov action to the 'MVR' monad, running it on a
-- particular 'VersionedConfigurationV0'. Note that this does not
-- acquire the write lock: the caller must ensure that the lock
-- is held.
liftSkovV0Update ::
    VersionedConfigurationV0 finconf pv ->
    VersionedSkovV0M finconf pv a ->
    MVR finconf a
liftSkovV0Update vc a = MVR $ \mvr -> do
    oldState <- readIORef (vc0State vc)
    (res, newState) <- runMVR (Skov.runSkovT a (mvrSkovHandlers vc mvr) (vc0Context vc) oldState) mvr
    writeIORef (vc0State vc) $! newState
    return $! res

-- |Lift a version-1 consensus skov action to the 'MVR' monad, running it on a particular
-- 'VersionedConfigurationV1'. Note that this does not acquire the write lock: the caller must
-- ensure that the lock is held.
liftSkovV1Update ::
    VersionedConfigurationV1 finconf pv ->
    VersionedSkovV1M finconf pv a ->
    MVR finconf a
liftSkovV1Update vc a = MVR $ \mvr -> do
    oldState <- readIORef (vc1State vc)
    (res, newState) <- runMVR (SkovV1.runSkovT a (vc1Context vc) oldState) mvr
    writeIORef (vc1State vc) $! newState
    return $! res

-- |Run a version-0 consensus transaction that may affect the state.
-- This acquires the write lock for the duration of the operation.
-- If the action throws an exception, the state will not be updated,
-- but the lock is guaranteed to be released.
runSkovV0Transaction ::
    VersionedConfigurationV0 finconf pv ->
    VersionedSkovV0M finconf pv a ->
    MVR finconf a
runSkovV0Transaction vc a = withWriteLock $ liftSkovV0Update vc a

-- |Run a version-1 consensus transaction that may affect the state.
-- This acquires the write lock for the duration of the operation.
-- If the action throws an exception, the state will not be updated,
-- but the lock is guaranteed to be released.
runSkovV1Transaction ::
    VersionedConfigurationV1 finconf pv ->
    VersionedSkovV1M finconf pv a ->
    MVR finconf a
runSkovV1Transaction vc a = withWriteLock $ liftSkovV1Update vc a

-- |An instance of 'SkovHandlers' for running operations on a
-- 'VersionedConfigurationV0' within a 'MultiVersionRunner'.
mvrSkovHandlers ::
    VersionedConfigurationV0 finconf pv ->
    MultiVersionRunner finconf ->
    Skov.SkovHandlers pv ThreadTimer (Skov.SkovConfig pv finconf UpdateHandler) (MVR finconf)
mvrSkovHandlers vc mvr@MultiVersionRunner{mvCallbacks = Callbacks{..}} =
    Skov.SkovHandlers
        { shBroadcastFinalizationMessage =
            liftIO . broadcastFinalizationMessage (vc0Index vc) . runPut . putVersionedFPMV0,
          shOnTimeout =
            \timeout a ->
                liftIO $
                    makeThreadTimer timeout $
                        void $
                            runMVR (runSkovV0Transaction vc a) mvr,
          shCancelTimer = liftIO . cancelThreadTimer,
          shPendingLive = bufferedHandlePendingLive vc
        }

-- |Handle a pending block becoming live by sending out a catch-up status message
-- within at most 30 seconds (subject to scheduling). This uses the following principles:
--
--   * If we are not already waiting to send a catch-up status message, start
--     waiting for at least 5 seconds and at most 30 seconds.
--   * If we are already waiting to send a catch-up status message for the same
--     genesis index, update the soonest time to send that to be 5 seconds from
--     now, or the latest possible time, whichever is sooner.
--   * If we are waiting to send a catch-up for an earlier genesis index, send
--     the catch up status for that index immediately and update the wait to be
--     for at least 5 seconds and at most 30 seconds (but now for the new index).
--   * If the buffer has been shut down (i.e. the entire consensus is being torn
--     down) then do nothing.
bufferedHandlePendingLive ::
    VersionedConfigurationV0 finconf pv ->
    MVR finconf ()
bufferedHandlePendingLive vc = MVR $ \mvr@MultiVersionRunner{..} -> do
    now <- currentTime
    let soonest = addUTCTime 5 now
    mask $ \restore ->
        takeMVar mvCatchUpStatusBuffer >>= \case
            BufferEmpty -> do
                putMVar mvCatchUpStatusBuffer $
                    BufferPending
                        { cusbsGenesisIndex = vc0Index vc,
                          cusbsSoonest = soonest,
                          cusbsLatest = addUTCTime 30 now
                        }
                void $ forkIO $ waitLoop mvr soonest
            BufferPending{..}
                | cusbsGenesisIndex == vc0Index vc ->
                    putMVar mvCatchUpStatusBuffer $
                        BufferPending
                            { cusbsSoonest = min soonest cusbsLatest,
                              ..
                            }
                | cusbsGenesisIndex < vc0Index vc -> do
                    putMVar mvCatchUpStatusBuffer $
                        BufferPending
                            { cusbsGenesisIndex = vc0Index vc,
                              cusbsSoonest = soonest,
                              cusbsLatest = addUTCTime 30 now
                            }
                    restore $ runMVR (sendCatchUpStatus cusbsGenesisIndex) mvr
                | otherwise -> restore $ runMVR (sendCatchUpStatus (vc0Index vc)) mvr
            BufferShutdown -> putMVar mvCatchUpStatusBuffer BufferShutdown
  where
    waitLoop mvr@MultiVersionRunner{..} till = do
        now <- currentTime
        let waitDurationMicros = truncate (diffUTCTime till now * 1e6)
        when (waitDurationMicros > 0) $ threadDelay waitDurationMicros
        mask $ \restore ->
            takeMVar mvCatchUpStatusBuffer >>= \case
                BufferEmpty -> putMVar mvCatchUpStatusBuffer BufferEmpty
                v@BufferPending{..} -> do
                    now' <- currentTime
                    if now' >= cusbsSoonest
                        then do
                            putMVar mvCatchUpStatusBuffer BufferEmpty
                            restore $ runMVR (sendCatchUpStatus cusbsGenesisIndex) mvr
                        else do
                            putMVar mvCatchUpStatusBuffer v
                            restore $ waitLoop mvr cusbsSoonest
                BufferShutdown -> return ()

-- |Send a catch-up status message for a particular genesis index.
sendCatchUpStatus :: GenesisIndex -> MVR finconf ()
sendCatchUpStatus genIndex = MVR $ \mvr@MultiVersionRunner{..} -> do
    vvec <- readIORef mvVersions
    case vvec Vec.! fromIntegral genIndex of
        EVersionedConfigurationV0 (vc :: VersionedConfigurationV0 finconf pv) -> do
            st <- readIORef (vc0State vc)
            cus <-
                runMVR
                    ( Skov.evalSkovT @_ @pv
                        (Skov.getCatchUpStatus False)
                        (mvrSkovHandlers vc mvr)
                        (vc0Context vc)
                        st
                    )
                    mvr
            notifyCatchUpStatus mvCallbacks (vc0Index vc) $
                encode $
                    Skov.VersionedCatchUpStatusV0 cus
        EVersionedConfigurationV1 _ -> return () -- FIXME: implement, cf. issue #826

-- |Perform an operation with the latest chain version, as long as
-- it is at the expected genesis index. The function returns a tuple consisting
-- of a 'Skov.UpdateResult and an optional 'a'.
-- This variant is used if the (typically) underlying 'Skov' action also returns some value 'a' in
-- addition to the 'Skov.UpdateResult'.
-- If the genesis index is for an older version, this returns 'ResultConsensusShutDown'
-- instead.  If the genesis index is for an (as yet) unknown version,
-- this returns 'ResultInvalidGenesisIndex'.
--
-- Note that if it is absolutely necessary that the genesis index
-- should be for the latest version, then the write lock needs to
-- be acquired when the check is made.  However, typically the
-- operation should respond with 'ResultConsensusShutDown' in any
-- case if the genesis index is not the latest version.
--
-- TODO: Currently, when the genesis index is in the future (and
-- thus unknown) we simply respond with 'ResultInvalidGenesisIndex'.
-- During a protocol update, it might be wise to cache messages for
-- the forthcoming protocol version. For the time being, we will
-- simply rely on catch-up.
withLatestExpectedVersion ::
    GenesisIndex ->
    (EVersionedConfiguration finconf -> MVR finconf (Skov.UpdateResult, Maybe a)) ->
    MVR finconf (Skov.UpdateResult, Maybe a)
withLatestExpectedVersion gi a = do
    vvec <- liftIO . readIORef =<< asks mvVersions
    -- Length is an Int and GenesisIndex is a Word32.
    -- Assuming a 64-bit system, there is no risk of over/underflow.
    case compare (Vec.length vvec - 1) (fromIntegral gi) of
        EQ -> a (Vec.last vvec)
        LT -> return (Skov.ResultInvalidGenesisIndex, Nothing)
        GT -> return (Skov.ResultConsensusShutDown, Nothing)

-- |Performs an operation with the latest chain version via 'withLatestExectedVersion'.
-- This variant throws away the second component of the tuple result returned from 'withLatestExectedVersion',
-- i.e. this version of 'withLatestExpectedVersion' only yields the 'Skov.UpdateResult'
withLatestExpectedVersion_ ::
    GenesisIndex ->
    (EVersionedConfiguration finconf -> MVR finconf Skov.UpdateResult) ->
    MVR finconf Skov.UpdateResult
withLatestExpectedVersion_ gi a = fst <$> withLatestExpectedVersion gi (fmap (,Nothing) <$> a)

-- |A continuation for executing a block that has been received
-- and verified.
newtype ExecuteBlock = ExecuteBlock {runBlock :: IO Skov.UpdateResult}

-- |Deserialize and receive a block at a given genesis index.
-- Return a continuation ('Maybe ExecuteBlock') only if the 'Skov.UpdateResult' is 'ResultSuccess'.
--
-- An initial write lock is acquired and released for receiving the block.
-- This is used for marking blocks as pending or even dead
--
-- The continuation for executing the block is running a skov transaction thus
-- the continuation when called is holding the write lock when executing the block
-- and releasing it again when it is finished.
--
-- The continuation is expected to be invoked via 'executeBlock'.
receiveBlock :: GenesisIndex -> ByteString -> MVR finconf (Skov.UpdateResult, Maybe ExecuteBlock)
receiveBlock gi blockBS = withLatestExpectedVersion gi $ \case
    (EVersionedConfigurationV0 (vc :: VersionedConfigurationV0 finconf pv)) -> do
        MVR $ \mvr -> do
            now <- currentTime
            case deserializeExactVersionedPendingBlock (protocolVersion @pv) blockBS now of
                Left err -> do
                    mvLog mvr Runner LLDebug err
                    return (Skov.ResultSerializationFail, Nothing)
                Right block -> do
                    (updateResult, mVerifiedPendingBlock) <- runMVR (runSkovV0Transaction vc (Skov.receiveBlock block)) mvr
                    case mVerifiedPendingBlock of
                        Nothing -> return (updateResult, Nothing)
                        Just verifiedPendingBlock -> do
                            let cont = ExecuteBlock $ runMVR (runSkovV0Transaction vc (Skov.executeBlock verifiedPendingBlock)) mvr
                            return (updateResult, Just cont)
    (EVersionedConfigurationV1 (vc :: VersionedConfigurationV1 finconf pv)) -> do
        MVR $ \mvr -> do
            now <- currentTime
            case SkovV1.deserializeExactVersionedPendingBlock (protocolVersion @pv) blockBS now of
                Left err -> do
                    mvLog mvr Runner LLDebug err
                    return (Skov.ResultSerializationFail, Nothing)
                Right block -> do
                    blockResult <- runMVR (runSkovV1Transaction vc (SkovV1.uponReceivingBlock block)) mvr
                    case blockResult of
                        SkovV1.BlockResultSuccess vb -> do
                            let cont = ExecuteBlock $ runMVR (runSkovV1Transaction vc (Skov.ResultSuccess <$ SkovV1.executeBlock vb)) mvr
                            return (Skov.ResultSuccess, Just cont)
                        SkovV1.BlockResultDoubleSign vb -> do
                            runMVR (runSkovV1Transaction vc (SkovV1.executeBlock vb)) mvr
                            return (Skov.ResultDoubleSign, Nothing)
                        SkovV1.BlockResultInvalid -> return (Skov.ResultInvalid, Nothing)
                        SkovV1.BlockResultStale -> return (Skov.ResultStale, Nothing)
                        SkovV1.BlockResultPending -> return (Skov.ResultPendingBlock, Nothing)
                        SkovV1.BlockResultEarly -> return (Skov.ResultEarlyBlock, Nothing)
                        SkovV1.BlockResultDuplicate -> return (Skov.ResultDuplicate, Nothing)

-- |Invoke the continuation yielded by 'receiveBlock'.
-- The continuation performs a transaction which will acquire the write lock
-- before trying to add the block to the tree and release the lock again afterwards.
executeBlock :: ExecuteBlock -> MVR finconf Skov.UpdateResult
executeBlock = liftIO . runBlock

-- |Deserialize and receive a finalization message at a given genesis index.
receiveFinalizationMessage :: GenesisIndex -> ByteString -> MVR finconf Skov.UpdateResult
receiveFinalizationMessage gi finMsgBS = withLatestExpectedVersion_ gi $ \case
    (EVersionedConfigurationV0 (vc :: VersionedConfigurationV0 finconf pv)) ->
        case runGet getExactVersionedFPM finMsgBS of
            Left err -> do
                logEvent Runner LLDebug $ "Could not deserialize finalization message: " ++ err
                return Skov.ResultSerializationFail
            Right finMsg -> runSkovV0Transaction vc (finalizationReceiveMessage finMsg)
    (EVersionedConfigurationV1 (vc :: VersionedConfigurationV1 finconf pv)) ->
        case decode finMsgBS of
            Left err -> do
                logEvent Runner LLDebug $ "Could not deserialize finalization message: " ++ err
                return Skov.ResultSerializationFail
            Right finMsg -> do
                let receive = liftSkovV1Update vc $ do
                        res <- KonsensusV1.receiveFinalizationMessage finMsg
                        return $ case res of
                            Left leftRes -> (leftRes, Nothing)
                            Right cont -> (Skov.ResultSuccess, Just cont)
                    followup = liftSkovV1Update vc
                -- We spawn a thread to perform the follow-up so that the P2P layer can immediately
                -- relay the message, since the follow-up action can be time consuming (including
                -- finalizing blocks and baking a new block).
                withWriteLockMaybeFork receive followup

-- |Deserialize and receive a finalization record at a given genesis index.
receiveFinalizationRecord :: GenesisIndex -> ByteString -> MVR finconf Skov.UpdateResult
receiveFinalizationRecord gi finRecBS = withLatestExpectedVersion_ gi $ \case
    (EVersionedConfigurationV0 (vc :: VersionedConfigurationV0 finconf pv)) ->
        case runGet getExactVersionedFinalizationRecord finRecBS of
            Left err -> do
                logEvent Runner LLDebug $ "Could not deserialized finalization record: " ++ err
                return Skov.ResultSerializationFail
            Right finRec -> runSkovV0Transaction vc (finalizationReceiveRecord False finRec)
    (EVersionedConfigurationV1 _) -> do
        logEvent Runner LLDebug "Unexpected finalization record event in consensus version 1."
        return Skov.ResultInvalid

-- |Configuration parameters for handling receipt of a catch-up status message.
data CatchUpConfiguration = CatchUpConfiguration
    { -- |Maximum number of block and finalization record messages to send in response.
      catchUpMessageLimit :: Int,
      -- |Callback for sending blocks, finalization records and the response catch up status
      -- message.
      catchUpCallback :: Skov.MessageType -> ByteString -> IO ()
    }

-- |Handle receipt of a catch-up message.
receiveCatchUpStatus ::
    forall finconf.
    GenesisIndex ->
    ByteString ->
    CatchUpConfiguration ->
    MVR finconf Skov.UpdateResult
receiveCatchUpStatus gi catchUpBS CatchUpConfiguration{..} =
    case runGet Skov.getExactVersionedCatchUpStatus catchUpBS of
        Left err -> do
            logEvent Runner LLDebug $ "Could not deserialize catch-up status message: " ++ err
            return Skov.ResultSerializationFail
        Right vcatchUp -> do
            logEvent Runner LLDebug $ "Catch-up status message deserialized: " ++ show vcatchUp
            vvec <- liftIO . readIORef =<< asks mvVersions
            case vvec Vec.!? fromIntegral gi of
                -- If we have a (re)genesis as the given index then...
                Just (EVersionedConfigurationV0 (vc :: VersionedConfigurationV0 finconf pv)) ->
                    case vcatchUp of
                        Skov.VersionedCatchUpStatusV0 catchUp -> MVR $ \mvr -> do
                            st <- readIORef (vc0State vc)
                            -- Evaluate handleCatchUpStatus to determine the response.
                            -- Note that this should not perform a state update, so there is no need to
                            -- acquire the write lock, or to store the resulting state.
                            (mmsgs, res) <-
                                runMVR
                                    ( Skov.evalSkovT @_ @pv
                                        ( Skov.handleCatchUpStatus @(VersionedSkovV0M finconf pv)
                                            catchUp
                                            catchUpMessageLimit
                                        )
                                        (mvrSkovHandlers vc mvr)
                                        (vc0Context vc)
                                        st
                                    )
                                    mvr
                            -- Send out the messages, where necessary.
                            forM_ mmsgs $ \(blocksFins, cusResp) -> do
                                mvLog mvr Runner LLTrace $
                                    "Sending " ++ show (length blocksFins) ++ " blocks/finalization records"
                                forM_ blocksFins $ uncurry catchUpCallback
                                mvLog mvr Runner LLDebug $
                                    "Catch-up response status message: " ++ show cusResp
                                catchUpCallback Skov.MessageCatchUpStatus $
                                    runPut $
                                        Skov.putVersionedCatchUpStatus $
                                            Skov.VersionedCatchUpStatusV0 cusResp
                            return res
                        _ -> do
                            logEvent Runner LLDebug $
                                "Unsupported catch-up status message at consensus v0:" ++ show vcatchUp
                            return Skov.ResultInvalid
                Just (EVersionedConfigurationV1 _) -> case vcatchUp of
                    Skov.VersionedCatchUpStatusV0 Skov.NoGenesisCatchUpStatus ->
                        return Skov.ResultSuccess
                    Skov.VersionedCatchUpStatusV1 Skov.CatchUpStatusV1 ->
                        return Skov.ResultSuccess
                    _ -> do
                        logEvent Runner LLDebug $
                            "Unsupported catch-up status message at consensus v1:" ++ show vcatchUp
                        return Skov.ResultInvalid
                -- If we have no regenesis at the given index then...
                Nothing -> case vcatchUp of
                    -- if it is a request, inform the peer we have no genesis and queue to catch up
                    Skov.VersionedCatchUpStatusV0 Skov.CatchUpStatus{cusIsRequest = True} -> do
                        liftIO $
                            catchUpCallback Skov.MessageCatchUpStatus $
                                runPut $
                                    Skov.putVersionedCatchUpStatus $
                                        Skov.VersionedCatchUpStatusV0 Skov.NoGenesisCatchUpStatus
                        return Skov.ResultPendingBlock
                    -- if it not a request, no response is necessary, but we should mark the
                    -- peer as pending
                    Skov.VersionedCatchUpStatusV0 Skov.CatchUpStatus{} ->
                        return Skov.ResultPendingBlock
                    -- if the peer (also!) has no genesis at this index, we do not reply
                    -- or initiate catch-up
                    Skov.VersionedCatchUpStatusV0 Skov.NoGenesisCatchUpStatus ->
                        return Skov.ResultSuccess
                    Skov.VersionedCatchUpStatusV1 Skov.CatchUpStatusV1 ->
                        return Skov.ResultSuccess

-- |Get the catch-up status for the current version of the chain.  This returns the current
-- genesis index, as well as the catch-up request message serialized with its version.
getCatchUpRequest :: forall finconf. MVR finconf (GenesisIndex, LBS.ByteString)
getCatchUpRequest = do
    mvr <- ask
    vvec <- liftIO $ readIORef $ mvVersions mvr
    case Vec.last vvec of
        (EVersionedConfigurationV0 (vc :: VersionedConfigurationV0 finconf pv)) -> do
            st <- liftIO $ readIORef $ vc0State vc
            cus <- Skov.evalSkovT (Skov.getCatchUpStatus @(VersionedSkovV0M _ pv) True) (mvrSkovHandlers vc mvr) (vc0Context vc) st
            return (vc0Index vc, encodeLazy $ Skov.VersionedCatchUpStatusV0 cus)
        (EVersionedConfigurationV1 vc) -> do
            -- FIXME: Dummy implementation
            return (vc1Index vc, encodeLazy $ Skov.VersionedCatchUpStatusV1 Skov.CatchUpStatusV1)

-- |Deserialize and receive a transaction.  The transaction is passed to
-- the current version of the chain.
--
-- Currently, the 'BlockItem' type is common among all protocol versions.
-- We deserialize it using the current protocol version.
-- We then (pre)verify the transaction in a snapshot of the state.
-- If the verification is successful, we take the write lock.
-- In principle, a protocol update could have occurred since verifying the transaction.
-- If none has occurred, we call 'Skov.addPreverifiedTransaction' to add the transaction.
-- However, if a protocol update has occurred, we instead call 'Skov.receiveTransaction', which
-- re-does the transaction verification. While in practice we could probably still use the known
-- verification result, we opt not to on the basis that in future we may need to perform non-trivial
-- migration on the verification result to do so correctly.
--
-- We rely on two principles to ensure that it is OK to call 'Skov.receiveTransaction' even when
-- the protocol version has changed since the 'BlockItem' was deserialized:
--
-- 1. 'Skov.receiveTransaction' must gracefully handle block items from legacy protocol versions.
--
-- 2. A transaction cannot be deserialized to two different block items in different protocol
--    versions.
--
-- The return value is a pair of potentially the hash of the transaction, and
-- the result of the update. The hash is present unless the transaction could
-- not be deserialized.
receiveTransaction :: forall finconf. ByteString -> MVR finconf (Maybe TransactionHash, Skov.UpdateResult)
receiveTransaction transactionBS = do
    now <- utcTimeToTransactionTime <$> currentTime
    mvr <- ask
    vvec <- liftIO $ readIORef $ mvVersions mvr
    case Vec.last vvec of
        (EVersionedConfigurationV0 (vc :: VersionedConfigurationV0 finconf pv)) ->
            withDeserializedTransaction (protocolVersion @pv) now $ \transaction -> do
                st <- liftIO $ readIORef $ vc0State vc
                (known, verRes) <-
                    Skov.evalSkovT @_ @pv
                        (Skov.preverifyTransaction transaction)
                        (mvrSkovHandlers vc mvr)
                        (vc0Context vc)
                        st
                if known
                    then return Skov.ResultDuplicate
                    else case verRes of
                        TVer.Ok okRes -> withWriteLock $ do
                            vvec' <- liftIO $ readIORef $ mvVersions mvr
                            if Vec.length vvec == Vec.length vvec'
                                then do
                                    -- There hasn't been a protocol update since we did
                                    -- the preverification, so we add the transaction
                                    -- with the verification result.
                                    liftSkovV0Update vc $
                                        Skov.addPreverifiedTransaction transaction okRes
                                else do
                                    -- There HAS been a protocol update since we did the
                                    -- preverification, so we call 'receiveTransaction',
                                    -- which re-does the verification.
                                    receiveUnverified (Vec.last vvec') transaction
                        _ -> return $! Skov.transactionVerificationResultToUpdateResult verRes
        (EVersionedConfigurationV1 (vc :: VersionedConfigurationV1 finconf pv)) ->
            withDeserializedTransaction (protocolVersion @pv) now $ \transaction -> do
                st <- liftIO $ readIORef $ vc1State vc
                (known, verRes) <-
                    SkovV1.evalSkovT (SkovV1.preverifyTransaction transaction) (vc1Context vc) st
                if known
                    then return Skov.ResultDuplicate
                    else case verRes of
                        TVer.Ok okRes -> withWriteLock $ do
                            vvec' <- liftIO $ readIORef $ mvVersions mvr
                            if Vec.length vvec == Vec.length vvec'
                                then do
                                    -- No protocol update has occurred.
                                    liftSkovV1Update vc $
                                        KonsensusV1.addTransactionResult
                                            <$> SkovV1.addPreverifiedTransaction transaction okRes
                                else do
                                    -- A protocol update has occurred.
                                    receiveUnverified (Vec.last vvec') transaction
                        _ -> return $! Skov.transactionVerificationResultToUpdateResult verRes
  where
    withDeserializedTransaction ::
        SProtocolVersion spv ->
        TransactionTime ->
        (BlockItem -> MVR finconf Skov.UpdateResult) ->
        MVR finconf (Maybe TransactionHash, Skov.UpdateResult)
    withDeserializedTransaction spv now cont =
        case runGet (getExactVersionedBlockItem spv now) transactionBS of
            Left err -> do
                logEvent Runner LLDebug err
                return (Nothing, Skov.ResultSerializationFail)
            Right transaction -> (Just (wmdHash transaction),) <$> cont transaction
    receiveUnverified (EVersionedConfigurationV0 vc') transaction =
        liftSkovV0Update vc' $
            Skov.receiveTransaction transaction
    receiveUnverified (EVersionedConfigurationV1 vc') transaction =
        liftSkovV1Update vc' $
            KonsensusV1.addTransactionResult
                <$> SkovV1.processBlockItem transaction

-- |Receive and execute the block immediately.
-- Used for importing blocks i.e. out of band catchup.
receiveExecuteBlock :: GenesisIndex -> ByteString -> MVR finconf Skov.UpdateResult
receiveExecuteBlock gi blockBS = withLatestExpectedVersion_ gi $ \case
    EVersionedConfigurationV0 (vc :: VersionedConfigurationV0 finconf pv) -> do
        now <- currentTime
        case deserializeExactVersionedPendingBlock (protocolVersion @pv) blockBS now of
            Left err -> do
                logEvent Runner LLDebug err
                return Skov.ResultSerializationFail
            Right block -> runSkovV0Transaction vc (Skov.receiveExecuteBlock block)
    EVersionedConfigurationV1 (vc :: VersionedConfigurationV1 finconf pv) -> do
        now <- currentTime
        case SkovV1.deserializeExactVersionedPendingBlock (protocolVersion @pv) blockBS now of
            Left err -> do
                logEvent Runner LLDebug err
                return Skov.ResultSerializationFail
            Right block ->
                runSkovV1Transaction vc $ do
                    res <- SkovV1.uponReceivingBlock block
                    case res of
                        SkovV1.BlockResultSuccess vb ->
                            Skov.ResultSuccess <$ SkovV1.executeBlock vb
                        SkovV1.BlockResultDoubleSign vb ->
                            Skov.ResultSuccess <$ SkovV1.executeBlock vb
                        SkovV1.BlockResultInvalid -> return Skov.ResultInvalid
                        SkovV1.BlockResultStale -> return Skov.ResultStale
                        SkovV1.BlockResultPending -> return Skov.ResultPendingBlock
                        SkovV1.BlockResultEarly -> return Skov.ResultEarlyBlock
                        SkovV1.BlockResultDuplicate -> return Skov.ResultDuplicate

-- |Import a block file for out-of-band catch-up.
importBlocks :: FilePath -> MVR finconf Skov.UpdateResult
importBlocks importFile = do
    vvec <- liftIO . readIORef =<< asks mvVersions
    -- Import starting from the genesis index of the latest consensus
    let genIndex = evcIndex (Vec.last vvec)
    res <- importBlocksV3 importFile genIndex doImport
    case res of
        Left ImportSerializationFail -> return Skov.ResultSerializationFail
        Left (ImportOtherError a) -> return a
        Right _ -> return Skov.ResultSuccess
  where
    doImport (ImportBlock _ gi bs) = do
        shouldStop <- liftIO . readIORef =<< asks mvShouldStopImportingBlocks
        -- Check if the import should be stopped.
        if shouldStop
            then return $ fixResult Skov.ResultConsensusShutDown
            else local disableBroadcastCallbacks $ fixResult <$> receiveExecuteBlock gi bs
    doImport (ImportFinalizationRecord _ gi bs) = local disableBroadcastCallbacks $ fixResult <$> receiveFinalizationRecord gi bs
    fixResult Skov.ResultSuccess = Right ()
    fixResult Skov.ResultDuplicate = Right ()
    fixResult Skov.ResultConsensusShutDown = Right ()
    fixResult e = Left (ImportOtherError e)
    -- Disable broadcast callbacks as the network layer is not started at the point of the out-of-band-catchup.
    disableBroadcastCallbacks mvr@MultiVersionRunner{..} = do
        mvr
            { mvCallbacks =
                mvCallbacks
                    { broadcastBlock = \_ _ -> return (),
                      broadcastFinalizationMessage = \_ _ -> return (),
                      broadcastFinalizationRecord = \_ _ -> return ()
                    }
            }<|MERGE_RESOLUTION|>--- conflicted
+++ resolved
@@ -719,17 +719,8 @@
                     ConsensusV0 -> do
                         MultiVersionRunner{..} <- lift ask
                         existingVersions <- liftIO (readIORef mvVersions)
-<<<<<<< HEAD
-                        latestEraGenesisHeight <- liftIO $ do
-                            cfgs <- readIORef mvVersions
-                            return $ evcGenesisHeight $ Vec.last cfgs
-                        let vc0Index = fromIntegral (length existingVersions)
-                        -- construct the the new skov instance
-                        let vc0GenesisHeight = 1 + localToAbsoluteBlockHeight latestEraGenesisHeight pvInitFinalHeight
-=======
                         (vcIndex, vcGenesisHeight) <- getNewGenesisIndexAndAbsBlockHeight existingVersions pvInitFinalHeight
                         -- construct the the new skov instance
->>>>>>> 766e0fcf
                         let newGSConfig =
                                 Skov.SkovConfig @newpv @fc
                                     ( globalStateConfig
