{-# LANGUAGE RecordWildCards, DeriveGeneric #-}
module Concordium.Birk.Bake where

import GHC.Generics
import Control.Monad.Trans.Maybe
import Control.Monad
import Control.Monad.IO.Class

import Data.Serialize

import Concordium.Types

import qualified Concordium.Crypto.BlockSignature as Sig
import qualified Concordium.Crypto.VRF as VRF
import Concordium.GlobalState.Parameters
import Concordium.GlobalState.SeedState
import Concordium.GlobalState.Block
import Concordium.GlobalState.BlockState
import Concordium.GlobalState.TreeState
import Concordium.GlobalState.Transactions

import Concordium.Skov.Monad
import Concordium.Birk.LeaderElection
import Concordium.Kontrol.BestBlock
import Concordium.Kontrol.UpdateLeaderElectionParameters

import Concordium.Skov.Update (updateFocusBlockTo)

import Concordium.Scheduler.TreeStateEnvironment(constructBlock)

import Concordium.Logger
import Concordium.TimeMonad


data BakerIdentity = BakerIdentity {
    bakerSignKey :: BakerSignPrivateKey,
    bakerElectionKey :: BakerElectionPrivateKey
} deriving (Eq, Generic)

bakerSignPublicKey :: BakerIdentity -> BakerSignVerifyKey
bakerSignPublicKey ident = Sig.verifyKey (bakerSignKey ident)

bakerElectionPublicKey :: BakerIdentity -> BakerElectionVerifyKey
bakerElectionPublicKey ident = VRF.publicKey (bakerElectionKey ident)

instance Serialize BakerIdentity where

<<<<<<< HEAD
processTransactions :: TreeStateMonad m => Slot -> SeedState -> BlockPointer m -> BlockPointer m -> BakerId -> m ([Transaction], BlockState m)
processTransactions slot ss bh finalizedP bid = do
=======
processTransactions
    :: TreeStateMonad m
    => Slot
    -> BlockNonce
    -> BlockPointer m
    -> BlockPointer m
    -> BakerId
    -> m ([Transaction], BlockState m, Energy)
processTransactions slot bn bh finalizedP bid = do
>>>>>>> 65019143
  -- update the focus block to the parent block (establish invariant needed by constructBlock)
  updateFocusBlockTo bh
  -- at this point we can contruct the block. The function 'constructBlock' also
  -- updates the pending table and purges any transactions deemed invalid
  constructBlock slot bh finalizedP bid ss
  -- NB: what remains is to update the focus block to the newly constructed one.
  -- This is done in the method below once a block pointer is constructed.


bakeForSlot :: (SkovMonad m, TreeStateMonad m, MonadIO m) => BakerIdentity -> Slot -> m (Maybe (BlockPointer m))
bakeForSlot ident@BakerIdentity{..} slot = runMaybeT $ do
    bb <- bestBlockBefore slot
    guard (blockSlot bb < slot)
    birkParams@BirkParameters{..} <- getBirkParameters slot bb

    (bakerId, _, lotteryPower) <- MaybeT . pure $ birkBakerByKeys (bakerSignPublicKey ident) (bakerElectionPublicKey ident) birkParams
    electionProof <- MaybeT . liftIO $
        leaderElection (_birkLeadershipElectionNonce birkParams) _birkElectionDifficulty slot bakerElectionKey lotteryPower
    logEvent Baker LLInfo $ "Won lottery in " ++ show slot ++ "(lottery power: " ++ show lotteryPower ++ ")"
    nonce <- liftIO $ computeBlockNonce (_birkLeadershipElectionNonce birkParams)    slot bakerElectionKey
    lastFinal <- lastFinalizedBlock
<<<<<<< HEAD
    let seedState'  = updateSeedState slot nonce _seedState
    (transactions, newState) <- processTransactions slot seedState' bb lastFinal bakerId
=======
    (transactions, newState, energyUsed) <- processTransactions slot nonce bb lastFinal bakerId
>>>>>>> 65019143
    logEvent Baker LLInfo $ "Baked block"
    receiveTime <- currentTime
    pb <- makePendingBlock bakerSignKey slot (bpHash bb) bakerId electionProof nonce (bpHash lastFinal) transactions receiveTime
    newbp <- storeBakedBlock pb
                         bb
                         lastFinal
                         newState
                         energyUsed
    -- update the current focus block to the newly created block to maintain invariants.
    putFocusBlock newbp
    logEvent Baker LLInfo $ "Finished bake block " ++ show newbp
    return newbp<|MERGE_RESOLUTION|>--- conflicted
+++ resolved
@@ -45,20 +45,15 @@
 
 instance Serialize BakerIdentity where
 
-<<<<<<< HEAD
-processTransactions :: TreeStateMonad m => Slot -> SeedState -> BlockPointer m -> BlockPointer m -> BakerId -> m ([Transaction], BlockState m)
-processTransactions slot ss bh finalizedP bid = do
-=======
 processTransactions
     :: TreeStateMonad m
     => Slot
-    -> BlockNonce
+    -> SeedState
     -> BlockPointer m
     -> BlockPointer m
     -> BakerId
     -> m ([Transaction], BlockState m, Energy)
-processTransactions slot bn bh finalizedP bid = do
->>>>>>> 65019143
+processTransactions slot ss bh finalizedP bid = do
   -- update the focus block to the parent block (establish invariant needed by constructBlock)
   updateFocusBlockTo bh
   -- at this point we can contruct the block. The function 'constructBlock' also
@@ -80,12 +75,8 @@
     logEvent Baker LLInfo $ "Won lottery in " ++ show slot ++ "(lottery power: " ++ show lotteryPower ++ ")"
     nonce <- liftIO $ computeBlockNonce (_birkLeadershipElectionNonce birkParams)    slot bakerElectionKey
     lastFinal <- lastFinalizedBlock
-<<<<<<< HEAD
     let seedState'  = updateSeedState slot nonce _seedState
-    (transactions, newState) <- processTransactions slot seedState' bb lastFinal bakerId
-=======
-    (transactions, newState, energyUsed) <- processTransactions slot nonce bb lastFinal bakerId
->>>>>>> 65019143
+    (transactions, newState, energyUsed) <- processTransactions slot seedState' bb lastFinal bakerId
     logEvent Baker LLInfo $ "Baked block"
     receiveTime <- currentTime
     pb <- makePendingBlock bakerSignKey slot (bpHash bb) bakerId electionProof nonce (bpHash lastFinal) transactions receiveTime
