{-# LANGUAGE DeriveGeneric #-}
{-# LANGUAGE MonoLocalBinds #-}
{-# LANGUAGE OverloadedStrings #-}
{-# LANGUAGE ScopedTypeVariables #-}
{-# LANGUAGE TypeApplications #-}
{-# LANGUAGE UndecidableInstances #-}

module Concordium.Birk.Bake (
    BakerIdentity (..),
    BakeResult (..),
    bakerSignPublicKey,
    bakerElectionPublicKey,
    validateBakerKeys,
    BakerMonad (..),
) where

import Control.Monad
import Control.Monad.Trans
import Control.Monad.Trans.Maybe
import Data.Aeson (FromJSON, parseJSON, withObject, (.:))
import Data.ByteString (ByteString)
import Data.List (foldl')
import Data.Serialize
import GHC.Generics

<<<<<<< HEAD
import Concordium.Types
import Concordium.Types.Accounts

import qualified Concordium.Crypto.BlockSignature as Sig
import qualified Concordium.Crypto.BlsSignature as BLS
import qualified Concordium.Crypto.VRF as VRF
=======
>>>>>>> e6b067ce
import Concordium.GlobalState.BakerInfo
import Concordium.GlobalState.Block hiding (PendingBlock, makePendingBlock)
import Concordium.GlobalState.BlockMonads
import Concordium.GlobalState.BlockPointer hiding (BlockPointer)
import Concordium.GlobalState.BlockState
import Concordium.GlobalState.Finalization
import Concordium.GlobalState.Parameters
import Concordium.GlobalState.TransactionTable
import Concordium.GlobalState.TreeState as TS
import Concordium.Types
import Concordium.Types.Accounts
import Concordium.Types.BakerIdentity
import Concordium.Types.HashableTo
import Concordium.Types.SeedState
import Concordium.Types.Transactions
import Concordium.Types.Updates

import Concordium.Afgjort.Finalize
import Concordium.Birk.LeaderElection
import Concordium.Kontrol
import Concordium.Kontrol.Bakers
import Concordium.Kontrol.BestBlock
import Concordium.Kontrol.UpdateLeaderElectionParameters
import Concordium.Skov
import Concordium.Skov.Update (OnSkov, blockArrive, makeFinalizerInfo, onBlock, updateFocusBlockTo)

import Concordium.Scheduler.TreeStateEnvironment (ExecutionResult, ExecutionResult' (..), FinalizerInfo, constructBlock)
import Concordium.Scheduler.Types (FilteredTransactions (..))

import Concordium.Logger
import Concordium.TimeMonad
<<<<<<< HEAD

data BakerIdentity = BakerIdentity
    { bakerId :: BakerId,
      bakerSignKey :: BakerSignPrivateKey,
      bakerElectionKey :: BakerElectionPrivateKey,
      bakerAggregationKey :: BakerAggregationPrivateKey,
      bakerAggregationPublicKey :: BakerAggregationVerifyKey
    }
    deriving (Eq, Generic)

bakerSignPublicKey :: BakerIdentity -> BakerSignVerifyKey
bakerSignPublicKey ident = Sig.verifyKey (bakerSignKey ident)

bakerElectionPublicKey :: BakerIdentity -> BakerElectionVerifyKey
bakerElectionPublicKey ident = VRF.publicKey (bakerElectionKey ident)

instance Serialize BakerIdentity

instance FromJSON BakerIdentity where
    parseJSON v = flip (withObject "Baker identity:") v $ \obj -> do
        bakerId <- obj .: "bakerId"
        bakerSignKey <- parseJSON v
        bakerElectionKey <- parseJSON v
        bakerAggregationKey <- obj .: "aggregationSignKey"
        bakerAggregationPublicKey <- obj .: "aggregationVerifyKey"
        when (bakerAggregationPublicKey /= BLS.derivePublicKey bakerAggregationKey) $
            fail "Aggregation signing key does not correspond to the verification key."
        return BakerIdentity{..}
=======
>>>>>>> e6b067ce

processTransactions ::
    ( TreeStateMonad m,
      SkovMonad m
    ) =>
    Slot ->
    SeedState (SeedStateVersionFor (MPV m)) ->
    BlockPointerType m ->
    Maybe FinalizerInfo ->
    BakerId ->
    m (FilteredTransactions, ExecutionResult m)
processTransactions slot ss bh mfinInfo bid = do
    -- update the focus block to the parent block (establish invariant needed by constructBlock)
    updateFocusBlockTo bh
    -- at this point we can construct the block. The function 'constructBlock' also
    -- updates the pending table and purges any transactions deemed invalid
    slotTime <- getSlotTimestamp slot
    constructBlock slot slotTime bh bid mfinInfo ss

-- NB: what remains is to update the focus block to the newly constructed one.
-- This is done in the method below once a block pointer is constructed.

-- |Re-establish all the invariants among the transaction table, pending table,
-- account non-finalized table
maintainTransactions ::
    (TreeStateMonad m) =>
    BlockPointerType m ->
    FilteredTransactions ->
    m ()
maintainTransactions bp FilteredTransactions{..} = do
    -- We first commit all valid transactions to the current block slot to prevent them being purged.
    let bh = getHash bp
    let slot = blockSlot bp
    zipWithM_ (\tx -> commitTransaction slot bh (fst tx)) (map (\(a, b) -> (fst a, b)) ftAdded) [0 ..]

    -- lookup the maximum block size as mandated by the tree state
    maxSize <- rpBlockSize <$> TS.getRuntimeParameters

    -- Now we need to try to purge each invalid transaction from the pending table.
    -- Moreover all transactions successfully added will be removed from the pending table.
    -- Or equivalently, only a subset of invalid transactions and all the
    -- transactions we have not touched and are small enough will remain in the
    -- pending table.
    stateHandle <- blockState bp

    let nextNonceFor addr = do
            macc <- getAccount stateHandle addr
            case macc of
                Nothing -> return minNonce
                Just (_, acc) -> getAccountNonce acc
    -- construct a new pending transaction table adding back some failed transactions.
    let purgeFailed cpt (tx, _) = do
            b <- purgeTransaction (normalTransaction tx)
            if b
                then return cpt -- if the transaction was purged don't put it back into the pending table
                else do
                    -- but otherwise do
                    nonce <- nextNonceFor (transactionSender tx)
                    return $! checkedAddPendingTransaction nonce tx cpt

    newpt <- foldM purgeFailed emptyPendingTransactionTable (map fst ftFailed)

    -- FIXME: Well there is a complication here. If credential deployment failed because
    -- of reuse of RegId then this could be due to somebody else deploying that credential,
    -- and therefore that is block dependent, and we should perhaps not remove the credential.
    -- However modulo crypto breaking, this can only happen if the user has tried to deploy duplicate
    -- credentials (with high probability), so it is likely fine to remove it.
    let purgeCredential cpt (cred, _) = do
            b <- purgeTransaction (credentialDeployment cred)
            if b
                then return cpt
                else return $! addPendingDeployCredential (wmdHash cred) cpt

    newpt' <- foldM purgeCredential newpt (map fst ftFailedCredentials)

    let purgeUpdate cpt (ui, _) = do
            b <- purgeTransaction (chainUpdate ui)
            if b
                then return cpt
                else do
                    sn <- getNextUpdateSequenceNumber stateHandle (updateType (uiPayload (wmdData ui)))
                    return $! checkedAddPendingUpdate sn (wmdData ui) cpt
    newpt'' <- foldM purgeUpdate newpt' (map fst ftFailedUpdates)

    -- additionally add in the unprocessed transactions which are sufficiently small (here meaning < maxSize)
    let purgeTooBig cpt (tx, _) =
            if transactionSize tx < maxSize
                then do
                    nonce <- nextNonceFor (transactionSender tx)
                    return $! checkedAddPendingTransaction nonce tx cpt
                else do
                    -- only purge a transaction from the table if it is too big **and**
                    -- not already committed to a recent block. if it is in a currently
                    -- live block then we must not purge it to maintain the invariant
                    -- that all transactions in live blocks exist in the transaction
                    -- table.
                    b <- purgeTransaction (normalTransaction tx)
                    if b
                        then return cpt
                        else do
                            nonce <- nextNonceFor (transactionSender tx)
                            return $! checkedAddPendingTransaction nonce tx cpt

    ptWithUnprocessed <- foldM purgeTooBig newpt'' ftUnprocessed

    -- Put back in all the unprocessed credentials
    -- We assume here that chain parameters are such that credentials always fit on a block
    -- and processing of one credential does not exceed maximum block energy.
    let ptWithUnprocessedCreds = foldl' (\cpt cdiwm -> addPendingDeployCredential (wmdHash cdiwm) cpt) ptWithUnprocessed (map fst ftUnprocessedCredentials)

    let purgeUnprocessedUpdates cpt (ui, verRes) =
            if wmdSize ui < maxSize
                then do
                    sn <- getNextUpdateSequenceNumber stateHandle (updateType (uiPayload (wmdData ui)))
                    return $! checkedAddPendingUpdate sn (wmdData ui) cpt
                else purgeUpdate cpt (ui, verRes)
    ptWithAllUnprocessed <- foldM purgeUnprocessedUpdates ptWithUnprocessedCreds ftUnprocessedUpdates

    -- commit the new pending transactions to the tree state
    putPendingTransactions ptWithAllUnprocessed

-- |Check that a baker's keys match the 'BakerInfo'.
validateBakerKeys :: BakerInfo -> BakerIdentity -> Bool
validateBakerKeys BakerInfo{..} ident =
    _bakerElectionVerifyKey == bakerElectionPublicKey ident
        && _bakerSignatureVerifyKey == bakerSignPublicKey ident
        && _bakerAggregationVerifyKey == bakerAggregationPublicKey ident

doBakeForSlot :: forall m. (FinalizationMonad m, SkovMonad m, TreeStateMonad m, MonadIO m, OnSkov m) => BakerIdentity -> Slot -> m (Maybe (BlockPointerType m))
doBakeForSlot ident@BakerIdentity{..} slot = runMaybeT $ do
    -- Do not bake if consensus is shut down
    shutdown <- isShutDown
    guard (not shutdown)
    bb <- bestBlockBefore slot
    guard (blockSlot bb < slot)
    bbState <- blockState bb
    gd <- TS.getGenesisData
    bakers <- getSlotBakers gd bbState slot
    (binfo, lotteryPower) <- MaybeT . return $ lotteryBaker bakers bakerId
    unless (validateBakerKeys binfo ident) $ do
        logEvent Baker LLWarning "Baker keys are incorrect."
        let logMismatch :: (Eq a, Show a) => String -> a -> a -> MaybeT m ()
            logMismatch desc x y = unless (x == y) $ logEvent Baker LLTrace $ desc ++ " mismatch. Expected: " ++ show x ++ "; actual: " ++ show y
        logMismatch "Election verify key" (_bakerElectionVerifyKey binfo) (bakerElectionPublicKey ident)
        logMismatch "Signature verify key" (_bakerSignatureVerifyKey binfo) (bakerSignPublicKey ident)
        logMismatch "Aggregate signature verify key" (_bakerAggregationVerifyKey binfo) bakerAggregationPublicKey
        fail "Baker keys are incorrect."
    oldSeedState <- getSeedState bbState
    let leNonce = computeLeadershipElectionNonce oldSeedState slot
    slotTime <- getSlotTimestamp slot
    elDiff <- getElectionDifficulty bbState slotTime
    electionProof <-
        MaybeT . liftIO $
            leaderElection leNonce elDiff slot bakerElectionKey lotteryPower
    logEvent Baker LLInfo $ "Won lottery in " ++ show slot ++ "(lottery power: " ++ show lotteryPower ++ "; election difficulty: " ++ show elDiff ++ ")"
    let nonce = computeBlockNonce leNonce slot bakerElectionKey
    nfr <- lift (nextFinalizationRecord bb)
    (lastFinal, mfinInfo, finData) <- case nfr of
        Nothing -> (,Nothing,NoFinalizationData) <$> bpLastFinalized bb
        Just (_, finCom, finRec) ->
            resolveBlock (finalizationBlockPointer finRec) >>= \case
                -- It is possible that we have a finalization proof but we
                -- don't actually have the block that was finalized.
                -- Possibly we should not even bake in this situation.
                Nothing -> (,Nothing,NoFinalizationData) <$> bpLastFinalized bb
                Just finBlock -> return (finBlock, Just (makeFinalizerInfo finCom $ finalizationProof finRec), BlockFinalizationData finRec)
    -- possibly add the block nonce in the seed state
    let newSeedState = updateSeedState slot nonce oldSeedState
    -- Results = {_energyUsed, _finalState, _transactionLog}
    (filteredTxs, result) <- lift (processTransactions slot newSeedState bb mfinInfo bakerId)
    logEvent Baker LLInfo $ "Baked block"
    receiveTime <- currentTime
    transactionOutcomesHash <- getTransactionOutcomesHash (_finalState result)
    stateHash <- getStateHash (_finalState result)
    pb <- makePendingBlock bakerSignKey slot (bpHash bb) bakerId electionProof nonce finData (map (fst . fst) (ftAdded filteredTxs)) stateHash transactionOutcomesHash receiveTime
    -- Add the baked block to the tree.
    newbp <- blockArrive pb bb lastFinal result
    -- re-establish invariants in the transaction table/pending table/anf table.
    maintainTransactions newbp filteredTxs
    -- update the current focus block to the newly created block to maintain invariants.
    putFocusBlock newbp
    logEvent Baker LLInfo $ "Finished bake block " ++ show newbp
    -- notify the finalization routine after the invariants are re-established.
    lift (finalizationBlockArrival newbp)
    -- notify of the baked block.
    lift (onBlock newbp)

    return newbp

-- |Result of attempting to bake a block.
data BakeResult
    = -- |A block was successfully baked, at the given slot. The serialized, versioned block
      -- is returned.
      BakeSuccess !Slot !ByteString
    | -- |We have attempted to bake up to the specified slot; try again after the timestamp.
      BakeWaitUntil !Slot !Timestamp
    | -- |The consensus is shut down, so we cannot bake.
      BakeShutdown

-- |Try to bake for a slot later than the given slot, up to the current slot.
doTryBake ::
    forall m.
    (FinalizationMonad m, SkovMonad m, TreeStateMonad m, MonadIO m, OnSkov m) =>
    -- |Baker identity
    BakerIdentity ->
    -- |Last slot that we attempted to bake for
    Slot ->
    m BakeResult
doTryBake bid lastSlot = unlessShutdown $ do
    lastFinSlot <- getLastFinalizedSlot
    curSlot <- getCurrentSlot
    slotDuration <- gdSlotDuration <$> TS.getGenesisData
    maxBakingDelay <- rpMaxBakingDelay <$> TS.getRuntimeParameters
    -- Determine the maximum number of slots in the past we can bake for.
    let maxDelaySlots = Slot $ durationMillis maxBakingDelay `div` durationMillis slotDuration
    -- Determine the oldest slot that we could bake for given that we can only bake maxDelaySlots
    -- in the past. This avoids underflow. We can never bake for slot 0.
    let oldestViableSlot = if curSlot <= maxDelaySlots then 1 else curSlot - maxDelaySlots
    -- The starting slot is the minimum slot that is at least the oldest viable slot and
    -- greater than both the last finalized slot and lost slot baked for.
    let startSlot = max oldestViableSlot (max lastFinSlot lastSlot + 1)
    -- Try baking from the candidate slot up to the current slot.
    let bakeLoop candidate
            | candidate > curSlot = do
                ts <- getSlotTimestamp (curSlot + 1)
                return $ BakeWaitUntil curSlot ts
            | otherwise =
                doBakeForSlot bid candidate >>= \case
                    Nothing -> bakeLoop (candidate + 1)
                    Just block ->
                        return $
                            BakeSuccess candidate $
                                runPut $
                                    putVersionedBlock (protocolVersion @(MPV m)) block
    bakeLoop startSlot
  where
    unlessShutdown a =
        isShutDown >>= \case
            True -> return BakeShutdown
            False -> a

class (SkovMonad m, FinalizationMonad m) => BakerMonad m where
    -- |Create a block pointer for the given slot.
    -- This function is in charge of accumulating the pending transactions and
    -- credential deployments, construct the block and update the transaction table,
    -- pending transaction table and block table. It will also update the focus block
    -- to the newly created block.
    bakeForSlot :: BakerIdentity -> Slot -> m (Maybe (BlockPointerType m))

    -- |Try to bake for a slot later than the given slot, up to the current slot.
    -- This will never bake for a slot earlier than the last finalized block, or that precedes
    -- the current slot by more than the 'rpMaxBakingDelay' runtime parameter.
    tryBake :: BakerIdentity -> Slot -> m BakeResult

instance
    (FinalizationMonad (SkovT pv h c m), MonadIO m, SkovMonad (SkovT pv h c m), TreeStateMonad (SkovT pv h c m), OnSkov (SkovT pv h c m)) =>
    BakerMonad (SkovT pv h c m)
    where
    bakeForSlot = doBakeForSlot
    tryBake = doTryBake<|MERGE_RESOLUTION|>--- conflicted
+++ resolved
@@ -23,15 +23,6 @@
 import Data.Serialize
 import GHC.Generics
 
-<<<<<<< HEAD
-import Concordium.Types
-import Concordium.Types.Accounts
-
-import qualified Concordium.Crypto.BlockSignature as Sig
-import qualified Concordium.Crypto.BlsSignature as BLS
-import qualified Concordium.Crypto.VRF as VRF
-=======
->>>>>>> e6b067ce
 import Concordium.GlobalState.BakerInfo
 import Concordium.GlobalState.Block hiding (PendingBlock, makePendingBlock)
 import Concordium.GlobalState.BlockMonads
@@ -63,37 +54,6 @@
 
 import Concordium.Logger
 import Concordium.TimeMonad
-<<<<<<< HEAD
-
-data BakerIdentity = BakerIdentity
-    { bakerId :: BakerId,
-      bakerSignKey :: BakerSignPrivateKey,
-      bakerElectionKey :: BakerElectionPrivateKey,
-      bakerAggregationKey :: BakerAggregationPrivateKey,
-      bakerAggregationPublicKey :: BakerAggregationVerifyKey
-    }
-    deriving (Eq, Generic)
-
-bakerSignPublicKey :: BakerIdentity -> BakerSignVerifyKey
-bakerSignPublicKey ident = Sig.verifyKey (bakerSignKey ident)
-
-bakerElectionPublicKey :: BakerIdentity -> BakerElectionVerifyKey
-bakerElectionPublicKey ident = VRF.publicKey (bakerElectionKey ident)
-
-instance Serialize BakerIdentity
-
-instance FromJSON BakerIdentity where
-    parseJSON v = flip (withObject "Baker identity:") v $ \obj -> do
-        bakerId <- obj .: "bakerId"
-        bakerSignKey <- parseJSON v
-        bakerElectionKey <- parseJSON v
-        bakerAggregationKey <- obj .: "aggregationSignKey"
-        bakerAggregationPublicKey <- obj .: "aggregationVerifyKey"
-        when (bakerAggregationPublicKey /= BLS.derivePublicKey bakerAggregationKey) $
-            fail "Aggregation signing key does not correspond to the verification key."
-        return BakerIdentity{..}
-=======
->>>>>>> e6b067ce
 
 processTransactions ::
     ( TreeStateMonad m,
