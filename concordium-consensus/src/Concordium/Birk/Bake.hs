--- conflicted
+++ resolved
@@ -84,15 +84,9 @@
 
 -- Reestablish
 maintainTransactions ::
-<<<<<<< HEAD
-  TreeStateMonad m
-  => BlockPointer m
-  -> FilteredTransactions
-=======
   (TreeStateMonad m)
   => BlockPointerType m
-  -> FilteredTransactions Transaction
->>>>>>> aee4684e
+  -> FilteredTransactions
   -> m ()
 maintainTransactions bp FilteredTransactions{..} = do
     -- We first commit all valid transactions to the current block slot to prevent them being purged.
