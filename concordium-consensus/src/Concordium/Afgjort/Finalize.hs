{-# LANGUAGE
    RecordWildCards,
    ScopedTypeVariables,
    TemplateHaskell,
    LambdaCase,
    FlexibleContexts,
    MultiParamTypeClasses,
    FlexibleInstances,
    FunctionalDependencies,
    RankNTypes,
    DerivingStrategies,
    DerivingVia,
    StandaloneDeriving
    #-}
module Concordium.Afgjort.Finalize (
    FinalizationMonad(..),
    FinalizationStateLenses(..),
    FinalizationInstance(..),
    FinalizationState(..),
    FinalizationSessionId(..),
    FinalizationMessage(..),
    FinalizationPseudoMessage(..),
    FinalizationMessageHeader,
    initialFinalizationState,
    verifyFinalProof,
    makeFinalizationCommittee,
    notifyBlockArrival,
    notifyBlockFinalized,
    receiveFinalizationMessage,
    receiveFinalizationPseudoMessage,
    nextFinalizationJustifierHeight,
    finalizationCatchUpMessage,
    -- * For testing
    FinalizationRound(..)
) where

import qualified Data.Vector as Vec
import qualified Data.Map.Strict as Map
import Data.Map.Strict(Map)
import qualified Data.Set as Set
import Data.Set(Set)
import qualified Data.Serialize as S
import Data.Serialize.Put
import Data.Maybe
import Lens.Micro.Platform
import Control.Monad.State.Class
import Control.Monad.IO.Class
import Control.Monad
import Data.Bits
import Data.Time.Clock
import qualified Data.OrdPSQ as PSQ
import qualified Data.ByteString as BS

import qualified Concordium.Crypto.BlockSignature as Sig
import qualified Concordium.Crypto.BlsSignature as Bls
import qualified Concordium.Crypto.VRF as VRF
import Concordium.Types
import Concordium.GlobalState.Parameters
import Concordium.GlobalState.BlockPointer
import Concordium.GlobalState.Finalization
import Concordium.GlobalState.TreeState(BlockPointerData(..))
import Concordium.GlobalState.Classes(GlobalStateTypes(..))
import Concordium.Kontrol
import Concordium.Afgjort.Types
import Concordium.Afgjort.WMVBA
import Concordium.Afgjort.Freeze (FreezeMessage(..))
import Concordium.Kontrol.BestBlock
import Concordium.Logger
import Concordium.Afgjort.Finalize.Types
import Concordium.TimeMonad
import Concordium.TimerMonad

atStrict :: (Ord k) => k -> Lens' (Map k v) (Maybe v)
atStrict k f m = f mv <&> \case
        Nothing -> maybe m (const (Map.delete k m)) mv
        Just v' -> Map.insert k v' m
    where mv = Map.lookup k m
{-# INLINE atStrict #-}

data FinalizationRound = FinalizationRound {
    roundInput :: !(Maybe BlockHash),
    roundDelta :: !BlockHeight,
    roundMe :: !Party,
    roundWMVBA :: !(WMVBAState Sig.Signature)
}

instance Show FinalizationRound where
    show FinalizationRound{..} = "roundInput: " ++ take 11 (show roundInput) ++ " roundDelta: " ++ show roundDelta



ancestorAtHeight :: (GlobalStateTypes m, BlockPointerMonad m) => BlockHeight -> BlockPointer m -> m (BlockPointer m)
ancestorAtHeight h bp
    | h == bpHeight bp = return bp
    | h < bpHeight bp = do
        parent <- bpParent bp
        ancestorAtHeight h parent
    | otherwise = error "ancestorAtHeight: block is below required height"

-- TODO: Only store pending messages for at most one round in the future.

data PendingMessage = PendingMessage !Party !WMVBAMessage !Sig.Signature
    deriving (Eq, Ord, Show)

type PendingMessageMap = Map FinalizationIndex (Map BlockHeight (Set PendingMessage))

data FinalizationState timer = FinalizationState {
    _finsSessionId :: !FinalizationSessionId,
    _finsIndex :: !FinalizationIndex,
    _finsHeight :: !BlockHeight,
    _finsIndexInitialDelta :: !BlockHeight,
    _finsCommittee :: !FinalizationCommittee,
    _finsMinSkip :: !BlockHeight,
    _finsPendingMessages :: !PendingMessageMap,
    _finsCurrentRound :: !(Maybe FinalizationRound),
    _finsFailedRounds :: [Map Party Sig.Signature],
    _finsCatchUpTimer :: !(Maybe timer),
    _finsCatchUpAttempts :: !Int,
    _finsCatchUpDeDup :: !(PSQ.OrdPSQ Sig.Signature UTCTime ())
}
makeLenses ''FinalizationState

instance Show (FinalizationState timer) where
    show FinalizationState{..} = "finIndex: " ++ show (theFinalizationIndex _finsIndex) ++ " finHeight: " ++ show (theBlockHeight _finsHeight) ++ " currentRound:" ++ show _finsCurrentRound
        ++ "\n pendingMessages:" ++ show (Map.toList $ fmap (Map.toList . fmap Set.size)  _finsPendingMessages)

class FinalizationStateLenses s timer | s -> timer where
    finState :: Lens' s (FinalizationState timer)
    finSessionId :: Lens' s FinalizationSessionId
    finSessionId = finState . finsSessionId
    finIndex :: Lens' s FinalizationIndex
    finIndex = finState . finsIndex
    finHeight :: Lens' s BlockHeight
    finHeight = finState . finsHeight
    -- |The round delta for the starting round at the current finalization index.
    finIndexInitialDelta :: Lens' s BlockHeight
    finIndexInitialDelta = finState . finsIndexInitialDelta
    finCommittee :: Lens' s FinalizationCommittee
    finCommittee = finState . finsCommittee
    -- |The minimum distance between finalized blocks will be @1 + finMinSkip@.
    finMinSkip :: Lens' s BlockHeight
    finMinSkip = finState . finsMinSkip
    -- |All received finalization messages for the current and future finalization indexes.
    -- (Previously, this was just future messages, but now we store all of them for catch-up purposes.)
    finPendingMessages :: Lens' s PendingMessageMap
    finPendingMessages = finState . finsPendingMessages
    finCurrentRound :: Lens' s (Maybe FinalizationRound)
    finCurrentRound = finState . finsCurrentRound
    -- |For each failed round (from most recent to oldest), signatures
    -- on @WeAreDone False@ proving failure.
    finFailedRounds :: Lens' s [Map Party Sig.Signature]
    finFailedRounds = finState . finsFailedRounds
    finCatchUpTimer :: Lens' s (Maybe timer)
    finCatchUpTimer = finState . finsCatchUpTimer
    finCatchUpAttempts :: Lens' s Int
    finCatchUpAttempts = finState . finsCatchUpAttempts
    finCatchUpDeDup :: Lens' s (PSQ.OrdPSQ Sig.Signature UTCTime ())
    finCatchUpDeDup = finState . finsCatchUpDeDup

instance FinalizationStateLenses (FinalizationState m) m where
    finState = id

initialFinalizationState :: FinalizationInstance -> BlockHash -> FinalizationParameters -> FinalizationState timer
initialFinalizationState FinalizationInstance{..} genHash finParams = FinalizationState {
    _finsSessionId = FinalizationSessionId genHash 0,
    _finsIndex = 1,
    _finsHeight = 1 + finalizationMinimumSkip finParams,
    _finsIndexInitialDelta = 1,
    _finsCommittee = com,
    _finsMinSkip = finalizationMinimumSkip finParams,
    _finsPendingMessages = Map.empty,
    _finsCurrentRound = case filter (\p -> partySignKey p == Sig.verifyKey finMySignKey && partyVRFKey p == VRF.publicKey finMyVRFKey) (Vec.toList (parties com)) of
        [] -> Nothing
        (p:_) -> Just FinalizationRound {
            roundInput = Nothing,
            roundDelta = 1,
            roundMe = partyIndex p,
            roundWMVBA = initialWMVBAState
        },
    _finsFailedRounds = [],
    _finsCatchUpTimer = Nothing,
    _finsCatchUpAttempts = 0,
    _finsCatchUpDeDup = PSQ.empty
    }
    where
        com = makeFinalizationCommittee finParams

class (SkovMonad m, MonadState s m, FinalizationStateLenses s (Timer m), MonadIO m, TimerMonad m) => FinalizationMonad s m where
    broadcastFinalizationMessage :: FinalizationMessage -> m ()
    broadcastFinalizationMessage = broadcastFinalizationPseudoMessage . FPMMessage
    {-# INLINE broadcastFinalizationMessage #-}
    broadcastFinalizationPseudoMessage :: FinalizationPseudoMessage -> m ()
    broadcastFinalizationRecord :: FinalizationRecord -> m ()
    getFinalizationInstance :: m FinalizationInstance
    -- resetCatchUpTimer :: Maybe NominalDiffTime -> m ()

doResetTimer :: (FinalizationMonad s m) => m ()
doResetTimer = do
        oldTimer <- finCatchUpTimer <<.= Nothing
        forM_ oldTimer cancelTimer
        curRound <- use finCurrentRound
        forM_ curRound $ \FinalizationRound{..} ->
            let spawnTimer = do
                    attempts <- use finCatchUpAttempts
                    timer <- onTimeout (DelayFor $ fromIntegral (attempts + 1) * (300 + 5 * fromIntegral roundMe)) $ do
                        finInst <- getFinalizationInstance
                        finSt <- get
                        mapM_ broadcastFinalizationPseudoMessage (finalizationCatchUpMessage finInst finSt)
                        finCatchUpAttempts %= (+1)
                        spawnTimer
                    finCatchUpTimer ?= timer
            in spawnTimer

tryNominateBlock :: (BlockPointerMonad m, FinalizationMonad s m) => m ()
tryNominateBlock = do
    currRound <- use finCurrentRound
    forM_ currRound $ \r@FinalizationRound{..} ->
        when (isNothing roundInput) $ do
            h <- use finHeight
            bBlock <- bestBlock
            when (bpHeight bBlock >= h + roundDelta) $ do
                ancestor <- ancestorAtHeight h bBlock
                let nomBlock = bpHash ancestor
                finCurrentRound ?= r {roundInput = Just nomBlock}
                liftWMVBA $ startWMVBA nomBlock

nextRound :: (BlockPointerMonad m, FinalizationMonad s m) => FinalizationIndex -> BlockHeight -> m ()
nextRound oldFinIndex oldDelta = do
    curFinIndex <- use finIndex
    when (curFinIndex == oldFinIndex) $ do
        oldRound <- use finCurrentRound
        forM_ oldRound $ \r ->
            when (roundDelta r == oldDelta) $ do
                finFailedRounds %= (wmvbaWADBot (roundWMVBA r) :)
                newRound (2 * oldDelta) (roundMe r)


newRound :: (BlockPointerMonad m, FinalizationMonad s m) => BlockHeight -> Party -> m ()
newRound newDelta me = do
        finCurrentRound ?= FinalizationRound {
            roundInput = Nothing,
            roundDelta = newDelta,
            roundMe = me,
            roundWMVBA = initialWMVBAState
        }
        h <- use finHeight
        logEvent Afgjort LLDebug $ "Starting finalization round: height=" ++ show (theBlockHeight h) ++ " delta=" ++ show (theBlockHeight newDelta)
        blocksAtHeight <- getBlocksAtHeight (h + newDelta)
        justifiedInputs <- mapM (ancestorAtHeight h) blocksAtHeight
        finIx <- use finIndex
        committee <- use finCommittee
        sessId <- use finSessionId
        let
            msgHdr src = FinalizationMessageHeader {
                msgSessionId = sessId,
                msgFinalizationIndex = finIx,
                msgDelta = newDelta,
                msgSenderIndex = src
            }
            toFinMsg (PendingMessage src msg sig) = FinalizationMessage (msgHdr src) msg sig
        -- Filter the messages that have valid signatures and reference legitimate parties
        pmsgs <- finPendingMessages . atStrict finIx . non Map.empty . atStrict newDelta . non Set.empty <%= Set.filter (checkMessage committee . toFinMsg)
        -- Justify the blocks
        forM_ justifiedInputs $ \i -> do
            logEvent Afgjort LLTrace $ "Justified input at " ++ show finIx ++ ": " ++ show i
            liftWMVBA $ justifyWMVBAInput $ bpHash i
        -- Receive the pending messages
        forM_ pmsgs $ \smsg@(PendingMessage src msg sig) -> do
            logEvent Afgjort LLDebug $ "Handling message: " ++ show (toFinMsg smsg)
            liftWMVBA $ receiveWMVBAMessage src sig msg
        tryNominateBlock


handleWMVBAOutputEvents :: (BlockPointerMonad m, FinalizationMonad s m) => [WMVBAOutputEvent Sig.Signature] -> m ()
handleWMVBAOutputEvents evs = do
        FinalizationState{..} <- use finState
        FinalizationInstance{..} <- getFinalizationInstance
        forM_ _finsCurrentRound $ \FinalizationRound{..} -> do
            let msgHdr = FinalizationMessageHeader{
                msgSessionId = _finsSessionId,
                msgFinalizationIndex = _finsIndex,
                msgDelta = roundDelta,
                msgSenderIndex = roundMe
            }
            let
                handleEvs _ [] = return ()
                handleEvs b (SendWMVBAMessage msg0 : evs') = do
                    case msg0 of
                        WMVBAFreezeMessage (Proposal v) -> logEvent Afgjort LLDebug $ "Nominating block " ++ show v
                        _ -> return ()
                    let msg = signFinalizationMessage finMySignKey msgHdr msg0
                    broadcastFinalizationMessage msg
                    -- We manually loop back messages here
                    _ <- receiveFinalizationMessage msg
                    finCatchUpAttempts .= 0
                    doResetTimer
                    handleEvs b evs'
                handleEvs False (WMVBAComplete Nothing : evs') = do
                    -- Round failed, so start a new one
                    nextRound _finsIndex roundDelta
                    handleEvs True evs'
                handleEvs False (WMVBAComplete (Just (finBlock, (parties, sig))) : evs') = do
                    let finRec = FinalizationRecord {
                        finalizationIndex = _finsIndex,
                        finalizationBlockPointer = finBlock,
                        finalizationProof = FinalizationProof (parties, sig),
                        finalizationDelay = roundDelta
                    }
                    _ <- finalizeBlock finRec
                    broadcastFinalizationRecord finRec
                    handleEvs True evs'
                handleEvs True (WMVBAComplete _ : evs') = handleEvs True evs'
            handleEvs False evs

<<<<<<< HEAD
liftWMVBA :: (BlockPointerMonad m, FinalizationMonad s m) => WMVBA Sig.Signature a -> m a
=======
roundBaid :: FinalizationSessionId -> FinalizationIndex -> BlockHeight -> BS.ByteString
roundBaid finSessId finIx finDelta = runPut $ do
        S.put finSessId
        S.put finIx
        S.put finDelta

liftWMVBA :: (FinalizationMonad s m) => WMVBA Sig.Signature a -> m a
>>>>>>> bb25c9cd
liftWMVBA a = do
    FinalizationState{..} <- use finState
    FinalizationInstance{..} <- getFinalizationInstance
    case _finsCurrentRound of
        Nothing -> error "No current finalization round"
        Just fr@FinalizationRound{..} -> do
            let
                baid = roundBaid _finsSessionId _finsIndex roundDelta
                pWeight party = partyWeight (parties _finsCommittee Vec.! fromIntegral party)
                pVRFKey party = partyVRFKey (parties _finsCommittee Vec.! fromIntegral party)
                pBlsKey party = partyBlsKey (parties _finsCommittee Vec.! fromIntegral party)
                maxParty = fromIntegral $ Vec.length (parties _finsCommittee) - 1
                inst = WMVBAInstance baid (totalWeight _finsCommittee) (corruptWeight _finsCommittee) pWeight maxParty pVRFKey roundMe finMyVRFKey pBlsKey finMyBlsKey
            (r, newState, evs) <- liftIO $ runWMVBA a inst roundWMVBA
            finCurrentRound ?= fr {roundWMVBA = newState}
            -- logEvent Afgjort LLTrace $ "New WMVBA state: " ++ show newState
            handleWMVBAOutputEvents evs
            return r

-- |Determine if a message references blocks requiring Skov to catch up.
messageRequiresCatchUp :: (BlockPointerMonad m, FinalizationMonad s m) => WMVBAMessage -> m Bool
messageRequiresCatchUp msg = rcu (messageValues msg)
    where
        rcu [] = return False
        rcu (b : bs) = resolveBlock b >>= \case
            Nothing -> return True
            Just _ -> do
                FinalizationState{..} <- use finState
                r <- forM _finsCurrentRound $ \_ -> liftWMVBA $ isJustifiedWMVBAInput b
                if fromMaybe True r then
                    rcu bs
                else
                    return True

savePendingMessage :: (FinalizationMonad s m) => FinalizationIndex -> BlockHeight -> PendingMessage -> m Bool
savePendingMessage finIx finDelta pmsg = do
    pmsgs <- use finPendingMessages
    case Map.lookup finIx pmsgs of
        Nothing -> do
            finPendingMessages .= Map.insert finIx (Map.singleton finDelta $ Set.singleton pmsg) pmsgs
            return False
        Just ipmsgs -> case Map.lookup finDelta ipmsgs of
            Nothing -> do
                finPendingMessages .= Map.insert finIx (Map.insert finDelta (Set.singleton pmsg) ipmsgs) pmsgs
                return False
            Just s -> if pmsg `Set.member` s then
                    return True
                else do
                    finPendingMessages .= Map.insert finIx (Map.insert finDelta (Set.insert pmsg s) ipmsgs) pmsgs
                    return False

-- |Called when a finalization message is received.
receiveFinalizationMessage :: (BlockPointerMonad m, FinalizationMonad s m) => FinalizationMessage -> m UpdateResult
receiveFinalizationMessage msg@FinalizationMessage{msgHeader=FinalizationMessageHeader{..},..} = do
        FinalizationState{..} <- use finState
        -- Check this is the right session
        if _finsSessionId == msgSessionId then
            -- Check the finalization index is not out of date
            case compare msgFinalizationIndex _finsIndex of
                LT -> return ResultStale -- message is out of date
                GT -> -- Message is from the future; consider it invalid if it's not the index after the current one.
                    if msgFinalizationIndex - _finsIndex < 2 then do
                        -- Save the message for a later finalization index
                        isDuplicate <- savePendingMessage msgFinalizationIndex msgDelta (PendingMessage msgSenderIndex msgBody msgSignature)
                        if isDuplicate then
                            return ResultDuplicate
                        else do
                            -- Since we're behind, request the finalization record we're apparently missing
                            logEvent Afgjort LLDebug $ "Missing finalization at index " ++ show (msgFinalizationIndex - 1)
                            return ResultPendingFinalization
                    else
                        return ResultInvalid
                EQ -> -- handle the message now, since it's the current round
                    if checkMessage _finsCommittee msg then do
                        -- Save the message
                        isDuplicate <- savePendingMessage msgFinalizationIndex msgDelta (PendingMessage msgSenderIndex msgBody msgSignature)
                        if isDuplicate then
                            return ResultDuplicate
                        else do
                            -- Check if we're participating in finalization for this index
                            forM_ _finsCurrentRound $ \FinalizationRound{..} ->
                                -- And it's the current round
                                when (msgDelta == roundDelta) $ do
                                    logEvent Afgjort LLDebug $ "Handling message: " ++ show msg
                                    liftWMVBA (receiveWMVBAMessage msgSenderIndex msgSignature msgBody)
                            rcu <- messageRequiresCatchUp msgBody
                            if rcu then do
                                logEvent Afgjort LLDebug $ "Message refers to unjustified block; catch-up required."
                                return ResultPendingBlock
                            else
                                return ResultSuccess
                    else do
                        logEvent Afgjort LLWarning $ "Received bad finalization message"
                        return ResultInvalid
            else
                return ResultIncorrectFinalizationSession

-- |Called when a finalization pseudo-message is received.
receiveFinalizationPseudoMessage :: (BlockPointerMonad m, FinalizationMonad s m) => FinalizationPseudoMessage -> m UpdateResult
receiveFinalizationPseudoMessage (FPMMessage msg) = receiveFinalizationMessage msg
receiveFinalizationPseudoMessage (FPMCatchUp cu@CatchUpMessage{..}) = do
        FinalizationState{..} <- use finState
        if _finsSessionId == cuSessionId then
            case compare cuFinalizationIndex _finsIndex of
                LT -> return ResultStale
                GT -> return ResultUnverifiable
                EQ -> if checkCatchUpMessageSignature _finsCommittee cu then do
                        now <- currentTime
                        oldDeDup <- use finCatchUpDeDup
                        let
                            (_, purgedDeDup) = PSQ.atMostView (addUTCTime (-60) now) oldDeDup
                            alterfun Nothing = (False, Just (now, ()))
                            alterfun (Just _) = (True, Just (now, ()))
                            (isDup, newDeDup) = PSQ.alter alterfun cuSignature purgedDeDup
                        finCatchUpDeDup .= newDeDup
                        if isDup then
                            return ResultDuplicate
                        else do
                            logEvent Afgjort LLTrace $ "Processing finalization summary"
                            CatchUpResult{..} <- processFinalizationSummary cuFinalizationSummary
                            unless curBehind doResetTimer
                            if curSkovCatchUp then
                                return ResultPendingBlock
                            else
                                return ResultSuccess
                    else
                        return ResultInvalid
        else
            return ResultIncorrectFinalizationSession


-- |Called to notify the finalization routine when a new block arrives.
notifyBlockArrival :: (BlockPointerMonad m, FinalizationMonad s m) => BlockPointer m -> m ()
notifyBlockArrival b = do
    FinalizationState{..} <- use finState
    forM_ _finsCurrentRound $ \FinalizationRound{..} -> do
        when (bpHeight b == _finsHeight + roundDelta) $ do
            ancestor <- ancestorAtHeight _finsHeight b
            logEvent Afgjort LLTrace $ "Justified input at " ++ show _finsIndex ++ ": " ++ show (bpHash ancestor)
            liftWMVBA $ justifyWMVBAInput (bpHash ancestor)
        tryNominateBlock


getMyParty :: (FinalizationMonad s m) => m (Maybe Party)
getMyParty = do
        finInst <- getFinalizationInstance
        let
            myVerifyKey = (Sig.verifyKey . finMySignKey) finInst
            myPublicVRFKey = (VRF.publicKey . finMyVRFKey) finInst
        ps <- parties <$> use finCommittee
        case filter (\p -> partySignKey p == myVerifyKey && partyVRFKey p == myPublicVRFKey) (Vec.toList ps) of
            (p:_) -> return $ Just (partyIndex p)
            [] -> return Nothing


-- |Called to notify the finalization routine when a new block is finalized.
-- (NB: this should never be called with the genesis block.)
notifyBlockFinalized :: (BlockPointerMonad m, FinalizationMonad s m) => FinalizationRecord -> BlockPointer m -> m ()
notifyBlockFinalized fr@FinalizationRecord{..} bp = do
        -- Reset catch-up timer
        oldTimer <- finCatchUpTimer <<.= Nothing
        forM_ oldTimer cancelTimer
        finCatchUpAttempts .= 0
        -- Reset the deduplication buffer
        finCatchUpDeDup .= PSQ.empty
        -- Move to next index
        finIndex .= finalizationIndex + 1
        -- Discard finalization messages from old round
        finPendingMessages . atStrict finalizationIndex .= Nothing
        pms <- use finPendingMessages
        logEvent Afgjort LLTrace $ "Finalization complete. Pending messages: " ++ show pms
        let newFinDelay = nextFinalizationDelay fr
        fs <- use finMinSkip
        nfh <- nextFinalizationHeight fs bp
        finHeight .= nfh
        finIndexInitialDelta .= newFinDelay
        -- Determine if we're in the committee
        mMyParty <- getMyParty
        forM_ mMyParty $ \myParty -> do
            finFailedRounds .= []
            newRound newFinDelay myParty

nextFinalizationDelay :: FinalizationRecord -> BlockHeight
nextFinalizationDelay FinalizationRecord{..} = if finalizationDelay > 2 then finalizationDelay `div` 2 else 1

-- |Given the finalization minimum skip and an explicitly finalized block, compute
-- the height of the next finalized block.
nextFinalizationHeight :: (BlockPointerMonad m)
    => BlockHeight -- ^Finalization minimum skip
    -> BlockPointer m -- ^Last finalized block
    -> m BlockHeight
nextFinalizationHeight fs bp = do
  lf <- bpLastFinalized bp
  return $ bpHeight bp + max (1 + fs) ((bpHeight bp - bpHeight lf) `div` 2)

-- |The height that a chain must be for a block to be eligible for finalization.
-- This is the next finalization height + the next finalization delay.
nextFinalizationJustifierHeight :: (BlockPointerMonad m)
    => FinalizationParameters
    -> FinalizationRecord -- ^Last finalization record
    -> BlockPointer m -- ^Last finalized block
    -> m BlockHeight
nextFinalizationJustifierHeight fp fr bp = (+ nextFinalizationDelay fr) <$> nextFinalizationHeight (finalizationMinimumSkip fp) bp

getPartyWeight :: FinalizationCommittee -> Party -> VoterPower
getPartyWeight com pid = case parties com ^? ix (fromIntegral pid) of
        Nothing -> 0
        Just p -> partyWeight p

-- |Check that a finalization record has a valid proof
verifyFinalProof :: FinalizationSessionId -> FinalizationCommittee -> FinalizationRecord -> Bool
verifyFinalProof sid com@FinalizationCommittee{..} FinalizationRecord{..} =
        sigWeight finParties > corruptWeight && checkProofSignature
    where
        FinalizationProof (finParties, sig) = finalizationProof
        toSign = witnessMessage (roundBaid sid finalizationIndex finalizationDelay) finalizationBlockPointer
        mpks = sequence ((fmap partyBlsKey . toPartyInfo com) <$> finParties)
        checkProofSignature = case mpks of
            Nothing -> False -- If any parties are invalid, reject the proof
            Just pks -> Bls.verifyAggregate toSign pks sig
        sigWeight ps = sum (getPartyWeight com <$> ps)

-- |Produce a 'FinalizationSummary' based on the finalization state.
finalizationSummary :: (FinalizationStateLenses s m) => SimpleGetter s FinalizationSummary
finalizationSummary = to fs
    where
        fs s = FinalizationSummary{..}
            where
                summaryFailedRounds = reverse $ s ^. finFailedRounds
                summaryCurrentRound = case s ^. finCurrentRound of
                    Nothing -> WMVBASummary Nothing Nothing Nothing
                    Just FinalizationRound{..} -> roundWMVBA ^. wmvbaSummary

-- |Produce a 'FinalizationPseudoMessage' containing a catch up message based on the current finalization state.
finalizationCatchUpMessage :: (FinalizationStateLenses s m) => FinalizationInstance -> s -> Maybe FinalizationPseudoMessage
finalizationCatchUpMessage FinalizationInstance{..} s = _finsCurrentRound <&> \FinalizationRound{..} ->
        FPMCatchUp $! signCatchUpMessage finMySignKey _finsSessionId _finsIndex roundMe (committeeMaxParty _finsCommittee) summary
    where
        FinalizationState{..} = s ^. finState
        summary = s ^. finalizationSummary

-- |Process a 'FinalizationSummary', handling any new messages and returning a result indicating
-- whether the summary is behind, and whether we should initiate Skov catch-up.
processFinalizationSummary :: (BlockPointerMonad m, FinalizationMonad s m) => FinalizationSummary -> m CatchUpResult
processFinalizationSummary FinalizationSummary{..} =
        use finCurrentRound >>= \case
            Nothing -> return mempty
            Just _ -> do
                FinalizationInstance{..} <- getFinalizationInstance
                committee@FinalizationCommittee{..} <- use finCommittee
                initDelta <- use finIndexInitialDelta
                msgSessionId <- use finSessionId
                msgFinalizationIndex <- use finIndex
                let
                    mkFinalizationMessage :: BlockHeight -> Party -> WMVBAMessage -> Sig.Signature -> FinalizationMessage
                    mkFinalizationMessage msgDelta msgSenderIndex = FinalizationMessage FinalizationMessageHeader{..}
                    checkSigDelta :: BlockHeight -> Party -> WMVBAMessage -> Sig.Signature -> Bool
                    checkSigDelta msgDelta msgSenderIndex msg sig = checkMessageSignature committee (mkFinalizationMessage msgDelta msgSenderIndex msg sig)
                roundsBehind <- forM (zip [0..] summaryFailedRounds) $
                    \(roundIndex, m) -> let delta = BlockHeight (shiftL (theBlockHeight initDelta) roundIndex) in use finCurrentRound >>= \case
                    -- Note, we need to get the current round each time, because processing might advance the round
                    Nothing -> return False
                    Just curRound -> case compare delta (roundDelta curRound) of
                            LT -> do
                                -- The round should already be failed for us
                                -- Just check the signatures to see if it is behind.
                                let
                                    -- TODO: Use existing signatures to short-cut signature checking
                                    checkSig party sig = checkSigDelta delta party wmvbaWADBotMessage sig
                                    cur' = Map.filterWithKey checkSig m
                                -- We consider it behind if it doesn't include (n-t) valid signatures
                                return $ sum (getPartyWeight committee <$> Map.keys cur') < totalWeight - corruptWeight
                            EQ -> -- This is our current round, so create a WMVBASummary and process that
                                curBehind <$> liftWMVBA (processWMVBASummary (wmvbaFailedSummary m) (checkSigDelta delta))
                            GT -> -- This case shouldn't happen unless the message is corrupt.
                                return False
                let delta = BlockHeight (shiftL (theBlockHeight initDelta) (length summaryFailedRounds))
                use finCurrentRound >>= \case
                    Nothing -> return mempty
                    Just curRound -> case compare delta (roundDelta curRound) of
                        LT -> return (CatchUpResult {curBehind = True, curSkovCatchUp = False})
                        EQ -> do
                            cur <- liftWMVBA $ processWMVBASummary summaryCurrentRound (checkSigDelta delta)
                            return (cur <> mempty {curBehind = or roundsBehind})
                        GT -> return (mempty {curBehind = or roundsBehind})<|MERGE_RESOLUTION|>--- conflicted
+++ resolved
@@ -312,17 +312,13 @@
                 handleEvs True (WMVBAComplete _ : evs') = handleEvs True evs'
             handleEvs False evs
 
-<<<<<<< HEAD
-liftWMVBA :: (BlockPointerMonad m, FinalizationMonad s m) => WMVBA Sig.Signature a -> m a
-=======
 roundBaid :: FinalizationSessionId -> FinalizationIndex -> BlockHeight -> BS.ByteString
 roundBaid finSessId finIx finDelta = runPut $ do
         S.put finSessId
         S.put finIx
         S.put finDelta
 
-liftWMVBA :: (FinalizationMonad s m) => WMVBA Sig.Signature a -> m a
->>>>>>> bb25c9cd
+liftWMVBA :: (BlockPointerMonad m, FinalizationMonad s m) => WMVBA Sig.Signature a -> m a
 liftWMVBA a = do
     FinalizationState{..} <- use finState
     FinalizationInstance{..} <- getFinalizationInstance
