{-# LANGUAGE
    RecordWildCards,
    ScopedTypeVariables,
    TemplateHaskell,
    LambdaCase,
    FlexibleContexts,
    MultiParamTypeClasses,
    FlexibleInstances,
    FunctionalDependencies,
    RankNTypes,
    DerivingStrategies,
    DerivingVia,
    StandaloneDeriving,
    ConstraintKinds,
    GeneralizedNewtypeDeriving,
    UndecidableInstances,
    TypeFamilies
    #-}
module Concordium.Afgjort.Finalize (
    FinalizationStateMonad,
    FinalizationMonad(..),
    FinalizationStateLenses(..),
    FinalizationInstance(..),
    FinalizationState(..),
    FinalizationSessionId(..),
    FinalizationMessage(..),
    FinalizationPseudoMessage(..),
    FinalizationMessageHeader,
    initialFinalizationState,
    initialPassiveFinalizationState,
    verifyFinalProof,
    makeFinalizationCommittee,
<<<<<<< HEAD
    notifyBlockArrival,
    notifyBlockFinalized,
    receiveFinalizationMessage,
    receiveFinalizationPseudoMessage,
    -- nextFinalizationJustifierHeight,
    finalizationCatchUpMessage,
=======
    nextFinalizationRecord,
    ActiveFinalizationM(..),
>>>>>>> 7705672e
    -- * For testing
    FinalizationRound(..),
    -- TODO: Remove if unneeded
    nextFinalizationJustifierHeight
) where

import qualified Data.Vector as Vec
import qualified Data.Map.Strict as Map
import Data.Map.Strict(Map)
import qualified Data.Set as Set
import Data.Set(Set)
import Data.Maybe
import Lens.Micro.Platform
import Control.Applicative ((<|>))
import Control.Monad.State.Class
import Control.Monad.State.Strict (runState)
import Control.Monad.Reader.Class
import Control.Monad.IO.Class
import Control.Monad
import Data.Bits
import Data.Time.Clock
import qualified Data.OrdPSQ as PSQ
<<<<<<< HEAD
import qualified Data.ByteString as BS
import Data.Ratio
=======
>>>>>>> 7705672e

import Concordium.Utils
import qualified Concordium.Crypto.BlockSignature as Sig
import qualified Concordium.Crypto.BlsSignature as Bls
import qualified Concordium.Crypto.VRF as VRF
import Concordium.Types
import Concordium.GlobalState.Bakers
import Concordium.GlobalState.Parameters
import Concordium.GlobalState.BlockPointer hiding (BlockPointer)
import Concordium.GlobalState.AccountTransactionIndex
import Concordium.GlobalState.BlockMonads
import Concordium.GlobalState.Finalization
import Concordium.GlobalState.TreeState
import Concordium.GlobalState.BlockState
import Concordium.Kontrol
import Concordium.Afgjort.Types
import Concordium.Afgjort.WMVBA
import Concordium.Afgjort.Freeze (FreezeMessage(..))
import Concordium.Afgjort.FinalizationQueue
import qualified Concordium.Afgjort.PartyMap as PM
import Concordium.Kontrol.BestBlock
import Concordium.Logger
import Concordium.Afgjort.Finalize.Types
import Concordium.Afgjort.Monad
import Concordium.TimeMonad
import Concordium.TimerMonad

data FinalizationRound = FinalizationRound {
    roundInput :: !(Maybe BlockHash),
    roundDelta :: !BlockHeight,
    roundMe :: !Party,
    roundWMVBA :: !(WMVBAState Sig.Signature)
}

instance Show FinalizationRound where
    show FinalizationRound{..} = "roundInput: " ++ take 11 (show roundInput) ++ " roundDelta: " ++ show roundDelta

data PassiveFinalizationRound = PassiveFinalizationRound {
    passiveWitnesses :: Map BlockHeight WMVBAPassiveState
} deriving (Show)

initialPassiveFinalizationRound :: PassiveFinalizationRound
initialPassiveFinalizationRound = PassiveFinalizationRound Map.empty

ancestorAtHeight :: (GlobalStateTypes m, BlockPointerMonad m) => BlockHeight -> BlockPointerType m -> m (BlockPointerType m)
ancestorAtHeight h bp
    | h == bpHeight bp = return bp
    | h < bpHeight bp = do
        parent <- bpParent bp
        ancestorAtHeight h parent
    | otherwise = error "ancestorAtHeight: block is below required height"

-- TODO: Only store pending messages for at most one round in the future.
-- TODO: Revise what pending messages we store. Catch-up no longer is based
-- on pending messages.

data PendingMessage = PendingMessage !Party !WMVBAMessage !Sig.Signature
    deriving (Eq, Ord, Show)

type PendingMessageMap = Map FinalizationIndex (Map BlockHeight (Set PendingMessage))

data FinalizationState timer = FinalizationState {
    _finsSessionId :: !FinalizationSessionId,
    _finsIndex :: !FinalizationIndex,
    _finsHeight :: !BlockHeight,
    _finsIndexInitialDelta :: !BlockHeight,
    _finsCommittee :: !FinalizationCommittee,
    _finsMinSkip :: !BlockHeight,
    _finsGap :: !BlockHeight,
    _finsPendingMessages :: !PendingMessageMap,
    _finsCurrentRound :: !(Either PassiveFinalizationRound FinalizationRound),
    _finsFailedRounds :: [Map Party Sig.Signature],
    _finsCatchUpTimer :: !(Maybe timer),
    _finsCatchUpAttempts :: !Int,
    _finsCatchUpDeDup :: !(PSQ.OrdPSQ Sig.Signature UTCTime ()),
    _finsQueue :: !FinalizationQueue
}
makeLenses ''FinalizationState

instance Show (FinalizationState timer) where
    show FinalizationState{..} = "finIndex: " ++ show (theFinalizationIndex _finsIndex) ++ " finHeight: " ++ show (theBlockHeight _finsHeight) ++ " currentRound:" ++ show _finsCurrentRound
        ++ "\n pendingMessages:" ++ show (Map.toList $ fmap (Map.toList . fmap Set.size)  _finsPendingMessages)

class FinalizationQueueLenses s => FinalizationStateLenses s timer | s -> timer where
    finState :: Lens' s (FinalizationState timer)
    finSessionId :: Lens' s FinalizationSessionId
    finSessionId = finState . finsSessionId
    finIndex :: Lens' s FinalizationIndex
    finIndex = finState . finsIndex
    finHeight :: Lens' s BlockHeight
    finHeight = finState . finsHeight
    -- |The round delta for the starting round at the current finalization index.
    finIndexInitialDelta :: Lens' s BlockHeight
    finIndexInitialDelta = finState . finsIndexInitialDelta
    finCommittee :: Lens' s FinalizationCommittee
    finCommittee = finState . finsCommittee
    -- |The minimum distance between finalized blocks will be @1 + finMinSkip@.
    finMinSkip :: Lens' s BlockHeight
    finMinSkip = finState . finsMinSkip
    finGap :: Lens' s BlockHeight
    finGap = finState . finsGap
    -- |All received finalization messages for the current and future finalization indexes.
    -- (Previously, this was just future messages, but now we store all of them for catch-up purposes.)
    finPendingMessages :: Lens' s PendingMessageMap
    finPendingMessages = finState . finsPendingMessages
    finCurrentRound :: Lens' s (Either PassiveFinalizationRound FinalizationRound)
    finCurrentRound = finState . finsCurrentRound
    -- |For each failed round (from most recent to oldest), signatures
    -- on @WeAreDone False@ proving failure.
    finFailedRounds :: Lens' s [Map Party Sig.Signature]
    finFailedRounds = finState . finsFailedRounds
    finCatchUpTimer :: Lens' s (Maybe timer)
    finCatchUpTimer = finState . finsCatchUpTimer
    finCatchUpAttempts :: Lens' s Int
    finCatchUpAttempts = finState . finsCatchUpAttempts
    finCatchUpDeDup :: Lens' s (PSQ.OrdPSQ Sig.Signature UTCTime ())
    finCatchUpDeDup = finState . finsCatchUpDeDup

instance FinalizationQueueLenses (FinalizationState m) where
    finQueue = finsQueue

instance FinalizationStateLenses (FinalizationState m) m where
    finState = id

initialPassiveFinalizationState :: BlockHash -> FinalizationParameters -> Bakers -> Amount -> FinalizationState timer
initialPassiveFinalizationState genHash finParams genBakers totalGTU = FinalizationState {
    _finsSessionId = FinalizationSessionId genHash 0,
    _finsIndex = 1,
    _finsHeight = initialGap,
    _finsIndexInitialDelta = 1,
    _finsCommittee = makeFinalizationCommittee finParams totalGTU genBakers,
    _finsMinSkip = finalizationMinimumSkip finParams,
    _finsGap = initialGap,
    _finsPendingMessages = Map.empty,
    _finsCurrentRound = Left initialPassiveFinalizationRound,
    _finsFailedRounds = [],
    _finsCatchUpTimer = Nothing,
    _finsCatchUpAttempts = 0,
    _finsCatchUpDeDup = PSQ.empty,
    _finsQueue = initialFinalizationQueue
    }
{-# INLINE initialPassiveFinalizationState #-}

initialFinalizationState :: FinalizationInstance -> BlockHash -> FinalizationParameters -> Bakers -> Amount -> FinalizationState timer
initialFinalizationState FinalizationInstance{..} genHash finParams genBakers totalGTU = (initialPassiveFinalizationState genHash finParams genBakers totalGTU) {
    _finsCurrentRound = case filter (\p -> partySignKey p == Sig.verifyKey finMySignKey && partyVRFKey p == VRF.publicKey finMyVRFKey) (Vec.toList (parties com)) of
        [] -> Left initialPassiveFinalizationRound
        (p:_) -> Right FinalizationRound {
            roundInput = Nothing,
            roundDelta = 1,
            roundMe = partyIndex p,
            roundWMVBA = initialWMVBAState
        }
    }
    where
<<<<<<< HEAD
        com = makeFinalizationCommittee finParams
        -- FIXME: 5 is based on the paper. Probably this should be a parameter.
        initialGap = max (1 + finalizationMinimumSkip finParams) 5

class (SkovMonad m, MonadState s m, FinalizationStateLenses s (Timer m), MonadIO m, TimerMonad m) => FinalizationMonad s m where
    broadcastFinalizationMessage :: FinalizationMessage -> m ()
    broadcastFinalizationMessage = broadcastFinalizationPseudoMessage . FPMMessage
    {-# INLINE broadcastFinalizationMessage #-}
    broadcastFinalizationPseudoMessage :: FinalizationPseudoMessage -> m ()
    broadcastFinalizationRecord :: FinalizationRecord -> m ()
    getFinalizationInstance :: m FinalizationInstance
    -- resetCatchUpTimer :: Maybe NominalDiffTime -> m ()

doResetTimer :: (FinalizationMonad s m) => m ()
=======
        com = makeFinalizationCommittee finParams totalGTU genBakers

getFinalizationInstance :: (MonadReader r m, HasFinalizationInstance r) => m (Maybe FinalizationInstance)
getFinalizationInstance = asks finalizationInstance

type FinalizationStateMonad r s m = (MonadState s m, FinalizationStateLenses s (Timer m), MonadReader r m, HasFinalizationInstance r)

type FinalizationBaseMonad r s m = (BlockPointerMonad m, TreeStateMonad m, SkovMonad m, FinalizationStateMonad r s m, MonadIO m, TimerMonad m, FinalizationOutputMonad m)

-- |This sets the base time for triggering finalization replay.
finalizationReplayBaseDelay :: NominalDiffTime
finalizationReplayBaseDelay = 300

-- |This sets the per-party additional delay for finalization replay.
--
finalizationReplayStaggerDelay :: NominalDiffTime
finalizationReplayStaggerDelay = 5

-- |Reset the finalization catch-up timer.  This is called when progress is
-- made in finalization (i.e. we produce a message).
doResetTimer :: (FinalizationBaseMonad r s m) => m ()
>>>>>>> 7705672e
doResetTimer = do
        oldTimer <- finCatchUpTimer <<.= Nothing
        forM_ oldTimer cancelTimer
        curRound <- use finCurrentRound
        forM_ curRound $ \FinalizationRound{..} ->
            let spawnTimer = do
                    attempts <- use finCatchUpAttempts
                    logEvent Afgjort LLTrace $ "Setting replay timer (attempts: " ++ show attempts ++ ")"
                    timer <- onTimeout (DelayFor $ fromIntegral (attempts + 1) * (finalizationReplayBaseDelay + finalizationReplayStaggerDelay * fromIntegral roundMe)) $
                        getFinalizationInstance >>= mapM_ (\finInst -> do
                            finSt <- get
                            logEvent Afgjort LLTrace $ "Sending finalization summary (attempt " ++ show (attempts + 1) ++ ")"
                            mapM_ broadcastFinalizationPseudoMessage (finalizationCatchUpMessage finInst finSt)
                            finCatchUpAttempts %= (+1)
                            spawnTimer)
                    finCatchUpTimer ?= timer
            in spawnTimer

tryNominateBlock :: (FinalizationBaseMonad r s m, FinalizationMonad m) => m ()
tryNominateBlock = do
    curRound <- use finCurrentRound
    forM_ curRound $ \r@FinalizationRound{..} ->
        when (isNothing roundInput) $ do
            h <- use finHeight
            bBlock <- bestBlock
            when (bpHeight bBlock >= h + roundDelta) $ do
                ancestor <- ancestorAtHeight h bBlock
                let nomBlock = bpHash ancestor
                finCurrentRound .= Right (r {roundInput = Just nomBlock})
                simpleWMVBA $ startWMVBA nomBlock

nextRound :: (FinalizationBaseMonad r s m, FinalizationMonad m) => FinalizationIndex -> BlockHeight -> m ()
nextRound oldFinIndex oldDelta = do
    curFinIndex <- use finIndex
    when (curFinIndex == oldFinIndex) $ do
        oldRound <- use finCurrentRound
        forM_ oldRound $ \r ->
            when (roundDelta r == oldDelta) $ do
                finFailedRounds %= (wmvbaWADBot (roundWMVBA r) :)
                newRound (2 * oldDelta) (roundMe r)

pendingToFinMsg :: FinalizationSessionId -> FinalizationIndex -> BlockHeight -> PendingMessage -> FinalizationMessage
pendingToFinMsg sessId finIx delta (PendingMessage src msg sig) =
     let msgHdr party = FinalizationMessageHeader {
             msgSessionId = sessId,
             msgFinalizationIndex = finIx,
             msgDelta = delta,
             msgSenderIndex = party
         }
     in FinalizationMessage (msgHdr src) msg sig

newRound :: (FinalizationBaseMonad r s m, FinalizationMonad m) => BlockHeight -> Party -> m ()
newRound newDelta me = do
        finCurrentRound .= Right FinalizationRound {
            roundInput = Nothing,
            roundDelta = newDelta,
            roundMe = me,
            roundWMVBA = initialWMVBAState
        }
        h <- use finHeight
        logEvent Afgjort LLDebug $ "Starting finalization round: height=" ++ show (theBlockHeight h) ++ " delta=" ++ show (theBlockHeight newDelta)
        blocksAtHeight <- getBlocksAtHeight (h + newDelta)
        justifiedInputs <- mapM (ancestorAtHeight h) blocksAtHeight
        finIx <- use finIndex
        committee <- use finCommittee
        sessId <- use finSessionId
        -- Filter the messages that have valid signatures and reference legitimate parties
        -- TODO: Drop pending messages for this round, because we've handled them
        let toFinMsg = pendingToFinMsg sessId finIx newDelta
        pmsgs <- finPendingMessages . at' finIx . non Map.empty . at' newDelta . non Set.empty <%= Set.filter (checkMessage committee . toFinMsg)
        -- Justify the blocks
        forM_ justifiedInputs $ \i -> do
            logEvent Afgjort LLTrace $ "Justified input at " ++ show finIx ++ ": " ++ show i
            simpleWMVBA $ justifyWMVBAInput $ bpHash i
        -- Receive the pending messages
        forM_ pmsgs $ \smsg@(PendingMessage src msg sig) -> do
            logEvent Afgjort LLDebug $ "Handling message: " ++ show (toFinMsg smsg)
            simpleWMVBA $ receiveWMVBAMessage src sig msg
        tryNominateBlock

-- TODO (MR) If this code is correct, consider reducing duplication with `receiveFinalizationMessage`
newPassiveRound :: (FinalizationBaseMonad r s m, FinalizationMonad m) => BlockHeight -> m ()
newPassiveRound newDelta = do
    fHeight       <- use finHeight
    finCom        <- use finCommittee
    finInd        <- use finIndex
    sessionId     <- use finSessionId
    logEvent Afgjort LLDebug $ "Starting passive finalization round: height=" ++ show (theBlockHeight fHeight) ++ " delta=" ++ show (theBlockHeight newDelta)
    maybeWitnessMsgs <- finPendingMessages . at' finInd . non Map.empty
                                           . at' newDelta . non Set.empty
                                           <%= Set.filter (checkMessage finCom . pendingToFinMsg sessionId finInd newDelta)
    let finParties = parties finCom
        partyInfo party = finParties Vec.! fromIntegral party
        pWeight = partyWeight . partyInfo
        pVRFKey = partyVRFKey . partyInfo
        pBlsKey = partyBlsKey . partyInfo
        baid = roundBaid sessionId finInd newDelta
        maxParty = fromIntegral $ Vec.length finParties - 1
        inst = WMVBAInstance baid (totalWeight finCom) (corruptWeight finCom) pWeight maxParty pVRFKey undefined undefined pBlsKey undefined
        -- Maps block hashes to `PartyMap`s
        blockToMsgs = foldr (\(PendingMessage src wm _) m ->
                        case wm of
                            WMVBAWitnessCreatorMessage (bh, sig) ->
                                let newPartyMap = PM.singleton src (pWeight src) sig
                                in Map.insertWith (PM.union pWeight) bh newPartyMap m
                            _ -> m
               ) Map.empty $ Set.toList maybeWitnessMsgs
        (mProof, passiveStates) = foldr (\(v, partyMap) (prevProofM, oldState) ->
                                            let (proofM, newState) = runState (passiveReceiveWMVBASignatures inst v partyMap pWeight) oldState
                                            in (proofM <|> prevProofM, newState))
                                        (Nothing, initialWMVBAPassiveState)
                                        $ Map.toList blockToMsgs
    finCurrentRound .= Left (PassiveFinalizationRound $ passiveWitnesses initialPassiveFinalizationRound & at' newDelta ?~ passiveStates)
    forM_ mProof (handleFinalizationProof sessionId finInd newDelta finCom)

handleWMVBAOutputEvents :: (FinalizationBaseMonad r s m, FinalizationMonad m) => FinalizationInstance -> [WMVBAOutputEvent Sig.Signature] -> m ()
handleWMVBAOutputEvents FinalizationInstance{..} evs = do
        FinalizationState{..} <- use finState
        forM_ _finsCurrentRound $ \FinalizationRound{..} -> do
            let msgHdr = FinalizationMessageHeader{
                msgSessionId = _finsSessionId,
                msgFinalizationIndex = _finsIndex,
                msgDelta = roundDelta,
                msgSenderIndex = roundMe
            }
            let
                handleEvs _ [] = return ()
                handleEvs b (SendWMVBAMessage msg0 : evs') = do
                    case msg0 of
                        WMVBAFreezeMessage (Proposal v) -> logEvent Afgjort LLDebug $ "Nominating block " ++ show v
                        _ -> return ()
                    let msg = signFinalizationMessage finMySignKey msgHdr msg0
                    broadcastFinalizationMessage msg
                    -- We manually loop back messages here
                    _ <- receiveFinalizationMessage msg
                    finCatchUpAttempts .= 0
                    doResetTimer
                    handleEvs b evs'
                handleEvs False (WMVBAComplete Nothing : evs') = do
                    -- Round failed, so start a new one
                    nextRound _finsIndex roundDelta
                    handleEvs True evs'
                handleEvs False (WMVBAComplete (Just proof) : evs') = do
                    -- Round completed, so handle the proof.
                    handleFinalizationProof _finsSessionId _finsIndex roundDelta _finsCommittee proof
                    handleEvs True evs'
                handleEvs True (WMVBAComplete _ : evs') = handleEvs True evs'
                handleEvs b (WMVBADelay delay action : evs') = do
                    _ <- onTimeout (DelayFor delay) (triggerWMVBA _finsSessionId _finsIndex roundDelta action)
                    handleEvs b evs'
            handleEvs False evs

<<<<<<< HEAD
triggerWMVBA :: (BlockPointerMonad m, FinalizationMonad s m)
    => FinalizationSessionId
    -> FinalizationIndex
    -> BlockHeight
    -- ^Round delta
    -> DelayedABBAAction
    -> m ()
triggerWMVBA sessId finIx delta act = do
    FinalizationState{..} <- use finState
    when (_finsSessionId == sessId && _finsIndex == finIx) $
        use (finState . finCurrentRound) >>= \case
            Just finRound
                | roundDelta finRound == delta -> liftWMVBA (triggerWMVBAAction act)
            _ -> return ()

roundBaid :: FinalizationSessionId -> FinalizationIndex -> BlockHeight -> BS.ByteString
roundBaid finSessId finIx finDelta = runPut $ do
        S.put finSessId
        S.put finIx
        S.put finDelta
=======
-- |Handle when a finalization proof is generated:
--  * Notify Skov of finalization ('trustedFinalize').
--  * If the finalized block is known to Skov, handle this new finalization ('finalizationBlockFinal').
--  * If the block is not known, add the finalization to the queue ('addQueuedFinalization').
handleFinalizationProof :: (FinalizationMonad m, SkovMonad m, MonadState s m, FinalizationQueueLenses s) => FinalizationSessionId -> FinalizationIndex -> BlockHeight -> FinalizationCommittee -> (Val, ([Party], Bls.Signature)) -> m ()
handleFinalizationProof sessId fIndex delta committee (finB, (parties, sig)) = do
        let finRec = FinalizationRecord {
            finalizationIndex = fIndex,
            finalizationBlockPointer = finB,
            finalizationProof = FinalizationProof (parties, sig),
            finalizationDelay = delta
        }
        finRes <- trustedFinalize finRec
        case finRes of
            Left _ -> addQueuedFinalization sessId committee finRec
            Right finBlock -> finalizationBlockFinal finRec finBlock

>>>>>>> 7705672e

liftWMVBA :: (FinalizationBaseMonad r s m, FinalizationMonad m) => FinalizationInstance -> WMVBA Sig.Signature a -> m a
liftWMVBA fininst@FinalizationInstance{..} a = do
    FinalizationState{..} <- use finState
    case _finsCurrentRound of
        Left _ -> error "No current finalization round"
        Right fr@FinalizationRound{..} -> do
            let
                baid = roundBaid _finsSessionId _finsIndex roundDelta
                pWeight party = partyWeight (parties _finsCommittee Vec.! fromIntegral party)
                pVRFKey party = partyVRFKey (parties _finsCommittee Vec.! fromIntegral party)
                pBlsKey party = partyBlsKey (parties _finsCommittee Vec.! fromIntegral party)
                maxParty = fromIntegral $ Vec.length (parties _finsCommittee) - 1
                inst = WMVBAInstance baid (totalWeight _finsCommittee) (corruptWeight _finsCommittee) pWeight maxParty pVRFKey roundMe finMyVRFKey pBlsKey finMyBlsKey
            (r, newState, evs) <- liftIO $ runWMVBA a inst roundWMVBA
            finCurrentRound .= Right fr {roundWMVBA = newState}
            -- logEvent Afgjort LLTrace $ "New WMVBA state: " ++ show newState
            handleWMVBAOutputEvents fininst evs
            return r

simpleWMVBA :: (FinalizationBaseMonad r s m, FinalizationMonad m) => WMVBA Sig.Signature () -> m ()
simpleWMVBA a = getFinalizationInstance >>= \case
    Just inst -> liftWMVBA inst a
    Nothing -> logEvent Afgjort LLError $ "Finalization keys missing, but this node appears to be participating in finalization."

-- |Determine if a message references blocks requiring Skov to catch up.
messageRequiresCatchUp :: (FinalizationBaseMonad r s m, FinalizationMonad m) => WMVBAMessage -> m Bool
messageRequiresCatchUp msg = case messageValues msg of
        Nothing -> return False
        Just b -> resolveBlock b >>= \case
            Nothing -> return True -- Block not found
            Just _ -> do
                FinalizationState{..} <- use finState
                minst <- getFinalizationInstance
                case (_finsCurrentRound, minst) of
                    -- Check that the block is considered justified.
                    (Right _, Just finInst) -> liftWMVBA finInst $ isJustifiedWMVBAInput b
                    -- TODO: possibly we should also check if it is justified even when we are not active in finalization
                    _ -> return False

savePendingMessage :: (FinalizationBaseMonad r s m) => FinalizationIndex -> BlockHeight -> PendingMessage -> m Bool
savePendingMessage finIx finDelta pmsg = do
    pmsgs <- use finPendingMessages
    case Map.lookup finIx pmsgs of
        Nothing -> do
            finPendingMessages .= Map.insert finIx (Map.singleton finDelta $ Set.singleton pmsg) pmsgs
            return False
        Just ipmsgs -> case Map.lookup finDelta ipmsgs of
            Nothing -> do
                finPendingMessages .= Map.insert finIx (Map.insert finDelta (Set.singleton pmsg) ipmsgs) pmsgs
                return False
            Just s -> if pmsg `Set.member` s then
                    return True
                else do
                    finPendingMessages .= Map.insert finIx (Map.insert finDelta (Set.insert pmsg s) ipmsgs) pmsgs
                    return False

-- |Called when a finalization message is received.
receiveFinalizationMessage :: (FinalizationBaseMonad r s m, FinalizationMonad m) => FinalizationMessage -> m UpdateResult
receiveFinalizationMessage msg@FinalizationMessage{msgHeader=FinalizationMessageHeader{..},..} = do
        FinalizationState{..} <- use finState
        -- Check this is the right session
        if _finsSessionId == msgSessionId then
            -- Check the finalization index is not out of date
            case compare msgFinalizationIndex _finsIndex of
                LT -> tryAddQueuedWitness msg
                GT -> -- Message is from the future; consider it invalid if it's not the index after the current one.
                    if msgFinalizationIndex - _finsIndex < 2 then do
                        -- Save the message for a later finalization index
                        isDuplicate <- savePendingMessage msgFinalizationIndex msgDelta (PendingMessage msgSenderIndex msgBody msgSignature)
                        if isDuplicate then
                            return ResultDuplicate
                        else do
                            -- Since we're behind, request the finalization record we're apparently missing
                            logEvent Afgjort LLDebug $ "Missing finalization at index " ++ show (msgFinalizationIndex - 1)
                            return ResultPendingFinalization
                    else
                        return ResultInvalid -- FIXME: possibly return ResultUnverifiable instead.
                EQ -> -- handle the message now, since it's the current round
                    if checkMessage _finsCommittee msg then do
                        -- Save the message
                        isDuplicate <- savePendingMessage msgFinalizationIndex msgDelta (PendingMessage msgSenderIndex msgBody msgSignature)
                        if isDuplicate then
                            return ResultDuplicate
                        else do
                            -- Check if we're participating in finalization for this index
                            case _finsCurrentRound of
                                Right (FinalizationRound{..}) ->
                                    -- And it's the current round
                                    when (msgDelta == roundDelta) $ do
                                        logEvent Afgjort LLDebug $ "Handling message: " ++ show msg
                                        simpleWMVBA (receiveWMVBAMessage msgSenderIndex msgSignature msgBody)
                                Left (PassiveFinalizationRound pw) -> do
                                    let
                                        baid = roundBaid _finsSessionId _finsIndex msgDelta
                                        pWeight party = partyWeight (parties _finsCommittee Vec.! fromIntegral party)
                                        pVRFKey party = partyVRFKey (parties _finsCommittee Vec.! fromIntegral party)
                                        pBlsKey party = partyBlsKey (parties _finsCommittee Vec.! fromIntegral party)
                                        maxParty = fromIntegral $ Vec.length (parties _finsCommittee) - 1
                                        inst = WMVBAInstance baid (totalWeight _finsCommittee) (corruptWeight _finsCommittee) pWeight maxParty pVRFKey undefined undefined pBlsKey undefined
                                        (mProof, ps') = runState (passiveReceiveWMVBAMessage inst msgSenderIndex msgBody) (pw ^. at' msgDelta . non initialWMVBAPassiveState)
                                    finCurrentRound .= Left (PassiveFinalizationRound (pw & at' msgDelta ?~ ps'))
                                    forM_ mProof (handleFinalizationProof _finsSessionId _finsIndex msgDelta _finsCommittee)
                            rcu <- messageRequiresCatchUp msgBody
                            if rcu then do
                                logEvent Afgjort LLDebug $ "Message refers to unjustified block; catch-up required."
                                return ResultPendingBlock
                            else
                                return ResultSuccess
                    else do
                        logEvent Afgjort LLWarning $ "Received bad finalization message"
                        return ResultInvalid
            else
                return ResultIncorrectFinalizationSession

-- |Called when a finalization pseudo-message is received.
receiveFinalizationPseudoMessage :: (FinalizationBaseMonad r s m, FinalizationMonad m) => FinalizationPseudoMessage -> m UpdateResult
receiveFinalizationPseudoMessage (FPMMessage msg) = receiveFinalizationMessage msg
receiveFinalizationPseudoMessage (FPMCatchUp cu@CatchUpMessage{..}) = do
        FinalizationState{..} <- use finState
        if _finsSessionId == cuSessionId then
            case compare cuFinalizationIndex _finsIndex of
                LT -> return ResultStale
                GT -> return ResultUnverifiable
                EQ -> if checkCatchUpMessageSignature _finsCommittee cu then do
                        now <- currentTime
                        oldDeDup <- use finCatchUpDeDup
                        let
                            (_, purgedDeDup) = PSQ.atMostView (addUTCTime (-60) now) oldDeDup
                            alterfun Nothing = (False, Just (now, ()))
                            alterfun (Just _) = (True, Just (now, ()))
                            (isDup, newDeDup) = PSQ.alter alterfun cuSignature purgedDeDup
                        finCatchUpDeDup .= newDeDup
                        if isDup then
                            return ResultDuplicate
                        else do
                            logEvent Afgjort LLTrace $ "Processing finalization summary from " ++ show cuSenderIndex
                            CatchUpResult{..} <- processFinalizationSummary cuFinalizationSummary
                            logEvent Afgjort LLTrace $ "Finalization summary was " ++ (if curBehind then "behind" else "not behind")
                                        ++ " and " ++ (if curSkovCatchUp then "requires Skov catch-up." else "does not require Skov catch-up.")
                            unless curBehind doResetTimer
                            if curSkovCatchUp then
                                return ResultPendingBlock
                            else
                                return ResultSuccess
                    else
                        return ResultInvalid
        else
            return ResultIncorrectFinalizationSession

-- |Handle receipt of a finalization record.
--
-- If the record is for a finalization index that is settled (i.e. the finalization
-- record appears in a finalized block) then this returns 'ResultStale'.
--
-- If the record is for a finalization index where a valid finalization record is already
-- known, then one of the following applies:
--
--   * If the record is invalid, returns 'ResultInvalid'.
--   * If the record is valid and contains new signatures, stores the record and returns 'ResultSuccess'.
--   * If @validateDuplicate@ is not set or the record is valid, returns 'ResultDuplicate'.
--
-- When more than one case could apply, it is unspecified which is chosen. It is intended that
-- 'ResultSuccess' should be used wherever possible, but 'ResultDuplicate' can be returned in any
-- case.
--
-- If the record is for the next finalization index:
--
--   * If the record is valid and for a known block, that block is finalized and 'ResultSuccess' returned.
--   * If the record is invalid, 'ResultInvalid' is returned.
--   * If the block is unknown, then 'ResultUnverifiable' is returned.
--
-- If the record is for a future finalization index (that is not next), 'ResultUnverifiable' is returned
-- and the record is discarded.
receiveFinalizationRecord :: (SkovMonad m, MonadState s m, FinalizationQueueLenses s, FinalizationMonad m) => Bool -> FinalizationRecord -> m UpdateResult
receiveFinalizationRecord validateDuplicate finRec@FinalizationRecord{..} = do
        nextFinIx <- nextFinalizationIndex
        case compare finalizationIndex nextFinIx of
            LT -> do
                fi <- use (finQueue . fqFirstIndex)
                if finalizationIndex < fi then
                    return ResultStale
                else if validateDuplicate then
                    checkFinalizationProof finRec >>= \case
                        Nothing -> return ResultInvalid
                        Just (finSessId, finCom) -> do
                            addQueuedFinalization finSessId finCom finRec
                            return ResultDuplicate
                else
                    return ResultDuplicate
            EQ -> checkFinalizationProof finRec >>= \case
                Nothing -> return ResultInvalid
                Just _ -> trustedFinalize finRec >>= \case
                    -- In this case, we have received a valid finalization proof,
                    -- but it's not for a block that is known.  This shouldn't happen
                    -- often, and we are probably fine to throw it away.
                    Left res -> return res
                    Right newFinBlock -> do
                        -- finalizationBlockFinal adds the finalization to the queue
                        finalizationBlockFinal finRec newFinBlock
                        return ResultSuccess
            GT -> return ResultUnverifiable

-- |It is possible to have a validated finalization proof for a block that is
-- not currently known.  This function detects when such a block arrives and
-- triggers it to be finalized.
notifyBlockArrivalForPending :: (SkovMonad m, MonadState s m, FinalizationQueueLenses s, BlockPointerData bp, FinalizationMonad m) => bp -> m ()
notifyBlockArrivalForPending b = do
    nfi <- nextFinalizationIndex
    getQueuedFinalizationTrivial nfi >>= \case
        Just finRec
            | finalizationBlockPointer finRec == bpHash b ->
                trustedFinalize finRec >>= \case
                    Right newFinBlock -> finalizationBlockFinal finRec newFinBlock
                    Left _ -> return ()
        _ -> return ()

-- |Called to notify the finalization routine when a new block arrives.
notifyBlockArrival :: (FinalizationBaseMonad r s m, FinalizationMonad m) => BlockPointerType m -> m ()
notifyBlockArrival b = do
    notifyBlockArrivalForPending b
    FinalizationState{..} <- use finState
    forM_ _finsCurrentRound $ \FinalizationRound{..} -> do
        when (bpHeight b == _finsHeight + roundDelta) $ do
            ancestor <- ancestorAtHeight _finsHeight b
            logEvent Afgjort LLTrace $ "Justified input at " ++ show _finsIndex ++ ": " ++ show (bpHash ancestor)
            simpleWMVBA $ justifyWMVBAInput (bpHash ancestor)
        tryNominateBlock

-- |Determine what index we have in the finalization committee.
-- This simply finds the first party in the committee whose
-- public keys match ours.
getMyParty :: (FinalizationBaseMonad r s m) => m (Maybe Party)
getMyParty = getFinalizationInstance >>= \case
    Nothing -> return Nothing
    Just finInst -> do
        let
            myVerifyKey = (Sig.verifyKey . finMySignKey) finInst
            myPublicVRFKey = (VRF.publicKey . finMyVRFKey) finInst
        ps <- parties <$> use finCommittee
        case filter (\p -> partySignKey p == myVerifyKey && partyVRFKey p == myPublicVRFKey) (Vec.toList ps) of
            (p:_) -> return $ Just (partyIndex p)
            [] -> return Nothing

-- |Produce 'OutputWitnesses' based on the pending finalization messages.
-- This is used when we know finalization has occurred (by receiving a
-- valid finalization record) but we have not completed finalization, and
-- in particular, have not yet reached the round in which finalization
-- completed.  (In the case where we have reached that round,
-- 'getOutputWitnesses' should be called on the WMVBA instance for that round
-- instead.)
pendingToOutputWitnesses :: (FinalizationBaseMonad r s m)
    => FinalizationSessionId
    -> FinalizationIndex
    -> BlockHeight
    -> BlockHash
    -> m OutputWitnesses
pendingToOutputWitnesses sessId finIx delta finBlock = do
        -- Get the pending messages at the given finalization index and delta.
        pmsgs <- use $ finPendingMessages . at' finIx . non Map.empty . at' delta . non Set.empty
        committee <- use finCommittee
        -- Filter for only the witness creator messages that witness the correct
        -- block and are correctly signed.
        let
            f (PendingMessage src msg@(WMVBAWitnessCreatorMessage (b,blssig)) sig)
                | b == finBlock
                , checkMessage committee (FinalizationMessage (msgHdr src) msg sig)
                    = Just (src, blssig)
            f _ = Nothing
            msgHdr src = FinalizationMessageHeader {
                msgSessionId = sessId,
                msgFinalizationIndex = finIx,
                msgDelta = delta,
                msgSenderIndex = src
            }
            filtpmsgs = mapMaybe f (Set.toList pmsgs)
        -- The returned OutputWitnesses only consists of unchecked signatures,
        -- since we have made no effort to check the BLS signatures.
        return $ uncheckedOutputWitnesses (Map.fromList filtpmsgs)

-- |Called to notify the finalization routine when a new block is finalized.
-- (NB: this should never be called with the genesis block.)
notifyBlockFinalized :: (FinalizationBaseMonad r s m, FinalizationMonad m) => FinalizationRecord -> BlockPointerType m -> m ()
notifyBlockFinalized fr@FinalizationRecord{..} bp = do
        -- Reset catch-up timer
        oldTimer <- finCatchUpTimer <<.= Nothing
        forM_ oldTimer cancelTimer
        finCatchUpAttempts .= 0
        -- Reset the deduplication buffer
        finCatchUpDeDup .= PSQ.empty
        -- Move to next index
        oldFinIndex <- finIndex <<.= finalizationIndex + 1
        unless (finalizationIndex == oldFinIndex) $ error "Non-sequential finalization"
        -- Update the finalization queue index as necessary
        getBlockStatus (bpLastFinalizedHash bp) >>= \case
            Just (BlockFinalized _ FinalizationRecord{finalizationIndex = fi}) -> updateQueuedFinalizationIndex (fi + 1)
            _ -> error "Invariant violation: notifyBlockFinalized called on block with last finalized block that is not finalized."
        -- Add all witnesses we have to the finalization queue
        sessId <- use finSessionId
        fc <- use finCommittee
        witnesses <- use finCurrentRound >>= \case
            -- If we aren't participating in this finalization round, we get the witnesses
            -- from the passive state.
            Left (PassiveFinalizationRound{..}) ->
                return $ passiveGetOutputWitnesses
                            finalizationBlockPointer
                            (passiveWitnesses ^. at' finalizationDelay . non initialWMVBAPassiveState)
            Right curRound
                | roundDelta curRound == finalizationDelay ->
                    -- If the WMVBA is on the same round as the finalization proof, get
                    -- the additional witnesses from there.
                    return $ getOutputWitnesses finalizationBlockPointer (roundWMVBA curRound)
                | otherwise ->
                    -- If not, get the witnesses from the pending queue.
                    pendingToOutputWitnesses sessId finalizationIndex finalizationDelay finalizationBlockPointer
        addNewQueuedFinalization sessId fc fr witnesses
        -- Discard finalization messages from old round
        finPendingMessages . at' finalizationIndex .= Nothing
        pms <- use finPendingMessages
        logEvent Afgjort LLTrace $ "Finalization complete. Pending messages: " ++ show pms
        fs <- use finMinSkip
        -- Compute the next finalization height
        oldFinalizationGap <- use finGap
        newFinalizationGap <- nextFinalizationGap bp fs oldFinalizationGap
        finGap .= newFinalizationGap
        finHeight += newFinalizationGap
        let newFinDelay = nextFinalizationDelay fr
        finIndexInitialDelta .= newFinDelay
        finFailedRounds .= []
        -- Update finalization committee for the new round
        finCommittee <~ getFinalizationCommittee bp
        -- Determine if we're in the committee
        mMyParty <- getMyParty
        case mMyParty of
          Just myParty ->
            newRound newFinDelay myParty
          Nothing ->
            newPassiveRound newFinDelay

nextFinalizationDelay :: FinalizationRecord -> BlockHeight
-- nextFinalizationDelay FinalizationRecord{..} = if finalizationDelay > 2 then finalizationDelay `div` 2 else 1
nextFinalizationDelay FinalizationRecord{..} = ceiling ((finalizationDelay * 4) % 5)

nextFinalizationGap :: (BlockPointerMonad m)
    => BlockPointer m
    -- ^Last finalized block
    -> BlockHeight
    -- ^Finalization minimum skip
    -> BlockHeight
    -- ^Previous finalization gap
    -> m BlockHeight
nextFinalizationGap bp minSkip oldGap = do
    lf <- bpLastFinalized bp
    return $ max (1 + minSkip) $ if bpHeight bp - bpHeight lf == oldGap then
                ceiling ((oldGap * 4) % 5)
            else
                2 * oldGap


-- |Given the finalization minimum skip and an explicitly finalized block, compute
-- the height of the next finalized block.
nextFinalizationHeight :: (BlockPointerMonad m)
    => BlockHeight -- ^Finalization minimum skip
    -> BlockPointerType m -- ^Last finalized block
    -> m BlockHeight
nextFinalizationHeight fs bp = do
  lf <- bpLastFinalized bp
  return $ bpHeight bp + max (1 + fs) ((bpHeight bp - bpHeight lf) `div` 2)

-- |The height that a chain must be for a block to be eligible for finalization.
-- This is the next finalization height + the next finalization delay.
nextFinalizationJustifierHeight :: (BlockPointerMonad m)
    => FinalizationParameters
    -> FinalizationRecord -- ^Last finalization record
    -> BlockPointerType m -- ^Last finalized block
    -> m BlockHeight
nextFinalizationJustifierHeight fp fr bp = (+ nextFinalizationDelay fr) <$> nextFinalizationHeight (finalizationMinimumSkip fp) bp

getPartyWeight :: FinalizationCommittee -> Party -> VoterPower
getPartyWeight com pid = case parties com ^? ix (fromIntegral pid) of
        Nothing -> 0
        Just p -> partyWeight p

-- |Check that a finalization record has a valid proof
verifyFinalProof :: FinalizationSessionId -> FinalizationCommittee -> FinalizationRecord -> Bool
verifyFinalProof sid com@FinalizationCommittee{..} FinalizationRecord{..} =
        sigWeight finParties > corruptWeight && checkProofSignature
    where
        FinalizationProof (finParties, sig) = finalizationProof
        toSign = witnessMessage (roundBaid sid finalizationIndex finalizationDelay) finalizationBlockPointer
        mpks = sequence ((fmap partyBlsKey . toPartyInfo com) <$> finParties)
        checkProofSignature = case mpks of
            Nothing -> False -- If any parties are invalid, reject the proof
            Just pks -> Bls.verifyAggregate toSign pks sig
        sigWeight ps = sum (getPartyWeight com <$> ps)

-- |Check a finalization proof, returning the session id and finalization committee if
-- successful.
checkFinalizationProof :: (SkovQueryMonad m) => FinalizationRecord -> m (Maybe (FinalizationSessionId, FinalizationCommittee))
checkFinalizationProof finRec = getFinalizationContext finRec <&> \case
        Nothing -> Nothing
        Just (finSessId, finCom) -> if verifyFinalProof finSessId finCom finRec then Just (finSessId, finCom) else Nothing

-- |Produce a 'FinalizationSummary' based on the finalization state.
finalizationSummary :: (FinalizationStateLenses s m) => SimpleGetter s FinalizationSummary
finalizationSummary = to fs
    where
        fs s = FinalizationSummary{..}
            where
                summaryFailedRounds = reverse $ s ^. finFailedRounds
                summaryCurrentRound = case s ^. finCurrentRound of
                    Left _ -> WMVBASummary Nothing Nothing Nothing
                    Right FinalizationRound{..} -> roundWMVBA ^. wmvbaSummary

-- |Produce a 'FinalizationPseudoMessage' containing a catch up message based on the current finalization state.
finalizationCatchUpMessage :: (FinalizationStateLenses s m) => FinalizationInstance -> s -> Maybe FinalizationPseudoMessage
finalizationCatchUpMessage FinalizationInstance{..} s = either (const Nothing) Just _finsCurrentRound <&> \FinalizationRound{..} ->
        FPMCatchUp $! signCatchUpMessage finMySignKey _finsSessionId _finsIndex roundMe (committeeMaxParty _finsCommittee) summary
    where
        FinalizationState{..} = s ^. finState
        summary = s ^. finalizationSummary

-- |Process a 'FinalizationSummary', handling any new messages and returning a result indicating
-- whether the summary is behind, and whether we should initiate Skov catch-up.
processFinalizationSummary :: (FinalizationBaseMonad r s m, FinalizationMonad m) => FinalizationSummary -> m CatchUpResult
processFinalizationSummary FinalizationSummary{..} =
        use finCurrentRound >>= \case
            Left _ -> return mempty -- TODO: actually do something with these
            Right _ -> getFinalizationInstance >>= \case
                Nothing -> return mempty -- This should not happen, since it means that we seem to be participating in finalization
                                            -- but do not have keys to do so
                Just finInst@(FinalizationInstance{..}) -> do
                    committee@FinalizationCommittee{..} <- use finCommittee
                    initDelta <- use finIndexInitialDelta
                    msgSessionId <- use finSessionId
                    msgFinalizationIndex <- use finIndex
                    let
                        mkFinalizationMessage :: BlockHeight -> Party -> WMVBAMessage -> Sig.Signature -> FinalizationMessage
                        mkFinalizationMessage msgDelta msgSenderIndex = FinalizationMessage FinalizationMessageHeader{..}
                        checkSigDelta :: BlockHeight -> Party -> WMVBAMessage -> Sig.Signature -> Bool
                        checkSigDelta msgDelta msgSenderIndex msg sig = checkMessageSignature committee (mkFinalizationMessage msgDelta msgSenderIndex msg sig)
                    roundsBehind <- forM (zip [0..] summaryFailedRounds) $
                        \(roundIndex, m) -> let delta = BlockHeight (shiftL (theBlockHeight initDelta) roundIndex) in use finCurrentRound >>= \case
                        -- Note, we need to get the current round each time, because processing might advance the round
                        Left _ -> return False
                        Right curRound -> case compare delta (roundDelta curRound) of
                                LT -> do
                                    -- The round should already be failed for us
                                    -- Just check the signatures to see if it is behind.
                                    let
                                        -- TODO: Use existing signatures to short-cut signature checking
                                        checkSig party sig = checkSigDelta delta party wmvbaWADBotMessage sig
                                        cur' = Map.filterWithKey checkSig m
                                    -- We consider it behind if it doesn't include (n-t) valid signatures
                                    return $ sum (getPartyWeight committee <$> Map.keys cur') < totalWeight - corruptWeight
                                EQ -> -- This is our current round, so create a WMVBASummary and process that
                                    curBehind <$> liftWMVBA finInst (processWMVBASummary (wmvbaFailedSummary m) (checkSigDelta delta))
                                GT -> -- This case shouldn't happen unless the message is corrupt.
                                    return False
                    let delta = BlockHeight (shiftL (theBlockHeight initDelta) (length summaryFailedRounds))
                    use finCurrentRound >>= \case
                        Left _ -> return mempty
                        Right curRound -> case compare delta (roundDelta curRound) of
                            LT -> return (CatchUpResult {curBehind = True, curSkovCatchUp = False})
                            EQ -> do
                                cur <- liftWMVBA finInst $ processWMVBASummary summaryCurrentRound (checkSigDelta delta)
                                return (cur <> mempty {curBehind = or roundsBehind})
                            GT -> return (mempty {curBehind = or roundsBehind})


-- |Given an existing block, returns a 'FinalizationRecord' that can be included in
-- a child of that block, if available.
nextFinalizationRecord :: (FinalizationMonad m, SkovMonad m) => BlockPointerType m -> m (Maybe FinalizationRecord)
nextFinalizationRecord parentBlock = do
    lfi <- blockLastFinalizedIndex parentBlock
    finalizationUnsettledRecordAt (lfi + 1)

-- |'ActiveFinalizationM' provides an implementation of 'FinalizationMonad' that
-- actively participates in finalization.
newtype ActiveFinalizationM r s m a = ActiveFinalizationM {runActiveFinalizationM :: m a}
    deriving (Functor, Applicative, Monad, MonadState s, MonadReader r, TimerMonad, BlockStateTypes, BirkParametersOperations, BlockStateQuery, BlockStateOperations, BlockStateStorage, BlockPointerMonad, PerAccountDBOperations, TreeStateMonad, SkovQueryMonad, SkovMonad, TimeMonad, LoggerMonad, MonadIO, FinalizationOutputMonad)

deriving instance (BlockPointerData (BlockPointerType m), BlockPendingData (PendingBlockType m)) => GlobalStateTypes (ActiveFinalizationM r s m)
deriving instance (CanExtend (ATIStorage m), CanRecordFootprint (Footprint (ATIStorage m))) => ATITypes (ActiveFinalizationM r s m)
-- deriving instance (Convert a b m) => Convert a b (ActiveFinalizationM r s m)

{-
instance GlobalStateTypes m => GlobalStateTypes (ActiveFinalizationM r s m) where
    type PendingBlock (ActiveFinalizationM r s m) = PendingBlock m
    type BlockPointer (ActiveFinalizationM r s m) = BlockPointer m
-}
instance (FinalizationBaseMonad r s m) => FinalizationMonad (ActiveFinalizationM r s m) where
    finalizationBlockArrival = notifyBlockArrival
    finalizationBlockFinal fr b = (notifyBlockFinalized fr b)
    finalizationReceiveMessage = receiveFinalizationPseudoMessage
    finalizationReceiveRecord b fr = receiveFinalizationRecord b fr
    finalizationUnsettledRecordAt = getQueuedFinalization
    finalizationUnsettledRecords = getQueuedFinalizationsBeyond<|MERGE_RESOLUTION|>--- conflicted
+++ resolved
@@ -30,17 +30,8 @@
     initialPassiveFinalizationState,
     verifyFinalProof,
     makeFinalizationCommittee,
-<<<<<<< HEAD
-    notifyBlockArrival,
-    notifyBlockFinalized,
-    receiveFinalizationMessage,
-    receiveFinalizationPseudoMessage,
-    -- nextFinalizationJustifierHeight,
-    finalizationCatchUpMessage,
-=======
     nextFinalizationRecord,
     ActiveFinalizationM(..),
->>>>>>> 7705672e
     -- * For testing
     FinalizationRound(..),
     -- TODO: Remove if unneeded
@@ -63,11 +54,7 @@
 import Data.Bits
 import Data.Time.Clock
 import qualified Data.OrdPSQ as PSQ
-<<<<<<< HEAD
-import qualified Data.ByteString as BS
 import Data.Ratio
-=======
->>>>>>> 7705672e
 
 import Concordium.Utils
 import qualified Concordium.Crypto.BlockSignature as Sig
@@ -76,7 +63,7 @@
 import Concordium.Types
 import Concordium.GlobalState.Bakers
 import Concordium.GlobalState.Parameters
-import Concordium.GlobalState.BlockPointer hiding (BlockPointer)
+import Concordium.GlobalState.BlockPointer
 import Concordium.GlobalState.AccountTransactionIndex
 import Concordium.GlobalState.BlockMonads
 import Concordium.GlobalState.Finalization
@@ -209,6 +196,9 @@
     _finsCatchUpDeDup = PSQ.empty,
     _finsQueue = initialFinalizationQueue
     }
+    where
+        -- FIXME: 5 is based on the paper. Probably this should be a parameter.
+        initialGap = max (1 + finalizationMinimumSkip finParams) 5
 {-# INLINE initialPassiveFinalizationState #-}
 
 initialFinalizationState :: FinalizationInstance -> BlockHash -> FinalizationParameters -> Bakers -> Amount -> FinalizationState timer
@@ -223,22 +213,6 @@
         }
     }
     where
-<<<<<<< HEAD
-        com = makeFinalizationCommittee finParams
-        -- FIXME: 5 is based on the paper. Probably this should be a parameter.
-        initialGap = max (1 + finalizationMinimumSkip finParams) 5
-
-class (SkovMonad m, MonadState s m, FinalizationStateLenses s (Timer m), MonadIO m, TimerMonad m) => FinalizationMonad s m where
-    broadcastFinalizationMessage :: FinalizationMessage -> m ()
-    broadcastFinalizationMessage = broadcastFinalizationPseudoMessage . FPMMessage
-    {-# INLINE broadcastFinalizationMessage #-}
-    broadcastFinalizationPseudoMessage :: FinalizationPseudoMessage -> m ()
-    broadcastFinalizationRecord :: FinalizationRecord -> m ()
-    getFinalizationInstance :: m FinalizationInstance
-    -- resetCatchUpTimer :: Maybe NominalDiffTime -> m ()
-
-doResetTimer :: (FinalizationMonad s m) => m ()
-=======
         com = makeFinalizationCommittee finParams totalGTU genBakers
 
 getFinalizationInstance :: (MonadReader r m, HasFinalizationInstance r) => m (Maybe FinalizationInstance)
@@ -260,7 +234,6 @@
 -- |Reset the finalization catch-up timer.  This is called when progress is
 -- made in finalization (i.e. we produce a message).
 doResetTimer :: (FinalizationBaseMonad r s m) => m ()
->>>>>>> 7705672e
 doResetTimer = do
         oldTimer <- finCatchUpTimer <<.= Nothing
         forM_ oldTimer cancelTimer
@@ -413,28 +386,6 @@
                     handleEvs b evs'
             handleEvs False evs
 
-<<<<<<< HEAD
-triggerWMVBA :: (BlockPointerMonad m, FinalizationMonad s m)
-    => FinalizationSessionId
-    -> FinalizationIndex
-    -> BlockHeight
-    -- ^Round delta
-    -> DelayedABBAAction
-    -> m ()
-triggerWMVBA sessId finIx delta act = do
-    FinalizationState{..} <- use finState
-    when (_finsSessionId == sessId && _finsIndex == finIx) $
-        use (finState . finCurrentRound) >>= \case
-            Just finRound
-                | roundDelta finRound == delta -> liftWMVBA (triggerWMVBAAction act)
-            _ -> return ()
-
-roundBaid :: FinalizationSessionId -> FinalizationIndex -> BlockHeight -> BS.ByteString
-roundBaid finSessId finIx finDelta = runPut $ do
-        S.put finSessId
-        S.put finIx
-        S.put finDelta
-=======
 -- |Handle when a finalization proof is generated:
 --  * Notify Skov of finalization ('trustedFinalize').
 --  * If the finalized block is known to Skov, handle this new finalization ('finalizationBlockFinal').
@@ -452,7 +403,20 @@
             Left _ -> addQueuedFinalization sessId committee finRec
             Right finBlock -> finalizationBlockFinal finRec finBlock
 
->>>>>>> 7705672e
+triggerWMVBA :: (FinalizationBaseMonad r s m, FinalizationMonad m)
+    => FinalizationSessionId
+    -> FinalizationIndex
+    -> BlockHeight
+    -- ^Round delta
+    -> DelayedABBAAction
+    -> m ()
+triggerWMVBA sessId finIx delta act = do
+    FinalizationState{..} <- use finState
+    when (_finsSessionId == sessId && _finsIndex == finIx) $
+        use (finState . finCurrentRound) >>= \case
+            Right finRound
+                | roundDelta finRound == delta -> simpleWMVBA (triggerWMVBAAction act)
+            _ -> return ()
 
 liftWMVBA :: (FinalizationBaseMonad r s m, FinalizationMonad m) => FinalizationInstance -> WMVBA Sig.Signature a -> m a
 liftWMVBA fininst@FinalizationInstance{..} a = do
@@ -797,7 +761,7 @@
 nextFinalizationDelay FinalizationRecord{..} = ceiling ((finalizationDelay * 4) % 5)
 
 nextFinalizationGap :: (BlockPointerMonad m)
-    => BlockPointer m
+    => BlockPointerType m
     -- ^Last finalized block
     -> BlockHeight
     -- ^Finalization minimum skip
