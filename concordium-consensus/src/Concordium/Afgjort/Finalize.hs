{-# LANGUAGE
    RecordWildCards,
    ScopedTypeVariables,
    TemplateHaskell,
    LambdaCase,
    FlexibleContexts,
    MultiParamTypeClasses,
    FlexibleInstances,
    FunctionalDependencies,
    RankNTypes,
    DerivingStrategies,
    DerivingVia,
    StandaloneDeriving,
    ConstraintKinds,
    GeneralizedNewtypeDeriving,
    UndecidableInstances
    #-}
module Concordium.Afgjort.Finalize (
    FinalizationStateMonad,
    FinalizationMonad(..),
    FinalizationStateLenses(..),
    FinalizationInstance(..),
    FinalizationState(..),
    FinalizationSessionId(..),
    FinalizationMessage(..),
    FinalizationPseudoMessage(..),
    FinalizationMessageHeader,
    initialFinalizationState,
    verifyFinalProof,
    makeFinalizationCommittee,
    notifyBlockArrival,
    notifyBlockFinalized,
    receiveFinalizationMessage,
    receiveFinalizationPseudoMessage,
    nextFinalizationJustifierHeight,
    finalizationCatchUpMessage,
    nextFinalizationRecord,
    receiveFinalizationRecord,
    unsettledFinalizationRecords,
    PassiveFinalizationM(..),
    ActiveFinalizationM(..),
    -- * For testing
    FinalizationRound(..)
) where

import qualified Data.Vector as Vec
import qualified Data.Map.Strict as Map
import Data.Map.Strict(Map)
import qualified Data.Set as Set
import Data.Set(Set)
import qualified Data.Sequence as Seq
import qualified Data.Serialize as S
import Data.Serialize.Put
import Data.Maybe
import Lens.Micro.Platform
import Control.Monad.State.Class
import Control.Monad.Reader.Class
import Control.Monad.IO.Class
import Control.Monad
import Data.Bits
import Data.Time.Clock
import qualified Data.OrdPSQ as PSQ
import qualified Data.ByteString as BS

import qualified Concordium.Crypto.BlockSignature as Sig
import qualified Concordium.Crypto.BlsSignature as Bls
import qualified Concordium.Crypto.VRF as VRF
import Concordium.Types
import Concordium.GlobalState.Parameters
import Concordium.GlobalState.Finalization
import Concordium.GlobalState.TreeState(BlockPointerData(..), BlockPointer)
import Concordium.Kontrol
import Concordium.Afgjort.Types
import Concordium.Afgjort.WMVBA
import Concordium.Afgjort.Freeze (FreezeMessage(..))
import Concordium.Afgjort.FinalizationQueue
import Concordium.Kontrol.BestBlock
import Concordium.Logger
import Concordium.Afgjort.Finalize.Types
import Concordium.Afgjort.Monad
import Concordium.TimeMonad
import Concordium.TimerMonad

atStrict :: (Ord k) => k -> Lens' (Map k v) (Maybe v)
atStrict k f m = f mv <&> \case
        Nothing -> maybe m (const (Map.delete k m)) mv
        Just v' -> Map.insert k v' m
    where mv = Map.lookup k m
{-# INLINE atStrict #-}

data FinalizationRound = FinalizationRound {
    roundInput :: !(Maybe BlockHash),
    roundDelta :: !BlockHeight,
    roundMe :: !Party,
    roundWMVBA :: !(WMVBAState Sig.Signature)
}

instance Show FinalizationRound where
    show FinalizationRound{..} = "roundInput: " ++ take 11 (show roundInput) ++ " roundDelta: " ++ show roundDelta

ancestorAtHeight :: BlockPointerData bp => BlockHeight -> bp -> bp
ancestorAtHeight h bp
    | h == bpHeight bp = bp
    | h < bpHeight bp = ancestorAtHeight h (bpParent bp)
    | otherwise = error "ancestorAtHeight: block is below required height"

-- TODO: Only store pending messages for at most one round in the future.

data PendingMessage = PendingMessage !Party !WMVBAMessage !Sig.Signature
    deriving (Eq, Ord, Show)

type PendingMessageMap = Map FinalizationIndex (Map BlockHeight (Set PendingMessage))

data FinalizationState timer = FinalizationState {
    _finsSessionId :: !FinalizationSessionId,
    _finsIndex :: !FinalizationIndex,
    _finsHeight :: !BlockHeight,
    _finsIndexInitialDelta :: !BlockHeight,
    _finsCommittee :: !FinalizationCommittee,
    _finsMinSkip :: !BlockHeight,
    _finsPendingMessages :: !PendingMessageMap,
    _finsCurrentRound :: !(Maybe FinalizationRound),
    _finsFailedRounds :: [Map Party Sig.Signature],
    _finsCatchUpTimer :: !(Maybe timer),
    _finsCatchUpAttempts :: !Int,
    _finsCatchUpDeDup :: !(PSQ.OrdPSQ Sig.Signature UTCTime ()),
    _finsQueue :: FinalizationQueue
}
makeLenses ''FinalizationState

instance Show (FinalizationState timer) where
    show FinalizationState{..} = "finIndex: " ++ show (theFinalizationIndex _finsIndex) ++ " finHeight: " ++ show (theBlockHeight _finsHeight) ++ " currentRound:" ++ show _finsCurrentRound
        ++ "\n pendingMessages:" ++ show (Map.toList $ fmap (Map.toList . fmap Set.size)  _finsPendingMessages)

class FinalizationQueueLenses s => FinalizationStateLenses s timer | s -> timer where
    finState :: Lens' s (FinalizationState timer)
    finSessionId :: Lens' s FinalizationSessionId
    finSessionId = finState . finsSessionId
    finIndex :: Lens' s FinalizationIndex
    finIndex = finState . finsIndex
    finHeight :: Lens' s BlockHeight
    finHeight = finState . finsHeight
    -- |The round delta for the starting round at the current finalization index.
    finIndexInitialDelta :: Lens' s BlockHeight
    finIndexInitialDelta = finState . finsIndexInitialDelta
    finCommittee :: Lens' s FinalizationCommittee
    finCommittee = finState . finsCommittee
    -- |The minimum distance between finalized blocks will be @1 + finMinSkip@.
    finMinSkip :: Lens' s BlockHeight
    finMinSkip = finState . finsMinSkip
    -- |All received finalization messages for the current and future finalization indexes.
    -- (Previously, this was just future messages, but now we store all of them for catch-up purposes.)
    finPendingMessages :: Lens' s PendingMessageMap
    finPendingMessages = finState . finsPendingMessages
    finCurrentRound :: Lens' s (Maybe FinalizationRound)
    finCurrentRound = finState . finsCurrentRound
    -- |For each failed round (from most recent to oldest), signatures
    -- on @WeAreDone False@ proving failure.
    finFailedRounds :: Lens' s [Map Party Sig.Signature]
    finFailedRounds = finState . finsFailedRounds
    finCatchUpTimer :: Lens' s (Maybe timer)
    finCatchUpTimer = finState . finsCatchUpTimer
    finCatchUpAttempts :: Lens' s Int
    finCatchUpAttempts = finState . finsCatchUpAttempts
    finCatchUpDeDup :: Lens' s (PSQ.OrdPSQ Sig.Signature UTCTime ())
    finCatchUpDeDup = finState . finsCatchUpDeDup

instance FinalizationQueueLenses (FinalizationState m) where
    finQueue = finsQueue

instance FinalizationStateLenses (FinalizationState m) m where
    finState = id

initialFinalizationState :: FinalizationInstance -> BlockHash -> FinalizationParameters -> FinalizationState timer
initialFinalizationState FinalizationInstance{..} genHash finParams = FinalizationState {
    _finsSessionId = FinalizationSessionId genHash 0,
    _finsIndex = 1,
    _finsHeight = 1 + finalizationMinimumSkip finParams,
    _finsIndexInitialDelta = 1,
    _finsCommittee = com,
    _finsMinSkip = finalizationMinimumSkip finParams,
    _finsPendingMessages = Map.empty,
    _finsCurrentRound = case filter (\p -> partySignKey p == Sig.verifyKey finMySignKey && partyVRFKey p == VRF.publicKey finMyVRFKey) (Vec.toList (parties com)) of
        [] -> Nothing
        (p:_) -> Just FinalizationRound {
            roundInput = Nothing,
            roundDelta = 1,
            roundMe = partyIndex p,
            roundWMVBA = initialWMVBAState
        },
    _finsFailedRounds = [],
    _finsCatchUpTimer = Nothing,
    _finsCatchUpAttempts = 0,
    _finsCatchUpDeDup = PSQ.empty,
    _finsQueue = initialFinalizationQueue
    }
    where
        com = makeFinalizationCommittee finParams

getFinalizationInstance :: (MonadReader r m, HasFinalizationInstance r) => m FinalizationInstance
getFinalizationInstance = asks finalizationInstance

type FinalizationStateMonad r s m = (MonadState s m, FinalizationStateLenses s (Timer m), MonadReader r m, HasFinalizationInstance r)

type FinalizationBaseMonad r s m = (SkovMonad m, FinalizationStateMonad r s m, MonadIO m, TimerMonad m, FinalizationOutputMonad m)

doResetTimer :: (FinalizationBaseMonad r s m) => m ()
doResetTimer = do
        oldTimer <- finCatchUpTimer <<.= Nothing
        forM_ oldTimer cancelTimer
        curRound <- use finCurrentRound
        forM_ curRound $ \FinalizationRound{..} ->
            let spawnTimer = do
                    attempts <- use finCatchUpAttempts
                    timer <- onTimeout (DelayFor $ fromIntegral (attempts + 1) * (300 + 5 * fromIntegral roundMe)) $ do
                        finInst <- getFinalizationInstance
                        finSt <- get
                        mapM_ broadcastFinalizationPseudoMessage (finalizationCatchUpMessage finInst finSt)
                        finCatchUpAttempts %= (+1)
                        spawnTimer
                    finCatchUpTimer ?= timer
            in spawnTimer

tryNominateBlock :: (FinalizationBaseMonad r s m) => m ()
tryNominateBlock = do
    currRound <- use finCurrentRound
    forM_ currRound $ \r@FinalizationRound{..} ->
        when (isNothing roundInput) $ do
            h <- use finHeight
            bBlock <- bestBlock
            when (bpHeight bBlock >= h + roundDelta) $ do
                let nomBlock = bpHash $ ancestorAtHeight h bBlock
                finCurrentRound ?= r {roundInput = Just nomBlock}
                liftWMVBA $ startWMVBA nomBlock

nextRound :: (FinalizationBaseMonad r s m) => FinalizationIndex -> BlockHeight -> m ()
nextRound oldFinIndex oldDelta = do
    curFinIndex <- use finIndex
    when (curFinIndex == oldFinIndex) $ do
        oldRound <- use finCurrentRound
        forM_ oldRound $ \r ->
            when (roundDelta r == oldDelta) $ do
                finFailedRounds %= (wmvbaWADBot (roundWMVBA r) :)
                newRound (2 * oldDelta) (roundMe r)


newRound :: (FinalizationBaseMonad r s m) => BlockHeight -> Party -> m ()
newRound newDelta me = do
        finCurrentRound ?= FinalizationRound {
            roundInput = Nothing,
            roundDelta = newDelta,
            roundMe = me,
            roundWMVBA = initialWMVBAState
        }
        h <- use finHeight
        logEvent Afgjort LLDebug $ "Starting finalization round: height=" ++ show (theBlockHeight h) ++ " delta=" ++ show (theBlockHeight newDelta)
        justifiedInputs <- fmap (ancestorAtHeight h) <$> getBlocksAtHeight (h + newDelta)
        finIx <- use finIndex
        committee <- use finCommittee
        sessId <- use finSessionId
        let
            msgHdr src = FinalizationMessageHeader {
                msgSessionId = sessId,
                msgFinalizationIndex = finIx,
                msgDelta = newDelta,
                msgSenderIndex = src
            }
            toFinMsg (PendingMessage src msg sig) = FinalizationMessage (msgHdr src) msg sig
        -- Filter the messages that have valid signatures and reference legitimate parties
        pmsgs <- finPendingMessages . atStrict finIx . non Map.empty . atStrict newDelta . non Set.empty <%= Set.filter (checkMessage committee . toFinMsg)
        -- Justify the blocks
        forM_ justifiedInputs $ \i -> do
            logEvent Afgjort LLTrace $ "Justified input at " ++ show finIx ++ ": " ++ show i
            liftWMVBA $ justifyWMVBAInput $ bpHash i
        -- Receive the pending messages
        forM_ pmsgs $ \smsg@(PendingMessage src msg sig) -> do
            logEvent Afgjort LLDebug $ "Handling message: " ++ show (toFinMsg smsg)
            liftWMVBA $ receiveWMVBAMessage src sig msg
        tryNominateBlock


handleWMVBAOutputEvents :: (FinalizationBaseMonad r s m) => [WMVBAOutputEvent Sig.Signature] -> m ()
handleWMVBAOutputEvents evs = do
        FinalizationState{..} <- use finState
        FinalizationInstance{..} <- getFinalizationInstance
        forM_ _finsCurrentRound $ \FinalizationRound{..} -> do
            let msgHdr = FinalizationMessageHeader{
                msgSessionId = _finsSessionId,
                msgFinalizationIndex = _finsIndex,
                msgDelta = roundDelta,
                msgSenderIndex = roundMe
            }
            let
                handleEvs _ [] = return ()
                handleEvs b (SendWMVBAMessage msg0 : evs') = do
                    case msg0 of
                        WMVBAFreezeMessage (Proposal v) -> logEvent Afgjort LLDebug $ "Nominating block " ++ show v
                        _ -> return ()
                    let msg = signFinalizationMessage finMySignKey msgHdr msg0
                    broadcastFinalizationMessage msg
                    -- We manually loop back messages here
                    _ <- receiveFinalizationMessage msg
                    finCatchUpAttempts .= 0
                    doResetTimer
                    handleEvs b evs'
                handleEvs False (WMVBAComplete Nothing : evs') = do
                    -- Round failed, so start a new one
                    nextRound _finsIndex roundDelta
                    handleEvs True evs'
                handleEvs False (WMVBAComplete (Just (finBlock, (parties, sig))) : evs') = do
                    let finRec = FinalizationRecord {
                        finalizationIndex = _finsIndex,
                        finalizationBlockPointer = finBlock,
                        finalizationProof = FinalizationProof (parties, sig),
                        finalizationDelay = roundDelta
                    }
                    {-
                    _ <- finalizeBlock finRec
                    broadcastFinalizationRecord finRec
                    -}
                    b <- resolveBlock finBlock
                    forM_ b $ \finBP -> trustedFinalize finBP finRec
                    -- finQueue %= addFinalization finRec
                    handleEvs True evs'
                handleEvs True (WMVBAComplete _ : evs') = handleEvs True evs'
            handleEvs False evs

<<<<<<< HEAD
liftWMVBA :: (FinalizationBaseMonad r s m) => WMVBA Sig.Signature a -> m a
=======
roundBaid :: FinalizationSessionId -> FinalizationIndex -> BlockHeight -> BS.ByteString
roundBaid finSessId finIx finDelta = runPut $ do
        S.put finSessId
        S.put finIx
        S.put finDelta

liftWMVBA :: (FinalizationMonad s m) => WMVBA Sig.Signature a -> m a
>>>>>>> 96e4855a
liftWMVBA a = do
    FinalizationState{..} <- use finState
    FinalizationInstance{..} <- getFinalizationInstance
    case _finsCurrentRound of
        Nothing -> error "No current finalization round"
        Just fr@FinalizationRound{..} -> do
            let
                baid = roundBaid _finsSessionId _finsIndex roundDelta
                pWeight party = partyWeight (parties _finsCommittee Vec.! fromIntegral party)
                pVRFKey party = partyVRFKey (parties _finsCommittee Vec.! fromIntegral party)
                pBlsKey party = partyBlsKey (parties _finsCommittee Vec.! fromIntegral party)
                maxParty = fromIntegral $ Vec.length (parties _finsCommittee) - 1
                inst = WMVBAInstance baid (totalWeight _finsCommittee) (corruptWeight _finsCommittee) pWeight maxParty pVRFKey roundMe finMyVRFKey pBlsKey finMyBlsKey
            (r, newState, evs) <- liftIO $ runWMVBA a inst roundWMVBA
            finCurrentRound ?= fr {roundWMVBA = newState}
            -- logEvent Afgjort LLTrace $ "New WMVBA state: " ++ show newState
            handleWMVBAOutputEvents evs
            return r

-- |Determine if a message references blocks requiring Skov to catch up.
messageRequiresCatchUp :: (FinalizationBaseMonad r s m) => WMVBAMessage -> m Bool
messageRequiresCatchUp msg = rcu (messageValues msg)
    where
        rcu [] = return False
        rcu (b : bs) = resolveBlock b >>= \case
            Nothing -> return True
            Just _ -> do
                FinalizationState{..} <- use finState
                r <- forM _finsCurrentRound $ \_ -> liftWMVBA $ isJustifiedWMVBAInput b
                if fromMaybe True r then
                    rcu bs
                else
                    return True

savePendingMessage :: (FinalizationBaseMonad r s m) => FinalizationIndex -> BlockHeight -> PendingMessage -> m Bool
savePendingMessage finIx finDelta pmsg = do
    pmsgs <- use finPendingMessages
    case Map.lookup finIx pmsgs of
        Nothing -> do
            finPendingMessages .= Map.insert finIx (Map.singleton finDelta $ Set.singleton pmsg) pmsgs
            return False
        Just ipmsgs -> case Map.lookup finDelta ipmsgs of
            Nothing -> do
                finPendingMessages .= Map.insert finIx (Map.insert finDelta (Set.singleton pmsg) ipmsgs) pmsgs
                return False
            Just s -> if pmsg `Set.member` s then
                    return True
                else do
                    finPendingMessages .= Map.insert finIx (Map.insert finDelta (Set.insert pmsg s) ipmsgs) pmsgs
                    return False

-- |Called when a finalization message is received.
receiveFinalizationMessage :: (FinalizationBaseMonad r s m) => FinalizationMessage -> m UpdateResult
receiveFinalizationMessage msg@FinalizationMessage{msgHeader=FinalizationMessageHeader{..},..} = do
        FinalizationState{..} <- use finState
        -- Check this is the right session
        if _finsSessionId == msgSessionId then
            -- Check the finalization index is not out of date
            case compare msgFinalizationIndex _finsIndex of
                LT -> return ResultStale -- message is out of date
                GT -> -- Message is from the future; consider it invalid if it's not the index after the current one.
                    if msgFinalizationIndex - _finsIndex < 2 then do
                        -- Save the message for a later finalization index
                        isDuplicate <- savePendingMessage msgFinalizationIndex msgDelta (PendingMessage msgSenderIndex msgBody msgSignature)
                        if isDuplicate then
                            return ResultDuplicate
                        else do
                            -- Since we're behind, request the finalization record we're apparently missing
                            logEvent Afgjort LLDebug $ "Missing finalization at index " ++ show (msgFinalizationIndex - 1)
                            return ResultPendingFinalization
                    else
                        return ResultInvalid -- FIXME: possibly return ResultUnverifiable instead.
                EQ -> -- handle the message now, since it's the current round
                    if checkMessage _finsCommittee msg then do
                        -- Save the message
                        isDuplicate <- savePendingMessage msgFinalizationIndex msgDelta (PendingMessage msgSenderIndex msgBody msgSignature)
                        if isDuplicate then
                            return ResultDuplicate
                        else do
                            -- Check if we're participating in finalization for this index
                            forM_ _finsCurrentRound $ \FinalizationRound{..} ->
                                -- And it's the current round
                                when (msgDelta == roundDelta) $ do
                                    logEvent Afgjort LLDebug $ "Handling message: " ++ show msg
                                    liftWMVBA (receiveWMVBAMessage msgSenderIndex msgSignature msgBody)
                            rcu <- messageRequiresCatchUp msgBody
                            if rcu then do
                                logEvent Afgjort LLDebug $ "Message refers to unjustified block; catch-up required."
                                return ResultPendingBlock
                            else
                                return ResultSuccess
                    else do
                        logEvent Afgjort LLWarning $ "Received bad finalization message"
                        return ResultInvalid
            else
                return ResultIncorrectFinalizationSession

-- |Called when a finalization pseudo-message is received.
receiveFinalizationPseudoMessage :: (FinalizationBaseMonad r s m) => FinalizationPseudoMessage -> m UpdateResult
receiveFinalizationPseudoMessage (FPMMessage msg) = receiveFinalizationMessage msg
receiveFinalizationPseudoMessage (FPMCatchUp cu@CatchUpMessage{..}) = do
        FinalizationState{..} <- use finState
        if _finsSessionId == cuSessionId then
            case compare cuFinalizationIndex _finsIndex of
                LT -> return ResultStale
                GT -> return ResultUnverifiable
                EQ -> if checkCatchUpMessageSignature _finsCommittee cu then do
                        now <- currentTime
                        oldDeDup <- use finCatchUpDeDup
                        let
                            (_, purgedDeDup) = PSQ.atMostView (addUTCTime (-60) now) oldDeDup
                            alterfun Nothing = (False, Just (now, ()))
                            alterfun (Just _) = (True, Just (now, ()))
                            (isDup, newDeDup) = PSQ.alter alterfun cuSignature purgedDeDup
                        finCatchUpDeDup .= newDeDup
                        if isDup then
                            return ResultDuplicate
                        else do
                            logEvent Afgjort LLTrace $ "Processing finalization summary"
                            CatchUpResult{..} <- processFinalizationSummary cuFinalizationSummary
                            unless curBehind doResetTimer
                            if curSkovCatchUp then
                                return ResultPendingBlock
                            else
                                return ResultSuccess
                    else
                        return ResultInvalid
        else
            return ResultIncorrectFinalizationSession

-- |Handle receipt of a finalization record.
--
-- If the record is for a finalization index that is settled (i.e. the finalization
-- record appears in a finalized block) then this returns 'ResultStale'.
--
-- If the record is for a finalization index where a valid finalization record is already
-- known, then one of the following applies:
--
--   * If the record is invalid, returns 'ResultInvalid'.
--   * If the record is valid and contains new signatures, stores the record and returns 'ResultSuccess'.
--   * Returns 'ResultDuplicate'.
--
-- When more than one case could apply, it is unspecified which is chosen. It is intended that
-- 'ResultSuccess' should be used wherever possible, but 'ResultDuplicate' can be returned in any
-- case.
--
-- If the record is for the next finalization index:
--
--   * If the record is valid and for a known block, that block is finalized and 'ResultSuccess' returned.
--   * If the record is invalid, 'ResultInvalid' is returned.
--   * If the block is unknown, then 'ResultUnverifiable' is returned.
--
-- If the record is for a future finalization index (that is not next), 'ResultUnverifiable' is returned
-- and the record is discarded.
receiveFinalizationRecord :: (SkovMonad m, MonadState s m, FinalizationQueueLenses s) => FinalizationRecord -> m UpdateResult
receiveFinalizationRecord finRec@FinalizationRecord{..} = do
        nextFinIx <- nextFinalizationIndex
        case compare finalizationIndex nextFinIx of
            LT -> do
                fi <- use (finQueue . to fqFirstIndex)
                if fi < fi then
                    return ResultStale
                else
                    -- TODO: Add logic here to make use of the finalization record
                    -- if appropriate.
                    return ResultDuplicate
            EQ -> tryFinalize finRec
            GT -> return ResultUnverifiable

-- |Called to notify the finalization routine when a new block arrives.
notifyBlockArrival :: (FinalizationBaseMonad r s m, BlockPointerData bp) => bp -> m ()
notifyBlockArrival b = do
    FinalizationState{..} <- use finState
    forM_ _finsCurrentRound $ \FinalizationRound{..} -> do
        when (bpHeight b == _finsHeight + roundDelta) $ do
            logEvent Afgjort LLTrace $ "Justified input at " ++ show _finsIndex ++ ": " ++ show (bpHash (ancestorAtHeight _finsHeight b))
            liftWMVBA $ justifyWMVBAInput (bpHash (ancestorAtHeight _finsHeight b))
        tryNominateBlock


getMyParty :: (FinalizationBaseMonad r s m) => m (Maybe Party)
getMyParty = do
        finInst <- getFinalizationInstance
        let
            myVerifyKey = (Sig.verifyKey . finMySignKey) finInst
            myPublicVRFKey = (VRF.publicKey . finMyVRFKey) finInst
        ps <- parties <$> use finCommittee
        case filter (\p -> partySignKey p == myVerifyKey && partyVRFKey p == myPublicVRFKey) (Vec.toList ps) of
            (p:_) -> return $ Just (partyIndex p)
            [] -> return Nothing


-- |Called to notify the finalization routine when a new block is finalized.
-- (NB: this should never be called with the genesis block.)
notifyBlockFinalized :: (FinalizationBaseMonad r s m, BlockPointerData bp) => FinalizationRecord -> bp -> m ()
notifyBlockFinalized fr@FinalizationRecord{..} bp = do
        -- Reset catch-up timer
        oldTimer <- finCatchUpTimer <<.= Nothing
        forM_ oldTimer cancelTimer
        finCatchUpAttempts .= 0
        -- Reset the deduplication buffer
        finCatchUpDeDup .= PSQ.empty
        -- Move to next index
        finIndex .= finalizationIndex + 1
        -- Discard finalization messages from old round
        finPendingMessages . atStrict finalizationIndex .= Nothing
        pms <- use finPendingMessages
        logEvent Afgjort LLTrace $ "Finalization complete. Pending messages: " ++ show pms
        let newFinDelay = nextFinalizationDelay fr
        fs <- use finMinSkip
        finHeight .= nextFinalizationHeight fs bp
        finIndexInitialDelta .= newFinDelay
        -- Determine if we're in the committee
        mMyParty <- getMyParty
        forM_ mMyParty $ \myParty -> do
            finFailedRounds .= []
            newRound newFinDelay myParty
        -- Update the FinalizationQueue
        finQueue %= addFinalization fr

nextFinalizationDelay :: FinalizationRecord -> BlockHeight
nextFinalizationDelay FinalizationRecord{..} = if finalizationDelay > 2 then finalizationDelay `div` 2 else 1

-- |Given the finalization minimum skip and an explicitly finalized block, compute
-- the height of the next finalized block.
nextFinalizationHeight :: (BlockPointerData bp)
    => BlockHeight -- ^Finalization minimum skip
    -> bp -- ^Last finalized block
    -> BlockHeight
nextFinalizationHeight fs bp = bpHeight bp + max (1 + fs) ((bpHeight bp - bpHeight (bpLastFinalized bp)) `div` 2)

-- |The height that a chain must be for a block to be eligible for finalization.
-- This is the next finalization height + the next finalization delay.
nextFinalizationJustifierHeight :: (BlockPointerData bp)
    => FinalizationParameters
    -> FinalizationRecord -- ^Last finalization record
    -> bp -- ^Last finalized block
    -> BlockHeight
nextFinalizationJustifierHeight fp fr bp = nextFinalizationHeight (finalizationMinimumSkip fp) bp + nextFinalizationDelay fr

getPartyWeight :: FinalizationCommittee -> Party -> VoterPower
getPartyWeight com pid = case parties com ^? ix (fromIntegral pid) of
        Nothing -> 0
        Just p -> partyWeight p

-- |Check that a finalization record has a valid proof
verifyFinalProof :: FinalizationSessionId -> FinalizationCommittee -> FinalizationRecord -> Bool
verifyFinalProof sid com@FinalizationCommittee{..} FinalizationRecord{..} =
        sigWeight finParties > corruptWeight && checkProofSignature
    where
        FinalizationProof (finParties, sig) = finalizationProof
        toSign = witnessMessage (roundBaid sid finalizationIndex finalizationDelay) finalizationBlockPointer
        mpks = sequence ((fmap partyBlsKey . toPartyInfo com) <$> finParties)
        checkProofSignature = case mpks of
            Nothing -> False -- If any parties are invalid, reject the proof
            Just pks -> Bls.verifyAggregate toSign pks sig
        sigWeight ps = sum (getPartyWeight com <$> ps)

-- |Produce a 'FinalizationSummary' based on the finalization state.
finalizationSummary :: (FinalizationStateLenses s m) => SimpleGetter s FinalizationSummary
finalizationSummary = to fs
    where
        fs s = FinalizationSummary{..}
            where
                summaryFailedRounds = reverse $ s ^. finFailedRounds
                summaryCurrentRound = case s ^. finCurrentRound of
                    Nothing -> WMVBASummary Nothing Nothing Nothing
                    Just FinalizationRound{..} -> roundWMVBA ^. wmvbaSummary

-- |Produce a 'FinalizationPseudoMessage' containing a catch up message based on the current finalization state.
finalizationCatchUpMessage :: (FinalizationStateLenses s m) => FinalizationInstance -> s -> Maybe FinalizationPseudoMessage
finalizationCatchUpMessage FinalizationInstance{..} s = _finsCurrentRound <&> \FinalizationRound{..} ->
        FPMCatchUp $! signCatchUpMessage finMySignKey _finsSessionId _finsIndex roundMe (committeeMaxParty _finsCommittee) summary
    where
        FinalizationState{..} = s ^. finState
        summary = s ^. finalizationSummary

-- |Process a 'FinalizationSummary', handling any new messages and returning a result indicating
-- whether the summary is behind, and whether we should initiate Skov catch-up.
processFinalizationSummary :: (FinalizationBaseMonad r s m) => FinalizationSummary -> m CatchUpResult
processFinalizationSummary FinalizationSummary{..} =
        use finCurrentRound >>= \case
            Nothing -> return mempty
            Just _ -> do
                FinalizationInstance{..} <- getFinalizationInstance
                committee@FinalizationCommittee{..} <- use finCommittee
                initDelta <- use finIndexInitialDelta
                msgSessionId <- use finSessionId
                msgFinalizationIndex <- use finIndex
                let
                    mkFinalizationMessage :: BlockHeight -> Party -> WMVBAMessage -> Sig.Signature -> FinalizationMessage
                    mkFinalizationMessage msgDelta msgSenderIndex = FinalizationMessage FinalizationMessageHeader{..}
                    checkSigDelta :: BlockHeight -> Party -> WMVBAMessage -> Sig.Signature -> Bool
                    checkSigDelta msgDelta msgSenderIndex msg sig = checkMessageSignature committee (mkFinalizationMessage msgDelta msgSenderIndex msg sig)
                roundsBehind <- forM (zip [0..] summaryFailedRounds) $
                    \(roundIndex, m) -> let delta = BlockHeight (shiftL (theBlockHeight initDelta) roundIndex) in use finCurrentRound >>= \case
                    -- Note, we need to get the current round each time, because processing might advance the round
                    Nothing -> return False
                    Just curRound -> case compare delta (roundDelta curRound) of
                            LT -> do
                                -- The round should already be failed for us
                                -- Just check the signatures to see if it is behind.
                                let
                                    -- TODO: Use existing signatures to short-cut signature checking
                                    checkSig party sig = checkSigDelta delta party wmvbaWADBotMessage sig
                                    cur' = Map.filterWithKey checkSig m
                                -- We consider it behind if it doesn't include (n-t) valid signatures
                                return $ sum (getPartyWeight committee <$> Map.keys cur') < totalWeight - corruptWeight
                            EQ -> -- This is our current round, so create a WMVBASummary and process that
                                curBehind <$> liftWMVBA (processWMVBASummary (wmvbaFailedSummary m) (checkSigDelta delta))
                            GT -> -- This case shouldn't happen unless the message is corrupt.
                                return False
                let delta = BlockHeight (shiftL (theBlockHeight initDelta) (length summaryFailedRounds))
                use finCurrentRound >>= \case
                    Nothing -> return mempty
                    Just curRound -> case compare delta (roundDelta curRound) of
                        LT -> return (CatchUpResult {curBehind = True, curSkovCatchUp = False})
                        EQ -> do
                            cur <- liftWMVBA $ processWMVBASummary summaryCurrentRound (checkSigDelta delta)
                            return (cur <> mempty {curBehind = or roundsBehind})
                        GT -> return (mempty {curBehind = or roundsBehind})


-- |Given an existing block, returns a 'FinalizationRecord' that can be included in
-- a child of that block, if available.
nextFinalizationRecord :: (FinalizationMonad m, SkovMonad m) => BlockPointer m -> m (Maybe FinalizationRecord)
nextFinalizationRecord parentBlock = do
    lfi <- blockLastFinalizedIndex parentBlock
    finalizationUnsettledRecordAt (lfi + 1)

unsettledFinalizationRecordAt :: (MonadState s m, FinalizationQueueLenses s) => FinalizationIndex -> m (Maybe FinalizationRecord)
unsettledFinalizationRecordAt fi = getFinalization fi <$> use finQueue

-- |Return the finalization records for the unsettled finalized blocks with
-- finalization index greater than the specified value.
unsettledFinalizationRecords :: (MonadState s m, FinalizationQueueLenses s) => FinalizationIndex -> m (Seq.Seq FinalizationRecord)
unsettledFinalizationRecords fi = use (finQueue . to (getFinalizationsBeyond fi))

-- |'ActiveFinalizationM' provides an implementation of 'FinalizationMonad' that
-- actively participates in finalization.
newtype ActiveFinalizationM r s m a = ActiveFinalizationM {runActiveFinalizationM :: m a}
    deriving (Functor, Applicative, Monad, MonadState s, MonadReader r)

instance (FinalizationBaseMonad r s m) => FinalizationMonad (ActiveFinalizationM r s m) where
    finalizationBlockArrival = ActiveFinalizationM . notifyBlockArrival
    finalizationBlockFinal fr b = ActiveFinalizationM (notifyBlockFinalized fr b)
    finalizationReceiveMessage = ActiveFinalizationM . receiveFinalizationPseudoMessage
    finalizationReceiveRecord = ActiveFinalizationM . receiveFinalizationRecord
    finalizationUnsettledRecordAt = ActiveFinalizationM . unsettledFinalizationRecordAt
    finalizationUnsettledRecords = ActiveFinalizationM . unsettledFinalizationRecords


-- |'PassiveFinalizationM' provides an implementation of 'FinalizationMonad' that
-- does not participate in finalization.  This implementation merely collects
newtype PassiveFinalizationM s m a = PassiveFinalizationM {runPassiveFinalizationM :: m a}
    deriving (Functor, Applicative, Monad, MonadState s)

instance (MonadState s m, FinalizationQueueLenses s, SkovMonad m) => FinalizationMonad (PassiveFinalizationM s m) where
    finalizationBlockArrival _ = return ()
    finalizationBlockFinal fr _ = PassiveFinalizationM (finQueue %= addFinalization fr)
    finalizationReceiveMessage _ = return ResultSuccess
    finalizationReceiveRecord = PassiveFinalizationM . receiveFinalizationRecord
    finalizationUnsettledRecordAt = PassiveFinalizationM . unsettledFinalizationRecordAt
    finalizationUnsettledRecords = PassiveFinalizationM . unsettledFinalizationRecords<|MERGE_RESOLUTION|>--- conflicted
+++ resolved
@@ -325,17 +325,13 @@
                 handleEvs True (WMVBAComplete _ : evs') = handleEvs True evs'
             handleEvs False evs
 
-<<<<<<< HEAD
-liftWMVBA :: (FinalizationBaseMonad r s m) => WMVBA Sig.Signature a -> m a
-=======
 roundBaid :: FinalizationSessionId -> FinalizationIndex -> BlockHeight -> BS.ByteString
 roundBaid finSessId finIx finDelta = runPut $ do
         S.put finSessId
         S.put finIx
         S.put finDelta
 
-liftWMVBA :: (FinalizationMonad s m) => WMVBA Sig.Signature a -> m a
->>>>>>> 96e4855a
+liftWMVBA :: (FinalizationBaseMonad r s m) => WMVBA Sig.Signature a -> m a
 liftWMVBA a = do
     FinalizationState{..} <- use finState
     FinalizationInstance{..} <- getFinalizationInstance
