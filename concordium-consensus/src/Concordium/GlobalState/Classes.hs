--- conflicted
+++ resolved
@@ -49,20 +49,6 @@
     {-# INLINE ask #-}
     {-# INLINE local #-}
 
-<<<<<<< HEAD
-type family BlockStatePointer (bs :: Type) :: Type
-
--- |The basic types associated with a monad providing an
--- implementation of block state.
-class BlockStateTypes (m :: Type -> Type) where
-    type BlockState m :: Type
-    type UpdatableBlockState m :: Type
-    type BirkParameters m :: Type
-
-type BlockStateRef m = BlockStatePointer (BlockState m)
-
-=======
->>>>>>> 9b02a9c0
 -- |@MGSTrans t m@ is a newtype wrapper for a monad transformer @t@ applied
 -- to a monad @m@.  This wrapper exists to support lifting various monad
 -- type classes over monad transfers. (That is, instances of various typeclasses
