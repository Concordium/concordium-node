--- conflicted
+++ resolved
@@ -80,8 +80,6 @@
         }
 
 -- |Update the statistics when a block becomes fully validated (arrives).
-<<<<<<< HEAD
-=======
 -- This updates:
 --
 --   * The count of blocks verified.
@@ -93,7 +91,6 @@
 --   * The block arrival period statistics (i.e. time between successive arrivals).
 --
 --   * The transactions per block statistics.
->>>>>>> 70e47b21
 updateStatsOnArrive ::
     -- |Nominal block time.
     UTCTime ->
@@ -106,10 +103,7 @@
 updateStatsOnArrive nominalTime arrivalTime transactionCount =
     updateTransactionsPerBlock . updatePeriod . updateLatency . (blocksVerifiedCount +~ 1)
   where
-<<<<<<< HEAD
-=======
     -- Update the block arrival latency stats.
->>>>>>> 70e47b21
     updateLatency s =
         s
             & (blockArriveLatencyEMA .~ oldEMA + emaWeight * delta)
@@ -118,10 +112,7 @@
         oldEMA = s ^. blockArriveLatencyEMA
         delta = realToFrac (diffUTCTime arrivalTime nominalTime) - oldEMA
 
-<<<<<<< HEAD
-=======
     -- Update the last block arrival time and block arrival period stats.
->>>>>>> 70e47b21
     updatePeriod s =
         case s ^. blockLastArrive of
             Nothing -> s & blockLastArrive ?~! arrivalTime
@@ -136,10 +127,7 @@
                 delta = blockTime - oldEMA
                 oldEMVar = fromMaybe 0 (s ^. blockArrivePeriodEMVar)
 
-<<<<<<< HEAD
-=======
     -- Update the transactions per block stats.
->>>>>>> 70e47b21
     updateTransactionsPerBlock s =
         s
             & (transactionsPerBlockEMA .~ oldEMA + emaWeight * delta)
@@ -170,8 +158,6 @@
         ++ show (sqrt $ s ^. transactionsPerBlockEMVar)
 
 -- |Update the statistics when a block is received by the consensus.
-<<<<<<< HEAD
-=======
 -- This updates:
 --
 --    * The count of received blocks.
@@ -181,7 +167,6 @@
 --    * The last block received time.
 --
 --    * The block receive period statistics (i.e. the time between successively receiving blocks).
->>>>>>> 70e47b21
 updateStatsOnReceive ::
     -- |Nominal block time.
     UTCTime ->
@@ -192,10 +177,7 @@
 updateStatsOnReceive nominalTime receiveTime =
     updatePeriod . updateLatency . (blocksReceivedCount +~ 1)
   where
-<<<<<<< HEAD
-=======
     -- Update the block receive latency stats.
->>>>>>> 70e47b21
     updateLatency s =
         s
             & (blockReceiveLatencyEMA .~ oldEMA + emaWeight * delta)
@@ -203,10 +185,7 @@
       where
         oldEMA = s ^. blockReceiveLatencyEMA
         delta = realToFrac (diffUTCTime receiveTime nominalTime) - oldEMA
-<<<<<<< HEAD
-=======
     -- Update the block receive period stats.
->>>>>>> 70e47b21
     updatePeriod s =
         case s ^. blockLastReceived of
             Nothing -> s & blockLastReceived ?~! receiveTime
@@ -238,9 +217,6 @@
         ++ " blockReceivePeriodEMSD="
         ++ show (sqrt <$> s ^. blockReceivePeriodEMVar)
 
-<<<<<<< HEAD
--- |Update the statistics when a block becomes (explicitly) finalized.
-=======
 -- |Update the statistics when a finalization occurs. This should be called once per finalization,
 -- rather than per finalized block, since multiple blocks can be finalized in a single finalization.
 -- This updates:
@@ -250,7 +226,6 @@
 --    * The last finalization time.
 --
 --    * The finalization period statistics (i.e. the time between successive finalizations).
->>>>>>> 70e47b21
 updateStatsOnFinalize ::
     -- |Current time
     UTCTime ->
@@ -259,10 +234,7 @@
 updateStatsOnFinalize curTime =
     (lastFinalizedTime ?~! curTime) . updatePeriod . (finalizationCount +~ 1)
   where
-<<<<<<< HEAD
-=======
     -- Update the finalization period stats.
->>>>>>> 70e47b21
     updatePeriod s
         | Just lastFinTime <- s ^. lastFinalizedTime =
             let
