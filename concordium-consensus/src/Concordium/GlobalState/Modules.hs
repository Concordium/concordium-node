--- conflicted
+++ resolved
@@ -24,23 +24,13 @@
 -- TODO: in future, we should probably also store the module source, which can
 -- be used to recover the interfaces, and should be what is sent over the
 -- network.
-<<<<<<< HEAD
 data MemModule = MemModule {
     mmoduleInterface :: !(Interface Core.UA),
     mmoduleValueInterface :: !(UnlinkedValueInterface Void),
-    mmoduleLinkedDefs :: Map.HashMap Core.Name (LinkedExpr Void),
+    mmoduleLinkedDefs :: Map.HashMap Core.Name (LinkedExprWithDeps Void),
     mmoduleLinkedContracts :: Map.HashMap Core.TyName (LinkedContractValue Void),
     mmoduleIndex :: !ModuleIndex,
     mmoduleSource :: Core.Module Core.UA
-=======
-data Module = Module {
-    moduleInterface :: !(Interface Core.UA),
-    moduleValueInterface :: !(UnlinkedValueInterface Void),
-    moduleLinkedDefs :: Map.HashMap Core.Name (LinkedExprWithDeps Void),
-    moduleLinkedContracts :: Map.HashMap Core.TyName (LinkedContractValue Void),
-    moduleIndex :: !ModuleIndex,
-    moduleSource :: Core.Module Core.UA
->>>>>>> 0802fd51
 }
 
 memModuleToModule :: MemModule -> Module
