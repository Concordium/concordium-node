{-# LANGUAGE RecordWildCards #-}
{-# LANGUAGE MultiParamTypeClasses #-}
{-# LANGUAGE OverloadedStrings #-}
module Concordium.GlobalState.Modules where

import qualified Concordium.Crypto.SHA256 as H
import qualified Concordium.Types.Acorn.Core as Core
import Concordium.Types.Acorn.Interfaces
import Concordium.Types.HashableTo

import Data.Maybe
import Data.Word
import Data.HashMap.Strict(HashMap)
import qualified Data.HashMap.Strict as Map
import Data.Serialize

import Data.Void

type ModuleIndex = Word64

-- |Module for storage in block state.
-- TODO: in future, we should probably also store the module source, which can
-- be used to recover the interfaces, and should be what is sent over the
-- network.
data Module = Module {
    moduleInterface :: !(Interface Core.UA),
<<<<<<< HEAD
    moduleValueInterface :: !(ValueInterface Void),
=======
    moduleValueInterface :: !(UnlinkedValueInterface Void),
    moduleLinkedDefs :: Map.HashMap Core.Name (LinkedExprWithDeps Void),
    moduleLinkedContracts :: Map.HashMap Core.TyName (LinkedContractValue Void),
>>>>>>> c25ac587
    moduleIndex :: !ModuleIndex,
    moduleSource :: Core.Module Core.UA
}

-- |A collection of modules.
data Modules = Modules {
    _modules :: HashMap Core.ModuleRef Module,
    _nextModuleIndex :: !ModuleIndex,
    _runningHash :: !H.Hash
}

instance Show Modules where
    show Modules{..} = "Modules {\n" ++ concatMap f (Map.keys _modules) ++ "}"
        where
            f x = show x ++ "\n"

instance HashableTo H.Hash Modules where
    getHash = _runningHash

-- |The empty collection of modules
emptyModules :: Modules
emptyModules = Modules Map.empty 0 (H.hash "")

-- |Create a collection of modules from a list in reverse order of creation.
fromModuleList :: [(Core.ModuleRef, Interface Core.UA, ValueInterface Void, Core.Module Core.UA)] -> Modules
fromModuleList = foldr safePut emptyModules
    where
        safePut (mref, iface, viface, source) m = fromMaybe m $ putInterfaces mref iface viface source m

-- |Get the interfaces for a given module by 'Core.ModuleRef'.
getInterfaces :: Core.ModuleRef -> Modules -> Maybe (Interface Core.UA, ValueInterface Void)
getInterfaces mref m = do
        Module {..} <- Map.lookup mref (_modules m)
        return (moduleInterface, moduleValueInterface)


-- |Try to add interfaces to the module table. If a module with the given
-- reference exists returns @Nothing@.
putInterfaces :: Core.ModuleRef -> Interface Core.UA -> ValueInterface Void -> Core.Module Core.UA -> Modules -> Maybe Modules
putInterfaces mref iface viface source m =
  if Map.member mref (_modules m) then Nothing
  else Just (Modules {
                _modules = Map.insert mref (Module iface viface (_nextModuleIndex m) source) (_modules m),
                _nextModuleIndex = 1 + _nextModuleIndex m,
                _runningHash = H.hashLazy $ runPutLazy $ put (_runningHash m) <> put mref
            })


-- |Same as 'putInterfaces', but do not check for existence of a module. Hence
-- the precondition of this method is that a module with the same hash is not in
-- the table already
unsafePutInterfaces :: Core.ModuleRef -> Interface Core.UA -> ValueInterface Void -> Core.Module Core.UA -> Modules -> Modules
unsafePutInterfaces mref iface viface source m =
    Modules {
             _modules = Map.insert mref (Module iface viface (_nextModuleIndex m) source) (_modules m),
             _nextModuleIndex = 1 + _nextModuleIndex m,
             _runningHash = H.hashLazy $ runPutLazy $ put (_runningHash m) <> put mref
            }

<<<<<<< HEAD
-- |Get a module.
=======
-- |NB: This method assumes the module with given reference is already in the
-- database, and also that linked code does not affect the hash of the global
-- state.
putLinkedExpr :: Core.ModuleRef -> Core.Name -> LinkedExprWithDeps Void -> Modules -> Modules
putLinkedExpr mref n linked mods =
  mods & modules %~ flip Map.adjust mref (\Module{..} -> Module{moduleLinkedDefs=Map.insert n linked moduleLinkedDefs,..})

getLinkedExpr :: Core.ModuleRef -> Core.Name -> Modules -> Maybe (LinkedExprWithDeps Void)
getLinkedExpr mref n mods = do
  Module{..} <- mods ^. modules . at mref
  Map.lookup n moduleLinkedDefs

-- |NB: This method assumes the module with given reference is already in the
-- database, and also that linked code does not affect the hash of the global
-- state.
putLinkedContract :: Core.ModuleRef -> Core.TyName -> LinkedContractValue Void -> Modules -> Modules
putLinkedContract mref n linked mods =
  mods & modules %~ flip Map.adjust mref (\Module{..} -> Module{moduleLinkedContracts=Map.insert n linked moduleLinkedContracts,..})

getLinkedContract :: Core.ModuleRef -> Core.TyName -> Modules -> Maybe (LinkedContractValue Void)
getLinkedContract mref n mods = do
  Module{..} <- mods ^. modules . at mref
  Map.lookup n moduleLinkedContracts

-- |Get a full module by name.
>>>>>>> c25ac587
getModule :: Core.ModuleRef -> Modules -> Maybe Module
getModule ref mods = Map.lookup ref (_modules mods)

moduleList :: Modules -> [Core.ModuleRef]
moduleList mods = Map.keys (_modules mods)<|MERGE_RESOLUTION|>--- conflicted
+++ resolved
@@ -24,13 +24,9 @@
 -- network.
 data Module = Module {
     moduleInterface :: !(Interface Core.UA),
-<<<<<<< HEAD
-    moduleValueInterface :: !(ValueInterface Void),
-=======
     moduleValueInterface :: !(UnlinkedValueInterface Void),
     moduleLinkedDefs :: Map.HashMap Core.Name (LinkedExprWithDeps Void),
     moduleLinkedContracts :: Map.HashMap Core.TyName (LinkedContractValue Void),
->>>>>>> c25ac587
     moduleIndex :: !ModuleIndex,
     moduleSource :: Core.Module Core.UA
 }
@@ -90,9 +86,6 @@
              _runningHash = H.hashLazy $ runPutLazy $ put (_runningHash m) <> put mref
             }
 
-<<<<<<< HEAD
--- |Get a module.
-=======
 -- |NB: This method assumes the module with given reference is already in the
 -- database, and also that linked code does not affect the hash of the global
 -- state.
@@ -118,7 +111,6 @@
   Map.lookup n moduleLinkedContracts
 
 -- |Get a full module by name.
->>>>>>> c25ac587
 getModule :: Core.ModuleRef -> Modules -> Maybe Module
 getModule ref mods = Map.lookup ref (_modules mods)
 
