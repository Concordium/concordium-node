{-# LANGUAGE DeriveGeneric #-}
{-# LANGUAGE OverloadedStrings #-}
{-# LANGUAGE ScopedTypeVariables #-}

-- |This module defines types for blockchain parameters, including genesis data,
-- baker parameters and finalization parameters.
module Concordium.GlobalState.Parameters(
    module Concordium.GlobalState.Parameters,
    BakerInfo,
    MintDistribution(..),
    TransactionFeeDistribution(..),
    GASRewards(..)
) where

import Prelude hiding (fail)
import GHC.Generics hiding (to)
import Data.Serialize
import Control.Monad.Fail
import Control.Monad hiding (fail)
import Data.Ratio
import Data.Word
import Lens.Micro.Platform
import qualified Data.ByteString.Lazy as BSL
import qualified Data.Aeson as AE
import Data.Aeson.Types (FromJSON(..), ToJSON(..), (.:), (.:?), (.!=), withObject, object)
import Concordium.Types.Updates

import Concordium.Common.Version
import Concordium.Types
import Concordium.Types.HashableTo
import qualified Concordium.Crypto.SHA256 as Hash
import Concordium.ID.Parameters(GlobalContext)
import qualified Concordium.ID.Types as ID
import qualified Concordium.Crypto.BlsSignature as Bls

import Concordium.GlobalState.Basic.BlockState.Account
import Concordium.GlobalState.BakerInfo
import Concordium.GlobalState.IdentityProviders
import Concordium.GlobalState.AnonymityRevokers
import qualified Concordium.GlobalState.SeedState as SeedState

type CryptographicParameters = GlobalContext

-- |Updatable chain parameters.
data ChainParameters = ChainParameters {
    -- |Election difficulty parameter.
    _cpElectionDifficulty :: !ElectionDifficulty,
    -- |Euro:Energy rate.
    _cpEuroPerEnergy :: !ExchangeRate,
    -- |uGTU:Euro rate.
    _cpMicroGTUPerEuro :: !ExchangeRate,
    -- |uGTU:Energy rate.
    -- This is derived, but will be computed when the other
    -- rates are updated since it is more useful.
    _cpEnergyRate :: !EnergyRate,
    -- |Number of additional epochs that bakers must cool down when
    -- removing stake. The cool-down will effectively be 2 epochs
    -- longer than this value, since at any given time, the bakers
    -- (and stakes) for the current and next epochs have already
    -- been determined.
    _cpBakerExtraCooldownEpochs :: !Epoch,
    -- |LimitAccountCreation: the maximum number of accounts
    -- that may be created in one block.
    _cpAccountCreationLimit :: !CredentialsPerBlockLimit,
    -- |Reward parameters.
    _cpRewardParameters :: !RewardParameters,
    -- |Foundation account index.
    _cpFoundationAccount :: !AccountIndex
} deriving (Eq, Show)

makeChainParameters ::
    ElectionDifficulty
    -- ^Election difficulty
    -> ExchangeRate
    -- ^Euro:Energy rate
    -> ExchangeRate
    -- ^uGTU:Euro rate
    -> Epoch
    -- ^Baker cooldown
    -> CredentialsPerBlockLimit
    -- ^Account creation limit
    -> RewardParameters
    -- ^Reward parameters
    -> AccountIndex
    -- ^Foundation account
    -> ChainParameters
makeChainParameters
    _cpElectionDifficulty
    _cpEuroPerEnergy
    _cpMicroGTUPerEuro
    _cpBakerExtraCooldownEpochs
    _cpAccountCreationLimit
    _cpRewardParameters
    _cpFoundationAccount
      = ChainParameters{..}
  where
    _cpEnergyRate = computeEnergyRate _cpMicroGTUPerEuro _cpEuroPerEnergy

{-# INLINE cpElectionDifficulty #-}
cpElectionDifficulty :: Lens' ChainParameters ElectionDifficulty
cpElectionDifficulty = lens _cpElectionDifficulty (\cp ed -> cp {_cpElectionDifficulty = ed})

{-# INLINE cpEuroPerEnergy #-}
cpEuroPerEnergy :: Lens' ChainParameters ExchangeRate
cpEuroPerEnergy = lens _cpEuroPerEnergy (\cp epe -> cp {_cpEuroPerEnergy = epe, _cpEnergyRate = computeEnergyRate (_cpMicroGTUPerEuro cp) epe})

{-# INLINE cpMicroGTUPerEuro #-}
cpMicroGTUPerEuro :: Lens' ChainParameters ExchangeRate
cpMicroGTUPerEuro = lens _cpMicroGTUPerEuro (\cp mgtupe -> cp {_cpMicroGTUPerEuro = mgtupe, _cpEnergyRate = computeEnergyRate mgtupe (_cpEuroPerEnergy cp)})

{-# INLINE cpEnergyRate #-}
cpEnergyRate :: SimpleGetter ChainParameters EnergyRate
cpEnergyRate = to _cpEnergyRate

{-# INLINE cpBakerExtraCooldownEpochs #-}
cpBakerExtraCooldownEpochs :: Lens' ChainParameters Epoch
cpBakerExtraCooldownEpochs = lens _cpBakerExtraCooldownEpochs (\cp bce -> cp {_cpBakerExtraCooldownEpochs = bce})

{-# INLINE cpFoundationAccount #-}
cpFoundationAccount :: Lens' ChainParameters AccountIndex
cpFoundationAccount = lens _cpFoundationAccount (\cp fa -> cp {_cpFoundationAccount = fa})

{-# INLINE cpAccountCreationLimit #-}
cpAccountCreationLimit :: Lens' ChainParameters CredentialsPerBlockLimit
cpAccountCreationLimit = lens _cpAccountCreationLimit (\cp acl -> cp {_cpAccountCreationLimit = acl})

instance HasRewardParameters ChainParameters where
  rewardParameters = lens _cpRewardParameters (\cp rp -> cp {_cpRewardParameters = rp})

instance Serialize ChainParameters where
  put ChainParameters{..} = do
    put _cpElectionDifficulty
    put _cpEuroPerEnergy
    put _cpMicroGTUPerEuro
    put _cpBakerExtraCooldownEpochs
    put _cpAccountCreationLimit
    put _cpRewardParameters
    put _cpFoundationAccount
  get = makeChainParameters <$> get <*> get <*> get <*> get <*> get <*> get <*> get

instance HashableTo Hash.Hash ChainParameters where
  getHash = Hash.hash . encode

instance Monad m => MHashableTo m Hash.Hash ChainParameters

instance FromJSON ChainParameters where
  parseJSON = withObject "ChainParameters" $ \v ->
    makeChainParameters
      <$> v .: "electionDifficulty"
      <*> v .: "euroPerEnergy"
      <*> v .: "microGTUPerEuro"
      <*> v .: "bakerCooldownEpochs"
      <*> v .: "accountCreationLimit"
      <*> v .: "rewardParameters"
      <*> v .: "foundationAccountIndex"

instance ToJSON ChainParameters where
  toJSON ChainParameters{..} = object [
      "electionDifficulty" AE..= _cpElectionDifficulty,
      "euroPerEnergy" AE..= _cpEuroPerEnergy,
      "microGTUPerEuro" AE..= _cpMicroGTUPerEuro,
      "bakerCooldownEpochs" AE..= _cpBakerExtraCooldownEpochs,
      "accountCreationLimit" AE..= _cpAccountCreationLimit,
      "rewardParameters" AE..= _cpRewardParameters,
      "foundationAccountIndex" AE..= _cpFoundationAccount
    ]

data VoterInfo = VoterInfo {
    voterVerificationKey :: VoterVerificationKey,
    voterVRFKey :: VoterVRFPublicKey,
    voterPower :: VoterPower,
    voterBlsKey :: Bls.PublicKey
} deriving (Eq, Generic, Show)
instance Serialize VoterInfo where

data FinalizationParameters = FinalizationParameters {
    finalizationMinimumSkip :: BlockHeight,
    finalizationCommitteeMaxSize :: FinalizationCommitteeSize,
    finalizationWaitingTime :: Duration,
    finalizationIgnoreFirstWait :: Bool,
    finalizationOldStyleSkip :: Bool,
    finalizationSkipShrinkFactor :: Ratio Word64,
    finalizationSkipGrowFactor :: Ratio Word64,
    finalizationDelayShrinkFactor :: Ratio Word64,
    finalizationDelayGrowFactor :: Ratio Word64,
    finalizationAllowZeroDelay :: Bool
} deriving (Eq, Generic, Show)
instance Serialize FinalizationParameters where

instance FromJSON FinalizationParameters where
    parseJSON = withObject "FinalizationParameters" $ \v -> do
        finalizationMinimumSkip <- BlockHeight <$> v .: "minimumSkip"
        finalizationCommitteeMaxSize <- v .: "committeeMaxSize"
        finalizationWaitingTime <- v .: "waitingTime"
        finalizationIgnoreFirstWait <- v .:? "ignoreFirstWait" .!= False
        finalizationOldStyleSkip <- v .:? "oldStyleSkip" .!= False
        finalizationSkipShrinkFactor <- v .: "skipShrinkFactor"
        unless (finalizationSkipShrinkFactor > 0 && finalizationSkipShrinkFactor < 1) $
          fail "skipShrinkFactor must be strictly between 0 and 1"
        finalizationSkipGrowFactor <- v .: "skipGrowFactor"
        unless (finalizationSkipGrowFactor > 1) $
          fail "skipGrowFactor must be strictly greater than 1"
        finalizationDelayShrinkFactor <- v .: "delayShrinkFactor"
        unless (finalizationDelayShrinkFactor > 0 && finalizationDelayShrinkFactor < 1) $
          fail "delayShrinkFactor must be strictly between 0 and 1"
        finalizationDelayGrowFactor <- v .: "delayGrowFactor"
        unless (finalizationDelayGrowFactor > 1) $
          fail "delayGrowFactor must be strictly greater than 1"
        finalizationAllowZeroDelay <- v .:? "allowZeroDelay" .!= False
        return FinalizationParameters{..}

data GenesisDataV2 = GenesisDataV2 {
    genesisTime :: !Timestamp,
    genesisSlotDuration :: !Duration,
    genesisSeedState :: !SeedState.SeedState,
    genesisAccounts :: ![Account],
    genesisFinalizationParameters :: !FinalizationParameters,
    genesisCryptographicParameters :: !CryptographicParameters,
    genesisIdentityProviders :: !IdentityProviders,
    genesisAnonymityRevokers :: !AnonymityRevokers,
    genesisMaxBlockEnergy :: !Energy,
    genesisAuthorizations :: !Authorizations,
    genesisChainParameters :: !ChainParameters
} deriving (Generic, Show, Eq)

getGenesisDataV2 :: Get GenesisDataV2
getGenesisDataV2 = do
    genesisTime <- get
    genesisSlotDuration <- get
    genesisSeedState <- get
    genesisAccounts <- get
    -- Verify that each baker account records the correct baker id
    forM_ (zip [0..] genesisAccounts) $ \(i, acct) -> case _accountBaker acct of
        Just ab | _bakerIdentity (_accountBakerInfo ab) /= i ->
          fail "BakerId does not match account index"
        _ -> return ()
    genesisFinalizationParameters <- get
    genesisCryptographicParameters <- get
    genesisIdentityProviders <- get
    genesisAnonymityRevokers <- get
    genesisMaxBlockEnergy <- get
    genesisAuthorizations <- get
    genesisChainParameters <- get
    return GenesisDataV2{..}

putGenesisDataV2 :: Putter GenesisDataV2
putGenesisDataV2 GenesisDataV2{..} = do
    put genesisTime
    put genesisSlotDuration
    put genesisSeedState
    put genesisAccounts
    put genesisFinalizationParameters
    put genesisCryptographicParameters
    put genesisIdentityProviders
    put genesisAnonymityRevokers
    put genesisMaxBlockEnergy
    put genesisAuthorizations
    put genesisChainParameters


instance Serialize GenesisDataV2 where
  get = getGenesisDataV2
  put = putGenesisDataV2

type GenesisData = GenesisDataV2
genesisDataVersion :: Version
genesisDataVersion = 2

-- |Deserialize genesis data.
-- Read the version and decide how to parse the remaining data based on the
-- version.
--
-- Currently only supports version 1
getExactVersionedGenesisData :: Get GenesisData
getExactVersionedGenesisData =
  getVersion >>= \case
    2 -> getGenesisDataV2
    n -> fail $ "Unsupported Genesis version: " ++ show n

-- |Serialize the genesis data with a version according to the V1 format.
-- In contrast to 'putGenesisDataV1' this function also prepends the version.
putVersionedGenesisDataV2 :: GenesisData -> Put
putVersionedGenesisDataV2 fpm = putVersion 2 <> putGenesisDataV2 fpm

-- |Get the total amount of GTU in genesis data.
genesisTotalGTU :: GenesisData -> Amount
genesisTotalGTU GenesisDataV2{..} =
  sum (_accountAmount <$> genesisAccounts)

readIdentityProviders :: BSL.ByteString -> Maybe IdentityProviders
readIdentityProviders bs = do
  v <- AE.decode bs
   -- We only support Version 0 at this point for testing. When we support more
   -- versions we'll have to decode in a dependent manner, first reading the
   -- version, and then decoding based on that.
  guard (vVersion v == 0)
  return (vValue v)

readAnonymityRevokers :: BSL.ByteString -> Maybe AnonymityRevokers
readAnonymityRevokers bs = do
  v <- AE.decode bs
   -- We only support Version 0 at this point for testing. When we support more
   -- versions we'll have to decode in a dependent manner, first reading the
   -- version, and then decoding based on that.
  guard (vVersion v == 0)
  return (vValue v)

eitherReadIdentityProviders :: BSL.ByteString -> Either String IdentityProviders
eitherReadIdentityProviders bs = do
  v <- AE.eitherDecode bs
  unless (vVersion v == 0) $ Left $ "Incorrect version: " ++ show (vVersion v)
  return (vValue v)

eitherReadAnonymityRevokers :: BSL.ByteString -> Either String AnonymityRevokers
eitherReadAnonymityRevokers bs = do
  v <- AE.eitherDecode bs
  unless (vVersion v == 0) $ Left $ "Incorrect version: " ++ show (vVersion v)
  return (vValue v)

getExactVersionedCryptographicParameters :: BSL.ByteString -> Maybe CryptographicParameters
getExactVersionedCryptographicParameters bs = do
   v <- AE.decode bs
   -- We only support Version 0 at this point for testing. When we support more
   -- versions we'll have to decode in a dependent manner, first reading the
   -- version, and then decoding based on that.
   guard (vVersion v == 0)
   return (vValue v)

-- 'GenesisBaker' is an abstraction of a baker at genesis.
-- It includes the minimal information for generating a
-- baker and its account.
data GenesisBaker = GenesisBaker {
    -- |The baker's public VRF key
    gbElectionVerifyKey :: BakerElectionVerifyKey,
    -- |The baker's public signature key
    gbSignatureVerifyKey :: BakerSignVerifyKey,
    -- |The baker's public key for aggregate signatures
    gbAggregationVerifyKey :: BakerAggregationVerifyKey,
    -- |The baker's initial stake
    gbStake :: Amount,
    -- |Whether to restake the baker's earnings from rewards
    gbRestakeEarnings :: Bool
}

instance FromJSON GenesisBaker where
    parseJSON = withObject "GenesisBaker" $ \v -> do
            gbElectionVerifyKey <- v .: "electionVerifyKey"
            gbSignatureVerifyKey <- v .: "signatureVerifyKey"
            gbAggregationVerifyKey <- v .: "aggregationVerifyKey"
            gbStake <- v .: "stake"
            gbRestakeEarnings <- v .: "restakeEarnings"
            return GenesisBaker{..}

-- |'GenesisAccount' are special account existing in the genesis block, in
-- addition to baker accounts which are defined by the 'GenesisBaker' structure.
data GenesisAccount = GenesisAccount {
  gaAddress :: !AccountAddress,
  gaVerifyKeys :: !ID.AccountKeys,
  gaBalance :: !Amount,
  -- |We only need the credential values. However when parsing we parse a full
  -- credential, due to some legacy format issues, and then extract the values.
  -- The legacy issues are that the commitments are part of the "proofs" object
  -- in the credential, which, in JSON, is represented just as a hex-string.
  -- This should be reworked at some point, so that it is more principled than
  -- the current, slighly hacky, solution.
  gaCredential :: !ID.AccountCredential,
  gaBaker :: !(Maybe GenesisBaker)
}

instance FromJSON GenesisAccount where
  parseJSON = withObject "GenesisAccount" $ \obj -> do
    gaAddress <- obj .: "address"
    gaVerifyKeys <- obj .: "accountKeys"
    gaBalance <- obj .: "balance"
    Versioned{..} <- obj .: "credential"
    unless (vVersion == 0) $ fail "Only V0 credentials supported in genesis."
    gaCredentialFull <- parseJSON vValue
    gaCredential <- case ID.values gaCredentialFull of
      Nothing -> fail "Account credential is malformed."
      Just gaCredential -> return gaCredential
    gaBaker <- obj .:? "baker"
    -- Check that bakers do not stake more than their balance.
    case gaBaker of
      Just gb | gbStake gb > gaBalance -> fail "Stake exceeds balance"
      _ -> return ()
    return GenesisAccount{..}

-- 'GenesisParameters' provides a convenient abstraction for
-- constructing 'GenesisData'.
data GenesisParametersV2 = GenesisParametersV2 {
    gpGenesisTime :: Timestamp,
    gpSlotDuration :: Duration,
    gpLeadershipElectionNonce :: LeadershipElectionNonce,
    gpEpochLength :: EpochLength,
    gpFinalizationParameters :: FinalizationParameters,
    gpCryptographicParameters :: CryptographicParameters,
    gpIdentityProviders :: IdentityProviders,
    gpAnonymityRevokers :: AnonymityRevokers,
    -- |Initial accounts
    gpInitialAccounts :: [GenesisAccount],
    -- |Maximum total energy that can be consumed by the transactions in a block
    gpMaxBlockEnergy :: Energy,
    -- |The initial update authorizations
    gpAuthorizations :: Authorizations,
    -- |The initial (updatable) chain parameters
    gpChainParameters :: ChainParameters
}

instance FromJSON GenesisParametersV2 where
    parseJSON = withObject "GenesisParameters" $ \v -> do
        gpGenesisTime <- v .: "genesisTime"
        gpSlotDuration <- v .: "slotDuration"
        gpLeadershipElectionNonce <- v .: "leadershipElectionNonce"
        gpEpochLength <- Slot <$> v .: "epochLength"
        when(gpEpochLength == 0) $ fail "Epoch length should be non-zero"
        gpFinalizationParameters <- v .: "finalizationParameters"
        gpCryptographicParameters <- v .: "cryptographicParameters"
        gpIdentityProviders <- v .:? "identityProviders" .!= emptyIdentityProviders
        gpAnonymityRevokers <- v .:? "anonymityRevokers" .!= emptyAnonymityRevokers
        gpInitialAccounts <- v .:? "initialAccounts" .!= []
        let hasBaker GenesisAccount{gaBaker=Nothing} = False
            hasBaker _ = True
        unless (any hasBaker gpInitialAccounts) $ fail "Must have at least one baker at genesis"
        gpMaxBlockEnergy <- v .: "maxBlockEnergy"
        gpAuthorizations <- v .: "updateAuthorizations"
        gpChainParameters <- v .: "chainParameters"
        return GenesisParametersV2{..}

type GenesisParameters = GenesisParametersV2

genesisParametersVersion :: Version
genesisParametersVersion = 2

-- |Implementation-defined parameters, such as block size. They are not
-- protocol-level parameters hence do not fit into 'GenesisParameters'.
data RuntimeParameters = RuntimeParameters {
  -- |Maximum block size produced by the baker (in bytes). Note that this only
  -- applies to the blocks produced by this baker, we will still accept blocks
  -- of arbitrary size from other bakers.
  rpBlockSize :: !Int,
  -- |Treestate storage directory.
  rpTreeStateDir :: !FilePath,
  -- |BlockState storage file.
  rpBlockStateFile :: !FilePath,
  -- |Threshold for how far into the future we accept blocks. Blocks with a slot
  -- time that exceeds our current time + this threshold are rejected and the p2p
  -- is told to not relay these blocks.
  rpEarlyBlockThreshold :: !Timestamp,
  -- |Number of insertions to be performed in the transaction table before running
  -- a purge to remove long living transactions that have not been executed for more
  -- than `rpTransactionsKeepAliveTime` seconds.
  rpInsertionsBeforeTransactionPurge :: !Int,
  -- |Number of seconds after receiving a transaction during which it is kept in the
  -- transaction table if a purge is executed.
  rpTransactionsKeepAliveTime :: !TransactionTime,
  -- |Number of seconds between automatic transaction table purging  runs.
  rpTransactionsPurgingDelay :: !Int
  }

-- |Default runtime parameters, block size = 10MB.
defaultRuntimeParameters :: RuntimeParameters
defaultRuntimeParameters = RuntimeParameters {
  rpBlockSize = 10 * 10^(6 :: Int), -- 10MB
  rpTreeStateDir = "treestate",
  rpBlockStateFile = "blockstate",
  rpEarlyBlockThreshold = 30, -- 30 seconds
  rpInsertionsBeforeTransactionPurge = 1000,
  rpTransactionsKeepAliveTime = 5 * 60, -- 5 min
  rpTransactionsPurgingDelay = 3 * 60 -- 3 min
  }

instance FromJSON RuntimeParameters where
  parseJSON = withObject "RuntimeParameters" $ \v -> do
    rpBlockSize <- v .: "blockSize"
    rpTreeStateDir <- v .: "treeStateDir"
    rpBlockStateFile <- v .: "blockStateFile"
    rpEarlyBlockThreshold <- v .: "earlyBlockThreshold"
    rpInsertionsBeforeTransactionPurge <- v .: "insertionsBeforeTransactionPurge"
    rpTransactionsKeepAliveTime <- (fromIntegral :: Int -> TransactionTime) <$> v .: "transactionsKeepAliveTime"
    rpTransactionsPurgingDelay <- v .: "transactionsPurgingDelay"
    when (rpBlockSize <= 0) $
      fail "Block size must be a positive integer."
    when (rpEarlyBlockThreshold <= 0) $
      fail "The early block threshold must be a postitive integer"
    return RuntimeParameters{..}

-- |NB: This function will silently ignore bakers with duplicate signing keys.
parametersToGenesisData :: GenesisParameters -> GenesisData
parametersToGenesisData GenesisParametersV2{..} = GenesisDataV2{..}
    where
        genesisTime = gpGenesisTime
        genesisSlotDuration = gpSlotDuration
        genesisSeedState = SeedState.genesisSeedState gpLeadershipElectionNonce gpEpochLength

<<<<<<< HEAD
        mkAccount GenesisAccount{..} bid =
          let cdv = ID.values gaCredential in
          newAccount genesisCryptographicParameters gaVerifyKeys gaAddress cdv
=======
        mkAccount (GenesisAccount{..}, bid) =
          newAccount genesisCryptographicParameters gaVerifyKeys gaAddress gaCredential
>>>>>>> a5807d17
                & accountAmount .~ gaBalance
                & case gaBaker of
                    Nothing -> id
                    Just GenesisBaker{..} -> accountBaker ?~ AccountBaker {
                      _stakedAmount = gbStake,
                      _stakeEarnings = gbRestakeEarnings,
                      _accountBakerInfo = BakerInfo {
                        _bakerIdentity = bid,
                        _bakerSignatureVerifyKey = gbSignatureVerifyKey,
                        _bakerElectionVerifyKey = gbElectionVerifyKey,
                        _bakerAggregationVerifyKey = gbAggregationVerifyKey
                      },
                      _bakerPendingChange = NoChange
                    }
        genesisAccounts = zipWith mkAccount gpInitialAccounts [0..]
        genesisFinalizationParameters = gpFinalizationParameters
        genesisCryptographicParameters = gpCryptographicParameters
        genesisIdentityProviders = gpIdentityProviders
        genesisAnonymityRevokers = gpAnonymityRevokers
        genesisMaxBlockEnergy = gpMaxBlockEnergy
        genesisAuthorizations = gpAuthorizations
        genesisChainParameters = gpChainParameters

-- |Values of updates that are stored in update queues.
-- These are slightly different to the 'UpdatePayload' type,
-- specifically in that for the foundation account we store
-- the account index rather than the account address.
data UpdateValue
    -- |Updates to authorized update keys.
    = UVAuthorization !Authorizations
    -- |Protocol updates.
    | UVProtocol !ProtocolUpdate
    -- |Updates to the election difficulty parameter.
    | UVElectionDifficulty !ElectionDifficulty
    -- |Updates to the euro:energy exchange rate.
    | UVEuroPerEnergy !ExchangeRate
    -- |Updates to the GTU:euro exchange rate.
    | UVMicroGTUPerEuro !ExchangeRate
    -- |Updates to the foundation account.
    | UVFoundationAccount !AccountIndex
    -- |Updates to the mint distribution.
    | UVMintDistribution !MintDistribution
    -- |Updates to the transaction fee distribution.
    | UVTransactionFeeDistribution !TransactionFeeDistribution
    -- |Updates to the GAS rewards.
    | UVGASRewards !GASRewards
    deriving (Eq, Show)<|MERGE_RESOLUTION|>--- conflicted
+++ resolved
@@ -492,14 +492,8 @@
         genesisSlotDuration = gpSlotDuration
         genesisSeedState = SeedState.genesisSeedState gpLeadershipElectionNonce gpEpochLength
 
-<<<<<<< HEAD
         mkAccount GenesisAccount{..} bid =
-          let cdv = ID.values gaCredential in
-          newAccount genesisCryptographicParameters gaVerifyKeys gaAddress cdv
-=======
-        mkAccount (GenesisAccount{..}, bid) =
           newAccount genesisCryptographicParameters gaVerifyKeys gaAddress gaCredential
->>>>>>> a5807d17
                 & accountAmount .~ gaBalance
                 & case gaBaker of
                     Nothing -> id
