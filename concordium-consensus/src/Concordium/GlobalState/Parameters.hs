{-# LANGUAGE GeneralizedNewtypeDeriving #-}
{-# LANGUAGE DeriveGeneric #-}
{-# LANGUAGE OverloadedStrings #-}
{-# LANGUAGE TemplateHaskell #-}
{-# LANGUAGE RecordWildCards #-}
-- |This module defines types for blockchain parameters, including genesis data,
-- baker parameters and finalization parameters.
module Concordium.GlobalState.Parameters(
    module Concordium.GlobalState.Parameters,
    BakerInfo,
    BakerCreationInfo(..)
) where

import Prelude hiding (fail)
import GHC.Generics
import Data.Word
import Data.Ratio
import Data.Serialize
import Lens.Micro.Platform
import Control.Monad.Fail
import Control.Monad hiding (fail)

import Concordium.Types
import Concordium.Crypto.FFIDataTypes
import Concordium.GlobalState.Bakers
import Concordium.GlobalState.SeedState
import Concordium.GlobalState.IdentityProviders
import qualified Concordium.ID.Account as ID

import qualified Data.ByteString.Char8 as BS
import qualified Data.ByteString.Lazy as BSL
import qualified Data.ByteString.Base16 as BS16
import qualified Data.Text.Encoding as Text
import qualified Data.Text as Text
import qualified Data.Aeson as AE
import Data.Aeson.Types (FromJSON(..), (.:), withObject, Parser)

-- |Cryptographic parameters needed to verify on-chain proofs, e.g.,
-- group parameters (generators), commitment keys, in the future also
-- common reference strings, etc.
data CryptographicParameters = CryptographicParameters {
  -- |Generator of the group used for elgamal encryption, also serving as the
  -- base of the discrete logarithm parameter in the dlog sigma protocol.
  elgamalGenerator :: ElgamalGen,
  -- |Commitment key used to construct pedersen commitments to individual
  -- attributes of the attribute list.
  attributeCommitmentKey :: PedersenKey
} deriving (Show, Generic)

instance Serialize CryptographicParameters where

data BirkParameters = BirkParameters {
    _birkElectionDifficulty :: ElectionDifficulty,
    _birkBakers :: !Bakers,
    _seedState :: !SeedState
} deriving (Eq, Generic, Show)
instance Serialize BirkParameters where

makeLenses ''BirkParameters

_birkLeadershipElectionNonce :: BirkParameters -> LeadershipElectionNonce
_birkLeadershipElectionNonce = currentSeed . _seedState

birkBaker :: BakerId -> BirkParameters -> Maybe (BakerInfo, LotteryPower)
birkBaker bid bps = (bps ^. birkBakers . bakerMap . at bid) <&>
                        \bkr -> (bkr, (bkr ^. bakerStake) % (bps ^. birkBakers . bakerTotalStake))

birkBakerByKeys :: BakerSignVerifyKey -> BakerElectionVerifyKey -> BirkParameters -> Maybe (BakerId, BakerInfo, LotteryPower)
birkBakerByKeys sigKey elKey bps = case bps ^? birkBakers . bakersByKey . ix (sigKey, elKey) of
        (Just (bid : _)) -> birkBaker bid bps <&> \(binfo, lotPow) -> (bid, binfo, lotPow)
        _ -> Nothing

data VoterInfo = VoterInfo {
    voterVerificationKey :: VoterVerificationKey,
    voterVRFKey :: VoterVRFPublicKey,
    voterPower :: VoterPower
} deriving (Eq, Generic, Show)
instance Serialize VoterInfo where

data FinalizationParameters = FinalizationParameters {
    finalizationCommittee :: [VoterInfo],
    -- |The minimum interval between finalizations will be @1 + finalizationMinimumSkip@
    finalizationMinimumSkip :: BlockHeight
} deriving (Eq, Generic, Show)
instance Serialize FinalizationParameters where

-- | Time in seconds since the epoch
type Timestamp = Word64
-- | Time duration in seconds
type Duration = Word64

data GenesisData = GenesisData {
    genesisTime :: Timestamp,
    genesisSlotDuration :: Duration,
    genesisBirkParameters :: BirkParameters,
    genesisBakerAccounts :: [Account],
    genesisFinalizationParameters :: FinalizationParameters,
    genesisCryptographicParameters :: CryptographicParameters,
    genesisIdentityProviders :: [IdentityProviderData]
} deriving (Generic, Show)

instance Serialize GenesisData where

instance FromJSON CryptographicParameters where
  parseJSON = withObject "CryptoGraphicParameters" $ \v ->
    do elgamalGenerator <- v .: "dLogBaseChain"
       attributeCommitmentKey <- v .: "onChainCommitmentKey"
       return CryptographicParameters{..}

readIdentityProviders :: BSL.ByteString -> Maybe [IdentityProviderData]
readIdentityProviders = AE.decode

eitherReadIdentityProviders :: BSL.ByteString -> Either String [IdentityProviderData]
eitherReadIdentityProviders = AE.eitherDecode

readCryptographicParameters :: BSL.ByteString -> Maybe CryptographicParameters
readCryptographicParameters = AE.decode

-- 'GenesisBaker' is an abstraction of a baker at genesis.
-- It includes the minimal information for generating a 
-- baker and its account.
data GenesisBaker = GenesisBaker {
    -- |The baker's public VRF key
    gbElectionVerifyKey :: BakerElectionVerifyKey,
    -- |The baker's public signature key
    gbSignatureVerifyKey :: BakerSignVerifyKey,
    -- |The baker's account signature scheme
    gbAccountSignatureScheme :: SchemeId,
    -- |The baker's account public signature key
    gbAccountSignatureKey :: AccountVerificationKey,
    -- |The baker's initial balance
    gbAccountBalance :: Amount,
    -- |Whether the baker should be included in the initial
    -- finalization committee.
    gbFinalizer :: Bool
}

instance FromJSON GenesisBaker where
    parseJSON = withObject "GenesisBaker" $ \v -> do
            gbElectionVerifyKey <- v .: "electionVerifyKey"
            gbSignatureVerifyKey <- v .: "signatureVerifyKey"
            acct <- v .: "account"
            (gbAccountSignatureScheme, gbAccountSignatureKey, gbAccountBalance) <- flip (withObject "GenesisBakerAccount") acct $ \v' -> do
                ss <- toEnum <$> v' .: "signatureScheme"
                sk <- v' .: "signatureKey"
                ab <- Amount <$> v' .: "balance"
                return (ss, sk, ab)
            gbFinalizer <- v .: "finalizer"
            return GenesisBaker{..}

-- 'GenesisParameters' provides a convenient abstraction for
-- constructing 'GenesisData'.
data GenesisParameters = GenesisParameters { 
    gpGenesisTime :: Timestamp,
    gpSlotDuration :: Duration,
    gpLeadershipElectionNonce :: LeadershipElectionNonce,
    gpEpochLength :: EpochLength,
    gpElectionDifficulty :: ElectionDifficulty,
    gpFinalizationMinimumSkip :: BlockHeight,
    gpBakers :: [GenesisBaker],
    gpCryptographicParameters :: CryptographicParameters,
    gpIdentityProviders :: [IdentityProviderData]
}

-- |Parse the leadership election nonce in base 16.
parseLeadershipNonce :: Text.Text -> Parser LeadershipElectionNonce
parseLeadershipNonce t = do
  if BS.null rest then return bs 
  else fail $ "Could not decode as base-16: " ++ show t
    where
        (bs, rest) = BS16.decode (Text.encodeUtf8 t)


instance FromJSON GenesisParameters where
    parseJSON = withObject "GenesisParameters" $ \v -> do
        gpGenesisTime <- v .: "genesisTime"
        gpSlotDuration <- v .: "slotDuration"
<<<<<<< HEAD
        gpLeadershipElectionNonce <- deserializeBase16 =<< v .: "leadershipElectionNonce"
        gpEpochLength <- Slot <$> v .: "epochLength"
        when(gpEpochLength == 0) $ fail "Epoch length should be non-zero"
=======
        gpLeadershipElectionNonce <- parseLeadershipNonce =<< v .: "leadershipElectionNonce"
>>>>>>> 11805cb1
        gpElectionDifficulty <- v .: "electionDifficulty"
        gpFinalizationMinimumSkip <- BlockHeight <$> v .: "finalizationMinimumSkip"
        gpBakers <- v .: "bakers"
        gpCryptographicParameters <- v .: "cryptographicParameters"
        gpIdentityProviders <- v .: "identityProviders"
        return GenesisParameters{..}

parametersToGenesisData :: GenesisParameters -> GenesisData
parametersToGenesisData GenesisParameters{..} = GenesisData{..}
    where
        genesisTime = gpGenesisTime
        genesisSlotDuration = gpSlotDuration
        genesisBirkParameters = BirkParameters {
            _birkElectionDifficulty = gpElectionDifficulty,
            _birkBakers = bakersFromList (mkBaker <$> gpBakers),
            _seedState = genesisSeedState gpLeadershipElectionNonce gpEpochLength
        }
        mkBaker GenesisBaker{..} = BakerInfo 
                gbElectionVerifyKey
                gbSignatureVerifyKey
                gbAccountBalance 
                (ID.accountAddress gbAccountSignatureKey gbAccountSignatureScheme)
        genesisBakerAccounts =
            [(newAccount gbAccountSignatureKey gbAccountSignatureScheme) {_accountAmount = gbAccountBalance, _accountStakeDelegate = Just bid}
                | (GenesisBaker{..}, bid) <- zip gpBakers [0..]]
        genesisFinalizationParameters =
            FinalizationParameters
                [VoterInfo {voterVerificationKey = gbSignatureVerifyKey, voterVRFKey = gbElectionVerifyKey, voterPower = 1} 
                    | GenesisBaker{..} <- gpBakers, gbFinalizer]
                gpFinalizationMinimumSkip
        genesisCryptographicParameters = gpCryptographicParameters
        genesisIdentityProviders = gpIdentityProviders<|MERGE_RESOLUTION|>--- conflicted
+++ resolved
@@ -162,26 +162,13 @@
     gpIdentityProviders :: [IdentityProviderData]
 }
 
--- |Parse the leadership election nonce in base 16.
-parseLeadershipNonce :: Text.Text -> Parser LeadershipElectionNonce
-parseLeadershipNonce t = do
-  if BS.null rest then return bs 
-  else fail $ "Could not decode as base-16: " ++ show t
-    where
-        (bs, rest) = BS16.decode (Text.encodeUtf8 t)
-
-
 instance FromJSON GenesisParameters where
     parseJSON = withObject "GenesisParameters" $ \v -> do
         gpGenesisTime <- v .: "genesisTime"
         gpSlotDuration <- v .: "slotDuration"
-<<<<<<< HEAD
-        gpLeadershipElectionNonce <- deserializeBase16 =<< v .: "leadershipElectionNonce"
+        gpLeadershipElectionNonce <- v .: "leadershipElectionNonce"
         gpEpochLength <- Slot <$> v .: "epochLength"
         when(gpEpochLength == 0) $ fail "Epoch length should be non-zero"
-=======
-        gpLeadershipElectionNonce <- parseLeadershipNonce =<< v .: "leadershipElectionNonce"
->>>>>>> 11805cb1
         gpElectionDifficulty <- v .: "electionDifficulty"
         gpFinalizationMinimumSkip <- BlockHeight <$> v .: "finalizationMinimumSkip"
         gpBakers <- v .: "bakers"
