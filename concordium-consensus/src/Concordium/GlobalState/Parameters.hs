--- conflicted
+++ resolved
@@ -216,39 +216,12 @@
 
 instance FromJSON GenesisParameters where
   parseJSON = withObject "VersionedGenesisParameters" $ \w -> do
-<<<<<<< HEAD
-    version <- w .: "v"
-    value <- w .: "value"
-    unless (version == __versionGenesisParams) $ fail "Invalid genesis parameters version"
-    unpackedValue <- withObject "GenesisParameters"
-                        (\v -> do
-                          gpGenesisTime <- v .: "genesisTime"
-                          gpSlotDuration <- v .: "slotDuration"
-                          gpLeadershipElectionNonce <- v .: "leadershipElectionNonce"
-                          gpEpochLength <- Slot <$> v .: "epochLength"
-                          when(gpEpochLength == 0) $ fail "Epoch length should be non-zero"
-                          gpElectionDifficulty <- v .: "electionDifficulty"
-                          gpFinalizationParameters <- v .: "finalizationParameters"
-                          gpBakers <- v .: "bakers"
-                          when (null gpBakers) $ fail "There should be at least one baker."
-                          gpCryptographicParameters <- v .: "cryptographicParameters"
-                          gpIdentityProviders <- v .:? "identityProviders" .!= []
-                          gpInitialAccounts <- v .:? "initialAccounts" .!= []
-                          gpControlAccounts <- v .:? "controlAccounts" .!= []
-                          gpMintPerSlot <- Amount <$> v .: "mintPerSlot"
-                          gpMaxBlockEnergy <- v .: "maxBlockEnergy"
-                          return GenesisParameters{..}
-                        )
-                        value
-    return unpackedValue
-=======
       version <- w .: "v"
       value <- w .: "value"
       when (version /= __versionGenesisParams) (fail "Invalid genesis parameters version")
-      unpackedValue <- withObject "GenesisParameters" parseGP value
-      return unpackedValue
+      withObject "GenesisParameters" parseGP value
     where
-      parseGP = \v -> do
+      parseGP v = do
         gpGenesisTime <- v .: "genesisTime"
         gpSlotDuration <- v .: "slotDuration"
         gpLeadershipElectionNonce <- v .: "leadershipElectionNonce"
@@ -265,7 +238,6 @@
         gpMintPerSlot <- Amount <$> v .: "mintPerSlot"
         gpMaxBlockEnergy <- v .: "maxBlockEnergy"
         return GenesisParameters{..}
->>>>>>> 7a86c48d
 
 -- |Implementation-defined parameters, such as block size. They are not
 -- protocol-level parameters hence do not fit into 'GenesisParameters'.
