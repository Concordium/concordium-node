{-# LANGUAGE OverloadedStrings #-}
{-# LANGUAGE ScopedTypeVariables #-}

-- |This module defines types for blockchain parameters, including genesis data,
-- baker parameters and finalization parameters.
module Concordium.GlobalState.Parameters(
    module Concordium.GlobalState.Parameters,
    module Concordium.Types.Parameters,
    module Concordium.Genesis.Data,
    BakerInfo,
    MintDistribution(..),
    TransactionFeeDistribution(..),
    GASRewards(..)
) where

import Prelude hiding (fail)
import Control.Monad.Fail
import Control.Monad hiding (fail)
import qualified Data.ByteString.Lazy as BSL
import qualified Data.Aeson as AE
import Data.Aeson.Types (FromJSON(..), (.:), withObject)

import Concordium.Types.Updates
import Concordium.Common.Version
import Concordium.Types
import Concordium.Types.Parameters
import Concordium.Types.IdentityProviders
import Concordium.Types.AnonymityRevokers
import Concordium.Genesis.Data

import Concordium.GlobalState.BakerInfo

readIdentityProviders :: BSL.ByteString -> Maybe IdentityProviders
readIdentityProviders bs = do
  v <- AE.decode bs
   -- We only support Version 0 at this point for testing. When we support more
   -- versions we'll have to decode in a dependent manner, first reading the
   -- version, and then decoding based on that.
  guard (vVersion v == 0)
  return (vValue v)

readAnonymityRevokers :: BSL.ByteString -> Maybe AnonymityRevokers
readAnonymityRevokers bs = do
  v <- AE.decode bs
   -- We only support Version 0 at this point for testing. When we support more
   -- versions we'll have to decode in a dependent manner, first reading the
   -- version, and then decoding based on that.
  guard (vVersion v == 0)
  return (vValue v)

eitherReadIdentityProviders :: BSL.ByteString -> Either String IdentityProviders
eitherReadIdentityProviders bs = do
  v <- AE.eitherDecode bs
  unless (vVersion v == 0) $ Left $ "Incorrect version: " ++ show (vVersion v)
  return (vValue v)

eitherReadAnonymityRevokers :: BSL.ByteString -> Either String AnonymityRevokers
eitherReadAnonymityRevokers bs = do
  v <- AE.eitherDecode bs
  unless (vVersion v == 0) $ Left $ "Incorrect version: " ++ show (vVersion v)
  return (vValue v)

getExactVersionedCryptographicParameters :: BSL.ByteString -> Maybe CryptographicParameters
getExactVersionedCryptographicParameters bs = do
   v <- AE.decode bs
   -- We only support Version 0 at this point for testing. When we support more
   -- versions we'll have to decode in a dependent manner, first reading the
   -- version, and then decoding based on that.
   guard (vVersion v == 0)
   return (vValue v)


-- |Implementation-defined parameters, such as block size. They are not
-- protocol-level parameters hence do not fit into 'GenesisParameters'.
data RuntimeParameters = RuntimeParameters {
  -- |Maximum block size produced by the baker (in bytes). Note that this only
  -- applies to the blocks produced by this baker, we will still accept blocks
  -- of arbitrary size from other bakers.
  rpBlockSize :: !Int,
<<<<<<< HEAD
=======
  -- |Timeout of block construction, i.e. the maximum time (in milliseconds) it
  -- may take to construct a block. After this amount of time, we will stop
  -- processing transaction groups in `filterTransactions` in Scheduler.hs
  -- and mark the rest as unprocessed. 
  rpBlockTimeout :: !Duration,
  -- |Treestate storage directory.
  rpTreeStateDir :: !FilePath,
  -- |BlockState storage file.
  rpBlockStateFile :: !FilePath,
>>>>>>> b7ade2d7
  -- |Threshold for how far into the future we accept blocks. Blocks with a slot
  -- time that exceeds our current time + this threshold are rejected and the p2p
  -- is told to not relay these blocks.
  rpEarlyBlockThreshold :: !Duration,
  -- |Maximum number of milliseconds we can get behind before skipping to the current time
  -- when baking.
  rpMaxBakingDelay :: !Duration,
  -- |Number of insertions to be performed in the transaction table before running
  -- a purge to remove long living transactions that have not been executed for more
  -- than `rpTransactionsKeepAliveTime` seconds.
  rpInsertionsBeforeTransactionPurge :: !Int,
  -- |Number of seconds after receiving a transaction during which it is kept in the
  -- transaction table if a purge is executed.
  rpTransactionsKeepAliveTime :: !TransactionTime,
  -- |Number of seconds between automatic transaction table purging  runs.
  rpTransactionsPurgingDelay :: !Int
  }

-- |Default runtime parameters, block size = 10MB.
defaultRuntimeParameters :: RuntimeParameters
defaultRuntimeParameters = RuntimeParameters {
  rpBlockSize = 10 * 10^(6 :: Int), -- 10MB
<<<<<<< HEAD
=======
  rpBlockTimeout = 3000, -- 3 seconds
  rpTreeStateDir = "treestate",
  rpBlockStateFile = "blockstate",
>>>>>>> b7ade2d7
  rpEarlyBlockThreshold = 30000, -- 30 seconds
  rpMaxBakingDelay = 10000, -- 10 seconds
  rpInsertionsBeforeTransactionPurge = 1000,
  rpTransactionsKeepAliveTime = 5 * 60, -- 5 min
  rpTransactionsPurgingDelay = 3 * 60 -- 3 min
  }

instance FromJSON RuntimeParameters where
  parseJSON = withObject "RuntimeParameters" $ \v -> do
    rpBlockSize <- v .: "blockSize"
<<<<<<< HEAD
=======
    rpBlockTimeout <- v .: "blockTimeout"
    rpTreeStateDir <- v .: "treeStateDir"
    rpBlockStateFile <- v .: "blockStateFile"
>>>>>>> b7ade2d7
    rpEarlyBlockThreshold <- v .: "earlyBlockThreshold"
    rpMaxBakingDelay <- v .: "maxBakingDelay"
    rpInsertionsBeforeTransactionPurge <- v .: "insertionsBeforeTransactionPurge"
    rpTransactionsKeepAliveTime <- (fromIntegral :: Int -> TransactionTime) <$> v .: "transactionsKeepAliveTime"
    rpTransactionsPurgingDelay <- v .: "transactionsPurgingDelay"
    when (rpBlockSize <= 0) $
      fail "Block size must be a positive integer."
    when (rpEarlyBlockThreshold <= 0) $
      fail "The early block threshold must be a positive integer"
    return RuntimeParameters{..}

-- |Values of updates that are stored in update queues.
-- These are slightly different to the 'UpdatePayload' type,
-- specifically in that for the foundation account we store
-- the account index rather than the account address.
data UpdateValue
    = -- |Protocol updates.
      UVProtocol !ProtocolUpdate
    -- |Updates to the election difficulty parameter.
    | UVElectionDifficulty !ElectionDifficulty
    -- |Updates to the euro:energy exchange rate.
    | UVEuroPerEnergy !ExchangeRate
    -- |Updates to the GTU:euro exchange rate.
    | UVMicroGTUPerEuro !ExchangeRate
    -- |Updates to the foundation account.
    | UVFoundationAccount !AccountIndex
    -- |Updates to the mint distribution.
    | UVMintDistribution !MintDistribution
    -- |Updates to the transaction fee distribution.
    | UVTransactionFeeDistribution !TransactionFeeDistribution
    -- |Updates to the GAS rewards.
    | UVGASRewards !GASRewards
    -- |Updates to the baker minimum threshold
    | UVBakerStakeThreshold !Amount
    -- |Updates to root keys.
    | UVRootKeys !(HigherLevelKeys RootKeysKind)
    -- |Updates to level 1 keys.
    | UVLevel1Keys !(HigherLevelKeys Level1KeysKind)
    -- |Updates to level 2 keys.
    | UVLevel2Keys !Authorizations
    deriving (Eq, Show)<|MERGE_RESOLUTION|>--- conflicted
+++ resolved
@@ -77,18 +77,11 @@
   -- applies to the blocks produced by this baker, we will still accept blocks
   -- of arbitrary size from other bakers.
   rpBlockSize :: !Int,
-<<<<<<< HEAD
-=======
   -- |Timeout of block construction, i.e. the maximum time (in milliseconds) it
   -- may take to construct a block. After this amount of time, we will stop
   -- processing transaction groups in `filterTransactions` in Scheduler.hs
   -- and mark the rest as unprocessed. 
   rpBlockTimeout :: !Duration,
-  -- |Treestate storage directory.
-  rpTreeStateDir :: !FilePath,
-  -- |BlockState storage file.
-  rpBlockStateFile :: !FilePath,
->>>>>>> b7ade2d7
   -- |Threshold for how far into the future we accept blocks. Blocks with a slot
   -- time that exceeds our current time + this threshold are rejected and the p2p
   -- is told to not relay these blocks.
@@ -111,12 +104,7 @@
 defaultRuntimeParameters :: RuntimeParameters
 defaultRuntimeParameters = RuntimeParameters {
   rpBlockSize = 10 * 10^(6 :: Int), -- 10MB
-<<<<<<< HEAD
-=======
   rpBlockTimeout = 3000, -- 3 seconds
-  rpTreeStateDir = "treestate",
-  rpBlockStateFile = "blockstate",
->>>>>>> b7ade2d7
   rpEarlyBlockThreshold = 30000, -- 30 seconds
   rpMaxBakingDelay = 10000, -- 10 seconds
   rpInsertionsBeforeTransactionPurge = 1000,
@@ -127,12 +115,7 @@
 instance FromJSON RuntimeParameters where
   parseJSON = withObject "RuntimeParameters" $ \v -> do
     rpBlockSize <- v .: "blockSize"
-<<<<<<< HEAD
-=======
     rpBlockTimeout <- v .: "blockTimeout"
-    rpTreeStateDir <- v .: "treeStateDir"
-    rpBlockStateFile <- v .: "blockStateFile"
->>>>>>> b7ade2d7
     rpEarlyBlockThreshold <- v .: "earlyBlockThreshold"
     rpMaxBakingDelay <- v .: "maxBakingDelay"
     rpInsertionsBeforeTransactionPurge <- v .: "insertionsBeforeTransactionPurge"
