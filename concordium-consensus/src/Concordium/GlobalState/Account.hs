{-# LANGUAGE TemplateHaskell #-}
{-# LANGUAGE OverloadedStrings #-}
{-# LANGUAGE DerivingStrategies #-}
module Concordium.GlobalState.Account where

import Control.Monad
import qualified Data.Set as Set
import qualified Data.Map as Map
import qualified Data.Sequence as Seq
import Data.Maybe
import Data.Serialize
import Lens.Micro.Platform

import Concordium.Utils
import qualified Concordium.Crypto.SHA256 as Hash
import Concordium.Crypto.SignatureScheme
import Concordium.Crypto.EncryptedTransfers
import Concordium.GlobalState.Basic.BlockState.AccountReleaseSchedule
import Concordium.ID.Types
import Concordium.Types

import Concordium.GlobalState.BakerInfo

-- FIXME: Figure out where to put this constant.
maxNumIncoming :: Int
maxNumIncoming = 32

-- |See 'Concordium.GlobalState.BlockState.AccountOperations' for documentation
data PersistingAccountData = PersistingAccountData {
  _accountAddress :: !AccountAddress
  ,_accountEncryptionKey :: !AccountEncryptionKey
  ,_accountVerificationKeys :: !AccountKeys
  ,_accountCredentials :: ![AccountCredential]
  -- ^Credentials; most recent first
  ,_accountMaxCredentialValidTo :: !CredentialValidTo
  ,_accountInstances :: !(Set.Set ContractAddress)
} deriving (Show, Eq)

makeClassy ''PersistingAccountData

-- | Add an encrypted amount to the end of the list.
-- This is used when an incoming transfer is added to the account. If this would
-- go over the threshold for the maximum number of incoming amounts then
-- aggregate the first two incoming amounts.
addIncomingEncryptedAmount :: EncryptedAmount -> AccountEncryptedAmount -> AccountEncryptedAmount
addIncomingEncryptedAmount newAmount old =
  case _aggregatedAmount old of
    Nothing -> -- we have to aggregate if we have >= maxNumIncoming amounts on the sequence
      if Seq.length (_incomingEncryptedAmounts old) >= maxNumIncoming then
        -- irrefutable because of check above
        let ~(x Seq.:<| y Seq.:<| rest) = _incomingEncryptedAmounts old in
          old{_incomingEncryptedAmounts = rest Seq.|> newAmount,
              _startIndex = _startIndex old + 1,
              _aggregatedAmount = Just (x <> y, 2)
             }
      else
        old & incomingEncryptedAmounts %~ (Seq.|> newAmount)
    Just (e, n) -> -- we have to aggregate always
      -- irrefutable because of check above
      let ~(x Seq.:<| rest) = _incomingEncryptedAmounts old in
        old {_incomingEncryptedAmounts = rest Seq.|> newAmount,
             _startIndex = _startIndex old + 1,
             _aggregatedAmount = Just (e <> x, n + 1)
            }

-- | Drop the encrypted amount with indices up to (but not including) the given one, and add the new amount at the end.
-- This is used when an account is transfering from from an encrypted balance, and the newly added
-- amount is the remaining balance that was not used.
--
-- As mentioned above, the whole 'selfBalance' must always be used in any
-- outgoing action of the account.
replaceUpTo :: EncryptedAmountAggIndex -> EncryptedAmount -> AccountEncryptedAmount -> AccountEncryptedAmount
replaceUpTo newIndex newAmount AccountEncryptedAmount{..} =
  AccountEncryptedAmount{
    _selfAmount = newAmount,
    _startIndex = newStartIndex,
    _incomingEncryptedAmounts = newEncryptedAmounts,
    _aggregatedAmount = newAggregatedAmount
  }
  where (newStartIndex, toDrop, dropAggregated) =
          if newIndex > _startIndex
          then
            if isNothing _aggregatedAmount
            then
              (newIndex, fromIntegral (newIndex - _startIndex), False)
            else
              (newIndex, fromIntegral (newIndex - _startIndex) - 1, True)
          else (_startIndex, 0, False)
        newEncryptedAmounts = Seq.drop toDrop _incomingEncryptedAmounts
        newAggregatedAmount = if dropAggregated then Nothing else _aggregatedAmount

-- | Add the given encrypted amount to 'selfAmount'
-- This is used when the account is transferring from public to secret balance.
addToSelfEncryptedAmount :: EncryptedAmount -> AccountEncryptedAmount -> AccountEncryptedAmount
addToSelfEncryptedAmount newAmount = selfAmount %~ (<> newAmount)

instance Serialize PersistingAccountData where
  put PersistingAccountData{..} = put _accountAddress <>
                                  put _accountEncryptionKey <>
                                  put _accountVerificationKeys <>
                                  put _accountCredentials <> -- The order is significant for hash computation
                                  put (Set.toAscList _accountInstances)
  get = do
    _accountAddress <- get
    _accountEncryptionKey <- get
    _accountVerificationKeys <- get
    _accountCredentials <- get
    when (null _accountCredentials) $ fail "Account has no credentials"
<<<<<<< HEAD
    let _accountMaxCredentialValidTo = maximum (pValidTo . cdvPolicy <$> _accountCredentials)
=======
    let _accountMaxCredentialValidTo = maximum (validTo <$> _accountCredentials)
    _accountStakeDelegate <- get
>>>>>>> 78bd02df
    _accountInstances <- Set.fromList <$> get
    return PersistingAccountData{..}


-- |Pending changes to the baker associated with an account.
-- Changes are effective on the actual bakers, two epochs after the specified epoch,
-- however, the changes will be made to the 'AccountBaker' at the specified epoch.
data BakerPendingChange
  = NoChange
  -- ^There is no change pending to the baker.
  | ReduceStake !Amount !Epoch
  -- ^The stake will be decreased to the given amount.
  | RemoveBaker !Epoch
  -- ^The baker will be removed.
  deriving (Eq, Ord, Show)

instance Serialize BakerPendingChange where
  put NoChange = putWord8 0
  put (ReduceStake amt epoch) = putWord8 1 >> put amt >> put epoch
  put (RemoveBaker epoch) = putWord8 2 >> put epoch

  get = getWord8 >>= \case
    0 -> return NoChange
    1 -> ReduceStake <$> get <*> get
    2 -> RemoveBaker <$> get
    _ -> fail "Invalid BakerPendingChange"

type AccountBakerHash = Hash.Hash

-- |Make an 'AccountBakerHash' for a baker.
makeAccountBakerHash :: Amount -> Bool -> BakerInfo -> BakerPendingChange -> AccountBakerHash
makeAccountBakerHash amt stkEarnings binfo bpc = Hash.hashLazy $ runPutLazy $
  put amt >> put stkEarnings >> put binfo >> put bpc

-- |An 'AccountBakerHash' that is used when an account has no baker.
-- This is defined as the hash of the empty string.
nullAccountBakerHash :: AccountBakerHash
nullAccountBakerHash = Hash.hash ""

-- TODO To avoid recomputing the hash for the persisting account data each time we update an account
-- we might want to explicitly store its hash, too.
<<<<<<< HEAD
makeAccountHash :: Nonce -> Amount -> AccountEncryptedAmount -> PersistingAccountData -> AccountBakerHash -> Hash.Hash
makeAccountHash n a eas pd abh = Hash.hashLazy $ runPutLazy $
  put n >> put a >> put eas >> put pd >> put abh
=======
makeAccountHash :: Nonce -> Amount -> AccountEncryptedAmount -> AccountReleaseSchedule -> PersistingAccountData -> Hash.Hash
makeAccountHash n a eas ars pd = Hash.hashLazy $ runPutLazy $
  put n >> put a >> put eas >> put ars >> put pd
>>>>>>> 78bd02df

{-# INLINE addCredential #-}
addCredential :: HasPersistingAccountData d => AccountCredential -> d -> d
addCredential cdv = (accountCredentials %~ (cdv:))
  . (accountMaxCredentialValidTo %~ max (validTo cdv))

{-# INLINE setKey #-}
-- |Set a at a given index to a given value. The value of 'Nothing' will remove the key.
setKey :: HasPersistingAccountData d => KeyIndex -> Maybe VerifyKey -> d -> d
setKey idx key = accountVerificationKeys %~ (\ks -> ks { akKeys = akKeys ks & at' idx .~ key })

{-# INLINE setThreshold #-}
-- |Set the signature threshold.
setThreshold :: HasPersistingAccountData d => SignatureThreshold -> d -> d
setThreshold thr = accountVerificationKeys %~ (\ks -> ks { akThreshold = thr })

data EncryptedAmountUpdate =
  -- |Replace encrypted amounts less than the given index,
  -- by appending the new amount at the end of the list of encrypted amounts.
  -- This is used when sending an encrypted amount, as well as when transferring
  -- from the encrypted to public balance.
  ReplaceUpTo {
    aggIndex :: !EncryptedAmountAggIndex,
    newAmount :: !EncryptedAmount
  }
  -- |Add an encrypted amount to the end of the list of encrypted amounts.
  -- This is used when receiving an encrypted amount.
  | Add {
    newAmount :: !EncryptedAmount
  }
  -- |Add an encrypted amount to the self balance, aggregating to what is already there.
  -- This is used when an account is transferring from public to secret balance.
  | AddSelf {
    newAmount :: !EncryptedAmount
    }
  deriving(Eq, Show)

data AccountKeysUpdate =
    RemoveKeys !(Set.Set KeyIndex) -- Removes the keys at the specified indexes from the account
  | SetKeys !(Map.Map KeyIndex AccountVerificationKey) -- Sets keys at the specified indexes to the specified key
  deriving(Eq)

-- |An update to an account state.
data AccountUpdate = AccountUpdate {
  -- |Address of the affected account.
  _auAddress :: !AccountAddress
  -- |Optionally a new account nonce.
  ,_auNonce :: !(Maybe Nonce)
  -- |Optionally an update to the account amount.
  ,_auAmount :: !(Maybe AmountDelta)
  -- |Optionally an update the encrypted amount.
  ,_auEncrypted :: !(Maybe EncryptedAmountUpdate)
  -- |Optionally a new credential.
  ,_auCredential :: !(Maybe AccountCredential)
  -- |Optionally an update to the account keys
  ,_auKeysUpdate :: !(Maybe AccountKeysUpdate)
  -- |Optionally update the signature threshold
  ,_auSignThreshold :: !(Maybe SignatureThreshold)
  -- |Optionally update the locked stake on the account.
  ,_auReleaseSchedule :: !(Maybe [([(Timestamp, Amount)], TransactionHash)])
} deriving(Eq)
makeLenses ''AccountUpdate

emptyAccountUpdate :: AccountAddress -> AccountUpdate
emptyAccountUpdate addr = AccountUpdate addr Nothing Nothing Nothing Nothing Nothing Nothing Nothing

-- |Optionally add a credential to an account.
{-# INLINE updateCredential #-}
updateCredential :: (HasPersistingAccountData d) => Maybe AccountCredential -> d -> d
updateCredential = maybe id addCredential

-- |Optionally update the verification keys and signature threshold for an account.
{-# INLINE updateAccountKeys #-}
updateAccountKeys :: (HasPersistingAccountData d) => Maybe AccountKeysUpdate -> Maybe SignatureThreshold -> d -> d
updateAccountKeys Nothing Nothing = id
updateAccountKeys mKeysUpd mNewThreshold = accountVerificationKeys %~ \AccountKeys{..} ->
    AccountKeys {
      akKeys = maybe akKeys (update akKeys) mKeysUpd,
      akThreshold = fromMaybe akThreshold mNewThreshold
    }
  where
    update oldKeys (RemoveKeys indices) = Set.foldl' (flip Map.delete) oldKeys indices
    update oldKeys (SetKeys keys) = Map.foldlWithKey (\m idx key -> Map.insert idx key m) oldKeys keys<|MERGE_RESOLUTION|>--- conflicted
+++ resolved
@@ -106,12 +106,7 @@
     _accountVerificationKeys <- get
     _accountCredentials <- get
     when (null _accountCredentials) $ fail "Account has no credentials"
-<<<<<<< HEAD
-    let _accountMaxCredentialValidTo = maximum (pValidTo . cdvPolicy <$> _accountCredentials)
-=======
     let _accountMaxCredentialValidTo = maximum (validTo <$> _accountCredentials)
-    _accountStakeDelegate <- get
->>>>>>> 78bd02df
     _accountInstances <- Set.fromList <$> get
     return PersistingAccountData{..}
 
@@ -153,15 +148,9 @@
 
 -- TODO To avoid recomputing the hash for the persisting account data each time we update an account
 -- we might want to explicitly store its hash, too.
-<<<<<<< HEAD
-makeAccountHash :: Nonce -> Amount -> AccountEncryptedAmount -> PersistingAccountData -> AccountBakerHash -> Hash.Hash
-makeAccountHash n a eas pd abh = Hash.hashLazy $ runPutLazy $
-  put n >> put a >> put eas >> put pd >> put abh
-=======
-makeAccountHash :: Nonce -> Amount -> AccountEncryptedAmount -> AccountReleaseSchedule -> PersistingAccountData -> Hash.Hash
-makeAccountHash n a eas ars pd = Hash.hashLazy $ runPutLazy $
-  put n >> put a >> put eas >> put ars >> put pd
->>>>>>> 78bd02df
+makeAccountHash :: Nonce -> Amount -> AccountEncryptedAmount -> AccountReleaseSchedule -> PersistingAccountData -> AccountBakerHash -> Hash.Hash
+makeAccountHash n a eas ars pd abh = Hash.hashLazy $ runPutLazy $
+  put n >> put a >> put eas >> put ars >> put pd >> put abh
 
 {-# INLINE addCredential #-}
 addCredential :: HasPersistingAccountData d => AccountCredential -> d -> d
