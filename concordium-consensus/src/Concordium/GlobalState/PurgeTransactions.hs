--- conflicted
+++ resolved
@@ -105,11 +105,7 @@
             put (mmnonce', tht')
             return mres
         -- Purge the non-finalized transactions for a specific account.
-<<<<<<< HEAD
-        purgeAccount :: AccountAddress -> AccountNonFinalizedTransactions -> State (PendingTransactionTable, TransactionHashTable, TransactionVerificationCache) AccountNonFinalizedTransactions
-=======
-        purgeAccount :: AccountAddressEq -> AccountNonFinalizedTransactions -> State (PendingTransactionTable, TransactionHashTable) AccountNonFinalizedTransactions
->>>>>>> cd991a13
+        purgeAccount :: AccountAddressEq -> AccountNonFinalizedTransactions -> State (PendingTransactionTable, TransactionHashTable, TransactionVerificationCache) AccountNonFinalizedTransactions
         purgeAccount addr AccountNonFinalizedTransactions{..} = do
             (ptt0, trs0, tvercache0) <- get
             -- Purge the transactions from the transaction table.
