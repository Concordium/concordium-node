--- conflicted
+++ resolved
@@ -150,7 +150,7 @@
             _3 .= tvercache1
         purgeUpds :: UpdateSequenceNumber
           -> Set.Set (WithMetadata UpdateInstruction)
-          -> State (Maybe (Max UpdateSequenceNumber), TransactionHashTable, TVer.TransactionVerificationCache) (Maybe (Set.Set (WithMetadata UpdateInstruction)))
+          -> State (Maybe (Max UpdateSequenceNumber), TransactionHashTable, TransactionVerificationCache) (Maybe (Set.Set (WithMetadata UpdateInstruction)))
         purgeUpds sn uis = state $ \(mmsn, tht, tvercache0) ->
             let
                 purgeUpd (uisacc, thtacc, tvercache) ui
@@ -163,15 +163,8 @@
                 (!mmsn', !mres)
                     | null uisl' = (mmsn, Nothing)
                     | otherwise = (mmsn <> Just (Max sn), Just (Set.fromDistinctAscList uisl'))
-<<<<<<< HEAD
             in (mres, (mmsn', tht', cache'))
-        purgeUpdates :: UpdateType
-          -> NonFinalizedChainUpdates
-          -> State (PendingTransactionTable, TransactionHashTable, TVer.TransactionVerificationCache) NonFinalizedChainUpdates
-=======
-            in (mres, (mmsn', tht'))
         purgeUpdates :: UpdateType -> NonFinalizedChainUpdates -> State (PendingTransactionTable, TransactionHashTable, TransactionVerificationCache) NonFinalizedChainUpdates
->>>>>>> e4502713
         purgeUpdates uty nfcu@NonFinalizedChainUpdates{..} = state $ \(ptt0, trs0, tvercache0) ->
             let (newNFCUMap, (mmax, !uis1, tvercache')) = runState (Map.traverseMaybeWithKey purgeUpds _nfcuMap) (Nothing, trs0, tvercache0)
                 updptt (Just (Max newHigh)) (Just (low, _))
