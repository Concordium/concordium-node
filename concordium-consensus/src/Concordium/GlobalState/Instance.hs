--- conflicted
+++ resolved
@@ -2,12 +2,9 @@
 {-# LANGUAGE TemplateHaskell #-}
 {-# LANGUAGE DataKinds #-}
 {-# LANGUAGE GADTs #-}
-<<<<<<< HEAD
 {-# LANGUAGE ScopedTypeVariables #-}
 {-# LANGUAGE TypeApplications #-}
-=======
 {-# LANGUAGE DataKinds #-}
->>>>>>> 600a5976
 module Concordium.GlobalState.Instance where
 
 import Data.Maybe
@@ -96,12 +93,7 @@
   instanceHash (InstanceV0 i) = instanceHash i
   instanceHash (InstanceV1 i) = instanceHash i
 
-<<<<<<< HEAD
-instance HasInstanceParameters (InstanceV v) where
-=======
-
 instance HasInstanceAddress (InstanceV v) where
->>>>>>> 600a5976
   instanceAddress = instanceAddress . _instanceVParameters
 
 instance HasInstanceAddress Instance where
@@ -169,7 +161,6 @@
     -- ^Address for the instance
     -> InstanceV v
 makeInstanceV instanceInitName instanceReceiveFuns instanceModuleInterface _instanceVModel _instanceVAmount instanceOwner _instanceAddress
-<<<<<<< HEAD
         = case GSWasm.miModule instanceModuleInterface of
             GSWasm.InstrumentedWasmModuleV0 {} -> InstanceV{
               _instanceVHash = makeInstanceHashV0  _instanceVParameters _instanceVModel _instanceVAmount,
@@ -178,9 +169,6 @@
             GSWasm.InstrumentedWasmModuleV1 {} -> InstanceV{
               _instanceVHash = makeInstanceHashV1  _instanceVParameters _instanceVModel _instanceVAmount,
               ..}
-=======
-        = InstanceV{..}
->>>>>>> 600a5976
     where
         instanceContractModule = GSWasm.miModuleRef instanceModuleInterface
         instanceParameterHash = makeInstanceParameterHash _instanceAddress instanceOwner instanceContractModule instanceInitName
@@ -209,13 +197,8 @@
     where instanceV = makeInstanceV instanceInitName instanceReceiveFuns instanceModuleInterface _instanceVModel _instanceVAmount instanceOwner _instanceAddress
 
 -- |Update a given smart contract instance.
-<<<<<<< HEAD
 updateInstanceV :: Wasm.IsWasmVersion v => AmountDelta -> Maybe (InstanceStateV v) -> InstanceV v -> InstanceV v
 updateInstanceV delta val i = updateInstanceV' amnt val i
-=======
-updateInstanceV :: AmountDelta -> Maybe Wasm.ContractState -> InstanceV v -> InstanceV v
-updateInstanceV delta val i =  updateInstanceV' amnt val i
->>>>>>> 600a5976
   where amnt = applyAmountDelta delta (_instanceVAmount i)
 
 -- |Update a given smart contract instance with exactly the given amount and state.
