--- conflicted
+++ resolved
@@ -48,14 +48,9 @@
     blockSlot :: b -> Slot
     -- |The fields of a block, if it was baked; @Nothing@ for the genesis block.
     blockFields :: b -> Maybe (BlockFieldType b)
-<<<<<<< HEAD
-    -- |The list of transactions in the block (empty for genesis block)
+    -- |The transactions in a block in the variant they are currently stored in the block.
     blockTransactions :: b -> [BlockItem]
-=======
-    -- |The transactions in a block in the variant they are currently stored in the block.
-    blockTransactions :: b -> [Transaction]
     blockSignature :: b -> Maybe BlockSignature
->>>>>>> 0b8aa168
     -- |Determine if the block is signed by the given key
     -- (always 'True' for genesis block)
     verifyBlockSignature :: Sig.VerifyKey -> b -> Bool
@@ -115,7 +110,7 @@
     -- |Block fields
     bbFields :: !BlockFields,
     -- |Block transactions
-    bbTransactions :: ![Transaction],
+    bbTransactions :: ![BlockItem],
     -- |Block signature
     bbSignature :: BlockSignature
 } deriving (Show)
@@ -260,7 +255,7 @@
     bfBlockProof <- get
     bfBlockNonce <- get
     bfBlockLastFinalized <- get
-    bbTransactions <- getListOf (getUnverifiedTransaction arrivalTime)
+    bbTransactions <- getListOf (getBlockItem arrivalTime)
     bbSignature <- get
     return $ NormalBlock (BakedBlock{bbSlot = sl, bbFields = BlockFields{..}, ..})
 
@@ -275,7 +270,7 @@
     -> BlockProof                 -- ^Block proof
     -> BlockNonce                 -- ^Block nonce
     -> BlockHash                  -- ^Hash of last finalized block
-    -> [Transaction]                        -- ^List of transactions
+    -> [BlockItem]                -- ^Payload of the block.
     -> BakedBlock
 signBlock key slot parent baker proof bnonce lastFin transactions
     | slot == 0 = error "Only the genesis block may have slot 0"
