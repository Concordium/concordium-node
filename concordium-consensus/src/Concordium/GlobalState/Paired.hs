--- conflicted
+++ resolved
@@ -590,7 +590,6 @@
         r1 <- coerceBSML $ bsoGetPaydayEpoch bs1
         r2 <- coerceBSMR $ bsoGetPaydayEpoch bs2
         assert (r1 == r2) $ return r1
-<<<<<<< HEAD
     bsoGetPaydayMintRate (bs1, bs2) = do
         r1 <- coerceBSML $ bsoGetPaydayMintRate bs1
         r2 <- coerceBSMR $ bsoGetPaydayMintRate bs2
@@ -623,8 +622,6 @@
         a1 <- coerceBSML $ bsoGetAccruedTransactionFeesFoundationAccount bs1
         a2 <- coerceBSMR $ bsoGetAccruedTransactionFeesFoundationAccount bs2
         assert (a1 == a2) $ return a1
-=======
->>>>>>> 313d3b9e
     bsoSetTransactionOutcomes (bs1, bs2) tos = do
         bs1' <- coerceBSML $ bsoSetTransactionOutcomes bs1 tos
         bs2' <- coerceBSMR $ bsoSetTransactionOutcomes bs2 tos
