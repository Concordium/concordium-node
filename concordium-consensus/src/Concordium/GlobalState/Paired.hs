{-# LANGUAGE
    TemplateHaskell,
    FlexibleInstances,
    FlexibleContexts,
    MultiParamTypeClasses,
    UndecidableInstances,
    TypeFamilies,
    DerivingVia,
    StandaloneDeriving,
    PartialTypeSignatures,
    ScopedTypeVariables,
    GeneralizedNewtypeDeriving #-}
-- |This module pairs together two global state implmentations
-- for testing purposes.
module Concordium.GlobalState.Paired where

import Lens.Micro.Platform
import Control.Exception
import Control.Monad.Reader.Class
import Control.Monad.State.Class
import Control.Monad.IO.Class
import Data.Coerce
import Data.Function
import qualified Data.Sequence as Seq
import qualified Data.List as List
import Data.Proxy

import Concordium.Types.HashableTo
import Concordium.Types

import Concordium.GlobalState.Instance
import Concordium.GlobalState.Classes
import Concordium.GlobalState.Block
import Concordium.GlobalState.BlockState
import Concordium.GlobalState.BlockPointer
import Concordium.GlobalState.TreeState
import Concordium.GlobalState

-- |Monad for coercing reader and state types.
newtype ReviseRSM r s m a = ReviseRSM (m a)
    deriving (Functor, Applicative, Monad, MonadIO)

instance (MonadReader r' m, Coercible r' r) =>
        MonadReader r (ReviseRSM r s m) where
    ask = ReviseRSM (fmap coerce (ask :: m r'))
    local f (ReviseRSM a) = ReviseRSM (local (coerce f) a)
    reader r = ReviseRSM (reader (coerce r))

instance (MonadState s' m, Coercible s' s) =>
        MonadState s (ReviseRSM r s m) where
    get = ReviseRSM (fmap coerce (get :: m s'))
    put = ReviseRSM . put . coerce
    state f = ReviseRSM (state (coerce f))


data PairGSContext lc rc = PairGSContext {
        _pairContextLeft :: !lc,
        _pairContextRight :: !rc
    }
makeLenses ''PairGSContext

newtype FocusLeft a = FocusLeft { unFocusLeft :: a }
newtype FocusRight a = FocusRight { unFocusRight :: a }

instance HasGlobalStateContext (PairGSContext lc rc) a => HasGlobalStateContext lc (FocusLeft a) where
    globalStateContext = lens unFocusLeft (const FocusLeft) . globalStateContext . pairContextLeft

instance HasGlobalStateContext (PairGSContext lc rc) a => HasGlobalStateContext rc (FocusRight a) where
    globalStateContext = lens unFocusRight (const FocusRight) . globalStateContext . pairContextRight

type BSML lc r ls s m = BlockStateM lc (FocusLeft r) ls (FocusLeft s) (ReviseRSM (FocusLeft r) (FocusLeft s) m)
type BSMR rc r rs s m = BlockStateM rc (FocusRight r) rs (FocusRight s) (ReviseRSM (FocusRight r) (FocusRight s) m)

instance (HasGlobalStateContext (PairGSContext lc rc) r)
        => BlockStateTypes (BlockStateM (PairGSContext lc rc) r (PairGState lg rg) s m) where
    type BlockState (BlockStateM (PairGSContext lc rc) r (PairGState lg rg) s m)
            = (BlockState (BSML lc r lg s m),
                BlockState (BSMR rc r rg s m))
    type UpdatableBlockState (BlockStateM (PairGSContext lc rc) r (PairGState lg rg) s m)
            = (UpdatableBlockState (BSML lc r lg s m),
                UpdatableBlockState (BSMR rc r rg s m))

data PairGState ls rs = PairGState {
        _pairStateLeft :: !ls,
        _pairStateRight :: !rs
    }
makeLenses ''PairGState

instance HasGlobalState (PairGState ls rs) s => HasGlobalState ls (FocusLeft s) where
    globalState = lens unFocusLeft (const FocusLeft) . globalState . pairStateLeft

instance HasGlobalState (PairGState ls rs) s => HasGlobalState rs (FocusRight s) where
    globalState = lens unFocusRight (const FocusRight) . globalState . pairStateRight

newtype PairBlockMetadata l r = PairBlockMetadata (l, r)
instance (BlockMetadata l, BlockMetadata r) => BlockMetadata (PairBlockMetadata l r) where
    blockPointer (PairBlockMetadata (l, r)) = assert (blockPointer l == blockPointer r) $ blockPointer l
    blockBaker (PairBlockMetadata (l, r)) = assert (blockBaker l == blockBaker r) $ blockBaker l
    blockProof (PairBlockMetadata (l, r)) = assert (blockProof l == blockProof r) $ blockProof l
    blockNonce (PairBlockMetadata (l, r)) = assert (blockNonce l == blockNonce r) $ blockNonce l
    blockLastFinalized (PairBlockMetadata (l, r)) = assert (blockLastFinalized l == blockLastFinalized r) $ blockLastFinalized l

newtype PairBlockData l r = PairBlockData (l, r)
    deriving (BlockMetadata) via (PairBlockMetadata l r)

type instance BlockFieldType (PairBlockData l r) = PairBlockMetadata (BlockFieldType l) (BlockFieldType r)

instance (BlockData l, BlockData r) => BlockData (PairBlockData l r) where
    blockSlot (PairBlockData (l, r)) = assert (blockSlot l == blockSlot r) $ blockSlot l
    blockFields (PairBlockData (l, r)) = case (blockFields l, blockFields r) of
        (Nothing, Nothing) -> Nothing
        (Just ml, Just mr) -> Just $ PairBlockMetadata (ml, mr)
        _ -> error "blockFields do not match"
    blockTransactions (PairBlockData (l, r)) = assert (blockTransactions l == blockTransactions r) $ blockTransactions l
    verifyBlockSignature k (PairBlockData (l, r)) = assert (vbsl == verifyBlockSignature k r) $ vbsl
        where
            vbsl = verifyBlockSignature k l
    putBlock (PairBlockData (l, _)) = putBlock l

instance (HashableTo BlockHash l, HashableTo BlockHash r) => HashableTo BlockHash (PairBlockData l r) where
    getHash (PairBlockData (l, r)) = assert ((getHash l :: BlockHash) == getHash r) $ getHash l

instance (Show l, Show r) => Show (PairBlockData l r) where
    show (PairBlockData (l, r)) = "(" ++ show l ++ ", " ++ show r ++ ")"

instance (BlockPendingData l, BlockPendingData r) => BlockPendingData (PairBlockData l r) where
    blockReceiveTime (PairBlockData (l, r)) = assert (blockReceiveTime l == blockReceiveTime r) $ blockReceiveTime l

instance (Eq l, Eq r) => Eq (PairBlockData l r) where
    (PairBlockData (l1, r1)) == (PairBlockData (l2, r2)) = assert ((l1 == l2) == (r1 == r2)) $ (l1 == l2)

instance (Ord l, Ord r) => Ord (PairBlockData l r) where
    compare (PairBlockData (l1, _)) (PairBlockData (l2, _)) = compare l1 l2

instance (BlockPointerData l, BlockPointerData r) => BlockPointerData (PairBlockData l r) where
    bpHash (PairBlockData (l, r)) = assert (bpHash l == bpHash r) $ bpHash l
    bpHeight (PairBlockData (l, r)) = assert (bpHeight l == bpHeight r) $ bpHeight l
    bpReceiveTime (PairBlockData (l, r)) = assert (bpReceiveTime l == bpReceiveTime r) $ bpReceiveTime l
    bpArriveTime (PairBlockData (l, r)) = assert (bpArriveTime l == bpArriveTime r) $ bpArriveTime l
    bpTransactionCount (PairBlockData (l, r)) = assert (bpTransactionCount l == bpTransactionCount r) $ bpTransactionCount l
    bpTransactionsEnergyCost (PairBlockData (l, r)) = assert (bpTransactionsEnergyCost l == bpTransactionsEnergyCost r) $ bpTransactionsEnergyCost l
    bpTransactionsSize (PairBlockData (l, r)) = assert (bpTransactionsSize l == bpTransactionsSize r) $ bpTransactionsSize l

type GSML lc r ls s m = GlobalStateM lc (FocusLeft r) ls (FocusLeft s) (ReviseRSM (FocusLeft r) (FocusLeft s) m)
type GSMR rc r rs s m = GlobalStateM rc (FocusRight r) rs (FocusRight s) (ReviseRSM (FocusRight r) (FocusRight s) m)

instance (GlobalStateTypes (GSML lc r ls s m), GlobalStateTypes (GSMR rc r rs s m))
        => GlobalStateTypes (GlobalStateM (PairGSContext lc rc) r (PairGState ls rs) s m) where
    type PendingBlock (GlobalStateM (PairGSContext lc rc) r (PairGState ls rs) s m) = PairBlockData (PendingBlock (GSML lc r ls s m)) (PendingBlock (GSMR rc r rs s m))
    type BlockPointer (GlobalStateM (PairGSContext lc rc) r (PairGState ls rs) s m) = PairBlockData (BlockPointer (GSML lc r ls s m)) (BlockPointer (GSMR rc r rs s m))

{-# INLINE coerceBSML #-}
coerceBSML :: BSML lc r ls s m a -> BlockStateM (PairGSContext lc rc) r (PairGState ls rs) s m a
coerceBSML = coerce

{-# INLINE coerceBSMR #-}
coerceBSMR :: BSMR rc r rs s m a -> BlockStateM (PairGSContext lc rc) r (PairGState ls rs) s m a
coerceBSMR = coerce

instance (Monad m, HasGlobalStateContext (PairGSContext lc rc) r, BlockStateQuery (BSML lc r ls s m), BlockStateQuery (BSMR rc r rs s m))
        => BlockStateQuery (BlockStateM (PairGSContext lc rc) r (PairGState ls rs) s m) where
    getModule (ls, rs) modRef = do
        m1 <- coerceBSML (getModule ls modRef)
        m2 <- coerceBSMR (getModule rs modRef)
        assert (((==) `on` (fmap moduleSource)) m1 m2) $ return m1
    getAccount (ls, rs) addr = do
        a1 <- coerceBSML (getAccount ls addr)
        a2 <- coerceBSMR (getAccount rs addr)
        assert (a1 == a2) $ return a1
    getContractInstance (ls, rs) caddr = do
        c1 <- coerceBSML (getContractInstance ls caddr)
        c2 <- coerceBSMR (getContractInstance rs caddr)
        assert (((==) `on` fmap instanceHash) c1 c2) $ return c1
    getModuleList (ls, rs) = do
        m1 <- coerceBSML (getModuleList ls)
        m2 <- coerceBSMR (getModuleList rs)
        assert (m1 == m2) $ return m1
    getAccountList (ls, rs) = do
        a1 <- coerceBSML (getAccountList ls)
        a2 <- coerceBSMR (getAccountList rs)
        assert (a1 == a2) $ return a1
    getContractInstanceList (ls, rs) = do
        a1 <- coerceBSML (getContractInstanceList ls)
        a2 <- coerceBSMR (getContractInstanceList rs)
        assert (((==) `on` fmap instanceHash) a1 a2) $ return a1
    getBlockBirkParameters (ls, rs) = do
        a1 <- coerceBSML (getBlockBirkParameters ls)
        a2 <- coerceBSMR (getBlockBirkParameters rs)
        assert (a1 == a2) $ return a1
    getRewardStatus (ls, rs) = do
        a1 <- coerceBSML (getRewardStatus ls)
        a2 <- coerceBSMR (getRewardStatus rs)
        assert (a1 == a2) $ return a1
    getTransactionOutcome (ls, rs) th = do
        a1 <- coerceBSML (getTransactionOutcome ls th)
        a2 <- coerceBSMR (getTransactionOutcome rs th)
        assert (a1 == a2) $ return a1
    getOutcomes (ls, rs) = do
        a1 <- coerceBSML (getOutcomes ls)
        a2 <- coerceBSMR (getOutcomes rs)
        assert (a1 == a2) $ return a1
    getSpecialOutcomes (ls, rs) = do
        a1 <- coerceBSML (getSpecialOutcomes ls)
        a2 <- coerceBSMR (getSpecialOutcomes rs)
        assert (a1 == a2) $ return a1



instance (Monad m, HasGlobalStateContext (PairGSContext lc rc) r, BlockStateOperations (BSML lc r ls s m), BlockStateOperations (BSMR rc r rs s m))
        => BlockStateOperations (BlockStateM (PairGSContext lc rc) r (PairGState ls rs) s m) where
    bsoGetModule (bs1, bs2) mref = do
        r1 <- coerceBSML $ bsoGetModule bs1 mref
        r2 <- coerceBSMR $ bsoGetModule bs2 mref
        assert (((==) `on` (fmap moduleSource)) r1 r2) $ return r1
    bsoGetAccount (bs1, bs2) aref = do
        r1 <- coerceBSML $ bsoGetAccount bs1 aref
        r2 <- coerceBSMR $ bsoGetAccount bs2 aref
        assert (r1 == r2) $ return r1
    bsoGetInstance (bs1, bs2) iref = do
        r1 <- coerceBSML $ bsoGetInstance bs1 iref
        r2 <- coerceBSMR $ bsoGetInstance bs2 iref
        assert (((==) `on` fmap instanceHash) r1 r2) $ return r1
    bsoRegIdExists (bs1, bs2) regid = do
        r1 <- coerceBSML $ bsoRegIdExists bs1 regid
        r2 <- coerceBSMR $ bsoRegIdExists bs2 regid
        assert (r1 == r2) $ return r1
    bsoPutNewAccount (bs1, bs2) acct = do
        (r1, bs1') <- coerceBSML $ bsoPutNewAccount bs1 acct
        (r2, bs2') <- coerceBSMR $ bsoPutNewAccount bs2 acct
        assert (r1 == r2) $ return (r1, (bs1', bs2'))
    bsoPutNewInstance (bs1, bs2) f = do
        (r1, bs1') <- coerceBSML $ bsoPutNewInstance bs1 f
        (r2, bs2') <- coerceBSMR $ bsoPutNewInstance bs2 f
        assert (r1 == r2) $ return (r1, (bs1', bs2'))
    bsoPutNewModule (bs1, bs2) mref iface uvi modul = do
        (r1, bs1') <- coerceBSML $ bsoPutNewModule bs1 mref iface uvi modul
        (r2, bs2') <- coerceBSMR $ bsoPutNewModule bs2 mref iface uvi modul
        assert (r1 == r2) $ return (r1, (bs1', bs2'))
    bsoTryGetLinkedExpr (bs1, bs2) modref name = do
        r1 <- coerceBSML $ bsoTryGetLinkedExpr bs1 modref name
        r2 <- coerceBSMR $ bsoTryGetLinkedExpr bs2 modref name
        case (r1, r2) of
            (Just le1, Just le2) -> assert (le1 == le2) $ return r1
            _ -> return r1
    bsoPutLinkedExpr (bs1, bs2) modref name le = do
        bs1' <- coerceBSML $ bsoPutLinkedExpr bs1 modref name le
        bs2' <- coerceBSMR $ bsoPutLinkedExpr bs2 modref name le
        return (bs1', bs2')
    bsoTryGetLinkedContract (bs1, bs2) modref name = do
        r1 <- coerceBSML $ bsoTryGetLinkedContract bs1 modref name
        r2 <- coerceBSMR $ bsoTryGetLinkedContract bs2 modref name
        case (r1, r2) of
            (Just le1, Just le2) -> assert (le1 == le2) $ return r1
            _ -> return r1
    bsoPutLinkedContract (bs1, bs2) modref name lc = do
        bs1' <- coerceBSML $ bsoPutLinkedContract bs1 modref name lc
        bs2' <- coerceBSMR $ bsoPutLinkedContract bs2 modref name lc
        return (bs1', bs2')
    bsoModifyAccount (bs1, bs2) upd = do
        bs1' <- coerceBSML $ bsoModifyAccount bs1 upd
        bs2' <- coerceBSMR $ bsoModifyAccount bs2 upd
        return (bs1', bs2')
    bsoModifyInstance (bs1, bs2) caddr delta model = do
        bs1' <- coerceBSML $ bsoModifyInstance bs1 caddr delta model
        bs2' <- coerceBSMR $ bsoModifyInstance bs2 caddr delta model
        return (bs1', bs2')
    bsoNotifyExecutionCost (bs1, bs2) amt = do
        bs1' <- coerceBSML $ bsoNotifyExecutionCost bs1 amt
        bs2' <- coerceBSMR $ bsoNotifyExecutionCost bs2 amt
        return (bs1', bs2')
    bsoNotifyIdentityIssuerCredential (bs1, bs2) idid = do
        bs1' <- coerceBSML $ bsoNotifyIdentityIssuerCredential bs1 idid
        bs2' <- coerceBSMR $ bsoNotifyIdentityIssuerCredential bs2 idid
        return (bs1', bs2')
    bsoGetExecutionCost (bs1, bs2) = do
        r1 <- coerceBSML $ bsoGetExecutionCost bs1
        r2 <- coerceBSMR $ bsoGetExecutionCost bs2
        assert (r1 == r2) $ return r1
    bsoGetBlockBirkParameters (bs1, bs2) = do
        r1 <- coerceBSML $ bsoGetBlockBirkParameters bs1
        r2 <- coerceBSMR $ bsoGetBlockBirkParameters bs2
        assert (r1 == r2) $ return r1
    bsoAddBaker (bs1, bs2) bci = do
        (r1, bs1') <- coerceBSML $ bsoAddBaker bs1 bci
        (r2, bs2') <- coerceBSMR $ bsoAddBaker bs2 bci
        assert (r1 == r2) $ return (r1, (bs1', bs2'))
    bsoUpdateBaker (bs1, bs2) bupd = do
        (r1, bs1') <- coerceBSML $ bsoUpdateBaker bs1 bupd
        (r2, bs2') <- coerceBSMR $ bsoUpdateBaker bs2 bupd
        assert (r1 == r2) $ return (r1, (bs1', bs2'))
    bsoRemoveBaker (bs1, bs2) bid = do
        (r1, bs1') <- coerceBSML $ bsoRemoveBaker bs1 bid
        (r2, bs2') <- coerceBSMR $ bsoRemoveBaker bs2 bid
        assert (r1 == r2) $ return (r1, (bs1', bs2'))
    bsoSetInflation (bs1, bs2) rate = do
        bs1' <- coerceBSML $ bsoSetInflation bs1 rate
        bs2' <- coerceBSMR $ bsoSetInflation bs2 rate
        return (bs1', bs2')
    bsoMint (bs1, bs2) amt = do
        (r1, bs1') <- coerceBSML $ bsoMint bs1 amt
        (r2, bs2') <- coerceBSMR $ bsoMint bs2 amt
        assert (r1 == r2) $ return (r1, (bs1', bs2'))
    bsoDecrementCentralBankGTU (bs1, bs2) amt = do
        (r1, bs1') <- coerceBSML $ bsoDecrementCentralBankGTU bs1 amt
        (r2, bs2') <- coerceBSMR $ bsoDecrementCentralBankGTU bs2 amt
        assert (r1 == r2) $ return (r1, (bs1', bs2'))
    bsoDelegateStake (bs1, bs2) acct bid = do
        (r1, bs1') <- coerceBSML $ bsoDelegateStake bs1 acct bid
        (r2, bs2') <- coerceBSMR $ bsoDelegateStake bs2 acct bid
        assert (r1 == r2) $ return (r1, (bs1', bs2'))
    bsoGetIdentityProvider (bs1, bs2) ipid = do
        r1 <- coerceBSML $ bsoGetIdentityProvider bs1 ipid
        r2 <- coerceBSMR $ bsoGetIdentityProvider bs2 ipid
        assert (r1 == r2) $ return r1
    bsoGetCryptoParams (bs1, bs2) = do
        r1 <- coerceBSML $ bsoGetCryptoParams bs1
        r2 <- coerceBSMR $ bsoGetCryptoParams bs2
        assert (r1 == r2) $ return r1
    bsoSetTransactionOutcomes (bs1, bs2) tos = do
        bs1' <- coerceBSML $ bsoSetTransactionOutcomes bs1 tos
        bs2' <- coerceBSMR $ bsoSetTransactionOutcomes bs2 tos
        return (bs1', bs2')
    bsoAddSpecialTransactionOutcome (bs1, bs2) sto = do
        bs1' <- coerceBSML $ bsoAddSpecialTransactionOutcome bs1 sto
        bs2' <- coerceBSMR $ bsoAddSpecialTransactionOutcome bs2 sto
        return (bs1', bs2')
    bsoUpdateBirkParameters (bs1, bs2) bps = do
        bs1' <- coerceBSML $ bsoUpdateBirkParameters bs1 bps
        bs2' <- coerceBSMR $ bsoUpdateBirkParameters bs2 bps
        return (bs1', bs2')
<<<<<<< HEAD
    
=======


>>>>>>> e4716c69
instance (Monad m,
    HasGlobalStateContext (PairGSContext lc rc) r,
    BlockStateStorage (BSML lc r ls s m),
    BlockStateStorage (BSMR rc r rs s m))
        => BlockStateStorage (BlockStateM (PairGSContext lc rc) r (PairGState ls rs) s m) where
    thawBlockState (bs1, bs2) = do
        ubs1 <- coerceBSML $ thawBlockState bs1
        ubs2 <- coerceBSMR $ thawBlockState bs2
        return (ubs1, ubs2)
    freezeBlockState (ubs1, ubs2) = do
        bs1 <- coerceBSML $ freezeBlockState ubs1
        bs2 <- coerceBSMR $ freezeBlockState ubs2
        return (bs1, bs2)
    dropUpdatableBlockState (ubs1, ubs2) = do
        coerceBSML $ dropUpdatableBlockState ubs1
        coerceBSMR $ dropUpdatableBlockState ubs2
    purgeBlockState (bs1, bs2) = do
        coerceBSML $ purgeBlockState bs1
        coerceBSMR $ purgeBlockState bs2
    archiveBlockState (bs1, bs2) = do
        coerceBSML $ archiveBlockState bs1
        coerceBSMR $ archiveBlockState bs2
    putBlockState (bs1, bs2) = do
        p1 <- coerceBSML $ putBlockState bs1
        p2 <- coerceBSMR $ putBlockState bs2
        return $ p1 >> p2
    getBlockState = do
        g1 <- getBlockState
        g2 <- getBlockState
        return $ do
            bs1 <- coerceBSML g1
            bs2 <- coerceBSMR g2
            return (bs1, bs2)

{-# INLINE coerceGSML #-}
coerceGSML :: GSML lc r ls s m a -> GlobalStateM (PairGSContext lc rc) r (PairGState ls rs) s m a
coerceGSML = coerce

{-# INLINE coerceGSMR #-}
coerceGSMR :: GSMR rc r rs s m a -> GlobalStateM (PairGSContext lc rc) r (PairGState ls rs) s m a
coerceGSMR = coerce

instance (HasGlobalStateContext (PairGSContext lc rc) r,
          MonadReader r m,
          HasGlobalState (PairGState ls rs) s,
          MonadState s m,
          MonadIO m,
          BlockPointerMonad (GSML lc r ls s m),
          BlockPointerMonad (GSMR rc r rs s m))
          => BlockPointerMonad (GlobalStateM (PairGSContext lc rc) r (PairGState ls rs) s m) where
    blockState (PairBlockData (bp1, bp2)) = do
        bs1 <- coerceGSML $ blockState bp1
        bs2 <- coerceGSMR $ blockState bp2
        return (bs1, bs2)
    bpParent (PairBlockData (bp1, bp2)) = do
        bs1 <- coerceGSML $ bpParent bp1
        bs2 <- coerceGSMR $ bpParent bp2
        return $ PairBlockData (bs1, bs2)
    bpLastFinalized (PairBlockData (bp1, bp2)) = do
        bs1 <- coerceGSML $ bpLastFinalized bp1
        bs2 <- coerceGSMR $ bpLastFinalized bp2
        return $ PairBlockData (bs1, bs2)

instance (HasGlobalStateContext (PairGSContext lc rc) r,
        MonadReader r m,
        HasGlobalState (PairGState ls rs) s,
        MonadState s m,
        MonadIO m,
        BlockStateStorage (GlobalStateM (PairGSContext lc rc) r (PairGState ls rs) s m),
        TreeStateMonad (GSML lc r ls s m),
        TreeStateMonad (GSMR rc r rs s m))
        => TreeStateMonad (GlobalStateM (PairGSContext lc rc) r (PairGState ls rs) s m) where
    makePendingBlock sk sl parent bid bp bn lf trs brtime = do
        pb1 <- coerceGSML $ makePendingBlock sk sl parent bid bp bn lf trs brtime
        pb2 <- coerceGSMR $ makePendingBlock sk sl parent bid bp bn lf trs brtime
        return $ PairBlockData (pb1, pb2)
    importPendingBlock bs t = do
        r1 <- coerceGSML $ importPendingBlock bs t
        r2 <- coerceGSMR $ importPendingBlock bs t
        case (r1, r2) of
            (Left e1, Left _) -> return $ Left e1
            (Right pb1, Right pb2) -> return $ Right $ PairBlockData (pb1, pb2)
            _ -> error "importPendingBlock (Paired): Only one import failed"
    getBlockStatus bh = do
        bs1 <- coerceGSML $ getBlockStatus bh
        bs2 <- coerceGSMR $ getBlockStatus bh
        case (bs1, bs2) of
            (Nothing, Nothing) -> return Nothing
            (Just (BlockAlive bp1), Just (BlockAlive bp2)) -> return $ Just (BlockAlive (PairBlockData (bp1, bp2)))
            (Just BlockDead, Just BlockDead) -> return $ Just BlockDead
            (Just (BlockFinalized bp1 fr1), Just (BlockFinalized bp2 fr2)) ->
                assert (fr1 == fr2) $ return $ Just $ BlockFinalized (PairBlockData (bp1, bp2)) fr1
            (Just (BlockPending pb1), Just (BlockPending pb2)) -> return $ Just (BlockPending (PairBlockData (pb1, pb2)))
            _ -> error $ "getBlockStatus (Paired): block statuses do not match: " ++ show bs1 ++ ", " ++ show bs2
    makeLiveBlock (PairBlockData (pb1, pb2)) (PairBlockData (parent1, parent2)) (PairBlockData (lf1, lf2)) (bs1, bs2) t e = do
        r1 <- coerceGSML $ makeLiveBlock pb1 parent1 lf1 bs1 t e
        r2 <- coerceGSMR $ makeLiveBlock pb2 parent2 lf2 bs2 t e
        return (PairBlockData (r1, r2))
    markDead bh = do
        coerceGSML $ markDead bh
        coerceGSMR $ markDead bh
    markFinalized bh fr = do
        coerceGSML $ markFinalized bh fr
        coerceGSMR $ markFinalized bh fr
    markPending (PairBlockData (pb1, pb2)) = do
        coerceGSML $ markPending pb1
        coerceGSMR $ markPending pb2
    getGenesisBlockPointer = do
        gen1 <- coerceGSML getGenesisBlockPointer
        gen2 <- coerceGSMR getGenesisBlockPointer
        return (PairBlockData (gen1, gen2))
    getGenesisData = do
        gd1 <- coerceGSML getGenesisData
        gd2 <- coerceGSMR getGenesisData
        assert (gd1 == gd2) $ return gd1
    getLastFinalized = do
        (bp1, fr1) <- coerceGSML getLastFinalized
        (bp2, fr2) <- coerceGSMR getLastFinalized
        assert (fr1 == fr2) $ return (PairBlockData (bp1, bp2), fr1)
    getLastFinalizedSlot = do
        r1 <- coerceGSML getLastFinalizedSlot
        r2 <- coerceGSMR getLastFinalizedSlot
        assert (r1 == r2) $ return r1
    getLastFinalizedHeight = do
        r1 <- coerceGSML getLastFinalizedHeight
        r2 <- coerceGSMR getLastFinalizedHeight
        assert (r1 == r2) $ return r1
    getNextFinalizationIndex = do
        r1 <- coerceGSML getNextFinalizationIndex
        r2 <- coerceGSMR getNextFinalizationIndex
        assert (r1 == r2) $ return r1
    addFinalization (PairBlockData (bp1, bp2)) fr = do
        coerceGSML $ addFinalization bp1 fr
        coerceGSMR $ addFinalization bp2 fr
    getFinalizationAtIndex fi = do
        r1 <- coerceGSML $ getFinalizationAtIndex fi
        r2 <- coerceGSMR $ getFinalizationAtIndex fi
        case (r1, r2) of
            (Nothing, Nothing) -> return Nothing
            (Just (fr1, bp1), Just (fr2, bp2)) -> assert (fr1 == fr2) $ return $ Just (fr1, PairBlockData (bp1, bp2))
            _ -> error $ "getFinalizationAtindex (Paired): no match " ++ show r1 ++ ", " ++ show r2
    -- getFinalizationFromIndex by default implementation
    getBranches = do
        r1 <- coerceGSML getBranches
        r2 <- coerceGSMR getBranches
        return $ Seq.zipWith (zipWith (curry PairBlockData)) r1 r2
    putBranches brs = do
        let (br1, br2) = Seq.unzipWith unzip (coerce brs)
        coerceGSML $ putBranches br1
        coerceGSMR $ putBranches br2
    takePendingChildren bh = do
        pc1 <- coerceGSML $ takePendingChildren bh
        pc2 <- coerceGSMR $ takePendingChildren bh
        let
            checkedZip [] [] = []
            checkedZip (c1 : cs1) (c2 : cs2) = assert ((getHash c1 :: BlockHash) == getHash c2) $ PairBlockData (c1, c2) : checkedZip cs1 cs2
            checkedZip _ _ = error "takePendingChildren: lists have different lengths"
            sortPBs :: (HashableTo BlockHash z) => [z] -> [z]
            sortPBs = List.sortBy ((compare :: BlockHash -> BlockHash -> Ordering) `on` getHash)
        return $ checkedZip (sortPBs pc1) (sortPBs pc2)
    addPendingBlock (PairBlockData (pb1, pb2)) = do
        coerceGSML $ addPendingBlock pb1
        coerceGSMR $ addPendingBlock pb2
    takeNextPendingUntil sl = do
        r1 <- coerceGSML $ takeNextPendingUntil sl
        r2 <- coerceGSMR $ takeNextPendingUntil sl
        case (r1, r2) of
            (Nothing, Nothing) -> return Nothing
            (Just pb1, Just pb2) -> return $ Just $ PairBlockData (pb1, pb2)
            _ -> error "takeNextPendingUntil (Paired): implementations returned different results"
    addAwaitingLastFinalized bh (PairBlockData (pb1, pb2)) = do
        coerceGSML $ addAwaitingLastFinalized bh pb1
        coerceGSMR $ addAwaitingLastFinalized bh pb2
    takeAwaitingLastFinalizedUntil bh = do
        r1 <- coerceGSML $ takeAwaitingLastFinalizedUntil bh
        r2 <- coerceGSMR $ takeAwaitingLastFinalizedUntil bh
        case (r1, r2) of
            (Nothing, Nothing) -> return Nothing
            (Just pb1, Just pb2) -> return $ Just $ PairBlockData (pb1, pb2)
            _ -> error "takeAwaitingLastFinalizedUntil (Paired): implementations returned different results"
    getFinalizationPoolAtIndex fi = do
        p1 <- coerceGSML $ getFinalizationPoolAtIndex fi
        p2 <- coerceGSMR $ getFinalizationPoolAtIndex fi
        -- Potentially, implementation could diverge on the ordering of
        -- the finalization pool. Currently they do not, and we rely on
        -- this. Bottom line: if the following assert generates an error,
        -- it is probably because implementations have diverged and a
        -- different check may be appropriate.
        assert (p1 == p2) $ return p1
    putFinalizationPoolAtIndex fi frs = do
        coerceGSML $ putFinalizationPoolAtIndex fi frs
        coerceGSMR $ putFinalizationPoolAtIndex fi frs
    addFinalizationRecordToPool fr = do
        coerceGSML $ addFinalizationRecordToPool fr
        coerceGSMR $ addFinalizationRecordToPool fr
    getFocusBlock = do
        fb1 <- coerceGSML $ getFocusBlock
        fb2 <- coerceGSMR $ getFocusBlock
        return $ PairBlockData (fb1, fb2)
    putFocusBlock (PairBlockData (fb1, fb2)) = do
        coerceGSML $ putFocusBlock fb1
        coerceGSMR $ putFocusBlock fb2
    getPendingTransactions = do
        r1 <- coerceGSML getPendingTransactions
        r2 <- coerceGSMR getPendingTransactions
        assert (r1 == r2) $ return r1
    putPendingTransactions pts = do
        coerceGSML $ putPendingTransactions pts
        coerceGSMR $ putPendingTransactions pts
    getAccountNonFinalized acct nonce = do
        r1 <- coerceGSML $ getAccountNonFinalized acct nonce
        r2 <- coerceGSMR $ getAccountNonFinalized acct nonce
        assert (r1 == r2) $ return r1
    addTransaction tr = do
        r1 <- coerceGSML $ addTransaction tr
        r2 <- coerceGSMR $ addTransaction tr
        assert (r1 == r2) $ return r1
    finalizeTransactions bh slot trs = do
        coerceGSML $ finalizeTransactions bh slot trs
        coerceGSMR $ finalizeTransactions bh slot trs
    commitTransaction slot bh transaction res = do
        coerceGSML $ commitTransaction slot bh transaction res
        coerceGSMR $ commitTransaction slot bh transaction res
    addCommitTransaction tr sl = do
        r1 <- coerceGSML $ addCommitTransaction tr sl
        r2 <- coerceGSMR $ addCommitTransaction tr sl
        assert (r1 == r2) $ return r1
    purgeTransaction tr = do
        r1 <- coerceGSML $ purgeTransaction tr
        r2 <- coerceGSMR $ purgeTransaction tr
        assert (r1 == r2) $ return r1
    lookupTransaction h = do
        r1 <- coerceGSML $ lookupTransaction h
        r2 <- coerceGSMR $ lookupTransaction h
        assert (r1 == r2) $ return r1
    markDeadTransaction bh tr = do
      coerceGSML $ markDeadTransaction bh tr
      coerceGSMR $ markDeadTransaction bh tr
    updateBlockTransactions trs (PairBlockData (pb1, pb2)) = do
        r1 <- coerceGSML $ updateBlockTransactions trs pb1
        r2 <- coerceGSMR $ updateBlockTransactions trs pb2
        return $ PairBlockData (r1, r2)
    -- For getting statistics, we will only use one side
    getConsensusStatistics = coerceGSML $ getConsensusStatistics
    putConsensusStatistics stats = do
        coerceGSML $ putConsensusStatistics stats
        coerceGSMR $ putConsensusStatistics stats
    -- For runtime parameters, we will only use one side
    getRuntimeParameters = coerceGSML getRuntimeParameters

newtype PairGSConfig c1 c2 = PairGSConfig (c1, c2)

instance (GlobalStateConfig c1, GlobalStateConfig c2) => GlobalStateConfig (PairGSConfig c1 c2) where
    type GSContext (PairGSConfig c1 c2) = PairGSContext (GSContext c1) (GSContext c2)
    type GSState (PairGSConfig c1 c2) = PairGState (GSState c1) (GSState c2)
    initialiseGlobalState (PairGSConfig (conf1, conf2)) = do
            (ctx1, s1) <- initialiseGlobalState conf1
            (ctx2, s2) <- initialiseGlobalState conf2
            return (PairGSContext ctx1 ctx2, PairGState s1 s2)
    shutdownGlobalState _ (PairGSContext ctx1 ctx2) (PairGState s1 s2) = do
            shutdownGlobalState (Proxy :: Proxy c1) ctx1 s1
            shutdownGlobalState (Proxy :: Proxy c2) ctx2 s2
<|MERGE_RESOLUTION|>--- conflicted
+++ resolved
@@ -1,598 +1,593 @@
-{-# LANGUAGE
-    TemplateHaskell,
-    FlexibleInstances,
-    FlexibleContexts,
-    MultiParamTypeClasses,
-    UndecidableInstances,
-    TypeFamilies,
-    DerivingVia,
-    StandaloneDeriving,
-    PartialTypeSignatures,
-    ScopedTypeVariables,
-    GeneralizedNewtypeDeriving #-}
--- |This module pairs together two global state implmentations
--- for testing purposes.
-module Concordium.GlobalState.Paired where
-
-import Lens.Micro.Platform
-import Control.Exception
-import Control.Monad.Reader.Class
-import Control.Monad.State.Class
-import Control.Monad.IO.Class
-import Data.Coerce
-import Data.Function
-import qualified Data.Sequence as Seq
-import qualified Data.List as List
-import Data.Proxy
-
-import Concordium.Types.HashableTo
-import Concordium.Types
-
-import Concordium.GlobalState.Instance
-import Concordium.GlobalState.Classes
-import Concordium.GlobalState.Block
-import Concordium.GlobalState.BlockState
-import Concordium.GlobalState.BlockPointer
-import Concordium.GlobalState.TreeState
-import Concordium.GlobalState
-
--- |Monad for coercing reader and state types.
-newtype ReviseRSM r s m a = ReviseRSM (m a)
-    deriving (Functor, Applicative, Monad, MonadIO)
-
-instance (MonadReader r' m, Coercible r' r) =>
-        MonadReader r (ReviseRSM r s m) where
-    ask = ReviseRSM (fmap coerce (ask :: m r'))
-    local f (ReviseRSM a) = ReviseRSM (local (coerce f) a)
-    reader r = ReviseRSM (reader (coerce r))
-
-instance (MonadState s' m, Coercible s' s) =>
-        MonadState s (ReviseRSM r s m) where
-    get = ReviseRSM (fmap coerce (get :: m s'))
-    put = ReviseRSM . put . coerce
-    state f = ReviseRSM (state (coerce f))
-
-
-data PairGSContext lc rc = PairGSContext {
-        _pairContextLeft :: !lc,
-        _pairContextRight :: !rc
-    }
-makeLenses ''PairGSContext
-
-newtype FocusLeft a = FocusLeft { unFocusLeft :: a }
-newtype FocusRight a = FocusRight { unFocusRight :: a }
-
-instance HasGlobalStateContext (PairGSContext lc rc) a => HasGlobalStateContext lc (FocusLeft a) where
-    globalStateContext = lens unFocusLeft (const FocusLeft) . globalStateContext . pairContextLeft
-
-instance HasGlobalStateContext (PairGSContext lc rc) a => HasGlobalStateContext rc (FocusRight a) where
-    globalStateContext = lens unFocusRight (const FocusRight) . globalStateContext . pairContextRight
-
-type BSML lc r ls s m = BlockStateM lc (FocusLeft r) ls (FocusLeft s) (ReviseRSM (FocusLeft r) (FocusLeft s) m)
-type BSMR rc r rs s m = BlockStateM rc (FocusRight r) rs (FocusRight s) (ReviseRSM (FocusRight r) (FocusRight s) m)
-
-instance (HasGlobalStateContext (PairGSContext lc rc) r)
-        => BlockStateTypes (BlockStateM (PairGSContext lc rc) r (PairGState lg rg) s m) where
-    type BlockState (BlockStateM (PairGSContext lc rc) r (PairGState lg rg) s m)
-            = (BlockState (BSML lc r lg s m),
-                BlockState (BSMR rc r rg s m))
-    type UpdatableBlockState (BlockStateM (PairGSContext lc rc) r (PairGState lg rg) s m)
-            = (UpdatableBlockState (BSML lc r lg s m),
-                UpdatableBlockState (BSMR rc r rg s m))
-
-data PairGState ls rs = PairGState {
-        _pairStateLeft :: !ls,
-        _pairStateRight :: !rs
-    }
-makeLenses ''PairGState
-
-instance HasGlobalState (PairGState ls rs) s => HasGlobalState ls (FocusLeft s) where
-    globalState = lens unFocusLeft (const FocusLeft) . globalState . pairStateLeft
-
-instance HasGlobalState (PairGState ls rs) s => HasGlobalState rs (FocusRight s) where
-    globalState = lens unFocusRight (const FocusRight) . globalState . pairStateRight
-
-newtype PairBlockMetadata l r = PairBlockMetadata (l, r)
-instance (BlockMetadata l, BlockMetadata r) => BlockMetadata (PairBlockMetadata l r) where
-    blockPointer (PairBlockMetadata (l, r)) = assert (blockPointer l == blockPointer r) $ blockPointer l
-    blockBaker (PairBlockMetadata (l, r)) = assert (blockBaker l == blockBaker r) $ blockBaker l
-    blockProof (PairBlockMetadata (l, r)) = assert (blockProof l == blockProof r) $ blockProof l
-    blockNonce (PairBlockMetadata (l, r)) = assert (blockNonce l == blockNonce r) $ blockNonce l
-    blockLastFinalized (PairBlockMetadata (l, r)) = assert (blockLastFinalized l == blockLastFinalized r) $ blockLastFinalized l
-
-newtype PairBlockData l r = PairBlockData (l, r)
-    deriving (BlockMetadata) via (PairBlockMetadata l r)
-
-type instance BlockFieldType (PairBlockData l r) = PairBlockMetadata (BlockFieldType l) (BlockFieldType r)
-
-instance (BlockData l, BlockData r) => BlockData (PairBlockData l r) where
-    blockSlot (PairBlockData (l, r)) = assert (blockSlot l == blockSlot r) $ blockSlot l
-    blockFields (PairBlockData (l, r)) = case (blockFields l, blockFields r) of
-        (Nothing, Nothing) -> Nothing
-        (Just ml, Just mr) -> Just $ PairBlockMetadata (ml, mr)
-        _ -> error "blockFields do not match"
-    blockTransactions (PairBlockData (l, r)) = assert (blockTransactions l == blockTransactions r) $ blockTransactions l
-    verifyBlockSignature k (PairBlockData (l, r)) = assert (vbsl == verifyBlockSignature k r) $ vbsl
-        where
-            vbsl = verifyBlockSignature k l
-    putBlock (PairBlockData (l, _)) = putBlock l
-
-instance (HashableTo BlockHash l, HashableTo BlockHash r) => HashableTo BlockHash (PairBlockData l r) where
-    getHash (PairBlockData (l, r)) = assert ((getHash l :: BlockHash) == getHash r) $ getHash l
-
-instance (Show l, Show r) => Show (PairBlockData l r) where
-    show (PairBlockData (l, r)) = "(" ++ show l ++ ", " ++ show r ++ ")"
-
-instance (BlockPendingData l, BlockPendingData r) => BlockPendingData (PairBlockData l r) where
-    blockReceiveTime (PairBlockData (l, r)) = assert (blockReceiveTime l == blockReceiveTime r) $ blockReceiveTime l
-
-instance (Eq l, Eq r) => Eq (PairBlockData l r) where
-    (PairBlockData (l1, r1)) == (PairBlockData (l2, r2)) = assert ((l1 == l2) == (r1 == r2)) $ (l1 == l2)
-
-instance (Ord l, Ord r) => Ord (PairBlockData l r) where
-    compare (PairBlockData (l1, _)) (PairBlockData (l2, _)) = compare l1 l2
-
-instance (BlockPointerData l, BlockPointerData r) => BlockPointerData (PairBlockData l r) where
-    bpHash (PairBlockData (l, r)) = assert (bpHash l == bpHash r) $ bpHash l
-    bpHeight (PairBlockData (l, r)) = assert (bpHeight l == bpHeight r) $ bpHeight l
-    bpReceiveTime (PairBlockData (l, r)) = assert (bpReceiveTime l == bpReceiveTime r) $ bpReceiveTime l
-    bpArriveTime (PairBlockData (l, r)) = assert (bpArriveTime l == bpArriveTime r) $ bpArriveTime l
-    bpTransactionCount (PairBlockData (l, r)) = assert (bpTransactionCount l == bpTransactionCount r) $ bpTransactionCount l
-    bpTransactionsEnergyCost (PairBlockData (l, r)) = assert (bpTransactionsEnergyCost l == bpTransactionsEnergyCost r) $ bpTransactionsEnergyCost l
-    bpTransactionsSize (PairBlockData (l, r)) = assert (bpTransactionsSize l == bpTransactionsSize r) $ bpTransactionsSize l
-
-type GSML lc r ls s m = GlobalStateM lc (FocusLeft r) ls (FocusLeft s) (ReviseRSM (FocusLeft r) (FocusLeft s) m)
-type GSMR rc r rs s m = GlobalStateM rc (FocusRight r) rs (FocusRight s) (ReviseRSM (FocusRight r) (FocusRight s) m)
-
-instance (GlobalStateTypes (GSML lc r ls s m), GlobalStateTypes (GSMR rc r rs s m))
-        => GlobalStateTypes (GlobalStateM (PairGSContext lc rc) r (PairGState ls rs) s m) where
-    type PendingBlock (GlobalStateM (PairGSContext lc rc) r (PairGState ls rs) s m) = PairBlockData (PendingBlock (GSML lc r ls s m)) (PendingBlock (GSMR rc r rs s m))
-    type BlockPointer (GlobalStateM (PairGSContext lc rc) r (PairGState ls rs) s m) = PairBlockData (BlockPointer (GSML lc r ls s m)) (BlockPointer (GSMR rc r rs s m))
-
-{-# INLINE coerceBSML #-}
-coerceBSML :: BSML lc r ls s m a -> BlockStateM (PairGSContext lc rc) r (PairGState ls rs) s m a
-coerceBSML = coerce
-
-{-# INLINE coerceBSMR #-}
-coerceBSMR :: BSMR rc r rs s m a -> BlockStateM (PairGSContext lc rc) r (PairGState ls rs) s m a
-coerceBSMR = coerce
-
-instance (Monad m, HasGlobalStateContext (PairGSContext lc rc) r, BlockStateQuery (BSML lc r ls s m), BlockStateQuery (BSMR rc r rs s m))
-        => BlockStateQuery (BlockStateM (PairGSContext lc rc) r (PairGState ls rs) s m) where
-    getModule (ls, rs) modRef = do
-        m1 <- coerceBSML (getModule ls modRef)
-        m2 <- coerceBSMR (getModule rs modRef)
-        assert (((==) `on` (fmap moduleSource)) m1 m2) $ return m1
-    getAccount (ls, rs) addr = do
-        a1 <- coerceBSML (getAccount ls addr)
-        a2 <- coerceBSMR (getAccount rs addr)
-        assert (a1 == a2) $ return a1
-    getContractInstance (ls, rs) caddr = do
-        c1 <- coerceBSML (getContractInstance ls caddr)
-        c2 <- coerceBSMR (getContractInstance rs caddr)
-        assert (((==) `on` fmap instanceHash) c1 c2) $ return c1
-    getModuleList (ls, rs) = do
-        m1 <- coerceBSML (getModuleList ls)
-        m2 <- coerceBSMR (getModuleList rs)
-        assert (m1 == m2) $ return m1
-    getAccountList (ls, rs) = do
-        a1 <- coerceBSML (getAccountList ls)
-        a2 <- coerceBSMR (getAccountList rs)
-        assert (a1 == a2) $ return a1
-    getContractInstanceList (ls, rs) = do
-        a1 <- coerceBSML (getContractInstanceList ls)
-        a2 <- coerceBSMR (getContractInstanceList rs)
-        assert (((==) `on` fmap instanceHash) a1 a2) $ return a1
-    getBlockBirkParameters (ls, rs) = do
-        a1 <- coerceBSML (getBlockBirkParameters ls)
-        a2 <- coerceBSMR (getBlockBirkParameters rs)
-        assert (a1 == a2) $ return a1
-    getRewardStatus (ls, rs) = do
-        a1 <- coerceBSML (getRewardStatus ls)
-        a2 <- coerceBSMR (getRewardStatus rs)
-        assert (a1 == a2) $ return a1
-    getTransactionOutcome (ls, rs) th = do
-        a1 <- coerceBSML (getTransactionOutcome ls th)
-        a2 <- coerceBSMR (getTransactionOutcome rs th)
-        assert (a1 == a2) $ return a1
-    getOutcomes (ls, rs) = do
-        a1 <- coerceBSML (getOutcomes ls)
-        a2 <- coerceBSMR (getOutcomes rs)
-        assert (a1 == a2) $ return a1
-    getSpecialOutcomes (ls, rs) = do
-        a1 <- coerceBSML (getSpecialOutcomes ls)
-        a2 <- coerceBSMR (getSpecialOutcomes rs)
-        assert (a1 == a2) $ return a1
-
-
-
-instance (Monad m, HasGlobalStateContext (PairGSContext lc rc) r, BlockStateOperations (BSML lc r ls s m), BlockStateOperations (BSMR rc r rs s m))
-        => BlockStateOperations (BlockStateM (PairGSContext lc rc) r (PairGState ls rs) s m) where
-    bsoGetModule (bs1, bs2) mref = do
-        r1 <- coerceBSML $ bsoGetModule bs1 mref
-        r2 <- coerceBSMR $ bsoGetModule bs2 mref
-        assert (((==) `on` (fmap moduleSource)) r1 r2) $ return r1
-    bsoGetAccount (bs1, bs2) aref = do
-        r1 <- coerceBSML $ bsoGetAccount bs1 aref
-        r2 <- coerceBSMR $ bsoGetAccount bs2 aref
-        assert (r1 == r2) $ return r1
-    bsoGetInstance (bs1, bs2) iref = do
-        r1 <- coerceBSML $ bsoGetInstance bs1 iref
-        r2 <- coerceBSMR $ bsoGetInstance bs2 iref
-        assert (((==) `on` fmap instanceHash) r1 r2) $ return r1
-    bsoRegIdExists (bs1, bs2) regid = do
-        r1 <- coerceBSML $ bsoRegIdExists bs1 regid
-        r2 <- coerceBSMR $ bsoRegIdExists bs2 regid
-        assert (r1 == r2) $ return r1
-    bsoPutNewAccount (bs1, bs2) acct = do
-        (r1, bs1') <- coerceBSML $ bsoPutNewAccount bs1 acct
-        (r2, bs2') <- coerceBSMR $ bsoPutNewAccount bs2 acct
-        assert (r1 == r2) $ return (r1, (bs1', bs2'))
-    bsoPutNewInstance (bs1, bs2) f = do
-        (r1, bs1') <- coerceBSML $ bsoPutNewInstance bs1 f
-        (r2, bs2') <- coerceBSMR $ bsoPutNewInstance bs2 f
-        assert (r1 == r2) $ return (r1, (bs1', bs2'))
-    bsoPutNewModule (bs1, bs2) mref iface uvi modul = do
-        (r1, bs1') <- coerceBSML $ bsoPutNewModule bs1 mref iface uvi modul
-        (r2, bs2') <- coerceBSMR $ bsoPutNewModule bs2 mref iface uvi modul
-        assert (r1 == r2) $ return (r1, (bs1', bs2'))
-    bsoTryGetLinkedExpr (bs1, bs2) modref name = do
-        r1 <- coerceBSML $ bsoTryGetLinkedExpr bs1 modref name
-        r2 <- coerceBSMR $ bsoTryGetLinkedExpr bs2 modref name
-        case (r1, r2) of
-            (Just le1, Just le2) -> assert (le1 == le2) $ return r1
-            _ -> return r1
-    bsoPutLinkedExpr (bs1, bs2) modref name le = do
-        bs1' <- coerceBSML $ bsoPutLinkedExpr bs1 modref name le
-        bs2' <- coerceBSMR $ bsoPutLinkedExpr bs2 modref name le
-        return (bs1', bs2')
-    bsoTryGetLinkedContract (bs1, bs2) modref name = do
-        r1 <- coerceBSML $ bsoTryGetLinkedContract bs1 modref name
-        r2 <- coerceBSMR $ bsoTryGetLinkedContract bs2 modref name
-        case (r1, r2) of
-            (Just le1, Just le2) -> assert (le1 == le2) $ return r1
-            _ -> return r1
-    bsoPutLinkedContract (bs1, bs2) modref name lc = do
-        bs1' <- coerceBSML $ bsoPutLinkedContract bs1 modref name lc
-        bs2' <- coerceBSMR $ bsoPutLinkedContract bs2 modref name lc
-        return (bs1', bs2')
-    bsoModifyAccount (bs1, bs2) upd = do
-        bs1' <- coerceBSML $ bsoModifyAccount bs1 upd
-        bs2' <- coerceBSMR $ bsoModifyAccount bs2 upd
-        return (bs1', bs2')
-    bsoModifyInstance (bs1, bs2) caddr delta model = do
-        bs1' <- coerceBSML $ bsoModifyInstance bs1 caddr delta model
-        bs2' <- coerceBSMR $ bsoModifyInstance bs2 caddr delta model
-        return (bs1', bs2')
-    bsoNotifyExecutionCost (bs1, bs2) amt = do
-        bs1' <- coerceBSML $ bsoNotifyExecutionCost bs1 amt
-        bs2' <- coerceBSMR $ bsoNotifyExecutionCost bs2 amt
-        return (bs1', bs2')
-    bsoNotifyIdentityIssuerCredential (bs1, bs2) idid = do
-        bs1' <- coerceBSML $ bsoNotifyIdentityIssuerCredential bs1 idid
-        bs2' <- coerceBSMR $ bsoNotifyIdentityIssuerCredential bs2 idid
-        return (bs1', bs2')
-    bsoGetExecutionCost (bs1, bs2) = do
-        r1 <- coerceBSML $ bsoGetExecutionCost bs1
-        r2 <- coerceBSMR $ bsoGetExecutionCost bs2
-        assert (r1 == r2) $ return r1
-    bsoGetBlockBirkParameters (bs1, bs2) = do
-        r1 <- coerceBSML $ bsoGetBlockBirkParameters bs1
-        r2 <- coerceBSMR $ bsoGetBlockBirkParameters bs2
-        assert (r1 == r2) $ return r1
-    bsoAddBaker (bs1, bs2) bci = do
-        (r1, bs1') <- coerceBSML $ bsoAddBaker bs1 bci
-        (r2, bs2') <- coerceBSMR $ bsoAddBaker bs2 bci
-        assert (r1 == r2) $ return (r1, (bs1', bs2'))
-    bsoUpdateBaker (bs1, bs2) bupd = do
-        (r1, bs1') <- coerceBSML $ bsoUpdateBaker bs1 bupd
-        (r2, bs2') <- coerceBSMR $ bsoUpdateBaker bs2 bupd
-        assert (r1 == r2) $ return (r1, (bs1', bs2'))
-    bsoRemoveBaker (bs1, bs2) bid = do
-        (r1, bs1') <- coerceBSML $ bsoRemoveBaker bs1 bid
-        (r2, bs2') <- coerceBSMR $ bsoRemoveBaker bs2 bid
-        assert (r1 == r2) $ return (r1, (bs1', bs2'))
-    bsoSetInflation (bs1, bs2) rate = do
-        bs1' <- coerceBSML $ bsoSetInflation bs1 rate
-        bs2' <- coerceBSMR $ bsoSetInflation bs2 rate
-        return (bs1', bs2')
-    bsoMint (bs1, bs2) amt = do
-        (r1, bs1') <- coerceBSML $ bsoMint bs1 amt
-        (r2, bs2') <- coerceBSMR $ bsoMint bs2 amt
-        assert (r1 == r2) $ return (r1, (bs1', bs2'))
-    bsoDecrementCentralBankGTU (bs1, bs2) amt = do
-        (r1, bs1') <- coerceBSML $ bsoDecrementCentralBankGTU bs1 amt
-        (r2, bs2') <- coerceBSMR $ bsoDecrementCentralBankGTU bs2 amt
-        assert (r1 == r2) $ return (r1, (bs1', bs2'))
-    bsoDelegateStake (bs1, bs2) acct bid = do
-        (r1, bs1') <- coerceBSML $ bsoDelegateStake bs1 acct bid
-        (r2, bs2') <- coerceBSMR $ bsoDelegateStake bs2 acct bid
-        assert (r1 == r2) $ return (r1, (bs1', bs2'))
-    bsoGetIdentityProvider (bs1, bs2) ipid = do
-        r1 <- coerceBSML $ bsoGetIdentityProvider bs1 ipid
-        r2 <- coerceBSMR $ bsoGetIdentityProvider bs2 ipid
-        assert (r1 == r2) $ return r1
-    bsoGetCryptoParams (bs1, bs2) = do
-        r1 <- coerceBSML $ bsoGetCryptoParams bs1
-        r2 <- coerceBSMR $ bsoGetCryptoParams bs2
-        assert (r1 == r2) $ return r1
-    bsoSetTransactionOutcomes (bs1, bs2) tos = do
-        bs1' <- coerceBSML $ bsoSetTransactionOutcomes bs1 tos
-        bs2' <- coerceBSMR $ bsoSetTransactionOutcomes bs2 tos
-        return (bs1', bs2')
-    bsoAddSpecialTransactionOutcome (bs1, bs2) sto = do
-        bs1' <- coerceBSML $ bsoAddSpecialTransactionOutcome bs1 sto
-        bs2' <- coerceBSMR $ bsoAddSpecialTransactionOutcome bs2 sto
-        return (bs1', bs2')
-    bsoUpdateBirkParameters (bs1, bs2) bps = do
-        bs1' <- coerceBSML $ bsoUpdateBirkParameters bs1 bps
-        bs2' <- coerceBSMR $ bsoUpdateBirkParameters bs2 bps
-        return (bs1', bs2')
-<<<<<<< HEAD
-    
-=======
-
-
->>>>>>> e4716c69
-instance (Monad m,
-    HasGlobalStateContext (PairGSContext lc rc) r,
-    BlockStateStorage (BSML lc r ls s m),
-    BlockStateStorage (BSMR rc r rs s m))
-        => BlockStateStorage (BlockStateM (PairGSContext lc rc) r (PairGState ls rs) s m) where
-    thawBlockState (bs1, bs2) = do
-        ubs1 <- coerceBSML $ thawBlockState bs1
-        ubs2 <- coerceBSMR $ thawBlockState bs2
-        return (ubs1, ubs2)
-    freezeBlockState (ubs1, ubs2) = do
-        bs1 <- coerceBSML $ freezeBlockState ubs1
-        bs2 <- coerceBSMR $ freezeBlockState ubs2
-        return (bs1, bs2)
-    dropUpdatableBlockState (ubs1, ubs2) = do
-        coerceBSML $ dropUpdatableBlockState ubs1
-        coerceBSMR $ dropUpdatableBlockState ubs2
-    purgeBlockState (bs1, bs2) = do
-        coerceBSML $ purgeBlockState bs1
-        coerceBSMR $ purgeBlockState bs2
-    archiveBlockState (bs1, bs2) = do
-        coerceBSML $ archiveBlockState bs1
-        coerceBSMR $ archiveBlockState bs2
-    putBlockState (bs1, bs2) = do
-        p1 <- coerceBSML $ putBlockState bs1
-        p2 <- coerceBSMR $ putBlockState bs2
-        return $ p1 >> p2
-    getBlockState = do
-        g1 <- getBlockState
-        g2 <- getBlockState
-        return $ do
-            bs1 <- coerceBSML g1
-            bs2 <- coerceBSMR g2
-            return (bs1, bs2)
-
-{-# INLINE coerceGSML #-}
-coerceGSML :: GSML lc r ls s m a -> GlobalStateM (PairGSContext lc rc) r (PairGState ls rs) s m a
-coerceGSML = coerce
-
-{-# INLINE coerceGSMR #-}
-coerceGSMR :: GSMR rc r rs s m a -> GlobalStateM (PairGSContext lc rc) r (PairGState ls rs) s m a
-coerceGSMR = coerce
-
-instance (HasGlobalStateContext (PairGSContext lc rc) r,
-          MonadReader r m,
-          HasGlobalState (PairGState ls rs) s,
-          MonadState s m,
-          MonadIO m,
-          BlockPointerMonad (GSML lc r ls s m),
-          BlockPointerMonad (GSMR rc r rs s m))
-          => BlockPointerMonad (GlobalStateM (PairGSContext lc rc) r (PairGState ls rs) s m) where
-    blockState (PairBlockData (bp1, bp2)) = do
-        bs1 <- coerceGSML $ blockState bp1
-        bs2 <- coerceGSMR $ blockState bp2
-        return (bs1, bs2)
-    bpParent (PairBlockData (bp1, bp2)) = do
-        bs1 <- coerceGSML $ bpParent bp1
-        bs2 <- coerceGSMR $ bpParent bp2
-        return $ PairBlockData (bs1, bs2)
-    bpLastFinalized (PairBlockData (bp1, bp2)) = do
-        bs1 <- coerceGSML $ bpLastFinalized bp1
-        bs2 <- coerceGSMR $ bpLastFinalized bp2
-        return $ PairBlockData (bs1, bs2)
-
-instance (HasGlobalStateContext (PairGSContext lc rc) r,
-        MonadReader r m,
-        HasGlobalState (PairGState ls rs) s,
-        MonadState s m,
-        MonadIO m,
-        BlockStateStorage (GlobalStateM (PairGSContext lc rc) r (PairGState ls rs) s m),
-        TreeStateMonad (GSML lc r ls s m),
-        TreeStateMonad (GSMR rc r rs s m))
-        => TreeStateMonad (GlobalStateM (PairGSContext lc rc) r (PairGState ls rs) s m) where
-    makePendingBlock sk sl parent bid bp bn lf trs brtime = do
-        pb1 <- coerceGSML $ makePendingBlock sk sl parent bid bp bn lf trs brtime
-        pb2 <- coerceGSMR $ makePendingBlock sk sl parent bid bp bn lf trs brtime
-        return $ PairBlockData (pb1, pb2)
-    importPendingBlock bs t = do
-        r1 <- coerceGSML $ importPendingBlock bs t
-        r2 <- coerceGSMR $ importPendingBlock bs t
-        case (r1, r2) of
-            (Left e1, Left _) -> return $ Left e1
-            (Right pb1, Right pb2) -> return $ Right $ PairBlockData (pb1, pb2)
-            _ -> error "importPendingBlock (Paired): Only one import failed"
-    getBlockStatus bh = do
-        bs1 <- coerceGSML $ getBlockStatus bh
-        bs2 <- coerceGSMR $ getBlockStatus bh
-        case (bs1, bs2) of
-            (Nothing, Nothing) -> return Nothing
-            (Just (BlockAlive bp1), Just (BlockAlive bp2)) -> return $ Just (BlockAlive (PairBlockData (bp1, bp2)))
-            (Just BlockDead, Just BlockDead) -> return $ Just BlockDead
-            (Just (BlockFinalized bp1 fr1), Just (BlockFinalized bp2 fr2)) ->
-                assert (fr1 == fr2) $ return $ Just $ BlockFinalized (PairBlockData (bp1, bp2)) fr1
-            (Just (BlockPending pb1), Just (BlockPending pb2)) -> return $ Just (BlockPending (PairBlockData (pb1, pb2)))
-            _ -> error $ "getBlockStatus (Paired): block statuses do not match: " ++ show bs1 ++ ", " ++ show bs2
-    makeLiveBlock (PairBlockData (pb1, pb2)) (PairBlockData (parent1, parent2)) (PairBlockData (lf1, lf2)) (bs1, bs2) t e = do
-        r1 <- coerceGSML $ makeLiveBlock pb1 parent1 lf1 bs1 t e
-        r2 <- coerceGSMR $ makeLiveBlock pb2 parent2 lf2 bs2 t e
-        return (PairBlockData (r1, r2))
-    markDead bh = do
-        coerceGSML $ markDead bh
-        coerceGSMR $ markDead bh
-    markFinalized bh fr = do
-        coerceGSML $ markFinalized bh fr
-        coerceGSMR $ markFinalized bh fr
-    markPending (PairBlockData (pb1, pb2)) = do
-        coerceGSML $ markPending pb1
-        coerceGSMR $ markPending pb2
-    getGenesisBlockPointer = do
-        gen1 <- coerceGSML getGenesisBlockPointer
-        gen2 <- coerceGSMR getGenesisBlockPointer
-        return (PairBlockData (gen1, gen2))
-    getGenesisData = do
-        gd1 <- coerceGSML getGenesisData
-        gd2 <- coerceGSMR getGenesisData
-        assert (gd1 == gd2) $ return gd1
-    getLastFinalized = do
-        (bp1, fr1) <- coerceGSML getLastFinalized
-        (bp2, fr2) <- coerceGSMR getLastFinalized
-        assert (fr1 == fr2) $ return (PairBlockData (bp1, bp2), fr1)
-    getLastFinalizedSlot = do
-        r1 <- coerceGSML getLastFinalizedSlot
-        r2 <- coerceGSMR getLastFinalizedSlot
-        assert (r1 == r2) $ return r1
-    getLastFinalizedHeight = do
-        r1 <- coerceGSML getLastFinalizedHeight
-        r2 <- coerceGSMR getLastFinalizedHeight
-        assert (r1 == r2) $ return r1
-    getNextFinalizationIndex = do
-        r1 <- coerceGSML getNextFinalizationIndex
-        r2 <- coerceGSMR getNextFinalizationIndex
-        assert (r1 == r2) $ return r1
-    addFinalization (PairBlockData (bp1, bp2)) fr = do
-        coerceGSML $ addFinalization bp1 fr
-        coerceGSMR $ addFinalization bp2 fr
-    getFinalizationAtIndex fi = do
-        r1 <- coerceGSML $ getFinalizationAtIndex fi
-        r2 <- coerceGSMR $ getFinalizationAtIndex fi
-        case (r1, r2) of
-            (Nothing, Nothing) -> return Nothing
-            (Just (fr1, bp1), Just (fr2, bp2)) -> assert (fr1 == fr2) $ return $ Just (fr1, PairBlockData (bp1, bp2))
-            _ -> error $ "getFinalizationAtindex (Paired): no match " ++ show r1 ++ ", " ++ show r2
-    -- getFinalizationFromIndex by default implementation
-    getBranches = do
-        r1 <- coerceGSML getBranches
-        r2 <- coerceGSMR getBranches
-        return $ Seq.zipWith (zipWith (curry PairBlockData)) r1 r2
-    putBranches brs = do
-        let (br1, br2) = Seq.unzipWith unzip (coerce brs)
-        coerceGSML $ putBranches br1
-        coerceGSMR $ putBranches br2
-    takePendingChildren bh = do
-        pc1 <- coerceGSML $ takePendingChildren bh
-        pc2 <- coerceGSMR $ takePendingChildren bh
-        let
-            checkedZip [] [] = []
-            checkedZip (c1 : cs1) (c2 : cs2) = assert ((getHash c1 :: BlockHash) == getHash c2) $ PairBlockData (c1, c2) : checkedZip cs1 cs2
-            checkedZip _ _ = error "takePendingChildren: lists have different lengths"
-            sortPBs :: (HashableTo BlockHash z) => [z] -> [z]
-            sortPBs = List.sortBy ((compare :: BlockHash -> BlockHash -> Ordering) `on` getHash)
-        return $ checkedZip (sortPBs pc1) (sortPBs pc2)
-    addPendingBlock (PairBlockData (pb1, pb2)) = do
-        coerceGSML $ addPendingBlock pb1
-        coerceGSMR $ addPendingBlock pb2
-    takeNextPendingUntil sl = do
-        r1 <- coerceGSML $ takeNextPendingUntil sl
-        r2 <- coerceGSMR $ takeNextPendingUntil sl
-        case (r1, r2) of
-            (Nothing, Nothing) -> return Nothing
-            (Just pb1, Just pb2) -> return $ Just $ PairBlockData (pb1, pb2)
-            _ -> error "takeNextPendingUntil (Paired): implementations returned different results"
-    addAwaitingLastFinalized bh (PairBlockData (pb1, pb2)) = do
-        coerceGSML $ addAwaitingLastFinalized bh pb1
-        coerceGSMR $ addAwaitingLastFinalized bh pb2
-    takeAwaitingLastFinalizedUntil bh = do
-        r1 <- coerceGSML $ takeAwaitingLastFinalizedUntil bh
-        r2 <- coerceGSMR $ takeAwaitingLastFinalizedUntil bh
-        case (r1, r2) of
-            (Nothing, Nothing) -> return Nothing
-            (Just pb1, Just pb2) -> return $ Just $ PairBlockData (pb1, pb2)
-            _ -> error "takeAwaitingLastFinalizedUntil (Paired): implementations returned different results"
-    getFinalizationPoolAtIndex fi = do
-        p1 <- coerceGSML $ getFinalizationPoolAtIndex fi
-        p2 <- coerceGSMR $ getFinalizationPoolAtIndex fi
-        -- Potentially, implementation could diverge on the ordering of
-        -- the finalization pool. Currently they do not, and we rely on
-        -- this. Bottom line: if the following assert generates an error,
-        -- it is probably because implementations have diverged and a
-        -- different check may be appropriate.
-        assert (p1 == p2) $ return p1
-    putFinalizationPoolAtIndex fi frs = do
-        coerceGSML $ putFinalizationPoolAtIndex fi frs
-        coerceGSMR $ putFinalizationPoolAtIndex fi frs
-    addFinalizationRecordToPool fr = do
-        coerceGSML $ addFinalizationRecordToPool fr
-        coerceGSMR $ addFinalizationRecordToPool fr
-    getFocusBlock = do
-        fb1 <- coerceGSML $ getFocusBlock
-        fb2 <- coerceGSMR $ getFocusBlock
-        return $ PairBlockData (fb1, fb2)
-    putFocusBlock (PairBlockData (fb1, fb2)) = do
-        coerceGSML $ putFocusBlock fb1
-        coerceGSMR $ putFocusBlock fb2
-    getPendingTransactions = do
-        r1 <- coerceGSML getPendingTransactions
-        r2 <- coerceGSMR getPendingTransactions
-        assert (r1 == r2) $ return r1
-    putPendingTransactions pts = do
-        coerceGSML $ putPendingTransactions pts
-        coerceGSMR $ putPendingTransactions pts
-    getAccountNonFinalized acct nonce = do
-        r1 <- coerceGSML $ getAccountNonFinalized acct nonce
-        r2 <- coerceGSMR $ getAccountNonFinalized acct nonce
-        assert (r1 == r2) $ return r1
-    addTransaction tr = do
-        r1 <- coerceGSML $ addTransaction tr
-        r2 <- coerceGSMR $ addTransaction tr
-        assert (r1 == r2) $ return r1
-    finalizeTransactions bh slot trs = do
-        coerceGSML $ finalizeTransactions bh slot trs
-        coerceGSMR $ finalizeTransactions bh slot trs
-    commitTransaction slot bh transaction res = do
-        coerceGSML $ commitTransaction slot bh transaction res
-        coerceGSMR $ commitTransaction slot bh transaction res
-    addCommitTransaction tr sl = do
-        r1 <- coerceGSML $ addCommitTransaction tr sl
-        r2 <- coerceGSMR $ addCommitTransaction tr sl
-        assert (r1 == r2) $ return r1
-    purgeTransaction tr = do
-        r1 <- coerceGSML $ purgeTransaction tr
-        r2 <- coerceGSMR $ purgeTransaction tr
-        assert (r1 == r2) $ return r1
-    lookupTransaction h = do
-        r1 <- coerceGSML $ lookupTransaction h
-        r2 <- coerceGSMR $ lookupTransaction h
-        assert (r1 == r2) $ return r1
-    markDeadTransaction bh tr = do
-      coerceGSML $ markDeadTransaction bh tr
-      coerceGSMR $ markDeadTransaction bh tr
-    updateBlockTransactions trs (PairBlockData (pb1, pb2)) = do
-        r1 <- coerceGSML $ updateBlockTransactions trs pb1
-        r2 <- coerceGSMR $ updateBlockTransactions trs pb2
-        return $ PairBlockData (r1, r2)
-    -- For getting statistics, we will only use one side
-    getConsensusStatistics = coerceGSML $ getConsensusStatistics
-    putConsensusStatistics stats = do
-        coerceGSML $ putConsensusStatistics stats
-        coerceGSMR $ putConsensusStatistics stats
-    -- For runtime parameters, we will only use one side
-    getRuntimeParameters = coerceGSML getRuntimeParameters
-
-newtype PairGSConfig c1 c2 = PairGSConfig (c1, c2)
-
-instance (GlobalStateConfig c1, GlobalStateConfig c2) => GlobalStateConfig (PairGSConfig c1 c2) where
-    type GSContext (PairGSConfig c1 c2) = PairGSContext (GSContext c1) (GSContext c2)
-    type GSState (PairGSConfig c1 c2) = PairGState (GSState c1) (GSState c2)
-    initialiseGlobalState (PairGSConfig (conf1, conf2)) = do
-            (ctx1, s1) <- initialiseGlobalState conf1
-            (ctx2, s2) <- initialiseGlobalState conf2
-            return (PairGSContext ctx1 ctx2, PairGState s1 s2)
-    shutdownGlobalState _ (PairGSContext ctx1 ctx2) (PairGState s1 s2) = do
-            shutdownGlobalState (Proxy :: Proxy c1) ctx1 s1
-            shutdownGlobalState (Proxy :: Proxy c2) ctx2 s2
+{-# LANGUAGE
+    TemplateHaskell,
+    FlexibleInstances,
+    FlexibleContexts,
+    MultiParamTypeClasses,
+    UndecidableInstances,
+    TypeFamilies,
+    DerivingVia,
+    StandaloneDeriving,
+    PartialTypeSignatures,
+    ScopedTypeVariables,
+    GeneralizedNewtypeDeriving #-}
+-- |This module pairs together two global state implmentations
+-- for testing purposes.
+module Concordium.GlobalState.Paired where
+
+import Lens.Micro.Platform
+import Control.Exception
+import Control.Monad.Reader.Class
+import Control.Monad.State.Class
+import Control.Monad.IO.Class
+import Data.Coerce
+import Data.Function
+import qualified Data.Sequence as Seq
+import qualified Data.List as List
+import Data.Proxy
+
+import Concordium.Types.HashableTo
+import Concordium.Types
+
+import Concordium.GlobalState.Instance
+import Concordium.GlobalState.Classes
+import Concordium.GlobalState.Block
+import Concordium.GlobalState.BlockState
+import Concordium.GlobalState.BlockPointer
+import Concordium.GlobalState.TreeState
+import Concordium.GlobalState
+
+-- |Monad for coercing reader and state types.
+newtype ReviseRSM r s m a = ReviseRSM (m a)
+    deriving (Functor, Applicative, Monad, MonadIO)
+
+instance (MonadReader r' m, Coercible r' r) =>
+        MonadReader r (ReviseRSM r s m) where
+    ask = ReviseRSM (fmap coerce (ask :: m r'))
+    local f (ReviseRSM a) = ReviseRSM (local (coerce f) a)
+    reader r = ReviseRSM (reader (coerce r))
+
+instance (MonadState s' m, Coercible s' s) =>
+        MonadState s (ReviseRSM r s m) where
+    get = ReviseRSM (fmap coerce (get :: m s'))
+    put = ReviseRSM . put . coerce
+    state f = ReviseRSM (state (coerce f))
+
+
+data PairGSContext lc rc = PairGSContext {
+        _pairContextLeft :: !lc,
+        _pairContextRight :: !rc
+    }
+makeLenses ''PairGSContext
+
+newtype FocusLeft a = FocusLeft { unFocusLeft :: a }
+newtype FocusRight a = FocusRight { unFocusRight :: a }
+
+instance HasGlobalStateContext (PairGSContext lc rc) a => HasGlobalStateContext lc (FocusLeft a) where
+    globalStateContext = lens unFocusLeft (const FocusLeft) . globalStateContext . pairContextLeft
+
+instance HasGlobalStateContext (PairGSContext lc rc) a => HasGlobalStateContext rc (FocusRight a) where
+    globalStateContext = lens unFocusRight (const FocusRight) . globalStateContext . pairContextRight
+
+type BSML lc r ls s m = BlockStateM lc (FocusLeft r) ls (FocusLeft s) (ReviseRSM (FocusLeft r) (FocusLeft s) m)
+type BSMR rc r rs s m = BlockStateM rc (FocusRight r) rs (FocusRight s) (ReviseRSM (FocusRight r) (FocusRight s) m)
+
+instance (HasGlobalStateContext (PairGSContext lc rc) r)
+        => BlockStateTypes (BlockStateM (PairGSContext lc rc) r (PairGState lg rg) s m) where
+    type BlockState (BlockStateM (PairGSContext lc rc) r (PairGState lg rg) s m)
+            = (BlockState (BSML lc r lg s m),
+                BlockState (BSMR rc r rg s m))
+    type UpdatableBlockState (BlockStateM (PairGSContext lc rc) r (PairGState lg rg) s m)
+            = (UpdatableBlockState (BSML lc r lg s m),
+                UpdatableBlockState (BSMR rc r rg s m))
+
+data PairGState ls rs = PairGState {
+        _pairStateLeft :: !ls,
+        _pairStateRight :: !rs
+    }
+makeLenses ''PairGState
+
+instance HasGlobalState (PairGState ls rs) s => HasGlobalState ls (FocusLeft s) where
+    globalState = lens unFocusLeft (const FocusLeft) . globalState . pairStateLeft
+
+instance HasGlobalState (PairGState ls rs) s => HasGlobalState rs (FocusRight s) where
+    globalState = lens unFocusRight (const FocusRight) . globalState . pairStateRight
+
+newtype PairBlockMetadata l r = PairBlockMetadata (l, r)
+instance (BlockMetadata l, BlockMetadata r) => BlockMetadata (PairBlockMetadata l r) where
+    blockPointer (PairBlockMetadata (l, r)) = assert (blockPointer l == blockPointer r) $ blockPointer l
+    blockBaker (PairBlockMetadata (l, r)) = assert (blockBaker l == blockBaker r) $ blockBaker l
+    blockProof (PairBlockMetadata (l, r)) = assert (blockProof l == blockProof r) $ blockProof l
+    blockNonce (PairBlockMetadata (l, r)) = assert (blockNonce l == blockNonce r) $ blockNonce l
+    blockLastFinalized (PairBlockMetadata (l, r)) = assert (blockLastFinalized l == blockLastFinalized r) $ blockLastFinalized l
+
+newtype PairBlockData l r = PairBlockData (l, r)
+    deriving (BlockMetadata) via (PairBlockMetadata l r)
+
+type instance BlockFieldType (PairBlockData l r) = PairBlockMetadata (BlockFieldType l) (BlockFieldType r)
+
+instance (BlockData l, BlockData r) => BlockData (PairBlockData l r) where
+    blockSlot (PairBlockData (l, r)) = assert (blockSlot l == blockSlot r) $ blockSlot l
+    blockFields (PairBlockData (l, r)) = case (blockFields l, blockFields r) of
+        (Nothing, Nothing) -> Nothing
+        (Just ml, Just mr) -> Just $ PairBlockMetadata (ml, mr)
+        _ -> error "blockFields do not match"
+    blockTransactions (PairBlockData (l, r)) = assert (blockTransactions l == blockTransactions r) $ blockTransactions l
+    verifyBlockSignature k (PairBlockData (l, r)) = assert (vbsl == verifyBlockSignature k r) $ vbsl
+        where
+            vbsl = verifyBlockSignature k l
+    putBlock (PairBlockData (l, _)) = putBlock l
+
+instance (HashableTo BlockHash l, HashableTo BlockHash r) => HashableTo BlockHash (PairBlockData l r) where
+    getHash (PairBlockData (l, r)) = assert ((getHash l :: BlockHash) == getHash r) $ getHash l
+
+instance (Show l, Show r) => Show (PairBlockData l r) where
+    show (PairBlockData (l, r)) = "(" ++ show l ++ ", " ++ show r ++ ")"
+
+instance (BlockPendingData l, BlockPendingData r) => BlockPendingData (PairBlockData l r) where
+    blockReceiveTime (PairBlockData (l, r)) = assert (blockReceiveTime l == blockReceiveTime r) $ blockReceiveTime l
+
+instance (Eq l, Eq r) => Eq (PairBlockData l r) where
+    (PairBlockData (l1, r1)) == (PairBlockData (l2, r2)) = assert ((l1 == l2) == (r1 == r2)) $ (l1 == l2)
+
+instance (Ord l, Ord r) => Ord (PairBlockData l r) where
+    compare (PairBlockData (l1, _)) (PairBlockData (l2, _)) = compare l1 l2
+
+instance (BlockPointerData l, BlockPointerData r) => BlockPointerData (PairBlockData l r) where
+    bpHash (PairBlockData (l, r)) = assert (bpHash l == bpHash r) $ bpHash l
+    bpHeight (PairBlockData (l, r)) = assert (bpHeight l == bpHeight r) $ bpHeight l
+    bpReceiveTime (PairBlockData (l, r)) = assert (bpReceiveTime l == bpReceiveTime r) $ bpReceiveTime l
+    bpArriveTime (PairBlockData (l, r)) = assert (bpArriveTime l == bpArriveTime r) $ bpArriveTime l
+    bpTransactionCount (PairBlockData (l, r)) = assert (bpTransactionCount l == bpTransactionCount r) $ bpTransactionCount l
+    bpTransactionsEnergyCost (PairBlockData (l, r)) = assert (bpTransactionsEnergyCost l == bpTransactionsEnergyCost r) $ bpTransactionsEnergyCost l
+    bpTransactionsSize (PairBlockData (l, r)) = assert (bpTransactionsSize l == bpTransactionsSize r) $ bpTransactionsSize l
+
+type GSML lc r ls s m = GlobalStateM lc (FocusLeft r) ls (FocusLeft s) (ReviseRSM (FocusLeft r) (FocusLeft s) m)
+type GSMR rc r rs s m = GlobalStateM rc (FocusRight r) rs (FocusRight s) (ReviseRSM (FocusRight r) (FocusRight s) m)
+
+instance (GlobalStateTypes (GSML lc r ls s m), GlobalStateTypes (GSMR rc r rs s m))
+        => GlobalStateTypes (GlobalStateM (PairGSContext lc rc) r (PairGState ls rs) s m) where
+    type PendingBlock (GlobalStateM (PairGSContext lc rc) r (PairGState ls rs) s m) = PairBlockData (PendingBlock (GSML lc r ls s m)) (PendingBlock (GSMR rc r rs s m))
+    type BlockPointer (GlobalStateM (PairGSContext lc rc) r (PairGState ls rs) s m) = PairBlockData (BlockPointer (GSML lc r ls s m)) (BlockPointer (GSMR rc r rs s m))
+
+{-# INLINE coerceBSML #-}
+coerceBSML :: BSML lc r ls s m a -> BlockStateM (PairGSContext lc rc) r (PairGState ls rs) s m a
+coerceBSML = coerce
+
+{-# INLINE coerceBSMR #-}
+coerceBSMR :: BSMR rc r rs s m a -> BlockStateM (PairGSContext lc rc) r (PairGState ls rs) s m a
+coerceBSMR = coerce
+
+instance (Monad m, HasGlobalStateContext (PairGSContext lc rc) r, BlockStateQuery (BSML lc r ls s m), BlockStateQuery (BSMR rc r rs s m))
+        => BlockStateQuery (BlockStateM (PairGSContext lc rc) r (PairGState ls rs) s m) where
+    getModule (ls, rs) modRef = do
+        m1 <- coerceBSML (getModule ls modRef)
+        m2 <- coerceBSMR (getModule rs modRef)
+        assert (((==) `on` (fmap moduleSource)) m1 m2) $ return m1
+    getAccount (ls, rs) addr = do
+        a1 <- coerceBSML (getAccount ls addr)
+        a2 <- coerceBSMR (getAccount rs addr)
+        assert (a1 == a2) $ return a1
+    getContractInstance (ls, rs) caddr = do
+        c1 <- coerceBSML (getContractInstance ls caddr)
+        c2 <- coerceBSMR (getContractInstance rs caddr)
+        assert (((==) `on` fmap instanceHash) c1 c2) $ return c1
+    getModuleList (ls, rs) = do
+        m1 <- coerceBSML (getModuleList ls)
+        m2 <- coerceBSMR (getModuleList rs)
+        assert (m1 == m2) $ return m1
+    getAccountList (ls, rs) = do
+        a1 <- coerceBSML (getAccountList ls)
+        a2 <- coerceBSMR (getAccountList rs)
+        assert (a1 == a2) $ return a1
+    getContractInstanceList (ls, rs) = do
+        a1 <- coerceBSML (getContractInstanceList ls)
+        a2 <- coerceBSMR (getContractInstanceList rs)
+        assert (((==) `on` fmap instanceHash) a1 a2) $ return a1
+    getBlockBirkParameters (ls, rs) = do
+        a1 <- coerceBSML (getBlockBirkParameters ls)
+        a2 <- coerceBSMR (getBlockBirkParameters rs)
+        assert (a1 == a2) $ return a1
+    getRewardStatus (ls, rs) = do
+        a1 <- coerceBSML (getRewardStatus ls)
+        a2 <- coerceBSMR (getRewardStatus rs)
+        assert (a1 == a2) $ return a1
+    getTransactionOutcome (ls, rs) th = do
+        a1 <- coerceBSML (getTransactionOutcome ls th)
+        a2 <- coerceBSMR (getTransactionOutcome rs th)
+        assert (a1 == a2) $ return a1
+    getOutcomes (ls, rs) = do
+        a1 <- coerceBSML (getOutcomes ls)
+        a2 <- coerceBSMR (getOutcomes rs)
+        assert (a1 == a2) $ return a1
+    getSpecialOutcomes (ls, rs) = do
+        a1 <- coerceBSML (getSpecialOutcomes ls)
+        a2 <- coerceBSMR (getSpecialOutcomes rs)
+        assert (a1 == a2) $ return a1
+
+
+
+instance (Monad m, HasGlobalStateContext (PairGSContext lc rc) r, BlockStateOperations (BSML lc r ls s m), BlockStateOperations (BSMR rc r rs s m))
+        => BlockStateOperations (BlockStateM (PairGSContext lc rc) r (PairGState ls rs) s m) where
+    bsoGetModule (bs1, bs2) mref = do
+        r1 <- coerceBSML $ bsoGetModule bs1 mref
+        r2 <- coerceBSMR $ bsoGetModule bs2 mref
+        assert (((==) `on` (fmap moduleSource)) r1 r2) $ return r1
+    bsoGetAccount (bs1, bs2) aref = do
+        r1 <- coerceBSML $ bsoGetAccount bs1 aref
+        r2 <- coerceBSMR $ bsoGetAccount bs2 aref
+        assert (r1 == r2) $ return r1
+    bsoGetInstance (bs1, bs2) iref = do
+        r1 <- coerceBSML $ bsoGetInstance bs1 iref
+        r2 <- coerceBSMR $ bsoGetInstance bs2 iref
+        assert (((==) `on` fmap instanceHash) r1 r2) $ return r1
+    bsoRegIdExists (bs1, bs2) regid = do
+        r1 <- coerceBSML $ bsoRegIdExists bs1 regid
+        r2 <- coerceBSMR $ bsoRegIdExists bs2 regid
+        assert (r1 == r2) $ return r1
+    bsoPutNewAccount (bs1, bs2) acct = do
+        (r1, bs1') <- coerceBSML $ bsoPutNewAccount bs1 acct
+        (r2, bs2') <- coerceBSMR $ bsoPutNewAccount bs2 acct
+        assert (r1 == r2) $ return (r1, (bs1', bs2'))
+    bsoPutNewInstance (bs1, bs2) f = do
+        (r1, bs1') <- coerceBSML $ bsoPutNewInstance bs1 f
+        (r2, bs2') <- coerceBSMR $ bsoPutNewInstance bs2 f
+        assert (r1 == r2) $ return (r1, (bs1', bs2'))
+    bsoPutNewModule (bs1, bs2) mref iface uvi modul = do
+        (r1, bs1') <- coerceBSML $ bsoPutNewModule bs1 mref iface uvi modul
+        (r2, bs2') <- coerceBSMR $ bsoPutNewModule bs2 mref iface uvi modul
+        assert (r1 == r2) $ return (r1, (bs1', bs2'))
+    bsoTryGetLinkedExpr (bs1, bs2) modref name = do
+        r1 <- coerceBSML $ bsoTryGetLinkedExpr bs1 modref name
+        r2 <- coerceBSMR $ bsoTryGetLinkedExpr bs2 modref name
+        case (r1, r2) of
+            (Just le1, Just le2) -> assert (le1 == le2) $ return r1
+            _ -> return r1
+    bsoPutLinkedExpr (bs1, bs2) modref name le = do
+        bs1' <- coerceBSML $ bsoPutLinkedExpr bs1 modref name le
+        bs2' <- coerceBSMR $ bsoPutLinkedExpr bs2 modref name le
+        return (bs1', bs2')
+    bsoTryGetLinkedContract (bs1, bs2) modref name = do
+        r1 <- coerceBSML $ bsoTryGetLinkedContract bs1 modref name
+        r2 <- coerceBSMR $ bsoTryGetLinkedContract bs2 modref name
+        case (r1, r2) of
+            (Just le1, Just le2) -> assert (le1 == le2) $ return r1
+            _ -> return r1
+    bsoPutLinkedContract (bs1, bs2) modref name lc = do
+        bs1' <- coerceBSML $ bsoPutLinkedContract bs1 modref name lc
+        bs2' <- coerceBSMR $ bsoPutLinkedContract bs2 modref name lc
+        return (bs1', bs2')
+    bsoModifyAccount (bs1, bs2) upd = do
+        bs1' <- coerceBSML $ bsoModifyAccount bs1 upd
+        bs2' <- coerceBSMR $ bsoModifyAccount bs2 upd
+        return (bs1', bs2')
+    bsoModifyInstance (bs1, bs2) caddr delta model = do
+        bs1' <- coerceBSML $ bsoModifyInstance bs1 caddr delta model
+        bs2' <- coerceBSMR $ bsoModifyInstance bs2 caddr delta model
+        return (bs1', bs2')
+    bsoNotifyExecutionCost (bs1, bs2) amt = do
+        bs1' <- coerceBSML $ bsoNotifyExecutionCost bs1 amt
+        bs2' <- coerceBSMR $ bsoNotifyExecutionCost bs2 amt
+        return (bs1', bs2')
+    bsoNotifyIdentityIssuerCredential (bs1, bs2) idid = do
+        bs1' <- coerceBSML $ bsoNotifyIdentityIssuerCredential bs1 idid
+        bs2' <- coerceBSMR $ bsoNotifyIdentityIssuerCredential bs2 idid
+        return (bs1', bs2')
+    bsoGetExecutionCost (bs1, bs2) = do
+        r1 <- coerceBSML $ bsoGetExecutionCost bs1
+        r2 <- coerceBSMR $ bsoGetExecutionCost bs2
+        assert (r1 == r2) $ return r1
+    bsoGetBlockBirkParameters (bs1, bs2) = do
+        r1 <- coerceBSML $ bsoGetBlockBirkParameters bs1
+        r2 <- coerceBSMR $ bsoGetBlockBirkParameters bs2
+        assert (r1 == r2) $ return r1
+    bsoAddBaker (bs1, bs2) bci = do
+        (r1, bs1') <- coerceBSML $ bsoAddBaker bs1 bci
+        (r2, bs2') <- coerceBSMR $ bsoAddBaker bs2 bci
+        assert (r1 == r2) $ return (r1, (bs1', bs2'))
+    bsoUpdateBaker (bs1, bs2) bupd = do
+        (r1, bs1') <- coerceBSML $ bsoUpdateBaker bs1 bupd
+        (r2, bs2') <- coerceBSMR $ bsoUpdateBaker bs2 bupd
+        assert (r1 == r2) $ return (r1, (bs1', bs2'))
+    bsoRemoveBaker (bs1, bs2) bid = do
+        (r1, bs1') <- coerceBSML $ bsoRemoveBaker bs1 bid
+        (r2, bs2') <- coerceBSMR $ bsoRemoveBaker bs2 bid
+        assert (r1 == r2) $ return (r1, (bs1', bs2'))
+    bsoSetInflation (bs1, bs2) rate = do
+        bs1' <- coerceBSML $ bsoSetInflation bs1 rate
+        bs2' <- coerceBSMR $ bsoSetInflation bs2 rate
+        return (bs1', bs2')
+    bsoMint (bs1, bs2) amt = do
+        (r1, bs1') <- coerceBSML $ bsoMint bs1 amt
+        (r2, bs2') <- coerceBSMR $ bsoMint bs2 amt
+        assert (r1 == r2) $ return (r1, (bs1', bs2'))
+    bsoDecrementCentralBankGTU (bs1, bs2) amt = do
+        (r1, bs1') <- coerceBSML $ bsoDecrementCentralBankGTU bs1 amt
+        (r2, bs2') <- coerceBSMR $ bsoDecrementCentralBankGTU bs2 amt
+        assert (r1 == r2) $ return (r1, (bs1', bs2'))
+    bsoDelegateStake (bs1, bs2) acct bid = do
+        (r1, bs1') <- coerceBSML $ bsoDelegateStake bs1 acct bid
+        (r2, bs2') <- coerceBSMR $ bsoDelegateStake bs2 acct bid
+        assert (r1 == r2) $ return (r1, (bs1', bs2'))
+    bsoGetIdentityProvider (bs1, bs2) ipid = do
+        r1 <- coerceBSML $ bsoGetIdentityProvider bs1 ipid
+        r2 <- coerceBSMR $ bsoGetIdentityProvider bs2 ipid
+        assert (r1 == r2) $ return r1
+    bsoGetCryptoParams (bs1, bs2) = do
+        r1 <- coerceBSML $ bsoGetCryptoParams bs1
+        r2 <- coerceBSMR $ bsoGetCryptoParams bs2
+        assert (r1 == r2) $ return r1
+    bsoSetTransactionOutcomes (bs1, bs2) tos = do
+        bs1' <- coerceBSML $ bsoSetTransactionOutcomes bs1 tos
+        bs2' <- coerceBSMR $ bsoSetTransactionOutcomes bs2 tos
+        return (bs1', bs2')
+    bsoAddSpecialTransactionOutcome (bs1, bs2) sto = do
+        bs1' <- coerceBSML $ bsoAddSpecialTransactionOutcome bs1 sto
+        bs2' <- coerceBSMR $ bsoAddSpecialTransactionOutcome bs2 sto
+        return (bs1', bs2')
+    bsoUpdateBirkParameters (bs1, bs2) bps = do
+        bs1' <- coerceBSML $ bsoUpdateBirkParameters bs1 bps
+        bs2' <- coerceBSMR $ bsoUpdateBirkParameters bs2 bps
+        return (bs1', bs2')
+    
+instance (Monad m,
+    HasGlobalStateContext (PairGSContext lc rc) r,
+    BlockStateStorage (BSML lc r ls s m),
+    BlockStateStorage (BSMR rc r rs s m))
+        => BlockStateStorage (BlockStateM (PairGSContext lc rc) r (PairGState ls rs) s m) where
+    thawBlockState (bs1, bs2) = do
+        ubs1 <- coerceBSML $ thawBlockState bs1
+        ubs2 <- coerceBSMR $ thawBlockState bs2
+        return (ubs1, ubs2)
+    freezeBlockState (ubs1, ubs2) = do
+        bs1 <- coerceBSML $ freezeBlockState ubs1
+        bs2 <- coerceBSMR $ freezeBlockState ubs2
+        return (bs1, bs2)
+    dropUpdatableBlockState (ubs1, ubs2) = do
+        coerceBSML $ dropUpdatableBlockState ubs1
+        coerceBSMR $ dropUpdatableBlockState ubs2
+    purgeBlockState (bs1, bs2) = do
+        coerceBSML $ purgeBlockState bs1
+        coerceBSMR $ purgeBlockState bs2
+    archiveBlockState (bs1, bs2) = do
+        coerceBSML $ archiveBlockState bs1
+        coerceBSMR $ archiveBlockState bs2
+    putBlockState (bs1, bs2) = do
+        p1 <- coerceBSML $ putBlockState bs1
+        p2 <- coerceBSMR $ putBlockState bs2
+        return $ p1 >> p2
+    getBlockState = do
+        g1 <- getBlockState
+        g2 <- getBlockState
+        return $ do
+            bs1 <- coerceBSML g1
+            bs2 <- coerceBSMR g2
+            return (bs1, bs2)
+
+{-# INLINE coerceGSML #-}
+coerceGSML :: GSML lc r ls s m a -> GlobalStateM (PairGSContext lc rc) r (PairGState ls rs) s m a
+coerceGSML = coerce
+
+{-# INLINE coerceGSMR #-}
+coerceGSMR :: GSMR rc r rs s m a -> GlobalStateM (PairGSContext lc rc) r (PairGState ls rs) s m a
+coerceGSMR = coerce
+
+instance (HasGlobalStateContext (PairGSContext lc rc) r,
+          MonadReader r m,
+          HasGlobalState (PairGState ls rs) s,
+          MonadState s m,
+          MonadIO m,
+          BlockPointerMonad (GSML lc r ls s m),
+          BlockPointerMonad (GSMR rc r rs s m))
+          => BlockPointerMonad (GlobalStateM (PairGSContext lc rc) r (PairGState ls rs) s m) where
+    blockState (PairBlockData (bp1, bp2)) = do
+        bs1 <- coerceGSML $ blockState bp1
+        bs2 <- coerceGSMR $ blockState bp2
+        return (bs1, bs2)
+    bpParent (PairBlockData (bp1, bp2)) = do
+        bs1 <- coerceGSML $ bpParent bp1
+        bs2 <- coerceGSMR $ bpParent bp2
+        return $ PairBlockData (bs1, bs2)
+    bpLastFinalized (PairBlockData (bp1, bp2)) = do
+        bs1 <- coerceGSML $ bpLastFinalized bp1
+        bs2 <- coerceGSMR $ bpLastFinalized bp2
+        return $ PairBlockData (bs1, bs2)
+
+instance (HasGlobalStateContext (PairGSContext lc rc) r,
+        MonadReader r m,
+        HasGlobalState (PairGState ls rs) s,
+        MonadState s m,
+        MonadIO m,
+        BlockStateStorage (GlobalStateM (PairGSContext lc rc) r (PairGState ls rs) s m),
+        TreeStateMonad (GSML lc r ls s m),
+        TreeStateMonad (GSMR rc r rs s m))
+        => TreeStateMonad (GlobalStateM (PairGSContext lc rc) r (PairGState ls rs) s m) where
+    makePendingBlock sk sl parent bid bp bn lf trs brtime = do
+        pb1 <- coerceGSML $ makePendingBlock sk sl parent bid bp bn lf trs brtime
+        pb2 <- coerceGSMR $ makePendingBlock sk sl parent bid bp bn lf trs brtime
+        return $ PairBlockData (pb1, pb2)
+    importPendingBlock bs t = do
+        r1 <- coerceGSML $ importPendingBlock bs t
+        r2 <- coerceGSMR $ importPendingBlock bs t
+        case (r1, r2) of
+            (Left e1, Left _) -> return $ Left e1
+            (Right pb1, Right pb2) -> return $ Right $ PairBlockData (pb1, pb2)
+            _ -> error "importPendingBlock (Paired): Only one import failed"
+    getBlockStatus bh = do
+        bs1 <- coerceGSML $ getBlockStatus bh
+        bs2 <- coerceGSMR $ getBlockStatus bh
+        case (bs1, bs2) of
+            (Nothing, Nothing) -> return Nothing
+            (Just (BlockAlive bp1), Just (BlockAlive bp2)) -> return $ Just (BlockAlive (PairBlockData (bp1, bp2)))
+            (Just BlockDead, Just BlockDead) -> return $ Just BlockDead
+            (Just (BlockFinalized bp1 fr1), Just (BlockFinalized bp2 fr2)) ->
+                assert (fr1 == fr2) $ return $ Just $ BlockFinalized (PairBlockData (bp1, bp2)) fr1
+            (Just (BlockPending pb1), Just (BlockPending pb2)) -> return $ Just (BlockPending (PairBlockData (pb1, pb2)))
+            _ -> error $ "getBlockStatus (Paired): block statuses do not match: " ++ show bs1 ++ ", " ++ show bs2
+    makeLiveBlock (PairBlockData (pb1, pb2)) (PairBlockData (parent1, parent2)) (PairBlockData (lf1, lf2)) (bs1, bs2) t e = do
+        r1 <- coerceGSML $ makeLiveBlock pb1 parent1 lf1 bs1 t e
+        r2 <- coerceGSMR $ makeLiveBlock pb2 parent2 lf2 bs2 t e
+        return (PairBlockData (r1, r2))
+    markDead bh = do
+        coerceGSML $ markDead bh
+        coerceGSMR $ markDead bh
+    markFinalized bh fr = do
+        coerceGSML $ markFinalized bh fr
+        coerceGSMR $ markFinalized bh fr
+    markPending (PairBlockData (pb1, pb2)) = do
+        coerceGSML $ markPending pb1
+        coerceGSMR $ markPending pb2
+    getGenesisBlockPointer = do
+        gen1 <- coerceGSML getGenesisBlockPointer
+        gen2 <- coerceGSMR getGenesisBlockPointer
+        return (PairBlockData (gen1, gen2))
+    getGenesisData = do
+        gd1 <- coerceGSML getGenesisData
+        gd2 <- coerceGSMR getGenesisData
+        assert (gd1 == gd2) $ return gd1
+    getLastFinalized = do
+        (bp1, fr1) <- coerceGSML getLastFinalized
+        (bp2, fr2) <- coerceGSMR getLastFinalized
+        assert (fr1 == fr2) $ return (PairBlockData (bp1, bp2), fr1)
+    getLastFinalizedSlot = do
+        r1 <- coerceGSML getLastFinalizedSlot
+        r2 <- coerceGSMR getLastFinalizedSlot
+        assert (r1 == r2) $ return r1
+    getLastFinalizedHeight = do
+        r1 <- coerceGSML getLastFinalizedHeight
+        r2 <- coerceGSMR getLastFinalizedHeight
+        assert (r1 == r2) $ return r1
+    getNextFinalizationIndex = do
+        r1 <- coerceGSML getNextFinalizationIndex
+        r2 <- coerceGSMR getNextFinalizationIndex
+        assert (r1 == r2) $ return r1
+    addFinalization (PairBlockData (bp1, bp2)) fr = do
+        coerceGSML $ addFinalization bp1 fr
+        coerceGSMR $ addFinalization bp2 fr
+    getFinalizationAtIndex fi = do
+        r1 <- coerceGSML $ getFinalizationAtIndex fi
+        r2 <- coerceGSMR $ getFinalizationAtIndex fi
+        case (r1, r2) of
+            (Nothing, Nothing) -> return Nothing
+            (Just (fr1, bp1), Just (fr2, bp2)) -> assert (fr1 == fr2) $ return $ Just (fr1, PairBlockData (bp1, bp2))
+            _ -> error $ "getFinalizationAtindex (Paired): no match " ++ show r1 ++ ", " ++ show r2
+    -- getFinalizationFromIndex by default implementation
+    getBranches = do
+        r1 <- coerceGSML getBranches
+        r2 <- coerceGSMR getBranches
+        return $ Seq.zipWith (zipWith (curry PairBlockData)) r1 r2
+    putBranches brs = do
+        let (br1, br2) = Seq.unzipWith unzip (coerce brs)
+        coerceGSML $ putBranches br1
+        coerceGSMR $ putBranches br2
+    takePendingChildren bh = do
+        pc1 <- coerceGSML $ takePendingChildren bh
+        pc2 <- coerceGSMR $ takePendingChildren bh
+        let
+            checkedZip [] [] = []
+            checkedZip (c1 : cs1) (c2 : cs2) = assert ((getHash c1 :: BlockHash) == getHash c2) $ PairBlockData (c1, c2) : checkedZip cs1 cs2
+            checkedZip _ _ = error "takePendingChildren: lists have different lengths"
+            sortPBs :: (HashableTo BlockHash z) => [z] -> [z]
+            sortPBs = List.sortBy ((compare :: BlockHash -> BlockHash -> Ordering) `on` getHash)
+        return $ checkedZip (sortPBs pc1) (sortPBs pc2)
+    addPendingBlock (PairBlockData (pb1, pb2)) = do
+        coerceGSML $ addPendingBlock pb1
+        coerceGSMR $ addPendingBlock pb2
+    takeNextPendingUntil sl = do
+        r1 <- coerceGSML $ takeNextPendingUntil sl
+        r2 <- coerceGSMR $ takeNextPendingUntil sl
+        case (r1, r2) of
+            (Nothing, Nothing) -> return Nothing
+            (Just pb1, Just pb2) -> return $ Just $ PairBlockData (pb1, pb2)
+            _ -> error "takeNextPendingUntil (Paired): implementations returned different results"
+    addAwaitingLastFinalized bh (PairBlockData (pb1, pb2)) = do
+        coerceGSML $ addAwaitingLastFinalized bh pb1
+        coerceGSMR $ addAwaitingLastFinalized bh pb2
+    takeAwaitingLastFinalizedUntil bh = do
+        r1 <- coerceGSML $ takeAwaitingLastFinalizedUntil bh
+        r2 <- coerceGSMR $ takeAwaitingLastFinalizedUntil bh
+        case (r1, r2) of
+            (Nothing, Nothing) -> return Nothing
+            (Just pb1, Just pb2) -> return $ Just $ PairBlockData (pb1, pb2)
+            _ -> error "takeAwaitingLastFinalizedUntil (Paired): implementations returned different results"
+    getFinalizationPoolAtIndex fi = do
+        p1 <- coerceGSML $ getFinalizationPoolAtIndex fi
+        p2 <- coerceGSMR $ getFinalizationPoolAtIndex fi
+        -- Potentially, implementation could diverge on the ordering of
+        -- the finalization pool. Currently they do not, and we rely on
+        -- this. Bottom line: if the following assert generates an error,
+        -- it is probably because implementations have diverged and a
+        -- different check may be appropriate.
+        assert (p1 == p2) $ return p1
+    putFinalizationPoolAtIndex fi frs = do
+        coerceGSML $ putFinalizationPoolAtIndex fi frs
+        coerceGSMR $ putFinalizationPoolAtIndex fi frs
+    addFinalizationRecordToPool fr = do
+        coerceGSML $ addFinalizationRecordToPool fr
+        coerceGSMR $ addFinalizationRecordToPool fr
+    getFocusBlock = do
+        fb1 <- coerceGSML $ getFocusBlock
+        fb2 <- coerceGSMR $ getFocusBlock
+        return $ PairBlockData (fb1, fb2)
+    putFocusBlock (PairBlockData (fb1, fb2)) = do
+        coerceGSML $ putFocusBlock fb1
+        coerceGSMR $ putFocusBlock fb2
+    getPendingTransactions = do
+        r1 <- coerceGSML getPendingTransactions
+        r2 <- coerceGSMR getPendingTransactions
+        assert (r1 == r2) $ return r1
+    putPendingTransactions pts = do
+        coerceGSML $ putPendingTransactions pts
+        coerceGSMR $ putPendingTransactions pts
+    getAccountNonFinalized acct nonce = do
+        r1 <- coerceGSML $ getAccountNonFinalized acct nonce
+        r2 <- coerceGSMR $ getAccountNonFinalized acct nonce
+        assert (r1 == r2) $ return r1
+    addTransaction tr = do
+        r1 <- coerceGSML $ addTransaction tr
+        r2 <- coerceGSMR $ addTransaction tr
+        assert (r1 == r2) $ return r1
+    finalizeTransactions bh slot trs = do
+        coerceGSML $ finalizeTransactions bh slot trs
+        coerceGSMR $ finalizeTransactions bh slot trs
+    commitTransaction slot bh transaction res = do
+        coerceGSML $ commitTransaction slot bh transaction res
+        coerceGSMR $ commitTransaction slot bh transaction res
+    addCommitTransaction tr sl = do
+        r1 <- coerceGSML $ addCommitTransaction tr sl
+        r2 <- coerceGSMR $ addCommitTransaction tr sl
+        assert (r1 == r2) $ return r1
+    purgeTransaction tr = do
+        r1 <- coerceGSML $ purgeTransaction tr
+        r2 <- coerceGSMR $ purgeTransaction tr
+        assert (r1 == r2) $ return r1
+    lookupTransaction h = do
+        r1 <- coerceGSML $ lookupTransaction h
+        r2 <- coerceGSMR $ lookupTransaction h
+        assert (r1 == r2) $ return r1
+    markDeadTransaction bh tr = do
+      coerceGSML $ markDeadTransaction bh tr
+      coerceGSMR $ markDeadTransaction bh tr
+    updateBlockTransactions trs (PairBlockData (pb1, pb2)) = do
+        r1 <- coerceGSML $ updateBlockTransactions trs pb1
+        r2 <- coerceGSMR $ updateBlockTransactions trs pb2
+        return $ PairBlockData (r1, r2)
+    -- For getting statistics, we will only use one side
+    getConsensusStatistics = coerceGSML $ getConsensusStatistics
+    putConsensusStatistics stats = do
+        coerceGSML $ putConsensusStatistics stats
+        coerceGSMR $ putConsensusStatistics stats
+    -- For runtime parameters, we will only use one side
+    getRuntimeParameters = coerceGSML getRuntimeParameters
+
+newtype PairGSConfig c1 c2 = PairGSConfig (c1, c2)
+
+instance (GlobalStateConfig c1, GlobalStateConfig c2) => GlobalStateConfig (PairGSConfig c1 c2) where
+    type GSContext (PairGSConfig c1 c2) = PairGSContext (GSContext c1) (GSContext c2)
+    type GSState (PairGSConfig c1 c2) = PairGState (GSState c1) (GSState c2)
+    initialiseGlobalState (PairGSConfig (conf1, conf2)) = do
+            (ctx1, s1) <- initialiseGlobalState conf1
+            (ctx2, s2) <- initialiseGlobalState conf2
+            return (PairGSContext ctx1 ctx2, PairGState s1 s2)
+    shutdownGlobalState _ (PairGSContext ctx1 ctx2) (PairGState s1 s2) = do
+            shutdownGlobalState (Proxy :: Proxy c1) ctx1 s1
+            shutdownGlobalState (Proxy :: Proxy c2) ctx2 s2