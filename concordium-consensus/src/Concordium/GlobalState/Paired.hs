--- conflicted
+++ resolved
@@ -916,19 +916,9 @@
         liftM2 (,)
             (coerceBSML $ bsoProcessPendingChanges bs1 ch)
             (coerceBSMR $ bsoProcessPendingChanges bs2 ch)
-<<<<<<< HEAD
-    bsoAddReleaseSchedule (bs1, bs2) tt = do
-        bs1' <- coerceBSML $ bsoAddReleaseSchedule bs1 tt
-        bs2' <- coerceBSMR $ bsoAddReleaseSchedule bs2 tt
-        return (bs1', bs2')
     bsoGetExchangeRates (bs1, bs2) = do
         r1 <- coerceBSML $ bsoGetExchangeRates bs1
         r2 <- coerceBSMR $ bsoGetExchangeRates bs2
-=======
-    bsoGetEnergyRate (bs1, bs2) = do
-        r1 <- coerceBSML $ bsoGetEnergyRate bs1
-        r2 <- coerceBSMR $ bsoGetEnergyRate bs2
->>>>>>> 4f3dfdf0
         assertEq r1 r2 $ return r1
     bsoGetChainParameters (bs1, bs2) = do
         r1 <- coerceBSML $ bsoGetChainParameters bs1
