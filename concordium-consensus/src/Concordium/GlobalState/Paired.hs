{-# LANGUAGE DataKinds #-}
{-# LANGUAGE DerivingVia #-}
{-# LANGUAGE ScopedTypeVariables #-}
{-# LANGUAGE StandaloneDeriving #-}
{-# LANGUAGE TemplateHaskell #-}
{-# LANGUAGE TypeFamilies #-}
{-# LANGUAGE UndecidableInstances #-}
-- |This module pairs together two global state implementations
-- for testing purposes.

module Concordium.GlobalState.Paired where

import Lens.Micro.Platform
import Control.Exception
import Control.Monad.Reader.Class
import Control.Monad.State.Class
import Control.Monad.IO.Class
import Control.Monad
import Data.Coerce
import qualified Data.Serialize as S
import Data.Function
import qualified Data.Sequence as Seq
import qualified Data.List as List
import Data.Proxy

import qualified Concordium.Crypto.SHA256 as H
import Concordium.Types.HashableTo
import Concordium.Types
import qualified Concordium.Wasm as Wasm

import Concordium.GlobalState.AccountTransactionIndex
import Concordium.GlobalState.Instance
import qualified Concordium.GlobalState.Classes as C
import Concordium.GlobalState.Block
import Concordium.GlobalState.BlockMonads
import Concordium.GlobalState.BlockState
import Concordium.GlobalState.BlockPointer
import Concordium.GlobalState.TreeState as TS
import Concordium.GlobalState
import qualified Concordium.GlobalState.ContractStateV1 as StateV1
import Concordium.GlobalState.ContractStateFFIHelpers (errorLoadCallBack)
import Concordium.Logger (MonadLogger(..))
import Control.Arrow ((&&&))

-- |Monad for coercing reader and state types.
newtype ReviseRSM r s m a = ReviseRSM (m a)
    deriving (Functor, Applicative, Monad, MonadIO, MonadLogger)

instance (MonadReader r' m, Coercible r' r) =>
        MonadReader r (ReviseRSM r s m) where
    ask = ReviseRSM (fmap coerce (ask :: m r'))
    local f (ReviseRSM a) = ReviseRSM (local (coerce f) a)
    reader r = ReviseRSM (reader (coerce r))

instance (MonadState s' m, Coercible s' s) =>
        MonadState s (ReviseRSM r s m) where
    get = ReviseRSM (fmap coerce (get :: m s'))
    put = ReviseRSM . put . coerce
    state f = ReviseRSM (state (coerce f))

deriving instance (MonadProtocolVersion m) => MonadProtocolVersion (ReviseRSM r s m)

data PairGSContext lc rc = PairGSContext {
        _pairContextLeft :: !lc,
        _pairContextRight :: !rc
    }
makeLenses ''PairGSContext

data PairGState ls rs = PairGState {
        _pairStateLeft :: !ls,
        _pairStateRight :: !rs
    }
makeLenses ''PairGState

newtype FocusLeft a = FocusLeft { unFocusLeft :: a }
newtype FocusRight a = FocusRight { unFocusRight :: a }

instance C.HasGlobalStateContext (PairGSContext lc rc) a => C.HasGlobalStateContext lc (FocusLeft a) where
    globalStateContext = lens unFocusLeft (const FocusLeft) . C.globalStateContext . pairContextLeft

instance C.HasGlobalStateContext (PairGSContext lc rc) a => C.HasGlobalStateContext rc (FocusRight a) where
    globalStateContext = lens unFocusRight (const FocusRight) . C.globalStateContext . pairContextRight

type BSML pv lc r ls s m = BlockStateM pv lc (FocusLeft r) ls (FocusLeft s) (ReviseRSM (FocusLeft r) (FocusLeft s) m)
type BSMR pv rc r rs s m = BlockStateM pv rc (FocusRight r) rs (FocusRight s) (ReviseRSM (FocusRight r) (FocusRight s) m)

instance (C.HasGlobalStateContext (PairGSContext lc rc) r)
        => BlockStateTypes (BlockStateM pv (PairGSContext lc rc) r (PairGState lg rg) s m) where
    type BlockState (BlockStateM pv (PairGSContext lc rc) r (PairGState lg rg) s m)
            = (BlockState (BSML pv lc r lg s m),
                BlockState (BSMR pv rc r rg s m))
    type UpdatableBlockState (BlockStateM pv (PairGSContext lc rc) r (PairGState lg rg) s m)
            = (UpdatableBlockState (BSML pv lc r lg s m),
                UpdatableBlockState (BSMR pv rc r rg s m))
    type Account (BlockStateM pv (PairGSContext lc rc) r (PairGState lg rg) s m)
            = (Account (BSML pv lc r lg s m),
                Account (BSMR pv rc r rg s m))
<<<<<<< HEAD
    -- The paired state has the basic contract state as the type of contract
    -- states. The paired abstraction is inadequate for more in light of the
    -- fact that contract state lives on the other end of FFI. To support true
    -- paired state we'd have to have a construction for paired contract state
    -- on the foreign end of FFI, and parametrize all functions that use it
    -- (e.g., call_receive). This is not practical so we use a simple contract
    -- state here.
    type ContractState (BlockStateM pv (PairGSContext lc rc) r (PairGState lg rg) s m)
            = InstanceStateV
=======
    type BakerInfoRef (BlockStateM pv (PairGSContext lc rc) r (PairGState lg rg) s m)
            = (BakerInfoRef (BSML pv lc r lg s m),
                BakerInfoRef (BSMR pv rc r rg s m))
>>>>>>> 180d9301

instance C.HasGlobalState (PairGState ls rs) s => C.HasGlobalState ls (FocusLeft s) where
    globalState = lens unFocusLeft (const FocusLeft) . C.globalState . pairStateLeft

instance C.HasGlobalState (PairGState ls rs) s => C.HasGlobalState rs (FocusRight s) where
    globalState = lens unFocusRight (const FocusRight) . C.globalState . pairStateRight

-- * Block Metadata
newtype PairBlockMetadata l r = PairBlockMetadata (l, r)
instance (BlockMetadata l, BlockMetadata r) => BlockMetadata (PairBlockMetadata l r) where
    blockPointer (PairBlockMetadata (l, r)) = assert (blockPointer l == blockPointer r) $ blockPointer l
    blockBaker (PairBlockMetadata (l, r)) = assert (blockBaker l == blockBaker r) $ blockBaker l
    blockBakerKey (PairBlockMetadata (l, r)) = assert (blockBakerKey l == blockBakerKey r) $ blockBakerKey l
    blockProof (PairBlockMetadata (l, r)) = assert (blockProof l == blockProof r) $ blockProof l
    blockNonce (PairBlockMetadata (l, r)) = assert (blockNonce l == blockNonce r) $ blockNonce l
    blockFinalizationData (PairBlockMetadata (l, r)) = assert (blockFinalizationData l == blockFinalizationData r) $ blockFinalizationData l

-- * Block Data
newtype PairBlockData l r = PairBlockData (l, r)
    deriving (BlockMetadata) via (PairBlockMetadata l r)

type instance BlockFieldType (PairBlockData l r) = PairBlockMetadata (BlockFieldType l) (BlockFieldType r)

instance (BlockData l, BlockData r) => BlockData (PairBlockData l r) where
    blockSlot (PairBlockData (l, r)) = assert (blockSlot l == blockSlot r) $ blockSlot l
    blockSignature (PairBlockData (l, r)) = assert (blockSignature l == blockSignature r) $ blockSignature l
    blockFields (PairBlockData (l, r)) = case (blockFields l, blockFields r) of
        (Nothing, Nothing) -> Nothing
        (Just ml, Just mr) -> Just $ PairBlockMetadata (ml, mr)
        _ -> error "blockFields do not match"
    blockTransactions (PairBlockData (l, r)) = assert (blockTransactions l == blockTransactions r) $
        blockTransactions l
    blockTransactionOutcomesHash (PairBlockData (l, r)) = assert (blockTransactionOutcomesHash l == blockTransactionOutcomesHash r) $ blockTransactionOutcomesHash l
    blockStateHash (PairBlockData (l, r)) = assert (blockStateHash l == blockStateHash r) $ blockStateHash l
    verifyBlockSignature (PairBlockData (l, r)) = assert (vbsl == verifyBlockSignature r) vbsl
        where
            vbsl = verifyBlockSignature l

instance (EncodeBlock pv l) => EncodeBlock pv (PairBlockData l r) where
    putBlock spv (PairBlockData (l, _)) = putBlock spv l
    putVersionedBlock spv (PairBlockData (l, _)) = putVersionedBlock spv l

instance (HashableTo BlockHash l, HashableTo BlockHash r) => HashableTo BlockHash (PairBlockData l r) where
    getHash (PairBlockData (l, r)) = assert ((getHash l :: BlockHash) == getHash r) $ getHash l

instance (Show l, Show r) => Show (PairBlockData l r) where
    show (PairBlockData (l, r)) = "(" ++ show l ++ ", " ++ show r ++ ")"

instance (BlockPendingData l, BlockPendingData r) => BlockPendingData (PairBlockData l r) where
    blockReceiveTime (PairBlockData (l, r)) = assert (blockReceiveTime l == blockReceiveTime r) $ blockReceiveTime l

instance (Eq l, Eq r) => Eq (PairBlockData l r) where
    (PairBlockData (l1, r1)) == (PairBlockData (l2, r2)) = assert ((l1 == l2) == (r1 == r2)) $ l1 == l2

instance (Ord l, Ord r) => Ord (PairBlockData l r) where
    compare (PairBlockData (l1, _)) (PairBlockData (l2, _)) = compare l1 l2

instance (BlockPointerData l, BlockPointerData r) => BlockPointerData (PairBlockData l r) where
    bpHash (PairBlockData (l, r)) = assert (bpHash l == bpHash r) $ bpHash l
    bpLastFinalizedHash (PairBlockData (l, r)) = assert (bpLastFinalizedHash l == bpLastFinalizedHash r) $ bpLastFinalizedHash l
    bpHeight (PairBlockData (l, r)) = assert (bpHeight l == bpHeight r) $ bpHeight l
    bpReceiveTime (PairBlockData (l, r)) = assert (bpReceiveTime l == bpReceiveTime r) $ bpReceiveTime l
    bpArriveTime (PairBlockData (l, r)) = assert (bpArriveTime l == bpArriveTime r) $ bpArriveTime l
    bpTransactionCount (PairBlockData (l, r)) = assert (bpTransactionCount l == bpTransactionCount r) $ bpTransactionCount l
    bpTransactionsEnergyCost (PairBlockData (l, r)) = assert (bpTransactionsEnergyCost l == bpTransactionsEnergyCost r) $ bpTransactionsEnergyCost l
    bpTransactionsSize (PairBlockData (l, r)) = assert (bpTransactionsSize l == bpTransactionsSize r) $ bpTransactionsSize l

type GSML pv lc r ls s m = GlobalStateM pv NoLogContext lc (FocusLeft r) ls (FocusLeft s) (ReviseRSM (FocusLeft r) (FocusLeft s) m)
type GSMR pv rc r rs s m = GlobalStateM pv NoLogContext rc (FocusRight r) rs (FocusRight s) (ReviseRSM (FocusRight r) (FocusRight s) m)

instance (GlobalStateTypes (GSML pv lc r ls s m), GlobalStateTypes (GSMR pv rc r rs s m))
        => GlobalStateTypes (TreeStateBlockStateM pv (PairGState ls rs) (PairGSContext lc rc) r s m) where
    type BlockPointerType (TreeStateBlockStateM pv (PairGState ls rs) (PairGSContext lc rc) r s m) = PairBlockData (BlockPointerType (GSML pv lc r ls s m)) (BlockPointerType (GSMR pv rc r rs s m))

instance ATITypes (TreeStateBlockStateM pv (PairGState ls rs) (PairGSContext lc rc) r s m) where
  type ATIStorage (TreeStateBlockStateM pv (PairGState ls rs) (PairGSContext lc rc) r s m) = ()

{-# INLINE coerceBSML #-}
coerceBSML :: BSML pv lc r ls s m a -> BlockStateM pv (PairGSContext lc rc) r (PairGState ls rs) s m a
coerceBSML = coerce

{-# INLINE coerceBSMR #-}
coerceBSMR :: BSMR pv rc r rs s m a -> BlockStateM pv (PairGSContext lc rc) r (PairGState ls rs) s m a
coerceBSMR = coerce

instance (Monad m, C.HasGlobalStateContext (PairGSContext lc rc) r, BlockStateQuery (BSML pv lc r ls s m), BlockStateQuery (BSMR pv rc r rs s m), HashableTo H.Hash (Account (BSML pv lc r ls s m)), HashableTo H.Hash (Account (BSMR pv rc r rs s m)))
        => BlockStateQuery (BlockStateM pv (PairGSContext lc rc) r (PairGState ls rs) s m) where
    getModule (ls, rs) modRef = do
        m1 <- coerceBSML (getModule ls modRef)
        m2 <- coerceBSMR (getModule rs modRef)
        assert (m1 == m2) $ return m1
    getModuleInterface (bs1, bs2) mref = do
        r1 <- coerceBSML $ getModuleInterface bs1 mref
        r2 <- coerceBSMR $ getModuleInterface bs2 mref
        assert (r1 == r2) $ return r1
    getAccount (ls, rs) addr = do
        a1 <- coerceBSML (getAccount ls addr)
        a2 <- coerceBSMR (getAccount rs addr)
        case (a1, a2) of
          (Just (ai1, a1'), Just (ai2, a2')) ->
            assert ((getHash a1' :: H.Hash) == getHash a2' && ai1 == ai2) $
              return $ Just (ai1, (a1', a2'))
          (Nothing, Nothing) ->
            return Nothing
          (Nothing, _) -> error $ "Cannot get account with address " ++ show addr ++ " in left implementation"
          (_, Nothing) -> error $ "Cannot get account with address " ++ show addr ++ " in right implementation"
    accountExists (ls, rs) aaddr = do
      a1 <- coerceBSML (accountExists ls aaddr)
      a2 <- coerceBSMR (accountExists rs aaddr)
      assert (a1 == a2) $ return a1
    getActiveBakers (ls, rs) = do
        ab1 <- coerceBSML (getActiveBakers ls)
        ab2 <- coerceBSMR (getActiveBakers rs)
        assert (ab1 == ab2) $ return ab1
    getActiveBakersAndDelegators (ls, rs) = do
        (b1, d1) <- coerceBSML $ getActiveBakersAndDelegators ls
        (b2, d2) <- coerceBSMR $ getActiveBakersAndDelegators rs
        assert (d1 == d2) $ assert (length b1 == length b2) $ return (zipActiveBakerInfo b1 b2, d1)
        where
            zipActiveBakerInfo (i1 : b1) (i2 : b2) =
                assert (activeBakerEquityCapital i1 == activeBakerEquityCapital i2) $
                assert (activeBakerPendingChange i1 == activeBakerPendingChange i2) $
                assert (activeBakerDelegators i1 == activeBakerDelegators i2) $
                let i = ActiveBakerInfo{
                            activeBakerInfoRef = (activeBakerInfoRef i1, activeBakerInfoRef i2),
                            activeBakerEquityCapital = activeBakerEquityCapital i1,
                            activeBakerPendingChange = activeBakerPendingChange i1,
                            activeBakerDelegators = activeBakerDelegators i1
                        } 
                    b = zipActiveBakerInfo b1 b2
                in i : b
            zipActiveBakerInfo _ _ = []
    getAccountByCredId (ls, rs) cid = do
        a1 <- coerceBSML (getAccountByCredId ls cid)
        a2 <- coerceBSMR (getAccountByCredId rs cid)
        case (a1, a2) of
          (Just (ai1, a1'), Just (ai2, a2')) ->
            assert ((getHash a1' :: H.Hash) == getHash a2' && ai1 == ai2) $
              return $ Just (ai1, (a1', a2'))
          (Nothing, Nothing) ->
            return Nothing
          (Nothing, _) -> error $ "Cannot get account with credid " ++ show cid ++ " in left implementation"
          (_, Nothing) -> error $ "Cannot get account with credid " ++ show cid ++ " in right implementation"
    getAccountByIndex (ls, rs) idx = do
        a1 <- coerceBSML (getAccountByIndex ls idx)
        a2 <- coerceBSMR (getAccountByIndex rs idx)
        case (a1, a2) of
          (Just (ai1, a1'), Just (ai2, a2')) ->
            assert ((getHash a1' :: H.Hash) == getHash a2' && ai1 == ai2) $
              return $ Just (ai1, (a1', a2'))
          (Nothing, Nothing) ->
            return Nothing
          (Nothing, _) -> error $ "Cannot get account by index " ++ show idx ++ " in left implementation"
          (_, Nothing) -> error $ "Cannot get account by index " ++ show idx ++ " in right implementation"
    getBakerAccount (ls, rs) bid = do
        a1 <- coerceBSML (getBakerAccount ls bid)
        a2 <- coerceBSMR (getBakerAccount rs bid)
        case (a1, a2) of
          (Just a1', Just a2') ->
            assert ((getHash a1' :: H.Hash) == getHash a2') $
              return $ Just (a1', a2')
          (Nothing, Nothing) ->
            return Nothing
          (Nothing, _) -> error $ "Cannot get account for baker " ++ show bid ++ " in left implementation"
          (_, Nothing) -> error $ "Cannot get account for baker " ++ show bid ++ " in right implementation"
    getContractInstance (ls, rs) caddr = do
        cInfo1 <- coerceBSML (getContractInstance ls caddr)
        cInfo2 <- coerceBSMR (getContractInstance rs caddr)
        case (cInfo1, cInfo2) of
          (Nothing, Nothing) -> return Nothing
          (Nothing, Just _) -> error $ "Cannot get instance for " ++ show caddr ++ " in left implementation."
          (Just _, Nothing) -> error $ "Cannot get instance for " ++ show caddr ++ " in right implementation."
          (Just ii1, Just ii2) ->
            case (ii1, ii2) of
              (InstanceInfoV0 iv1, InstanceInfoV0 iv2) ->
                assert (iiParameters iv1 == iiParameters iv2) $
                assert (iiBalance iv1 == iiBalance iv2) $ do
                  statebs <- coerceBSML (contractStateToByteString (iiState iv1))
                  return $ Just $ InstanceInfoV0 InstanceInfoV{
                    iiParameters = iiParameters iv1,
                    iiBalance = iiBalance iv1,
                    iiState = case S.decode statebs of
                        Left err -> error $ "Could not decode left V0 state: " ++ err
                        Right x -> x
                    }
              (InstanceInfoV1 iv1, InstanceInfoV1 iv2) ->
                assert (iiParameters iv1 == iiParameters iv2) $
                assert (iiBalance iv1 == iiBalance iv2) $ do
                  statebs <- coerceBSML (contractStateToByteString (iiState iv1))
                  return $ Just $ InstanceInfoV1 InstanceInfoV{
                    iiParameters = iiParameters iv1,
                    iiBalance = iiBalance iv1,
                    iiState = case S.decode statebs of
                        Left err -> error $ "Could not decode left V1 state: " ++ err
                        Right x -> x
                    }
              (InstanceInfoV0 _, InstanceInfoV1 _) -> error $ "Left state returns V0 instance, but right state V1 for address " ++ show caddr
              (InstanceInfoV1 _, InstanceInfoV0 _) -> error $ "Left state returns V1 instance, but right state V0 for address " ++ show caddr
    getModuleList (ls, rs) = do
        m1 <- coerceBSML (getModuleList ls)
        m2 <- coerceBSMR (getModuleList rs)
        assert (m1 == m2) $ return m1
    getAccountList (ls, rs) = do
        a1 <- coerceBSML (getAccountList ls)
        a2 <- coerceBSMR (getAccountList rs)
        assert (a1 == a2) $ return a1
    getContractInstanceList (ls, rs) = do
        a1 <- coerceBSML (getContractInstanceList ls)
        a2 <- coerceBSMR (getContractInstanceList rs)
        assert (a1 == a2) $ return a1
    getSeedState (ls, rs) = do
        ss1 <- coerceBSML (getSeedState ls)
        ss2 <- coerceBSMR (getSeedState rs)
        assert (ss1 == ss2) $ return ss1
    getCurrentEpochBakers (ls, rs) = do
        b1 <- coerceBSML (getCurrentEpochBakers ls)
        b2 <- coerceBSMR (getCurrentEpochBakers rs)
        assert (b1 == b2) $ return b1
    getSlotBakersP1 (ls, rs) s = do
        b1 <- coerceBSML (getSlotBakersP1 ls s)
        b2 <- coerceBSMR (getSlotBakersP1 rs s)
        assert (b1 == b2) $ return b1
    getRewardStatus (ls, rs) = do
        a1 <- coerceBSML (getRewardStatus ls)
        a2 <- coerceBSMR (getRewardStatus rs)
        assert (a1 == a2) $ return a1
    getTransactionOutcome (ls, rs) th = do
        a1 <- coerceBSML (getTransactionOutcome ls th)
        a2 <- coerceBSMR (getTransactionOutcome rs th)
        assert (a1 == a2) $ return a1
    getTransactionOutcomesHash (ls, rs) = do
        a1 <- coerceBSML (getTransactionOutcomesHash ls)
        a2 <- coerceBSMR (getTransactionOutcomesHash rs)
        assert (a1 == a2) $ return a1
    getStateHash (ls, rs) = do
        a1 <- coerceBSML (getStateHash ls)
        a2 <- coerceBSMR (getStateHash rs)
        unless (a1 == a2) $ error $ "State hash mismatch:\n  " ++ show a1 ++ "\n  " ++ show a2
        return a1
    getOutcomes (ls, rs) = do
        a1 <- coerceBSML (getOutcomes ls)
        a2 <- coerceBSMR (getOutcomes rs)
        assert (a1 == a2) $ return a1
    getSpecialOutcomes (ls, rs) = do
        a1 <- coerceBSML (getSpecialOutcomes ls)
        a2 <- coerceBSMR (getSpecialOutcomes rs)
        assert (a1 == a2) $ return a1
    getAllIdentityProviders (bs1, bs2) = do
        r1 <- coerceBSML $ getAllIdentityProviders bs1
        r2 <- coerceBSMR $ getAllIdentityProviders bs2
        assert (r1 == r2) $ return r1
    getAllAnonymityRevokers (bs1, bs2) = do
        r1 <- coerceBSML $ getAllAnonymityRevokers bs1
        r2 <- coerceBSMR $ getAllAnonymityRevokers bs2
        assert (r1 == r2) $ return r1
    getElectionDifficulty (bps1, bps2) ts = do
        e1 <- coerceBSML (getElectionDifficulty bps1 ts)
        e2 <- coerceBSMR (getElectionDifficulty bps2 ts)
        assert (e1 == e2) $ return e1
    getNextUpdateSequenceNumber (bps1, bps2) uty = do
        sn1 <- coerceBSML (getNextUpdateSequenceNumber bps1 uty)
        sn2 <- coerceBSMR (getNextUpdateSequenceNumber bps2 uty)
        assert (sn1 == sn2) $ return sn1
    getCurrentElectionDifficulty (bps1, bps2) = do
        e1 <- coerceBSML (getCurrentElectionDifficulty bps1)
        e2 <- coerceBSMR (getCurrentElectionDifficulty bps2)
        assert (e1 == e2) $ return e1
    getUpdates (bps1, bps2) = do
        u1 <- coerceBSML (getUpdates bps1)
        u2 <- coerceBSMR (getUpdates bps2)
        assert (u1 == u2) $ return u1
    getPendingTimeParameters (bps1, bps2) = do
        u1 <- coerceBSML (getPendingTimeParameters bps1)
        u2 <- coerceBSMR (getPendingTimeParameters bps2)
        assert (u1 == u2) $ return u1
    getPendingPoolParameters (bps1, bps2) = do
        u1 <- coerceBSML (getPendingPoolParameters bps1)
        u2 <- coerceBSMR (getPendingPoolParameters bps2)
        assert (u1 == u2) $ return u1
    getProtocolUpdateStatus (bps1, bps2) = do
        us1 <- coerceBSML (getProtocolUpdateStatus bps1)
        us2 <- coerceBSMR (getProtocolUpdateStatus bps2)
        assert (us1 == us2) $ return us1
    getCryptographicParameters (bps1, bps2) = do
        u1 <- coerceBSML (getCryptographicParameters bps1)
        u2 <- coerceBSMR (getCryptographicParameters bps2)
        assert (u1 == u2) $ return u1
    getIdentityProvider (bs1, bs2) ipid = do
        r1 <- coerceBSML $ getIdentityProvider bs1 ipid
        r2 <- coerceBSMR $ getIdentityProvider bs2 ipid
        assert (r1 == r2) $ return r1
    getAnonymityRevokers (bs1, bs2) arIds = do
        r1 <- coerceBSML $ getAnonymityRevokers bs1 arIds
        r2 <- coerceBSMR $ getAnonymityRevokers bs2 arIds
        assert (r1 == r2) $ return r1
    getUpdateKeysCollection (bs1, bs2) = do
        r1 <- coerceBSML $ getUpdateKeysCollection bs1
        r2 <- coerceBSMR $ getUpdateKeysCollection bs2
        assert (r1 == r2) $ return r1
    getEnergyRate (bs1, bs2) = do
        r1 <- coerceBSML $ getEnergyRate bs1
        r2 <- coerceBSMR $ getEnergyRate bs2
        assert (r1 == r2) $ return r1
    getNextEpochBakers (bps1, bps2) = do
        n1 <- coerceBSML (getNextEpochBakers bps1)
        n2 <- coerceBSMR (getNextEpochBakers bps2)
        assert (n1 == n2) $ return n1
    getPaydayEpoch (bps1, bps2) = do
        e1 <- coerceBSML (getPaydayEpoch bps1)
        e2 <- coerceBSMR (getPaydayEpoch bps2)
        assert (e1 == e2) $ return e1
    getPoolStatus (bps1, bps2) mbid = do
        ps1 <- coerceBSML (getPoolStatus bps1 mbid)
        ps2 <- coerceBSMR (getPoolStatus bps2 mbid)
        assert (ps1 == ps2) $ return ps1

instance (Monad m, C.HasGlobalStateContext (PairGSContext lc rc) r) => ContractStateOperations (BlockStateM pv (PairGSContext lc rc) r (PairGState ls rs) s m) where
  thawContractState (InstanceStateV0 st) = return st
  thawContractState (InstanceStateV1 st) = return (StateV1.thawInMemoryPersistent st)
  stateSizeV0 (InstanceStateV0 cs) = return (Wasm.contractStateSize cs)
  getV1StateContext = return errorLoadCallBack
  contractStateToByteString (InstanceStateV0 st) = return (Wasm.contractState st)
  contractStateToByteString (InstanceStateV1 st) = return (S.encode st)

instance (Monad m, C.HasGlobalStateContext (PairGSContext lc rc) r, AccountOperations (BSML pv lc r ls s m), AccountOperations (BSMR pv rc r rs s m), HashableTo H.Hash (Account (BSML pv lc r ls s m)), HashableTo H.Hash (Account (BSMR pv rc r rs s m)))
  => AccountOperations (BlockStateM pv (PairGSContext lc rc) r (PairGState ls rs) s m) where

    getAccountCanonicalAddress (acc1, acc2) = do
        addr1 <- coerceBSML (getAccountCanonicalAddress acc1)
        addr2 <- coerceBSMR (getAccountCanonicalAddress acc2)
        assert (addr1 == addr2) $ return addr1

    getAccountAmount (acc1, acc2) = do
        amnt1 <- coerceBSML (getAccountAmount acc1)
        amnt2 <- coerceBSMR (getAccountAmount acc2)
        assert (amnt1 == amnt2) $ return amnt1

    getAccountNonce (acc1, acc2) = do
        n1 <- coerceBSML (getAccountNonce acc1)
        n2 <- coerceBSMR (getAccountNonce acc2)
        assert (n1 == n2) $ return n1

    checkAccountIsAllowed (acc1, acc2) a = do
        b1 <- coerceBSML (checkAccountIsAllowed acc1 a)
        b2 <- coerceBSMR (checkAccountIsAllowed acc2 a)
        assert (b1 == b2) $ return b1

    getAccountCredentials (acc1, acc2) = do
        cs1 <- coerceBSML (getAccountCredentials acc1)
        cs2 <- coerceBSMR (getAccountCredentials acc2)
        assert (cs1 == cs2) $ return cs1

    getAccountVerificationKeys (acc1, acc2) = do
        ks1 <- coerceBSML (getAccountVerificationKeys acc1)
        ks2 <- coerceBSMR (getAccountVerificationKeys acc2)
        assert (ks1 == ks2) $ return ks1

    getAccountEncryptedAmount (acc1, acc2) = do
        amnts1 <- coerceBSML (getAccountEncryptedAmount acc1)
        amnts2 <- coerceBSMR (getAccountEncryptedAmount acc2)
        assert (amnts1 == amnts2) $ return amnts1

    getAccountEncryptionKey (acc1, acc2) = do
        k1 <- coerceBSML (getAccountEncryptionKey acc1)
        k2 <- coerceBSMR (getAccountEncryptionKey acc2)
        assert (k1 == k2) $ return k1

    getAccountReleaseSchedule (acc1, acc2) = do
        ars1 <- coerceBSML (getAccountReleaseSchedule acc1)
        ars2 <- coerceBSMR (getAccountReleaseSchedule acc2)
        assert (ars1 == ars2) $ return ars1

    getAccountBaker (acc1, acc2) = do
        ab1 <- coerceBSML (getAccountBaker acc1)
        ab2 <- coerceBSMR (getAccountBaker acc2)
        assert (ab1 == ab2) $ return ab1

    getAccountBakerInfoRef (acc1, acc2) =
        liftM2 (liftM2 (,))
            (coerceBSML (getAccountBakerInfoRef acc1))
            (coerceBSMR (getAccountBakerInfoRef acc2))

    derefBakerInfo (bir1, bir2) = do
        bi1 <- coerceBSML (derefBakerInfo bir1)
        bi2 <- coerceBSMR (derefBakerInfo bir2)
        assert (bi1 == bi2) $ return bi1

    getAccountDelegator (acc1, acc2) = do
        ad1 <- coerceBSML (getAccountDelegator acc1)
        ad2 <- coerceBSMR (getAccountDelegator acc2)
        assert (ad1 == ad2) $ return ad1

    getAccountStake (acc1, acc2) = do
        ab1 <- coerceBSML (getAccountStake acc1)
        ab2 <- coerceBSMR (getAccountStake acc2)
        assert (ab1 == ab2) $ return ab1

instance (MonadLogger m, C.HasGlobalStateContext (PairGSContext lc rc) r, BlockStateOperations (BSML pv lc r ls s m), BlockStateOperations (BSMR pv rc r rs s m), HashableTo H.Hash (Account (BSML pv lc r ls s m)), HashableTo H.Hash (Account (BSMR pv rc r rs s m)))
        => BlockStateOperations (BlockStateM pv (PairGSContext lc rc) r (PairGState ls rs) s m) where
    bsoGetModule (bs1, bs2) mref = do
        r1 <- coerceBSML $ bsoGetModule bs1 mref
        r2 <- coerceBSMR $ bsoGetModule bs2 mref
        assert (r1 == r2) $ return r1
    bsoGetAccount (bs1, bs2) aref = do
        r1 <- coerceBSML $ bsoGetAccount bs1 aref
        r2 <- coerceBSMR $ bsoGetAccount bs2 aref
        case (r1, r2) of
          (Just (ai1, r1'), Just (ai2, r2')) ->
            assert ((getHash r1' :: H.Hash) == getHash r2') $
              assert (ai1 == ai2) $ 
                return $ Just (ai1, (r1', r2'))
          (Nothing, Nothing) ->
            return Nothing
          (Nothing, _) ->
            error $ "Cannot get account with address " ++ show aref ++ " in left implementation"
          (_, Nothing) ->
            error $ "Cannot get account with address " ++ show aref ++ " in right implementation"
    bsoGetAccountIndex (bs1, bs2) aref = do
        r1 <- coerceBSML $ bsoGetAccountIndex bs1 aref
        r2 <- coerceBSMR $ bsoGetAccountIndex bs2 aref
        assert (r1 == r2) $ return r1
<<<<<<< HEAD
    bsoGetInstance (ls, rs) caddr = do
        cInfo1 <- coerceBSML (bsoGetInstance ls caddr)
        cInfo2 <- coerceBSMR (bsoGetInstance rs caddr)
        case (cInfo1, cInfo2) of
          (Nothing, Nothing) -> return Nothing
          (Nothing, Just _) -> error $ "Cannot get instance for " ++ show caddr ++ " in left implementation."
          (Just _, Nothing) -> error $ "Cannot get instance for " ++ show caddr ++ " in right implementation."
          (Just ii1, Just ii2) ->
            case (ii1, ii2) of
              (InstanceInfoV0 iv1, InstanceInfoV0 iv2) ->
                assert (iiParameters iv1 == iiParameters iv2) $
                assert (iiBalance iv1 == iiBalance iv2) $ do
                  statebs <- coerceBSML (contractStateToByteString (iiState iv1))
                  return $ Just $ InstanceInfoV0 InstanceInfoV{
                    iiParameters = iiParameters iv1,
                    iiBalance = iiBalance iv1,
                    iiState = case S.decode statebs of
                        Left err -> error $"Could not decode left V0 state: " ++ err
                        Right x -> x
                    }
              (InstanceInfoV1 iv1, InstanceInfoV1 iv2) ->
                assert (iiParameters iv1 == iiParameters iv2) $
                assert (iiBalance iv1 == iiBalance iv2) $ do
                  statebs <- coerceBSML (contractStateToByteString (iiState iv1))
                  return $ Just $ InstanceInfoV1 InstanceInfoV{
                    iiParameters = iiParameters iv1,
                    iiBalance = iiBalance iv1,
                    iiState = case S.decode statebs of
                        Left err -> error $"Could not decode left V1 state: " ++ err
                        Right x -> x
                    }
              (InstanceInfoV0 _, InstanceInfoV1 _) -> error $ "Left state returns V0 instance, but right state V1 for address " ++ show caddr
              (InstanceInfoV1 _, InstanceInfoV0 _) -> error $ "Left state returns V1 instance, but right state V0 for address " ++ show caddr
=======
    bsoGetAccountByIndex (bs1, bs2) ai = do
        r1 <- coerceBSML $ bsoGetAccountByIndex bs1 ai
        r2 <- coerceBSMR $ bsoGetAccountByIndex bs2 ai
        case (r1, r2) of
          (Just r1', Just r2') ->
            assert ((getHash r1' :: H.Hash) == getHash r2') $
                return $ Just (r1', r2')
          (Nothing, Nothing) ->
            return Nothing
          (Nothing, _) ->
            error $ "Cannot get account with index " ++ show ai ++ " in left implementation"
          (_, Nothing) ->
            error $ "Cannot get account with index " ++ show ai ++ " in right implementation"
    bsoGetInstance (bs1, bs2) iref = do
        r1 <- coerceBSML $ bsoGetInstance bs1 iref
        r2 <- coerceBSMR $ bsoGetInstance bs2 iref
        assert (((==) `on` fmap instanceHash) r1 r2) $ return r1
>>>>>>> 180d9301
    bsoAddressWouldClash (bs1, bs2) addr = do
        r1 <- coerceBSML $ bsoAddressWouldClash bs1 addr
        r2 <- coerceBSMR $ bsoAddressWouldClash bs2 addr
        assert (r1 == r2) $ return r1
    bsoRegIdExists (bs1, bs2) regid = do
        r1 <- coerceBSML $ bsoRegIdExists bs1 regid
        r2 <- coerceBSMR $ bsoRegIdExists bs2 regid
        assert (r1 == r2) $ return r1
    bsoCreateAccount (bs1, bs2) gc addr cred = do
        (r1, bs1') <- coerceBSML $ bsoCreateAccount bs1 gc addr cred
        (r2, bs2') <- coerceBSMR $ bsoCreateAccount bs2 gc addr cred
        case (r1, r2) of
            (Just a1, Just a2) ->
                assert ((getHash a1 :: H.Hash) == getHash a2) $ return (Just (a1, a2), (bs1', bs2'))
            (Nothing, Nothing) -> return (Nothing, (bs1', bs2'))
            (Nothing, _) ->
                error "Account creation failed in left implementation but not right"
            (_, Nothing) ->
                error "Account creation failed in right implementation but not left"
    bsoPutNewInstance (bs1, bs2) nid = do
        (r1, bs1') <- coerceBSML $ bsoPutNewInstance bs1 nid
        (r2, bs2') <- coerceBSMR $ bsoPutNewInstance bs2 nid
        assert (r1 == r2) $ return (r1, (bs1', bs2'))
    bsoPutNewModule (bs1, bs2) iface = do
        (r1, bs1') <- coerceBSML $ bsoPutNewModule bs1 iface
        (r2, bs2') <- coerceBSMR $ bsoPutNewModule bs2 iface
        assert (r1 == r2) $ return (r1, (bs1', bs2'))
    bsoModifyAccount (bs1, bs2) upd = do
        bs1' <- coerceBSML $ bsoModifyAccount bs1 upd
        bs2' <- coerceBSMR $ bsoModifyAccount bs2 upd
        return (bs1', bs2')
    bsoSetAccountCredentialKeys (bs1, bs2) aaddr credIx credKeys = do
        bs1' <- coerceBSML $ bsoSetAccountCredentialKeys bs1 aaddr credIx credKeys
        bs2' <- coerceBSMR $ bsoSetAccountCredentialKeys bs2 aaddr credIx credKeys
        return (bs1', bs2')
    bsoUpdateAccountCredentials (bs1, bs2) aaddr remove add thrsh = do
        bs1' <- coerceBSML $ bsoUpdateAccountCredentials bs1 aaddr remove add thrsh
        bs2' <- coerceBSMR $ bsoUpdateAccountCredentials bs2 aaddr remove add thrsh
        return (bs1', bs2')
    bsoModifyInstance (bs1, bs2) caddr delta model = do
        bs1' <- coerceBSML $ bsoModifyInstance bs1 caddr delta model
        bs2' <- coerceBSMR $ bsoModifyInstance bs2 caddr delta model
        return (bs1', bs2')
    bsoNotifyEncryptedBalanceChange (bs1, bs2) amt = do
        bs1' <- coerceBSML $ bsoNotifyEncryptedBalanceChange bs1 amt
        bs2' <- coerceBSMR $ bsoNotifyEncryptedBalanceChange bs2 amt
        return (bs1', bs2')
    bsoGetSeedState (bs1, bs2) = do
        r1 <- coerceBSML $ bsoGetSeedState bs1
        r2 <- coerceBSMR $ bsoGetSeedState bs2
        assert (r1 == r2) $ return r1
    bsoSetSeedState (bs1, bs2) ss = do
        bs1' <- coerceBSML $ bsoSetSeedState bs1 ss
        bs2' <- coerceBSMR $ bsoSetSeedState bs2 ss
        return (bs1', bs2')
    bsoTransitionEpochBakers (bs1, bs2) epoch = do
        bs1' <- coerceBSML $ bsoTransitionEpochBakers bs1 epoch
        bs2' <- coerceBSMR $ bsoTransitionEpochBakers bs2 epoch
        return (bs1', bs2')
    bsoAddBaker (bs1, bs2) addr bkrAdd = do
        (r1, bs1') <- coerceBSML $ bsoAddBaker bs1 addr bkrAdd
        (r2, bs2') <- coerceBSMR $ bsoAddBaker bs2 addr bkrAdd
        assert (r1 == r2) $ return (r1, (bs1', bs2'))
    bsoConfigureBaker (bs1, bs2) aconfig bkrConfig = do
        (r1, bs1') <- coerceBSML $ bsoConfigureBaker bs1 aconfig bkrConfig
        (r2, bs2') <- coerceBSMR $ bsoConfigureBaker bs2 aconfig bkrConfig
        assert (r1 == r2) $ return (r1, (bs1', bs2'))
    bsoConstrainBakerCommission (bs1, bs2) aconfig ranges = do
        bs1' <- coerceBSML $ bsoConstrainBakerCommission bs1 aconfig ranges
        bs2' <- coerceBSMR $ bsoConstrainBakerCommission bs2 aconfig ranges
        return (bs1', bs2')
    bsoConfigureDelegation (bs1, bs2) aconfig delConfig = do
        (r1, bs1') <- coerceBSML $ bsoConfigureDelegation bs1 aconfig delConfig
        (r2, bs2') <- coerceBSMR $ bsoConfigureDelegation bs2 aconfig delConfig
        assert (r1 == r2) $ return (r1, (bs1', bs2'))
    bsoUpdateBakerKeys (bs1, bs2) addr bkrKUpd = do
        (r1, bs1') <- coerceBSML $ bsoUpdateBakerKeys bs1 addr bkrKUpd
        (r2, bs2') <- coerceBSMR $ bsoUpdateBakerKeys bs2 addr bkrKUpd
        assert (r1 == r2) $ return (r1, (bs1', bs2'))
    bsoUpdateBakerStake (bs1, bs2) addr bkrSUpd = do
        (r1, bs1') <- coerceBSML $ bsoUpdateBakerStake bs1 addr bkrSUpd
        (r2, bs2') <- coerceBSMR $ bsoUpdateBakerStake bs2 addr bkrSUpd
        assert (r1 == r2) $ return (r1, (bs1', bs2'))
    bsoUpdateBakerRestakeEarnings (bs1, bs2) aaddr restake = do
        (r1, bs1') <- coerceBSML $ bsoUpdateBakerRestakeEarnings bs1 aaddr restake
        (r2, bs2') <- coerceBSMR $ bsoUpdateBakerRestakeEarnings bs2 aaddr restake
        assert (r1 == r2) $ return (r1, (bs1', bs2'))
    bsoRemoveBaker (bs1, bs2) addr = do
        (r1, bs1') <- coerceBSML $ bsoRemoveBaker bs1 addr
        (r2, bs2') <- coerceBSMR $ bsoRemoveBaker bs2 addr
        assert (r1 == r2) $ return (r1, (bs1', bs2'))
    bsoRewardAccount (bs1, bs2) aid reward = do
        (r1, bs1') <- coerceBSML $ bsoRewardAccount bs1 aid reward
        (r2, bs2') <- coerceBSMR $ bsoRewardAccount bs2 aid reward
        assert (r1 == r2) $ return (r1, (bs1', bs2'))
    bsoGetBakerPoolRewardDetails (bs1, bs2) = do
        r1 <- coerceBSML $ bsoGetBakerPoolRewardDetails bs1
        r2 <- coerceBSMR $ bsoGetBakerPoolRewardDetails bs2
        assert (r1 == r2) $ return r1
    bsoRewardFoundationAccount (bs1, bs2) reward = do
        bs1' <- coerceBSML $ bsoRewardFoundationAccount bs1 reward
        bs2' <- coerceBSMR $ bsoRewardFoundationAccount bs2 reward
        return (bs1', bs2')
    bsoGetFoundationAccount (bs1, bs2) = do
        a1 <- coerceBSML $ bsoGetFoundationAccount bs1
        a2 <- coerceBSMR $ bsoGetFoundationAccount bs2
        return (a1, a2)
    bsoMint (bs1, bs2) amt = do
        bs1' <- coerceBSML $ bsoMint bs1 amt
        bs2' <- coerceBSMR $ bsoMint bs2 amt
        return (bs1', bs2')
    bsoGetIdentityProvider (bs1, bs2) ipid = do
        r1 <- coerceBSML $ bsoGetIdentityProvider bs1 ipid
        r2 <- coerceBSMR $ bsoGetIdentityProvider bs2 ipid
        assert (r1 == r2) $ return r1
    bsoGetAnonymityRevokers (bs1, bs2) arIds = do
        r1 <- coerceBSML $ bsoGetAnonymityRevokers bs1 arIds
        r2 <- coerceBSMR $ bsoGetAnonymityRevokers bs2 arIds
        assert (r1 == r2) $ return r1
    bsoGetCryptoParams (bs1, bs2) = do
        r1 <- coerceBSML $ bsoGetCryptoParams bs1
        r2 <- coerceBSMR $ bsoGetCryptoParams bs2
        assert (r1 == r2) $ return r1
    bsoGetPaydayEpoch (bs1, bs2) = do
        r1 <- coerceBSML $ bsoGetPaydayEpoch bs1
        r2 <- coerceBSMR $ bsoGetPaydayEpoch bs2
        assert (r1 == r2) $ return r1
    bsoGetPaydayMintRate (bs1, bs2) = do
        r1 <- coerceBSML $ bsoGetPaydayMintRate bs1
        r2 <- coerceBSMR $ bsoGetPaydayMintRate bs2
        assert (r1 == r2) $ return r1
    bsoSetPaydayEpoch (bs1, bs2) epoch = do
        bs1' <- coerceBSML $ bsoSetPaydayEpoch bs1 epoch
        bs2' <- coerceBSMR $ bsoSetPaydayEpoch bs2 epoch
        return (bs1', bs2')
    bsoSetPaydayMintRate (bs1, bs2) epoch = do
        bs1' <- coerceBSML $ bsoSetPaydayMintRate bs1 epoch
        bs2' <- coerceBSMR $ bsoSetPaydayMintRate bs2 epoch
        return (bs1', bs2')
    bsoUpdateAccruedTransactionFeesBaker (bs1, bs2) bid f = do
        bs1' <- coerceBSML $ bsoUpdateAccruedTransactionFeesBaker bs1 bid f
        bs2' <- coerceBSMR $ bsoUpdateAccruedTransactionFeesBaker bs2 bid f
        return (bs1', bs2')
    bsoMarkFinalizationAwakeBaker (bs1, bs2) bid = do
        bs1' <- coerceBSML $ bsoMarkFinalizationAwakeBaker bs1 bid
        bs2' <- coerceBSMR $ bsoMarkFinalizationAwakeBaker bs2 bid
        return (bs1', bs2')
    bsoUpdateAccruedTransactionFeesPassive (bs1, bs2) f = do
        bs1' <- coerceBSML $ bsoUpdateAccruedTransactionFeesPassive bs1 f
        bs2' <- coerceBSMR $ bsoUpdateAccruedTransactionFeesPassive bs2 f
        return (bs1', bs2')
    bsoGetAccruedTransactionFeesPassive (bs1, bs2) = do
        a1 <- coerceBSML $ bsoGetAccruedTransactionFeesPassive bs1
        a2 <- coerceBSMR $ bsoGetAccruedTransactionFeesPassive bs2
        assert (a1 == a2) $ return a1
    bsoUpdateAccruedTransactionFeesFoundationAccount (bs1, bs2) f = do
        bs1' <- coerceBSML $ bsoUpdateAccruedTransactionFeesFoundationAccount bs1 f
        bs2' <- coerceBSMR $ bsoUpdateAccruedTransactionFeesFoundationAccount bs2 f
        return (bs1', bs2')
    bsoGetAccruedTransactionFeesFoundationAccount (bs1, bs2) = do
        a1 <- coerceBSML $ bsoGetAccruedTransactionFeesFoundationAccount bs1
        a2 <- coerceBSMR $ bsoGetAccruedTransactionFeesFoundationAccount bs2
        assert (a1 == a2) $ return a1
    bsoSetTransactionOutcomes (bs1, bs2) tos = do
        bs1' <- coerceBSML $ bsoSetTransactionOutcomes bs1 tos
        bs2' <- coerceBSMR $ bsoSetTransactionOutcomes bs2 tos
        return (bs1', bs2')
    bsoAddSpecialTransactionOutcome (bs1, bs2) sto = do
        bs1' <- coerceBSML $ bsoAddSpecialTransactionOutcome bs1 sto
        bs2' <- coerceBSMR $ bsoAddSpecialTransactionOutcome bs2 sto
        return (bs1', bs2')
    bsoProcessUpdateQueues (bs1, bs2) ts = do
        (cs1, bs1') <- coerceBSML $ bsoProcessUpdateQueues bs1 ts
        (cs2, bs2') <- coerceBSMR $ bsoProcessUpdateQueues bs2 ts
        assert (cs1 == cs2) $ return (cs1, (bs1', bs2'))
    bsoProcessReleaseSchedule (bs1, bs2) ts = do
        bs1' <- coerceBSML $ bsoProcessReleaseSchedule bs1 ts
        bs2' <- coerceBSMR $ bsoProcessReleaseSchedule bs2 ts
        return (bs1', bs2')
    bsoGetUpdateKeyCollection (bs1, bs2) = do
        a1 <- coerceBSML $ bsoGetUpdateKeyCollection bs1
        a2 <- coerceBSMR $ bsoGetUpdateKeyCollection bs2
        assert (a1 == a2) $ return a1
    bsoGetNextUpdateSequenceNumber (bs1, bs2) uty = do
        a1 <- coerceBSML $ bsoGetNextUpdateSequenceNumber bs1 uty
        a2 <- coerceBSMR $ bsoGetNextUpdateSequenceNumber bs2 uty
        assert (a1 == a2) $ return a1
    bsoEnqueueUpdate (bs1, bs2) tt p = do
        bs1' <- coerceBSML $ bsoEnqueueUpdate bs1 tt p
        bs2' <- coerceBSMR $ bsoEnqueueUpdate bs2 tt p
        return (bs1', bs2')
    bsoOverwriteElectionDifficulty (bs1, bs2) ed = do
        bs1' <- coerceBSML $ bsoOverwriteElectionDifficulty bs1 ed
        bs2' <- coerceBSMR $ bsoOverwriteElectionDifficulty bs2 ed
        return (bs1', bs2')
    bsoClearProtocolUpdate (bs1, bs2) = do
        bs1' <- coerceBSML $ bsoClearProtocolUpdate bs1
        bs2' <- coerceBSMR $ bsoClearProtocolUpdate bs2
        return (bs1', bs2')
    bsoRotateCurrentEpochBakers (bs1, bs2) =
        liftM2 (,)
            (coerceBSML $ bsoRotateCurrentEpochBakers bs1)
            (coerceBSMR $ bsoRotateCurrentEpochBakers bs2)
    bsoSetNextEpochBakers (bs1, bs2) ne = do
        let ne1 = ne <&> \(r, a) -> (fst r, a)
        let ne2 = ne <&> \(r, a) -> (snd r, a)
        liftM2 (,)
            (coerceBSML $ bsoSetNextEpochBakers bs1 ne1)
            (coerceBSMR $ bsoSetNextEpochBakers bs2 ne2)
    bsoProcessPendingChanges (bs1, bs2) ch =
        liftM2 (,)
            (coerceBSML $ bsoProcessPendingChanges bs1 ch)
            (coerceBSMR $ bsoProcessPendingChanges bs2 ch)
    bsoAddReleaseSchedule (bs1, bs2) tt = do
        bs1' <- coerceBSML $ bsoAddReleaseSchedule bs1 tt
        bs2' <- coerceBSMR $ bsoAddReleaseSchedule bs2 tt
        return (bs1', bs2')
    bsoGetEnergyRate (bs1, bs2) = do
        r1 <- coerceBSML $ bsoGetEnergyRate bs1
        r2 <- coerceBSMR $ bsoGetEnergyRate bs2
        assert (r1 == r2) $ return r1
    bsoGetChainParameters (bs1, bs2) = do
        r1 <- coerceBSML $ bsoGetChainParameters bs1
        r2 <- coerceBSMR $ bsoGetChainParameters bs2
        assert (r1 == r2) $ return r1
    bsoGetEpochBlocksBaked (bs1, bs2) = do
        r1 <- coerceBSML $ bsoGetEpochBlocksBaked bs1
        r2 <- coerceBSMR $ bsoGetEpochBlocksBaked bs2
        assert (r1 == r2) $ return r1
    bsoNotifyBlockBaked (bs1, bs2) bid = do
        bs1' <- coerceBSML $ bsoNotifyBlockBaked bs1 bid
        bs2' <- coerceBSMR $ bsoNotifyBlockBaked bs2 bid
        return (bs1', bs2')
    bsoClearEpochBlocksBaked (bs1, bs2) = do
        bs1' <- coerceBSML $ bsoClearEpochBlocksBaked bs1
        bs2' <- coerceBSMR $ bsoClearEpochBlocksBaked bs2
        return (bs1', bs2')
    bsoGetBankStatus (bs1, bs2) = do
        r1 <- coerceBSML $ bsoGetBankStatus bs1
        r2 <- coerceBSMR $ bsoGetBankStatus bs2
        assert (r1 == r2) $ return r1
    bsoSetRewardAccounts (bs1, bs2) rew = do
        bs1' <- coerceBSML $ bsoSetRewardAccounts bs1 rew
        bs2' <- coerceBSMR $ bsoSetRewardAccounts bs2 rew
        return (bs1', bs2')
    bsoGetActiveBakers (bs1, bs2) = do
        r1 <- coerceBSML $ bsoGetActiveBakers bs1
        r2 <- coerceBSMR $ bsoGetActiveBakers bs2
        assert (r1 == r2) $ return r1
    bsoGetActiveBakersAndDelegators (bs1, bs2) = do
        (b1, d1) <- coerceBSML $ bsoGetActiveBakersAndDelegators bs1
        (b2, d2) <- coerceBSMR $ bsoGetActiveBakersAndDelegators bs2
        assert (d1 == d2) $ assert (length b1 == length b2) $ return (zipActiveBakerInfo b1 b2, d1)
        where
            zipActiveBakerInfo (i1 : b1) (i2 : b2) =
                assert (activeBakerEquityCapital i1 == activeBakerEquityCapital i2) $
                assert (activeBakerPendingChange i1 == activeBakerPendingChange i2) $
                assert (activeBakerDelegators i1 == activeBakerDelegators i2) $
                let i = ActiveBakerInfo{
                            activeBakerInfoRef = (activeBakerInfoRef i1, activeBakerInfoRef i2),
                            activeBakerEquityCapital = activeBakerEquityCapital i1,
                            activeBakerPendingChange = activeBakerPendingChange i1,
                            activeBakerDelegators = activeBakerDelegators i1
                        }
                    b = zipActiveBakerInfo b1 b2
                in i : b
            zipActiveBakerInfo _ _ = []
    bsoGetCurrentEpochBakers (ls, rs) = do
        b1 <- coerceBSML (bsoGetCurrentEpochBakers ls)
        b2 <- coerceBSMR (bsoGetCurrentEpochBakers rs)
        assert (b1 == b2) $ return b1
    bsoGetCurrentEpochFullBakersEx (ls, rs) = do
        b1 <- coerceBSML (bsoGetCurrentEpochFullBakersEx ls)
        b2 <- coerceBSMR (bsoGetCurrentEpochFullBakersEx rs)
        assert (b1 == b2) $ return b1
    bsoGetCurrentCapitalDistribution (ls, rs) = do
        b1 <- coerceBSML (bsoGetCurrentCapitalDistribution ls)
        b2 <- coerceBSMR (bsoGetCurrentCapitalDistribution rs)
        assert (b1 == b2) $ return b1
    bsoSetNextCapitalDistribution (bs1, bs2) cd = do
        bs1' <- coerceBSML $ bsoSetNextCapitalDistribution bs1 cd
        bs2' <- coerceBSMR $ bsoSetNextCapitalDistribution bs2 cd
        return (bs1', bs2')
    bsoRotateCurrentCapitalDistribution (bs1, bs2) = do
        bs1' <- coerceBSML $ bsoRotateCurrentCapitalDistribution bs1
        bs2' <- coerceBSMR $ bsoRotateCurrentCapitalDistribution bs2
        return (bs1', bs2')

type instance BlockStatePointer (a, b) = (BlockStatePointer a, BlockStatePointer b)

instance (MonadLogger m,
    C.HasGlobalStateContext (PairGSContext lc rc) r,
    BlockStateStorage (BSML pv lc r ls s m),
    BlockStateStorage (BSMR pv rc r rs s m),
    HashableTo H.Hash (Account (BSML pv lc r ls s m)),
    HashableTo H.Hash (Account (BSMR pv rc r rs s m)))
        => BlockStateStorage (BlockStateM pv (PairGSContext lc rc) r (PairGState ls rs) s m) where
    thawBlockState (bs1, bs2) = do
        ubs1 <- coerceBSML $ thawBlockState bs1
        ubs2 <- coerceBSMR $ thawBlockState bs2
        return (ubs1, ubs2)
    freezeBlockState (ubs1, ubs2) = do
        bs1 <- coerceBSML $ freezeBlockState ubs1
        bs2 <- coerceBSMR $ freezeBlockState ubs2
        return (bs1, bs2)
    dropUpdatableBlockState (ubs1, ubs2) = do
        coerceBSML $ dropUpdatableBlockState ubs1
        coerceBSMR $ dropUpdatableBlockState ubs2
    purgeBlockState (bs1, bs2) = do
        coerceBSML $ purgeBlockState bs1
        coerceBSMR $ purgeBlockState bs2
    archiveBlockState (bs1, bs2) = do
        coerceBSML $ archiveBlockState bs1
        coerceBSMR $ archiveBlockState bs2
    saveBlockState (bs1, bs2) = do
        p1 <- coerceBSML $ saveBlockState bs1
        p2 <- coerceBSMR $ saveBlockState bs2
        return (p1, p2)
    loadBlockState h (p1, p2) = do
        bs1 <- coerceBSML $ loadBlockState h p1
        bs2 <- coerceBSMR $ loadBlockState h p2
        return (bs1, bs2)
    cacheBlockState (bs1, bs2) = do
        bs1' <- coerceBSML $ cacheBlockState bs1
        bs2' <- coerceBSMR $ cacheBlockState bs2
        return (bs1', bs2')
    serializeBlockState (bps1, bps2) = do
        s1 <- coerceBSML (serializeBlockState bps1)
        s2 <- coerceBSMR (serializeBlockState bps2)
        -- While we check for equality, in future it could be
        -- acceptable for implementations to give different results.
        assert (s1 == s2) $ return s2
    -- We only write out 
    writeBlockState h (bps1, _) = coerceBSML (writeBlockState h bps1)
    blockStateLoadCallback = coerceBSML blockStateLoadCallback

{-# INLINE coerceGSML #-}
coerceGSML :: GSML pv lc r ls s m a -> TreeStateBlockStateM pv (PairGState ls rs) (PairGSContext lc rc) r s m a
coerceGSML = coerce

{-# INLINE coerceGSMR #-}
coerceGSMR :: GSMR pv rc r rs s m a -> TreeStateBlockStateM pv (PairGState ls rs) (PairGSContext lc rc) r s m a
coerceGSMR = coerce

-- default instance since ATIStorage = ()
instance Monad m => PerAccountDBOperations (TreeStateBlockStateM pv (PairGState ls rs) (PairGSContext lc rc) r s m)

instance (C.HasGlobalStateContext (PairGSContext lc rc) r,
          MonadReader r m,
          C.HasGlobalState (PairGState ls rs) s,
          MonadState s m,
          MonadIO m,
          BlockPointerMonad (GSML pv lc r ls s m),
          BlockPointerMonad (GSMR pv rc r rs s m))
          => BlockPointerMonad (TreeStateBlockStateM pv (PairGState ls rs) (PairGSContext lc rc) r s m) where
    blockState (PairBlockData (bp1, bp2)) = do
        bs1 <- coerceGSML $ blockState bp1
        bs2 <- coerceGSMR $ blockState bp2
        return (bs1, bs2)
    bpParent (PairBlockData (bp1, bp2)) = do
        bs1 <- coerceGSML $ bpParent bp1
        bs2 <- coerceGSMR $ bpParent bp2
        return $ PairBlockData (bs1, bs2)
    bpLastFinalized (PairBlockData (bp1, bp2)) = do
        bs1 <- coerceGSML $ bpLastFinalized bp1
        bs2 <- coerceGSMR $ bpLastFinalized bp2
        return $ PairBlockData (bs1, bs2)

instance (C.HasGlobalStateContext (PairGSContext lc rc) r,
        MonadReader r m,
        C.HasGlobalState (PairGState ls rs) s,
        MonadState s m,
        MonadIO m,
        BlockStateStorage (TreeStateBlockStateM pv (PairGState ls rs) (PairGSContext lc rc) r s m),
        TreeStateMonad (GSML pv lc r ls s m),
        ATIStorage (GSML pv lc r ls s m) ~ (),
        TreeStateMonad (GSMR pv rc r rs s m),
        ATIStorage (GSMR pv rc r rs s m) ~ ())
        => TreeStateMonad (TreeStateBlockStateM pv (PairGState ls rs) (PairGSContext lc rc) r s m) where
    makePendingBlock sk sl parent bid bp bn lf trs sthash trouthash brtime = do
      pb1 <- coerceGSML $ TS.makePendingBlock sk sl parent bid bp bn lf trs sthash trouthash brtime
      pb2 <- coerceGSMR $ TS.makePendingBlock sk sl parent bid bp bn lf trs sthash trouthash brtime
      assert (pb1 == pb2) $ return pb1

    getFinalizedAtHeight bHeight = do
      b1 <- coerceGSML $ getFinalizedAtHeight bHeight
      b2 <- coerceGSMR $ getFinalizedAtHeight bHeight
      case (b1, b2) of
        (Nothing, Nothing) -> return Nothing
        (Just bp1, Just bp2) -> assert (bpHash bp1 == bpHash bp2) $ return (Just (PairBlockData (bp1, bp2)))
        (Nothing, Just bp) -> error $ "Cannot get finalized block at height in left implementation: " ++ show (bpHash bp)
        (Just bp, Nothing) -> error $ "Cannot get finalized block at height in right implementation: " ++ show (bpHash bp)

    getNextAccountNonce addr = do
      b1 <- coerceGSML $ getNextAccountNonce addr
      b2 <- coerceGSMR $ getNextAccountNonce addr
      assert (b1 == b2) $ return b1

    getCredential key = do
      b1 <- coerceGSML $ getCredential key
      b2 <- coerceGSMR $ getCredential key
      assert (b1 == b2) $ return b1

    getBlockStatus bh = do
        bs1 <- coerceGSML $ getBlockStatus bh
        bs2 <- coerceGSMR $ getBlockStatus bh
        case (bs1, bs2) of
            (Nothing, Nothing) -> return Nothing
            (Just (BlockAlive bp1), Just (BlockAlive bp2)) -> return $ Just (BlockAlive (PairBlockData (bp1, bp2)))
            (Just BlockDead, Just BlockDead) -> return $ Just BlockDead
            (Just (BlockFinalized bp1 fr1), Just (BlockFinalized bp2 fr2)) ->
                assert (fr1 == fr2) $ return $ Just $ BlockFinalized (PairBlockData (bp1, bp2)) fr1
            (Just (BlockPending pb1), Just (BlockPending pb2)) -> assert (pb1 == pb2) $ return $ Just (BlockPending pb1)
            _ -> error $ "getBlockStatus (Paired): block statuses do not match: " ++ show bs1 ++ ", " ++ show bs2
    makeLiveBlock pb (PairBlockData (parent1, parent2)) (PairBlockData (lf1, lf2)) (bs1, bs2) () t e = do
        r1 <- coerceGSML $ makeLiveBlock pb parent1 lf1 bs1 () t e
        r2 <- coerceGSMR $ makeLiveBlock pb parent2 lf2 bs2 () t e
        return (PairBlockData (r1, r2))
    markDead bh = do
        coerceGSML $ markDead bh
        coerceGSMR $ markDead bh
    type MarkFin (TreeStateBlockStateM pv (PairGState ls rs) (PairGSContext lc rc) r s m) =
      (MarkFin (GSML pv lc r ls s m), MarkFin (GSMR pv rc r rs s m))
    markFinalized bh fr = do
        mf1 <- coerceGSML $ markFinalized bh fr
        mf2 <- coerceGSMR $ markFinalized bh fr
        return (mf1, mf2)
    markPending pb = do
        coerceGSML $ markPending pb
        coerceGSMR $ markPending pb
    markAllNonFinalizedDead  = do
        coerceGSML markAllNonFinalizedDead
        coerceGSMR markAllNonFinalizedDead
    getGenesisBlockPointer = do
        gen1 <- coerceGSML getGenesisBlockPointer
        gen2 <- coerceGSMR getGenesisBlockPointer
        return (PairBlockData (gen1, gen2))
    getGenesisData = do
        gd1 <- coerceGSML getGenesisData
        gd2 <- coerceGSMR getGenesisData
        assert (gd1 == gd2) $ return gd1
    getLastFinalized = do
        (bp1, fr1) <- coerceGSML getLastFinalized
        (bp2, fr2) <- coerceGSMR getLastFinalized
        assert (fr1 == fr2) $ return (PairBlockData (bp1, bp2), fr1)
    getLastFinalizedSlot = do
        r1 <- coerceGSML getLastFinalizedSlot
        r2 <- coerceGSMR getLastFinalizedSlot
        assert (r1 == r2) $ return r1
    getLastFinalizedHeight = do
        r1 <- coerceGSML getLastFinalizedHeight
        r2 <- coerceGSMR getLastFinalizedHeight
        assert (r1 == r2) $ return r1
    getNextFinalizationIndex = do
        r1 <- coerceGSML getNextFinalizationIndex
        r2 <- coerceGSMR getNextFinalizationIndex
        assert (r1 == r2) $ return r1
    addFinalization (PairBlockData (bp1, bp2)) fr = do
        coerceGSML $ addFinalization bp1 fr
        coerceGSMR $ addFinalization bp2 fr
    getFinalizedAtIndex fi = do
        r1 <- coerceGSML $ getFinalizedAtIndex fi
        r2 <- coerceGSMR $ getFinalizedAtIndex fi
        case (r1, r2) of
            (Nothing, Nothing) -> return Nothing
            (Just bp1, Just bp2) ->
              assert (bpHash bp1 == bpHash bp2) $
                return $ Just (PairBlockData (bp1, bp2))
            _ -> error $ "getFinalizationAtindex (Paired): no match " ++ show r1 ++ ", " ++ show r2
    getRecordAtIndex fi = do
        r1 <- coerceGSML $ getRecordAtIndex fi
        r2 <- coerceGSMR $ getRecordAtIndex fi
        case (r1, r2) of
            (Nothing, Nothing) -> return Nothing
            (Just rec1, Just rec2) ->
              assert (rec1 == rec2) $
                return $ Just rec1
            _ -> error $ "getRecordAtindex (Paired): no match " ++ show r1 ++ ", " ++ show r2
    wrapupFinalization finRec mffts = do
      coerceGSML (wrapupFinalization finRec ((fst . fst &&& fst . snd) <$> mffts))
      coerceGSMR (wrapupFinalization finRec ((snd . fst &&& snd . snd) <$> mffts))
    getBranches = do
        r1 <- coerceGSML getBranches
        r2 <- coerceGSMR getBranches
        return $ Seq.zipWith (zipWith (curry PairBlockData)) r1 r2
    putBranches brs = do
        let (br1, br2) = Seq.unzipWith unzip (coerce brs)
        coerceGSML $ putBranches br1
        coerceGSMR $ putBranches br2
    takePendingChildren bh = do
        pc1 <- coerceGSML $ takePendingChildren bh
        pc2 <- coerceGSMR $ takePendingChildren bh
        let
            checkedZip [] [] = []
            checkedZip (c1 : cs1) (c2 : cs2) = assert ((getHash c1 :: BlockHash) == getHash c2) $ c1 : checkedZip cs1 cs2
            checkedZip _ _ = error "takePendingChildren: lists have different lengths"
            sortPBs :: (HashableTo BlockHash z) => [z] -> [z]
            sortPBs = List.sortBy ((compare :: BlockHash -> BlockHash -> Ordering) `on` getHash)
        return $ checkedZip (sortPBs pc1) (sortPBs pc2)
    addPendingBlock pb = do
        coerceGSML $ addPendingBlock pb
        coerceGSMR $ addPendingBlock pb
    takeNextPendingUntil sl = do
        r1 <- coerceGSML $ takeNextPendingUntil sl
        r2 <- coerceGSMR $ takeNextPendingUntil sl
        case (r1, r2) of
            (Nothing, Nothing) -> return Nothing
            (Just pb1, Just pb2) -> assert (pb1 == pb2) $ return $ Just pb1
            _ -> error "takeNextPendingUntil (Paired): implementations returned different results"
    wipePendingBlocks = do
        coerceGSML wipePendingBlocks
        coerceGSMR wipePendingBlocks
    getFocusBlock = do
        fb1 <- coerceGSML $ getFocusBlock
        fb2 <- coerceGSMR $ getFocusBlock
        return $ PairBlockData (fb1, fb2)
    putFocusBlock (PairBlockData (fb1, fb2)) = do
        coerceGSML $ putFocusBlock fb1
        coerceGSMR $ putFocusBlock fb2
    getPendingTransactions = do
        r1 <- coerceGSML getPendingTransactions
        r2 <- coerceGSMR getPendingTransactions
        assert (r1 == r2) $ return r1
    putPendingTransactions pts = do
        coerceGSML $ putPendingTransactions pts
        coerceGSMR $ putPendingTransactions pts
    getAccountNonFinalized acct nonce = do
        r1 <- coerceGSML $ getAccountNonFinalized acct nonce
        r2 <- coerceGSMR $ getAccountNonFinalized acct nonce
        assert (r1 == r2) $ return r1
    getNonFinalizedChainUpdates uty sn = do
        r1 <- coerceGSML $ getNonFinalizedChainUpdates uty sn
        r2 <- coerceGSMR $ getNonFinalizedChainUpdates uty sn
        assert (r1 == r2) $ return r1
    type FinTrans (TreeStateBlockStateM pv (PairGState ls rs) (PairGSContext lc rc) r s m) =
      (FinTrans (GSML pv lc r ls s m), FinTrans (GSMR pv rc r rs s m))
    finalizeTransactions bh slot trs = do
        ft1 <- coerceGSML $ finalizeTransactions bh slot trs
        ft2 <- coerceGSMR $ finalizeTransactions bh slot trs
        return (ft1, ft2)
    commitTransaction slot bh transaction res = do
        coerceGSML $ commitTransaction slot bh transaction res
        coerceGSMR $ commitTransaction slot bh transaction res
    addCommitTransaction tr (TS.Context (bsl, bsr) x y) ts sl = do
        r1 <- coerceGSML $ addCommitTransaction tr (TS.Context bsl x y) ts sl
        r2 <- coerceGSMR $ addCommitTransaction tr (TS.Context bsr x y) ts sl
        assert (r1 == r2) $ return r1
    purgeTransaction tr = do
        r1 <- coerceGSML $ purgeTransaction tr
        r2 <- coerceGSMR $ purgeTransaction tr
        assert (r1 == r2) $ return r1
    lookupTransaction h = do
        r1 <- coerceGSML $ lookupTransaction h
        r2 <- coerceGSMR $ lookupTransaction h
        assert (r1 == r2) $ return r1
    markDeadTransaction bh tr = do
      coerceGSML $ markDeadTransaction bh tr
      coerceGSMR $ markDeadTransaction bh tr
    -- For getting statistics, we will only use one side
    getConsensusStatistics = coerceGSML $ getConsensusStatistics
    putConsensusStatistics stats = do
        coerceGSML $ putConsensusStatistics stats
        coerceGSMR $ putConsensusStatistics stats
    -- For runtime parameters, we will only use one side
    getRuntimeParameters = coerceGSML getRuntimeParameters

    purgeTransactionTable t i = do
      coerceGSML (purgeTransactionTable t i)
      coerceGSMR (purgeTransactionTable t i)
    
    wipeNonFinalizedTransactions = do
        l1 <- coerceGSML wipeNonFinalizedTransactions
        l2 <- coerceGSMR wipeNonFinalizedTransactions
        -- Note that this test assumes the ordering is consistent
        -- between implementations, which may not in general be a
        -- reasonable assumption.
        assert (l1 == l2) $ return l1
        
    getNonFinalizedTransactionVerificationResult tx = do
      r1 <- coerceGSML $ getNonFinalizedTransactionVerificationResult tx
      r2 <- coerceGSMR $ getNonFinalizedTransactionVerificationResult tx
      assert (r1 == r2) $ return r1
newtype PairGSConfig c1 c2 (pv :: ProtocolVersion) = PairGSConfig (c1 pv, c2 pv)

instance (GlobalStateConfig c1, GlobalStateConfig c2) => GlobalStateConfig (PairGSConfig c1 c2) where
    type GSContext (PairGSConfig c1 c2) pv = PairGSContext (GSContext c1 pv) (GSContext c2 pv)
    type GSState (PairGSConfig c1 c2) pv = PairGState (GSState c1 pv) (GSState c2 pv)
    -- FIXME: The below could also be improved to add pairs.
    type GSLogContext (PairGSConfig c1 c2) pv = (GSLogContext c1 pv, GSLogContext c2 pv)
    initialiseGlobalState (PairGSConfig (conf1, conf2)) = do
            (ctx1, s1, c1) <- initialiseGlobalState conf1
            (ctx2, s2, c2) <- initialiseGlobalState conf2
            return (PairGSContext ctx1 ctx2, PairGState s1 s2, (c1, c2))
    shutdownGlobalState spv _ (PairGSContext ctx1 ctx2) (PairGState s1 s2) (c1, c2) = do
            shutdownGlobalState spv (Proxy :: Proxy c1) ctx1 s1 c1
            shutdownGlobalState spv (Proxy :: Proxy c2) ctx2 s2 c2<|MERGE_RESOLUTION|>--- conflicted
+++ resolved
@@ -95,7 +95,6 @@
     type Account (BlockStateM pv (PairGSContext lc rc) r (PairGState lg rg) s m)
             = (Account (BSML pv lc r lg s m),
                 Account (BSMR pv rc r rg s m))
-<<<<<<< HEAD
     -- The paired state has the basic contract state as the type of contract
     -- states. The paired abstraction is inadequate for more in light of the
     -- fact that contract state lives on the other end of FFI. To support true
@@ -105,11 +104,10 @@
     -- state here.
     type ContractState (BlockStateM pv (PairGSContext lc rc) r (PairGState lg rg) s m)
             = InstanceStateV
-=======
+
     type BakerInfoRef (BlockStateM pv (PairGSContext lc rc) r (PairGState lg rg) s m)
             = (BakerInfoRef (BSML pv lc r lg s m),
                 BakerInfoRef (BSMR pv rc r rg s m))
->>>>>>> 180d9301
 
 instance C.HasGlobalState (PairGState ls rs) s => C.HasGlobalState ls (FocusLeft s) where
     globalState = lens unFocusLeft (const FocusLeft) . C.globalState . pairStateLeft
@@ -531,7 +529,7 @@
         r1 <- coerceBSML $ bsoGetAccountIndex bs1 aref
         r2 <- coerceBSMR $ bsoGetAccountIndex bs2 aref
         assert (r1 == r2) $ return r1
-<<<<<<< HEAD
+
     bsoGetInstance (ls, rs) caddr = do
         cInfo1 <- coerceBSML (bsoGetInstance ls caddr)
         cInfo2 <- coerceBSMR (bsoGetInstance rs caddr)
@@ -565,7 +563,7 @@
                     }
               (InstanceInfoV0 _, InstanceInfoV1 _) -> error $ "Left state returns V0 instance, but right state V1 for address " ++ show caddr
               (InstanceInfoV1 _, InstanceInfoV0 _) -> error $ "Left state returns V1 instance, but right state V0 for address " ++ show caddr
-=======
+
     bsoGetAccountByIndex (bs1, bs2) ai = do
         r1 <- coerceBSML $ bsoGetAccountByIndex bs1 ai
         r2 <- coerceBSMR $ bsoGetAccountByIndex bs2 ai
@@ -579,11 +577,7 @@
             error $ "Cannot get account with index " ++ show ai ++ " in left implementation"
           (_, Nothing) ->
             error $ "Cannot get account with index " ++ show ai ++ " in right implementation"
-    bsoGetInstance (bs1, bs2) iref = do
-        r1 <- coerceBSML $ bsoGetInstance bs1 iref
-        r2 <- coerceBSMR $ bsoGetInstance bs2 iref
-        assert (((==) `on` fmap instanceHash) r1 r2) $ return r1
->>>>>>> 180d9301
+
     bsoAddressWouldClash (bs1, bs2) addr = do
         r1 <- coerceBSML $ bsoAddressWouldClash bs1 addr
         r2 <- coerceBSMR $ bsoAddressWouldClash bs2 addr
