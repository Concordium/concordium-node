{-# LANGUAGE DataKinds #-}
{-# LANGUAGE DerivingVia #-}
{-# LANGUAGE StandaloneDeriving #-}
{-# LANGUAGE TypeFamilies #-}
{-# LANGUAGE UndecidableInstances #-}
<<<<<<< HEAD
{-# LANGUAGE DerivingVia #-}
{-# LANGUAGE DataKinds #-}
=======

>>>>>>> 180d9301
module Concordium.GlobalState.Types where

import Control.Monad.Trans.Except
import Control.Monad.Trans.Maybe
import Control.Monad.Trans.Reader
import Data.Kind

import Concordium.GlobalState.BlockPointer (BlockPointerData)
<<<<<<< HEAD
import Concordium.Wasm (WasmVersion)
=======
import Concordium.GlobalState.Classes
import Concordium.Types

class (IsProtocolVersion (MPV m)) => MonadProtocolVersion (m :: Type -> Type) where
    type MPV m :: ProtocolVersion
>>>>>>> 180d9301

-- |The basic types associated with a monad providing an
-- implementation of block state.
class BlockStateTypes (m :: Type -> Type) where
    type BlockState m :: Type
    type UpdatableBlockState m :: Type
    -- |The type of accounts supported by the block state.
    type Account m :: Type
<<<<<<< HEAD
    -- |The type of contract state, parametrized both by the monad m, as well as
    -- the contract version. The reason that the kind of @ContractState m@ is
    -- @WasmVersion -> Type@ as opposed to parametrizing the type by both @m@
    -- and @WasmVersion@ is that this way we can "partially apply"
    -- @ContractState@, something that would otherwise not be possible.
    type ContractState m :: WasmVersion -> Type
=======
    -- |A reference type for 'BakerInfo'. This is used to avoid duplicating 'BakerInfo' in the
    -- state where possible.
    type BakerInfoRef m :: Type
>>>>>>> 180d9301

-- |Account together with its index in the account map.
type IndexedAccount m = (AccountIndex, Account m)

type family BlockStatePointer (bs :: Type) :: Type

type BlockStateRef m = BlockStatePointer (BlockState m)

instance MonadProtocolVersion m => MonadProtocolVersion (MGSTrans t m) where
    type MPV (MGSTrans t m) = MPV m

deriving via MGSTrans MaybeT m instance (MonadProtocolVersion m) => MonadProtocolVersion (MaybeT m)
deriving via
    MGSTrans (ExceptT e) m
    instance
        (MonadProtocolVersion m) => MonadProtocolVersion (ExceptT e m)
deriving via
    MGSTrans (ReaderT r) m
    instance
        (MonadProtocolVersion m) => MonadProtocolVersion (ReaderT r m)

instance BlockStateTypes (MGSTrans t m) where
    type BlockState (MGSTrans t m) = BlockState m
    type UpdatableBlockState (MGSTrans t m) = UpdatableBlockState m
    type Account (MGSTrans t m) = Account m
<<<<<<< HEAD
    type ContractState (MGSTrans t m) = ContractState m
=======
    type BakerInfoRef (MGSTrans t m) = BakerInfoRef m
>>>>>>> 180d9301

deriving via MGSTrans MaybeT m instance BlockStateTypes (MaybeT m)
deriving via MGSTrans (ExceptT e) m instance BlockStateTypes (ExceptT e m)
deriving via MGSTrans (ReaderT r) m instance BlockStateTypes (ReaderT r m)

-- |The basic types associated with a monad providing an
-- implementation of the global state.
class (BlockStateTypes m, BlockPointerData (BlockPointerType m)) => GlobalStateTypes m where
    type BlockPointerType m :: Type

instance BlockPointerData (BlockPointerType m) => GlobalStateTypes (MGSTrans t m) where
    type BlockPointerType (MGSTrans t m) = BlockPointerType m

deriving via MGSTrans MaybeT m instance GlobalStateTypes m => GlobalStateTypes (MaybeT m)
deriving via MGSTrans (ExceptT e) m instance GlobalStateTypes m => GlobalStateTypes (ExceptT e m)<|MERGE_RESOLUTION|>--- conflicted
+++ resolved
@@ -3,12 +3,7 @@
 {-# LANGUAGE StandaloneDeriving #-}
 {-# LANGUAGE TypeFamilies #-}
 {-# LANGUAGE UndecidableInstances #-}
-<<<<<<< HEAD
-{-# LANGUAGE DerivingVia #-}
-{-# LANGUAGE DataKinds #-}
-=======
 
->>>>>>> 180d9301
 module Concordium.GlobalState.Types where
 
 import Control.Monad.Trans.Except
@@ -17,15 +12,12 @@
 import Data.Kind
 
 import Concordium.GlobalState.BlockPointer (BlockPointerData)
-<<<<<<< HEAD
 import Concordium.Wasm (WasmVersion)
-=======
 import Concordium.GlobalState.Classes
 import Concordium.Types
 
 class (IsProtocolVersion (MPV m)) => MonadProtocolVersion (m :: Type -> Type) where
     type MPV m :: ProtocolVersion
->>>>>>> 180d9301
 
 -- |The basic types associated with a monad providing an
 -- implementation of block state.
@@ -34,18 +26,15 @@
     type UpdatableBlockState m :: Type
     -- |The type of accounts supported by the block state.
     type Account m :: Type
-<<<<<<< HEAD
     -- |The type of contract state, parametrized both by the monad m, as well as
     -- the contract version. The reason that the kind of @ContractState m@ is
     -- @WasmVersion -> Type@ as opposed to parametrizing the type by both @m@
     -- and @WasmVersion@ is that this way we can "partially apply"
     -- @ContractState@, something that would otherwise not be possible.
     type ContractState m :: WasmVersion -> Type
-=======
     -- |A reference type for 'BakerInfo'. This is used to avoid duplicating 'BakerInfo' in the
     -- state where possible.
     type BakerInfoRef m :: Type
->>>>>>> 180d9301
 
 -- |Account together with its index in the account map.
 type IndexedAccount m = (AccountIndex, Account m)
@@ -71,11 +60,8 @@
     type BlockState (MGSTrans t m) = BlockState m
     type UpdatableBlockState (MGSTrans t m) = UpdatableBlockState m
     type Account (MGSTrans t m) = Account m
-<<<<<<< HEAD
     type ContractState (MGSTrans t m) = ContractState m
-=======
     type BakerInfoRef (MGSTrans t m) = BakerInfoRef m
->>>>>>> 180d9301
 
 deriving via MGSTrans MaybeT m instance BlockStateTypes (MaybeT m)
 deriving via MGSTrans (ExceptT e) m instance BlockStateTypes (ExceptT e m)
