--- conflicted
+++ resolved
@@ -523,21 +523,7 @@
       return SerializationFail
     Right block -> continuation block
 
-<<<<<<< HEAD
--- | Exists so we can have the `ProtocolVersion` in the `Reader` computation ctx. 
-newtype ProtocolVersionedReaderT (pv :: ProtocolVersion) r m a = ProtocolVersionedReaderT {runProtocolVersionedReaderT :: ReaderT r m a}
-  deriving (Functor, Applicative, Monad, MonadReader r, MonadTrans)
-
-instance BlockStateTypes (ProtocolVersionedReaderT pv r m) where
-    type BlockState (ProtocolVersionedReaderT pv r m) = BlockState m
-    type UpdatableBlockState (ProtocolVersionedReaderT pv r m) = UpdatableBlockState m
-    type Account (ProtocolVersionedReaderT pv r m) = Account m
-    type ContractState (ProtocolVersionedReaderT pv r m) = ContractState m
-
--- |The Context of which a transaction is verified within 
-=======
 -- |The Context that a transaction is verified within 
->>>>>>> 180d9301
 -- in the reader based instance.
 -- The `Context` contains the `BlockState`, the maximum energy of a block and
 -- also whether the transaction was received individually or as part of a block.
