--- conflicted
+++ resolved
@@ -51,10 +51,6 @@
 -- in the branches at the level below.
 type Branches m = Seq.Seq [BlockPointer m]
 
-<<<<<<< HEAD
-=======
-type family PendingBlock (m :: * -> *) :: *
-
 -- |Result of trying to add a transaction to the transaction table.
 data AddTransactionResult =
   -- |Transaction is a duplicate of the given transaction.
@@ -69,7 +65,6 @@
   ObsoleteNonce
   deriving(Eq, Show)
 
->>>>>>> 1e79f9ca
 -- |Monad that provides operations for working with the low-level tree state.
 -- These operations are abstracted where possible to allow for a range of implementation
 -- choices.
