--- conflicted
+++ resolved
@@ -58,16 +58,6 @@
     duplicateBakers
   )
     where
-<<<<<<< HEAD
-        ibkrs = zip [0..] bkrs
-
-
-bakerData :: BakerId -> Bakers -> Maybe (BakerInfo, LotteryPower)
-bakerData bid bkrs = (bkrs ^. bakerMap . at bid) <&>
-                        \bkr -> (bkr, (bkr ^. bakerStake) % (bkrs ^. bakerTotalStake))
-
-createBaker :: BakerCreationInfo -> Bakers -> (BakerId, Bakers)
-=======
       (_bakersByKey, bakerList, duplicateBakers, _nextBakerId, _bakerTotalStake) =
         List.foldl' (\(known, bkrList, duplicate, nextId, totalStake) baker ->
                         let key = baker ^. bakerSignatureVerifyKey in
@@ -79,11 +69,13 @@
                     (Map.empty, [], [], 0, 0)
                     bkrs
                                       
+bakerData :: BakerId -> Bakers -> Maybe (BakerInfo, LotteryPower)
+bakerData bid bkrs = (bkrs ^. bakerMap . at bid) <&>
+                        \bkr -> (bkr, (bkr ^. bakerStake) % (bkrs ^. bakerTotalStake))
 
 -- |Add a baker to the set of known bakers. If a baker with the given signing
 -- key already exists then return 'Nothing', otherwise assign it a fresh id and add it to the set of known bakers.
 createBaker :: BakerCreationInfo -> Bakers -> Maybe (BakerId, Bakers)
->>>>>>> c063ef8e
 createBaker (BakerCreationInfo _bakerElectionVerifyKey _bakerSignatureVerifyKey _bakerAccount) bkrs =
   case bkrs ^. bakersByKey . at _bakerSignatureVerifyKey of
     Nothing -> -- key does not yet exist, insert it
