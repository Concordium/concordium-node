{-# LANGUAGE DeriveGeneric, TemplateHaskell #-}
{-# LANGUAGE RecordWildCards, BangPatterns, TypeFamilies #-}
module Concordium.GlobalState.Bakers where

import GHC.Generics
import qualified Data.Map.Strict as Map
import Data.Map.Strict(Map)
import qualified Data.List as List
import Data.Serialize
import Data.Ratio
import Lens.Micro.Platform

import Concordium.Types

data BakerCreationInfo = BakerCreationInfo !BakerElectionVerifyKey !BakerSignVerifyKey !BakerAggregationVerifyKey !AccountAddress

data BakerInfo = BakerInfo {
    -- |The baker's public VRF key
    _bakerElectionVerifyKey :: !BakerElectionVerifyKey,
    -- |The baker's public signature key
    _bakerSignatureVerifyKey :: !BakerSignVerifyKey,
    -- |The baker's public key for finalization record aggregation
    _bakerAggregationVerifyKey :: !BakerAggregationVerifyKey,
    -- |The stake delegated to the baker
    _bakerStake :: !Amount,
    -- |The account associated with the baker
    _bakerAccount :: !AccountAddress
} deriving (Eq, Generic, Show)
instance Serialize BakerInfo

makeLenses ''BakerInfo

data Bakers = Bakers {
    -- |The bakers, indexed by 'BakerId'
    _bakerMap :: !(Map BakerId BakerInfo),
    -- |The baker ids indexed by the keys
    _bakersByKey :: !(Map BakerSignVerifyKey BakerId),
    -- |The total stake delegated to all bakers
    _bakerTotalStake :: !Amount,
    -- |The next 'BakerId' to use for a new baker.
    -- 'BakerId's should not be reused when bakers are removed.
    _nextBakerId :: !BakerId
} deriving (Eq, Generic, Show)

makeLenses ''Bakers

instance Serialize Bakers where
    put Bakers{..} = put _bakerMap >> put _nextBakerId
    get = do
        _bakerMap <- get
        _nextBakerId <- get
        let
            (_bakersByKey, _bakerTotalStake) = Map.foldrWithKey deriv (Map.empty, 0) _bakerMap
            deriv bid BakerInfo{..} (m, t) = (m & at (_bakerSignatureVerifyKey) ?~ bid,
                                                t + _bakerStake)
        return Bakers{..}    

emptyBakers :: Bakers
emptyBakers = Bakers Map.empty Map.empty 0 0

-- |Make bakers from a list and assign them sequential identities.
-- NB: Only the first baker with the given signing key is used.
-- The bakers which were not added are returned.
bakersFromList :: [BakerInfo] -> (Bakers, [BakerInfo])
bakersFromList bkrs = (
  Bakers {
      _bakerMap = Map.fromList bakerList,
        ..
      },
    duplicateBakers
  )
    where
<<<<<<< HEAD
        ibkrs = zip [0..] bkrs

createBaker :: BakerCreationInfo -> Bakers -> (BakerId, Bakers)
createBaker (BakerCreationInfo _bakerElectionVerifyKey _bakerSignatureVerifyKey _bakerAggregationVerifyKey _bakerAccount) bkrs =
        (bid, bkrs
                & bakerMap . at bid ?~ BakerInfo{..}
                & bakersByKey . at (_bakerSignatureVerifyKey, _bakerElectionVerifyKey) . non [] %~ (bid :)
                & nextBakerId .~ bid + 1)
    where
=======
      (_bakersByKey, bakerList, duplicateBakers, _nextBakerId, _bakerTotalStake) =
        List.foldl' (\(known, bkrList, duplicate, nextId, totalStake) baker ->
                        let key = baker ^. bakerSignatureVerifyKey in
                          case Map.lookup key known of
                            Nothing -> -- new baker key
                              (Map.insert key nextId known, (nextId, baker):bkrList, duplicate, nextId+1, totalStake + baker ^. bakerStake)
                            Just _ -> (known, bkrList, baker:duplicate, nextId, totalStake)
                    )
                    (Map.empty, [], [], 0, 0)
                    bkrs
                                      
bakerData :: BakerId -> Bakers -> Maybe (BakerInfo, LotteryPower)
bakerData bid bkrs = (bkrs ^. bakerMap . at bid) <&>
                        \bkr -> (bkr, (bkr ^. bakerStake) % (bkrs ^. bakerTotalStake))

-- |Add a baker to the set of known bakers. If a baker with the given signing
-- key already exists then return 'Nothing', otherwise assign it a fresh id and add it to the set of known bakers.
createBaker :: BakerCreationInfo -> Bakers -> Maybe (BakerId, Bakers)
createBaker (BakerCreationInfo _bakerElectionVerifyKey _bakerSignatureVerifyKey _bakerAccount) bkrs =
  case bkrs ^. bakersByKey . at _bakerSignatureVerifyKey of
    Nothing -> -- key does not yet exist, insert it
        Just (bid, bkrs 
                   & bakerMap . at bid ?~ BakerInfo{..}
                   & bakersByKey . at _bakerSignatureVerifyKey ?~ bid
                   & nextBakerId .~ bid + 1)
      where
>>>>>>> 4fe774a3
        _bakerStake = 0
        bid = _nextBakerId bkrs
    Just _ -> Nothing

data BakerUpdate = BakerUpdate {
  -- |Identity of the baker to update.
  _buId :: !BakerId,
  -- |Optionally update the baker's reward account.
  _buAccount :: !(Maybe AccountAddress),
  -- |Optionally update the baker's public verification key.
  _buSignKey :: !(Maybe BakerSignVerifyKey)
}

makeLenses ''BakerUpdate

emptyBakerUpdate :: BakerId -> BakerUpdate
emptyBakerUpdate bid = BakerUpdate bid Nothing Nothing

-- |Update a given baker. If this would lead to duplicate baker signing keys
-- return 'Nothing'. If the baker with the given id does not exist this function
-- returns the original 'Bakers' object.
updateBaker :: BakerUpdate -> Bakers -> Maybe Bakers
updateBaker !BakerUpdate{..} !bakers =
  case bakers ^? bakerMap . ix _buId of
    Nothing -> Just bakers
    Just binfo ->
      let bacc = _buAccount ^. non (binfo ^. bakerAccount)
      in case _buSignKey of
           Nothing -> -- don't update the sign key, no clash possible
             Just (bakers & bakerMap %~ Map.insert _buId (binfo & bakerAccount .~ bacc))
           Just newSignKey ->
             -- new signing key, make sure it is new
             case bakers ^. bakersByKey . at newSignKey of
               Just _ -> -- existing signing key
                 Nothing
               Nothing -> -- fresh signing key
                 Just (bakers
                       & bakerMap %~ Map.insert _buId (binfo & bakerSignatureVerifyKey .~ newSignKey)
                       & bakersByKey . at (binfo ^. bakerSignatureVerifyKey) .~ Nothing -- remove old identification
                       & bakersByKey . at newSignKey .~ Just _buId) -- and add new identification

removeBaker :: BakerId -> Bakers -> (Bool, Bakers)
removeBaker bid !bakers =
    case bakers ^. bakerMap . at bid of
        Nothing -> (False, bakers)
        Just bkr -> (True, bakers
                            & (bakerMap . at bid .~ Nothing)
                            & bakersByKey . at (bkr ^. bakerSignatureVerifyKey) .~ Nothing -- remove the baker by key as wel.
                            & (bakerTotalStake %~ subtract (bkr ^. bakerStake)))

modifyStake :: Maybe BakerId -> AmountDelta -> Bakers -> Bakers
modifyStake (Just bid) delta bakers = case bakers ^. bakerMap . at bid of
        Nothing -> bakers
        Just _ -> bakers & bakerMap . ix bid . bakerStake %~ applyAmountDelta delta
                    & bakerTotalStake %~ applyAmountDelta delta
modifyStake _ _ bakers = bakers

addStake :: Maybe BakerId -> Amount -> Bakers -> Bakers
addStake bid amt = modifyStake bid (amountToDelta amt)

removeStake :: Maybe BakerId -> Amount -> Bakers -> Bakers
removeStake bid amt = modifyStake bid (- amountToDelta amt)<|MERGE_RESOLUTION|>--- conflicted
+++ resolved
@@ -53,7 +53,7 @@
             (_bakersByKey, _bakerTotalStake) = Map.foldrWithKey deriv (Map.empty, 0) _bakerMap
             deriv bid BakerInfo{..} (m, t) = (m & at (_bakerSignatureVerifyKey) ?~ bid,
                                                 t + _bakerStake)
-        return Bakers{..}    
+        return Bakers{..}
 
 emptyBakers :: Bakers
 emptyBakers = Bakers Map.empty Map.empty 0 0
@@ -70,17 +70,6 @@
     duplicateBakers
   )
     where
-<<<<<<< HEAD
-        ibkrs = zip [0..] bkrs
-
-createBaker :: BakerCreationInfo -> Bakers -> (BakerId, Bakers)
-createBaker (BakerCreationInfo _bakerElectionVerifyKey _bakerSignatureVerifyKey _bakerAggregationVerifyKey _bakerAccount) bkrs =
-        (bid, bkrs
-                & bakerMap . at bid ?~ BakerInfo{..}
-                & bakersByKey . at (_bakerSignatureVerifyKey, _bakerElectionVerifyKey) . non [] %~ (bid :)
-                & nextBakerId .~ bid + 1)
-    where
-=======
       (_bakersByKey, bakerList, duplicateBakers, _nextBakerId, _bakerTotalStake) =
         List.foldl' (\(known, bkrList, duplicate, nextId, totalStake) baker ->
                         let key = baker ^. bakerSignatureVerifyKey in
@@ -91,7 +80,7 @@
                     )
                     (Map.empty, [], [], 0, 0)
                     bkrs
-                                      
+
 bakerData :: BakerId -> Bakers -> Maybe (BakerInfo, LotteryPower)
 bakerData bid bkrs = (bkrs ^. bakerMap . at bid) <&>
                         \bkr -> (bkr, (bkr ^. bakerStake) % (bkrs ^. bakerTotalStake))
@@ -99,15 +88,14 @@
 -- |Add a baker to the set of known bakers. If a baker with the given signing
 -- key already exists then return 'Nothing', otherwise assign it a fresh id and add it to the set of known bakers.
 createBaker :: BakerCreationInfo -> Bakers -> Maybe (BakerId, Bakers)
-createBaker (BakerCreationInfo _bakerElectionVerifyKey _bakerSignatureVerifyKey _bakerAccount) bkrs =
+createBaker (BakerCreationInfo _bakerElectionVerifyKey _bakerSignatureVerifyKey _bakerAggregationVerifyKey _bakerAccount) bkrs =
   case bkrs ^. bakersByKey . at _bakerSignatureVerifyKey of
     Nothing -> -- key does not yet exist, insert it
-        Just (bid, bkrs 
+        Just (bid, bkrs
                    & bakerMap . at bid ?~ BakerInfo{..}
                    & bakersByKey . at _bakerSignatureVerifyKey ?~ bid
                    & nextBakerId .~ bid + 1)
       where
->>>>>>> 4fe774a3
         _bakerStake = 0
         bid = _nextBakerId bkrs
     Just _ -> Nothing
