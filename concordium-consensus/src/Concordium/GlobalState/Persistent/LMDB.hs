{-# LANGUAGE TemplateHaskell #-}
{-# LANGUAGE TypeApplications #-}
{-# LANGUAGE ScopedTypeVariables #-}
{-# LANGUAGE DefaultSignatures #-}
{-# LANGUAGE TypeFamilies #-}
-- |This module provides an abstraction over the operations done in the LMDB database that serves as a backend for storing blocks and finalization records.

module Concordium.GlobalState.Persistent.LMDB (
  DatabaseHandlers(..)
  , HasDatabaseHandlers(..)
  , FinalizedTransactionStatus(..)
  , finalizedToTransactionStatus
  , storeEnv
  , blockStore
  , finalizationRecordStore
  , transactionStatusStore
  , databaseHandlers
  , makeDatabaseHandlers
  , initializeDatabase
  , closeDatabase
  , resizeOnResized
  , finalizedByHeightStore
  , StoredBlock(..)
  , readBlock
  , readFinalizationRecord
  , readTransactionStatus
  , readFinalizedBlockAtHeight
  , memberTransactionTable
  , loadBlocksFinalizationIndexes
  , getFinalizedBlockAtHeight
  , getLastBlock
  , getFirstBlock
  , writeBlock
  , writeFinalizationRecord
  , writeTransactionStatus
  , writeTransactionStatuses
  ) where

import Concordium.GlobalState.LMDB.Helpers
import Concordium.GlobalState.Parameters
import Concordium.GlobalState.Block
import Concordium.GlobalState.BlockPointer
import Concordium.GlobalState.Finalization
import Concordium.GlobalState.Persistent.BlockPointer
import Concordium.Types
import Concordium.Types.Execution (TransactionIndex)
import qualified Concordium.GlobalState.TransactionTable as T
import Concordium.Crypto.SHA256
import Concordium.Types.HashableTo
import Control.Concurrent (runInBoundThread)
import Control.Exception (tryJust, handleJust)
import Control.Monad.IO.Class
import Control.Monad
import Control.Monad.State
import qualified Data.ByteString.Lazy as LBS
import qualified Data.Serialize as S
import Database.LMDB.Raw
import Lens.Micro.Platform
import System.Directory
import qualified Data.HashMap.Strict as HM
import Concordium.Logger


data StoredBlock st = StoredBlock {
  sbFinalizationIndex :: !FinalizationIndex,
  sbInfo :: !BasicBlockPointerData,
  sbBlock :: !Block,
  sbState :: !st
}

instance S.Serialize st => S.Serialize (StoredBlock st) where
  put StoredBlock{..} = S.put sbFinalizationIndex <>
          S.put sbInfo <>
          putBlockV1 sbBlock <>
          S.put sbState
  get = do
          sbFinalizationIndex <- S.get
          sbInfo <- S.get
<<<<<<< HEAD
          sbBlock <- getBlockV0 (utcTimeToTransactionTime (_bpReceiveTime sbInfo))
=======
          sbBlock <- getBlockV1 (T.utcTimeToTransactionTime (_bpReceiveTime sbInfo))
>>>>>>> d2212991
          sbState <- S.get
          return StoredBlock{..}

newtype BlockStore st = BlockStore MDB_dbi'

instance S.Serialize st => MDBDatabase (BlockStore st) where
  type DBKey (BlockStore st) = BlockHash
  type DBValue (BlockStore st) = StoredBlock st
  encodeKey _ = hashToByteString . v0BlockHash

newtype FinalizationRecordStore = FinalizationRecordStore MDB_dbi'

instance MDBDatabase FinalizationRecordStore where
  type DBKey FinalizationRecordStore = FinalizationIndex
  type DBValue FinalizationRecordStore = FinalizationRecord

newtype TransactionStatusStore = TransactionStatusStore MDB_dbi'

data FinalizedTransactionStatus = FinalizedTransactionStatus {
  ftsSlot :: !Slot,
  ftsBlockHash :: !BlockHash,
  ftsIndex :: !TransactionIndex
} deriving (Eq, Show)

instance S.Serialize FinalizedTransactionStatus where
  put FinalizedTransactionStatus{..} = S.put ftsSlot >> S.put ftsBlockHash >> S.put ftsIndex
  get = FinalizedTransactionStatus <$> S.get <*> S.get <*> S.get

-- |Convert a 'FinalizedTransactionStatus' to a 'TransactionStatus'
finalizedToTransactionStatus :: FinalizedTransactionStatus -> T.TransactionStatus
finalizedToTransactionStatus FinalizedTransactionStatus{..} =
  T.Finalized{_tsSlot = ftsSlot, tsBlockHash = ftsBlockHash, tsFinResult = ftsIndex}

instance MDBDatabase TransactionStatusStore where
  type DBKey TransactionStatusStore = TransactionHash
  type DBValue TransactionStatusStore = FinalizedTransactionStatus
  encodeKey _ = hashToByteString . v0TransactionHash

newtype FinalizedByHeightStore = FinalizedByHeightStore MDB_dbi'

instance MDBDatabase FinalizedByHeightStore where
  type DBKey FinalizedByHeightStore = BlockHeight

  type DBValue FinalizedByHeightStore = BlockHash
  encodeValue _ = LBS.fromStrict . hashToByteString . v0BlockHash

-- |Values used by the LMDBStoreMonad to manage the database.
-- Sometimes we only want read access
data DatabaseHandlers st = DatabaseHandlers {
    _storeEnv :: !MDB_env,
    _blockStore :: !(BlockStore st),
    _finalizationRecordStore :: !FinalizationRecordStore,
    _transactionStatusStore :: !TransactionStatusStore,
    _finalizedByHeightStore :: !FinalizedByHeightStore
}
makeLenses ''DatabaseHandlers

class HasDatabaseHandlers st s | s -> st where
  dbHandlers :: Lens' s (DatabaseHandlers st)

blockStoreName, finalizationRecordStoreName, transactionStatusStoreName, finalizedByHeightStoreName :: String
blockStoreName = "blocks"
finalizationRecordStoreName = "finalization"
finalizedByHeightStoreName = "finalizedByHeight"
transactionStatusStoreName = "transactionstatus"

dbStepSize :: Int
dbStepSize = 2^(26 :: Int) -- 64MB

dbInitSize :: Int
dbInitSize = dbStepSize


-- NB: The @ati@ is stored in an external database if chosen to.

-- |Initialize database handlers in ReadWrite mode.
-- This simply loads the references and does not initialize the databases.
databaseHandlers :: RuntimeParameters -> IO (DatabaseHandlers st)
databaseHandlers RuntimeParameters{..} = makeDatabaseHandlers rpTreeStateDir False

-- |Initialize database handlers.
makeDatabaseHandlers
  :: FilePath
  -- ^Path of database
  -> Bool
  -- ^Open read only
  -> IO (DatabaseHandlers st)
makeDatabaseHandlers treeStateDir readOnly = do
  _storeEnv <- mdb_env_create
  mdb_env_set_mapsize _storeEnv dbInitSize
  mdb_env_set_maxdbs _storeEnv 4
  mdb_env_set_maxreaders _storeEnv 126
  -- TODO: Consider MDB_NOLOCK
  mdb_env_open _storeEnv treeStateDir [MDB_RDONLY | readOnly]
  transaction _storeEnv readOnly $ \txn -> do
    _blockStore <- BlockStore <$> mdb_dbi_open' txn (Just blockStoreName) [MDB_CREATE | not readOnly]
    _finalizationRecordStore <- FinalizationRecordStore <$> mdb_dbi_open' txn (Just finalizationRecordStoreName) [MDB_CREATE | not readOnly]
    _finalizedByHeightStore <- FinalizedByHeightStore <$> mdb_dbi_open' txn (Just finalizedByHeightStoreName) [MDB_CREATE | not readOnly]
    _transactionStatusStore <- TransactionStatusStore <$> mdb_dbi_open' txn (Just transactionStatusStoreName) [MDB_CREATE | not readOnly]
    return DatabaseHandlers{..}

-- |Initialize the database handlers creating the databases if needed and writing the genesis block and its finalization record into the disk
initializeDatabase :: (S.Serialize st) => PersistentBlockPointer ati bs -> st -> RuntimeParameters -> IO (DatabaseHandlers st)
initializeDatabase gb stRef rp@RuntimeParameters{..} = do
  -- The initial mapsize needs to be high enough to allocate the genesis block and its finalization record or
  -- initialization would fail. It also needs to be a multiple of the OS page size. We considered keeping 4096 as a typical
  -- OS page size and setting the initial mapsize to 64MB which is very unlikely to be reached just by the genesis block.
  createDirectoryIfMissing False rpTreeStateDir
  handlers@DatabaseHandlers{..} <- databaseHandlers rp
  let gbh = getHash gb
      gbfin = FinalizationRecord 0 gbh emptyFinalizationProof 0
  transaction _storeEnv False $ \txn -> do
    storeRecord txn _finalizedByHeightStore 0 gbh
    storeRecord txn _blockStore gbh StoredBlock {
                    sbFinalizationIndex = 0,
                    sbInfo = _bpInfo gb,
                    sbBlock = _bpBlock gb,
                    sbState = stRef
                  }
    storeRecord txn _finalizedByHeightStore 0 gbh
    storeRecord txn _finalizationRecordStore 0 gbfin
  return handlers

closeDatabase :: DatabaseHandlers st -> IO ()
closeDatabase db = runInBoundThread $ mdb_env_close (db ^. storeEnv)

-- |Resize the LMDB map if the file size has changed.
-- This is used to allow a secondary process that is reading the database
-- to handle resizes to the database that are made by the writer.
-- The supplied action will be executed. If it fails with an 'MDB_MAP_RESIZED'
-- error, then the map will be resized and the action retried.
resizeOnResized :: DatabaseHandlers st -> IO a -> IO a
resizeOnResized dbh a = inner
  where
    inner = handleJust checkResized onResized a
    checkResized LMDB_Error{..} = guard (e_code == Right MDB_MAP_RESIZED)
    onResized _ = mdb_env_set_mapsize (dbh ^. storeEnv) 0 >> inner

resizeDatabaseHandlers :: (MonadIO m, MonadLogger m) => DatabaseHandlers st -> Int -> m ()
resizeDatabaseHandlers dbh size = do
  envInfo <- liftIO $ mdb_env_info (dbh ^. storeEnv)
  let delta = size + (dbStepSize - size `mod` dbStepSize)
      oldMapSize = fromIntegral $ me_mapsize envInfo
      newMapSize = oldMapSize + delta
      _storeEnv = dbh ^. storeEnv
  logEvent LMDB LLDebug $ "Resizing database from " ++ show oldMapSize ++ " to " ++ show newMapSize
  liftIO $ mdb_env_set_mapsize _storeEnv newMapSize

-- |Read a block from the database by hash.
readBlock :: (MonadIO m, MonadState s m, HasDatabaseHandlers st s, S.Serialize st)
  => BlockHash
  -> m (Maybe (StoredBlock st))
readBlock bh = do
  dbh <- use dbHandlers
  liftIO
    $ transaction (dbh ^. storeEnv) True
    $ \txn -> loadRecord txn (dbh ^. blockStore) bh

-- |Read a finalization record from the database by finalization index.
readFinalizationRecord :: (MonadIO m, MonadState s m, HasDatabaseHandlers st s)
  => FinalizationIndex
  -> m (Maybe FinalizationRecord)
readFinalizationRecord finIndex = do
  dbh <- use dbHandlers
  liftIO
    $ transaction (dbh ^. storeEnv) True
    $ \txn -> loadRecord txn (dbh ^. finalizationRecordStore) finIndex

-- |Read the status of a transaction from the database by the transaction hash.
readTransactionStatus :: (MonadIO m, MonadState s m, HasDatabaseHandlers st s)
  => TransactionHash
  -> m (Maybe FinalizedTransactionStatus)
readTransactionStatus txHash = do
  dbh <- use dbHandlers
  liftIO
    $ transaction (dbh ^. storeEnv) True
    $ \txn -> loadRecord txn (dbh ^. transactionStatusStore) txHash

-- |Get a block from the database by its height.
getFinalizedBlockAtHeight :: (S.Serialize st)
  => DatabaseHandlers st
  -> BlockHeight
  -> IO (Maybe (StoredBlock st))
getFinalizedBlockAtHeight dbh bHeight = transaction (dbh ^. storeEnv) True
    $ \txn -> do
        mbHash <- loadRecord txn (dbh ^. finalizedByHeightStore) bHeight
        join <$> mapM (loadRecord txn (dbh ^. blockStore)) mbHash

-- |Read a block from the database by its height.
readFinalizedBlockAtHeight :: (MonadIO m, MonadState s m, HasDatabaseHandlers st s, S.Serialize st)
  => BlockHeight
  -> m (Maybe (StoredBlock st))
readFinalizedBlockAtHeight bHeight = do
  dbh <- use dbHandlers
  liftIO $ getFinalizedBlockAtHeight dbh bHeight

-- |Check if the given key is in the on-disk transaction table.
memberTransactionTable :: (MonadIO m, MonadState s m, HasDatabaseHandlers st s)
  => TransactionHash
  -> m Bool
memberTransactionTable th = do
  dbh <- use dbHandlers
  liftIO
    $ transaction (dbh ^. storeEnv) True
    $ \txn -> isRecordPresent txn (dbh ^. transactionStatusStore) th

-- |Build a table of a block finalization indexes for blocks.
loadBlocksFinalizationIndexes :: S.Serialize st => DatabaseHandlers st -> IO (Either String (HM.HashMap BlockHash FinalizationIndex))
loadBlocksFinalizationIndexes dbh = transaction (dbh ^. storeEnv) True $ \txn ->
    withPrimitiveCursor txn (mdbDatabase $ dbh ^. blockStore) $ \cursor -> do
      let
          loop Nothing cur = return (Right cur)
          loop (Just (keyv, valv)) cur =
            S.decode <$> byteStringFromMDB_val keyv >>= \case
              Left s -> return $ Left $ "Failed reading block hash while loading blocks: " ++ s
              Right bh -> S.runGet S.get <$> byteStringFromMDB_val valv >>= \case
                Left s -> return $ Left $ "Failed loading block finalization index for block " ++ show bh ++ ": " ++ s
                Right finIndex -> do
                  let nxt = HM.insert bh finIndex cur
                  nxtRes <- getPrimitiveCursor CursorNext cursor
                  loop nxtRes nxt
      fstRes <- getPrimitiveCursor CursorFirst cursor
      loop fstRes HM.empty

-- |Get the last finalized block by block height.
getLastBlock :: S.Serialize st => DatabaseHandlers st -> IO (Either String (FinalizationRecord, StoredBlock st))
getLastBlock dbh = transaction (dbh ^. storeEnv) True $ \txn -> do
    mLastFin <- withCursor txn (dbh ^. finalizationRecordStore) $ getCursor CursorLast
    case mLastFin of
      Just (Right (_, finRec)) ->
        loadRecord txn (dbh ^. blockStore) (finalizationBlockPointer finRec) >>= \case
          Just block -> return $ Right (finRec, block)
          Nothing -> return $ Left "Could not read last finalized block"
      Just (Left s) -> return $ Left $ "Could not read last finalization record: " ++ s
      Nothing -> return $ Left "No last finalized block found"

-- |Get the first block
getFirstBlock :: (S.Serialize st) => DatabaseHandlers st -> IO (Maybe (StoredBlock st))
getFirstBlock dbh = transaction (dbh ^. storeEnv) True $ \txn -> do
        mbHash <- loadRecord txn (dbh ^. finalizedByHeightStore) 0
        join <$> mapM (loadRecord txn (dbh ^. blockStore)) mbHash


-- |Perform a database action that may require the database to be resized,
-- resizing the database if necessary. The size argument is only evaluated
-- if the resize actually happens.
resizeOnFull :: (MonadLogger m, MonadIO m, MonadState s m, HasDatabaseHandlers st s)
  => Int
  -- ^Additional size
  -> (DatabaseHandlers st -> IO a)
  -- ^Action that may require resizing
  -> m a
resizeOnFull addSize a = do
    dbh <- use dbHandlers
    inner dbh
  where
    inner dbh = do
      r <- liftIO $ tryJust selectDBFullError (a dbh)
      case r of
        Left _ -> do
          -- Resize the database handlers, and try to add again in case the size estimate
          -- given by lmdbStoreTypeSize is off.
          resizeDatabaseHandlers dbh addSize
          inner dbh
        Right res -> return res
    -- only handle the db full error and propagate other exceptions.
    selectDBFullError = \case (LMDB_Error _ _ (Right MDB_MAP_FULL)) -> Just ()
                              _ -> Nothing

-- |Write a block to the database. Adds it both to the index by height and
-- by block hash.
writeBlock :: (MonadLogger m, MonadIO m, MonadState s m, HasDatabaseHandlers st s, S.Serialize st)
  => StoredBlock st -> m ()
writeBlock block = resizeOnFull blockSize
    $ \dbh -> transaction (dbh ^. storeEnv) False
    $ \txn -> do
        let b = sbInfo block
        storeReplaceRecord txn (dbh ^. finalizedByHeightStore) (_bpHeight b) (_bpHash b)
        storeReplaceRecord txn (dbh ^. blockStore) (_bpHash b) block
  where
    blockSize = 2*digestSize + fromIntegral (LBS.length (S.encodeLazy block))

-- |Write a finalization record to the database.
writeFinalizationRecord :: (MonadLogger m, MonadIO m, MonadState s m, HasDatabaseHandlers st s)
  => FinalizationRecord -> m ()
writeFinalizationRecord finRec = resizeOnFull finRecSize
    $ \dbh -> transaction (dbh ^. storeEnv) False
    $ \txn ->
        storeReplaceRecord txn (dbh ^. finalizationRecordStore) (finalizationIndex finRec) finRec
  where
    finRecSize = let FinalizationProof (vs, _)  = finalizationProof finRec in
          -- key + finIndex + finBlockPointer + finProof (list of Word32s + BlsSignature.signatureSize) + finDelay
          digestSize + 64 + digestSize + (32 * Prelude.length vs) + 48 + 64

-- |Write a single transaction status to the database.
writeTransactionStatus :: (MonadLogger m, MonadIO m, MonadState s m, HasDatabaseHandlers st s)
  => TransactionHash -> FinalizedTransactionStatus -> m ()
writeTransactionStatus th ts = resizeOnFull tsSize
    $ \dbh -> transaction (dbh ^. storeEnv) False
    $ \txn ->
        storeReplaceRecord txn (dbh ^. transactionStatusStore) th ts
  where
    tsSize = 2 * digestSize + 16

-- |Write a collection of transaction statuses to the database.  This occurs
-- as a single transaction which is faster than writing them individually.
writeTransactionStatuses :: (MonadLogger m, MonadIO m, MonadState s m, HasDatabaseHandlers st s)
  => [(TransactionHash, FinalizedTransactionStatus)] -> m ()
writeTransactionStatuses tss = resizeOnFull tssSize
    $ \dbh -> transaction (dbh ^. storeEnv) False
    $ \txn -> forM_ tss (\(tHash, tStatus) -> storeReplaceRecord txn (dbh ^. transactionStatusStore) tHash tStatus)
  where
    tssSize = (Prelude.length tss) * (2 * digestSize + 16)<|MERGE_RESOLUTION|>--- conflicted
+++ resolved
@@ -76,11 +76,7 @@
   get = do
           sbFinalizationIndex <- S.get
           sbInfo <- S.get
-<<<<<<< HEAD
-          sbBlock <- getBlockV0 (utcTimeToTransactionTime (_bpReceiveTime sbInfo))
-=======
-          sbBlock <- getBlockV1 (T.utcTimeToTransactionTime (_bpReceiveTime sbInfo))
->>>>>>> d2212991
+          sbBlock <- getBlockV1 (utcTimeToTransactionTime (_bpReceiveTime sbInfo))
           sbState <- S.get
           return StoredBlock{..}
 
