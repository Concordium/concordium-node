--- conflicted
+++ resolved
@@ -187,15 +187,6 @@
   handlers@DatabaseHandlers{..} <- databaseHandlers rp
   let gbh = getHash gb
       gbfin = FinalizationRecord 0 gbh emptyFinalizationProof 0
-<<<<<<< HEAD
-  transaction _storeEnv $ do
-    L.put _blockStore gbh (Just $ runPut (S.put (0 :: FinalizationIndex) <>
-                                          S.put (_bpInfo gb) <>
-                                          putBlockV0 gb <>
-                                          serState))
-    L.put _finalizedByHeightStore 0 (Just gbh)
-    L.put _finalizationRecordStore 0 (Just gbfin)
-=======
   transaction _storeEnv False $ \txn -> do
     storeRecord txn _finalizedByHeightStore 0 gbh
     storeRecord txn _blockStore gbh StoredBlock {
@@ -206,7 +197,6 @@
                   }
     storeRecord txn _finalizedByHeightStore 0 gbh
     storeRecord txn _finalizationRecordStore 0 gbfin
->>>>>>> 5476eaa2
   return handlers
 
 closeDatabase :: DatabaseHandlers st -> IO ()
