
{-# LANGUAGE RecordWildCards, MultiParamTypeClasses, FunctionalDependencies, TypeFamilies, FlexibleInstances, QuantifiedConstraints,
    GeneralizedNewtypeDeriving, BangPatterns, StandaloneDeriving, UndecidableInstances, DefaultSignatures, DeriveFunctor, ConstraintKinds, RankNTypes,
    ScopedTypeVariables, TupleSections, DeriveFoldable, DeriveTraversable, DerivingStrategies, FlexibleContexts, DeriveGeneric #-}
{-|

-}
module Concordium.GlobalState.Persistent.BlobStore where

import Control.Monad
import Control.Concurrent.MVar
import System.IO
import Data.Serialize
import Data.Word
import qualified Data.ByteString as BS
import Control.Exception
import Data.Functor.Foldable
import Control.Monad.Reader.Class
import Control.Monad.Trans.Reader (ReaderT, runReaderT)
import Control.Monad.IO.Class
import System.Directory
import Data.Proxy
import GHC.Stack
import Data.IORef
import Concordium.GlobalState.Bakers (Bakers)

import Concordium.GlobalState.Persistent.MonadicRecursive

-- Imports for providing instances
import qualified Concordium.GlobalState.IdentityProviders as IPS
import qualified Concordium.GlobalState.Parameters as Parameters
import Concordium.Types (Account)

newtype BlobRef a = BlobRef Word64
    deriving (Eq, Ord, Serialize)

instance Show (BlobRef a) where
    show (BlobRef v) = '@' : show v

<<<<<<< HEAD
nullRef :: BlobRef a
nullRef = BlobRef maxBound

data BlobHandle = BlobHandle{
  -- |File handle that should be opened in read/write mode.
  bhWriteHandle :: !Handle,
  -- |Whether we are already at the end of the file, to avoid the need to seek on writes.
  bhAtEnd :: !Bool,
  -- |Current size of the file.
  bhSize :: !Int
  }

=======
>>>>>>> 95475cad
data BlobStore = BlobStore {
    blobStoreFile :: !(MVar BlobHandle),
    blobStoreFilePath :: !FilePath
}

class HasBlobStore a where
    blobStore :: a -> BlobStore

instance HasBlobStore BlobStore where
    blobStore = id

-- |Create a new blob store at a given location.
-- Fails if a file or directory at that location already exists.
createBlobStore :: FilePath -> IO BlobStore
createBlobStore blobStoreFilePath = do
    pathEx <- doesPathExist blobStoreFilePath
    when pathEx $ throwIO (userError $ "Blob store path already exists: " ++ blobStoreFilePath)
    bhWriteHandle <- openBinaryFile blobStoreFilePath ReadWriteMode
    hSetBuffering bhWriteHandle (BlockBuffering (Just (2^22)))
    blobStoreFile <- newMVar BlobHandle{bhSize=0, bhAtEnd=True,..}
    return BlobStore{..}

-- |Load an existing blob store from a file.
-- The file must be readable and writable, but this is not checked here.
loadBlobStore :: FilePath -> IO BlobStore
loadBlobStore blobStoreFilePath = do
  bhWriteHandle <- openBinaryFile blobStoreFilePath ReadWriteMode
  bhSize <- fromIntegral <$> hFileSize bhWriteHandle
  blobStoreFile <- newMVar BlobHandle{bhAtEnd=bhSize==0,..}
  return BlobStore{..}

-- |Flush all buffers associated with the blob store,
-- ensuring all the contents is written out.
flushBlobStore :: BlobStore -> IO ()
flushBlobStore BlobStore{..} =
    withMVar blobStoreFile (hFlush . bhWriteHandle)

-- |Close all references to the blob store, flushing it
-- in the process.
closeBlobStore :: BlobStore -> IO ()
closeBlobStore BlobStore{..} = do
    BlobHandle{..} <- takeMVar blobStoreFile
    hClose bhWriteHandle

-- |Close all references to the blob store and delete the backing file.

destroyBlobStore :: BlobStore -> IO ()
destroyBlobStore bs@BlobStore{..} = do
    closeBlobStore bs
    removeFile blobStoreFilePath

-- |Run a computation with temporary access to the blob store.
-- The given FilePath is a directory where the temporary blob
-- store will be created.
-- The blob store file is deleted afterwards.
runBlobStoreTemp :: FilePath -> ReaderT BlobStore IO a -> IO a
runBlobStoreTemp dir a = bracket openf closef usef
    where
        openf = openBinaryTempFile dir "blb.dat"
        closef (tempFP, h) = do
            hClose h
            removeFile tempFP
        usef (fp, h) = do
            mv <- newMVar (BlobHandle h True 0)
            res <- runReaderT a (BlobStore mv fp)
            _ <- takeMVar mv
            return res

readBlobBS :: BlobStore -> BlobRef a -> IO BS.ByteString
readBlobBS BlobStore{..} (BlobRef offset) = bracketOnError (takeMVar blobStoreFile) (tryPutMVar blobStoreFile) $ \bh@BlobHandle{..} -> do
        hSeek bhWriteHandle AbsoluteSeek (fromIntegral offset)
        esize <- decode <$> BS.hGet bhWriteHandle 8
        case esize :: Either String Word64 of
            Left e -> error e
            Right size -> do
                bs <- BS.hGet bhWriteHandle (fromIntegral size)
                putMVar blobStoreFile bh{bhAtEnd=False}
                return bs

readBlob :: (Serialize a) => BlobStore -> BlobRef a -> IO a
readBlob bstore ref = do
        bs <- readBlobBS bstore ref
        case decode bs of
            Left e -> error e
            Right v -> return v

writeBlobBS :: BlobStore -> BS.ByteString -> IO (BlobRef a)
writeBlobBS BlobStore{..} bs = bracketOnError (takeMVar blobStoreFile) (tryPutMVar blobStoreFile) $ \bh@BlobHandle{bhWriteHandle=writeHandle,bhAtEnd=atEnd} -> do
        unless atEnd (hSeek writeHandle SeekFromEnd 0)
        BS.hPut writeHandle size
        BS.hPut writeHandle bs
        putMVar blobStoreFile bh{bhSize = bhSize bh + 8 + BS.length bs, bhAtEnd=True}
        return (BlobRef (fromIntegral (bhSize bh)))
    where
        size = encode (fromIntegral (BS.length bs) :: Word64)

writeBlob :: (Serialize a) => BlobStore -> a -> IO (BlobRef a)
writeBlob bstore v = writeBlobBS bstore (encode v)

class (Monad m, forall a. Serialize (ref a)) => MonadBlobStore m ref where
    storeRaw :: BS.ByteString -> m (ref a)
    loadRaw :: ref a -> m BS.ByteString
    storeBlob :: (Serialize a) => a -> m (ref a)
    storeBlob = storeRaw . encode
    loadBlob :: (Serialize a) => ref a -> m a
    loadBlob r = do
        bs <- loadRaw r
        case decode bs of
            Left e -> error e
            Right v -> return v

instance (MonadIO m, MonadReader r m, HasBlobStore r) => MonadBlobStore m BlobRef where
    storeRaw b = do
        bs <- blobStore <$> ask
        liftIO $ writeBlobBS bs b
    loadRaw r = do
        bs <- blobStore <$> ask
        liftIO $ readBlobBS bs r

-- |The @BlobStorable m ref a@ class defines how a value
-- of type @a@ may be stored as in a reference of type @ref a@
-- in the monad @m@.
--
-- Where @a@ is an instance of 'Serialize', default implementations
-- are provided for 'store' and 'load' that simply (de)serialize
-- the value.  For a complex datatype that uses internal pointers,
-- 'store' and 'load' are expected to translate between such pointers
-- and references in the underlying store.
class (MonadBlobStore m ref) => BlobStorable m ref a where
    -- |Serialize a value of type @a@ for storage.
    store :: Proxy ref -> a -> m Put
    default store :: (Serialize a) => Proxy ref -> a -> m Put
    store _ = pure . put
    -- |Deserialize a value of type @a@ from storage.
    load :: Proxy ref -> Get (m a)
    default load :: (Serialize a) => Proxy ref -> Get (m a)
    load _ = pure <$> get
    -- |Store a value of type @a@, possibly updating its representation.
    -- This is used when the value's representation includes pointers that
    -- may be replaced or supplemented with blob references.
    storeUpdate :: Proxy ref -> a -> m (Put, a)
    storeUpdate p v = (,v) <$> store p v

    storeRef :: a -> m (ref a)
    storeRef v = do
        p <- runPut <$> store (Proxy :: Proxy ref) v
        storeRaw p
    storeUpdateRef :: a -> m (ref a, a)
    storeUpdateRef v = do
        (p, v') <- storeUpdate (Proxy :: Proxy ref) v
        (, v') <$> storeRaw (runPut p)
    loadRef :: (HasCallStack) => (ref a) -> m a
    loadRef ref = do
        bs <- loadRaw ref
        case runGet (load (Proxy :: Proxy ref)) bs of
            Left e -> error (e ++ " :: " ++ show bs)
            Right !mv -> mv

newtype SerializeStorable v = SerStore v
    deriving newtype (Eq, Ord, Show, Serialize)

instance (Serialize v, MonadBlobStore m ref) => BlobStorable m ref (SerializeStorable v)

data Nullable v = Null | Some !v
    deriving (Eq, Ord, Show, Functor, Foldable, Traversable)

instance Serialize (Nullable (BlobRef a)) where
    put Null = put (refNull :: BlobRef a)
    put (Some v) = put v
    get = do
        r <- get
        return $! if isNull r then Null else Some r

instance (MonadBlobStore m BlobRef) => BlobStorable m BlobRef (BlobRef a)
instance (MonadBlobStore m BlobRef) => BlobStorable m BlobRef (Nullable (BlobRef a))

data CachedRef a
    = CRBlobbed {crRef :: !(BlobRef a)}
    | CRCached {crRef :: !(BlobRef a), crValue :: !a}

instance (MonadBlobStore m BlobRef) => BlobStorable m BlobRef (CachedRef a) where
    store p v = store p (crRef v)
    load p = fmap CRBlobbed <$> load p

instance (MonadBlobStore m BlobRef) => BlobStorable m BlobRef (Nullable (CachedRef a)) where
    store p v = store p (crRef <$> v)
    load p = fmap (fmap CRBlobbed) <$> load p

-- |A value that may exists purely on disk ('BRBlobbed'), purely in memory ('BRMemory'), or both ('BRCached').
-- When the value is cached, the cached value must match the value stored on disk.
data BufferedRef a
    = BRBlobbed {brRef :: !(BlobRef a)}
    -- ^Value stored on disk
    | BRMemory {brIORef :: !(IORef (BlobRef a)), brValue :: !a}
    -- ^Value stored in memory and possibly on disk.
    -- When a new 'BRMemory' instance is created, we initialize 'brIORef' to 'refNull'.
    -- When we store the instance in persistent storage, we update 'brIORef' with the corresponding pointer.
    -- That way, when we store the same instance again on disk (this could be, e.g., a child block
    -- that inherited its parent's state) we can store the pointer to the 'brValue' data rather than
    -- storing all of the data again.

makeBRMemory :: (MonadIO m) => (BlobRef a) -> a -> m (BufferedRef a)
makeBRMemory r a = liftIO $ do
    ref <- newIORef r
    return $ BRMemory ref a

makeBufferedRef :: (MonadIO m) => a -> m (BufferedRef a)
makeBufferedRef = makeBRMemory refNull

instance Show a => Show (BufferedRef a) where
    show (BRBlobbed r) = show r
    show (BRMemory _ v) = "{" ++ show v ++ "}"

instance (BlobStorable m BlobRef a, MonadIO m) => BlobStorable m BlobRef (BufferedRef a) where
    store p b = getBRRef b >>= store p
    load p = fmap BRBlobbed <$> load p
    storeUpdate p brm@(BRMemory ref v) = do
        r <- liftIO $ readIORef ref
        if isNull r
        then do
            (r' :: BlobRef a, v') <- storeUpdateRef v
            liftIO $ writeIORef ref r'
            (,BRMemory ref v') <$> store p r'
        else (,brm) <$> store p brm
    storeUpdate p x = (,x) <$> store p x

-- |Stores in-memory data to disk if it has not been stored yet and returns pointer to saved data
getBRRef :: (BlobStorable m BlobRef a, MonadIO m) => BufferedRef a -> m (BlobRef a)
getBRRef (BRMemory ref v) = do
    r <- liftIO $ readIORef ref
    if isNull r
    then do
        (r' :: BlobRef a) <- storeRef v
        liftIO $ writeIORef ref r'
        return r'
    else
        return r
getBRRef (BRBlobbed r) = return r

instance (BlobStorable m BlobRef a, MonadIO m) => BlobStorable m BlobRef (Nullable (BufferedRef a)) where
    store _ Null = return $ put (refNull :: BlobRef a)
    store p (Some v) = store p v
    load p = do
        (r :: BlobRef a) <- get
        if isNull r then
            return (pure Null)
        else
            fmap Some <$> load p
    storeUpdate _ n@Null = return (put (refNull :: BlobRef a), n)
    storeUpdate p (Some v) = do
        (r, v') <- storeUpdate p v
        return (r, Some v')

loadBufferedRef :: (HasCallStack, BlobStorable m BlobRef a) => BufferedRef a -> m a
loadBufferedRef (BRBlobbed ref) = loadRef ref
loadBufferedRef (BRMemory _ v) = return v

-- |Load a 'BufferedRef' and cache it if it wasn't already in memory
cacheBufferedRef :: (HasCallStack, BlobStorable m BlobRef a, MonadIO m) => BufferedRef a -> m (a, BufferedRef a)
cacheBufferedRef (BRBlobbed ref) = do
        v <- loadRef ref
        (v,) <$> makeBRMemory ref v
cacheBufferedRef r@(BRMemory _ v) = return (v, r)


{-
class RefStorable ref m x where
    makeRef :: (forall a. ref a -> m Put) -> x -> m (ref x)
    loadRef :: (forall a. Get (m a)) -> m (ref x) -> x
-}

cachedToBlob :: CachedRef a -> BlobRef a
cachedToBlob = crRef

blobToCached :: BlobRef a -> CachedRef a
blobToCached = CRBlobbed

flushBufferedRef :: (BlobStorable m BlobRef a, MonadIO m) => BufferedRef a -> m (BufferedRef a, BlobRef a)
flushBufferedRef brm@(BRMemory ref v) = do
    r <- liftIO $ readIORef ref
    if isNull r
    then do
        (r' :: BlobRef a, v') <- storeUpdateRef v
        liftIO $ writeIORef ref r'
        return (BRMemory ref v', r')
    else
        return (brm, r)
flushBufferedRef b = return (b, brRef b)

uncacheBuffered :: (BlobStorable m BlobRef a, MonadIO m) => BufferedRef a -> m (BufferedRef a)
uncacheBuffered v@(BRMemory _ _) = BRBlobbed <$> getBRRef v
uncacheBuffered b = return b


newtype Blobbed ref f = Blobbed {unblobbed :: ref (f (Blobbed ref f)) }

deriving instance (forall a. Serialize (ref a)) => Serialize (Blobbed ref f)

instance (MonadBlobStore m ref) => BlobStorable m ref (Blobbed ref f)

instance (forall a. Serialize (Nullable (ref a))) => Serialize (Nullable (Blobbed ref f)) where
    put = put . fmap unblobbed
    get = fmap Blobbed <$> get

instance (MonadBlobStore m ref, forall a. Serialize (Nullable (ref a))) => BlobStorable m ref (Nullable (Blobbed ref f)) where

type instance Base (Blobbed ref f) = f

instance (MonadBlobStore m ref, BlobStorable m ref (f (Blobbed ref f))) => MRecursive m (Blobbed ref f) where
    mproject (Blobbed r) = loadRef r

instance (MonadBlobStore m ref, BlobStorable m ref (f (Blobbed ref f))) => MCorecursive m (Blobbed ref f) where
    membed r = Blobbed <$> storeRef r

class HasNull ref where
    refNull :: ref
    isNull :: ref -> Bool

instance HasNull (BlobRef a) where
    refNull = BlobRef maxBound
    isNull = (== refNull)

instance Eq a => HasNull (Nullable a) where
    refNull = Null
    isNull = (== refNull)

instance HasNull (Blobbed BlobRef a) where
    refNull = Blobbed refNull
    isNull (Blobbed r) = r == refNull

data CachedBlobbed ref f
    = CBUncached (Blobbed ref f)
    | CBCached (Blobbed ref f) (f (CachedBlobbed ref f))

cachedBlob :: CachedBlobbed ref f -> Blobbed ref f
cachedBlob (CBUncached r) = r
cachedBlob (CBCached r _) = r

type instance Base (CachedBlobbed ref f) = f

instance (MonadBlobStore m ref, BlobStorable m ref (f (Blobbed ref f)), Functor f) => MRecursive m (CachedBlobbed ref f) where
    mproject (CBUncached r) = fmap CBUncached <$> mproject r
    mproject (CBCached _ c) = pure c

instance (MonadBlobStore m ref, BlobStorable m ref (f (Blobbed ref f)), Functor f) => MCorecursive m (CachedBlobbed ref f) where
    membed r = do
        b <- membed (fmap cachedBlob r)
        return (CBCached b r)

instance (forall a. Serialize (ref a)) => Serialize (CachedBlobbed ref f) where
    put = put . cachedBlob
    get = CBUncached <$> get

instance (MonadBlobStore m ref) => BlobStorable m ref (CachedBlobbed ref f)



-- TODO (MRA) rename
data BufferedBlobbed ref f
    = LBMemory (IORef (Blobbed ref f)) (f (BufferedBlobbed ref f))
    | LBCached (CachedBlobbed ref f)

makeLBMemory :: (MonadIO m) => Blobbed ref f -> f (BufferedBlobbed ref f) -> m (BufferedBlobbed ref f)
makeLBMemory r a = liftIO $ do
    ref <- newIORef r
    return $ LBMemory ref a

makeBufferedBlobbed :: (MonadIO m, HasNull (Blobbed ref f)) => f (BufferedBlobbed ref f) -> m (BufferedBlobbed ref f)
makeBufferedBlobbed = makeLBMemory refNull

type instance Base (BufferedBlobbed ref f) = f

instance (MonadBlobStore m ref, BlobStorable m ref (f (Blobbed ref f)), Functor f) => MRecursive m (BufferedBlobbed ref f) where
    mproject (LBMemory _ r) = pure r
    mproject (LBCached c) = fmap LBCached <$> mproject c
    {-# INLINE mproject #-}

instance (MonadIO m, HasNull (Blobbed ref f)) => MCorecursive m (BufferedBlobbed ref f) where
    membed = makeBufferedBlobbed
    {-# INLINE membed #-}

-- |Stores in-memory data to disk if it has not been stored yet and returns pointer to saved data
getBBRef :: (BlobStorable m ref (BufferedBlobbed ref f), BlobStorable m ref (f (Blobbed ref f)), MonadIO m, HasNull (Blobbed ref f), Traversable f)
               => Proxy ref
               -> BufferedBlobbed ref f
               -> m ((Put, BufferedBlobbed ref f), Blobbed ref f)
getBBRef p v@(LBCached c) = (, cachedBlob c) . (, v) <$> store p c
getBBRef p v@(LBMemory ref _) = do
    r <- liftIO $ readIORef ref
    if isNull r
    then do
        (pu, cb) <- storeAndGetCached v
        return ((pu, LBCached cb), cachedBlob cb)
    else
        getBBRef p (LBCached (CBUncached r))
    where storeAndGetCached (LBCached c) = storeUpdate p c
          storeAndGetCached (LBMemory ref' t) = do
            t' <- mapM (fmap snd . storeAndGetCached) t
            rm <- liftIO $ readIORef ref'
            if (isNull rm)
            then do
                r <- storeRef (cachedBlob <$> t')
                liftIO $ writeIORef ref' (Blobbed r)
                return (put r, CBCached (Blobbed r) t')
            else storeUpdate p (CBCached rm t')

instance (MonadIO m, MonadBlobStore m ref, Traversable f, BlobStorable m ref (f (Blobbed ref f)), HasNull (Blobbed ref f))
         => BlobStorable m ref (BufferedBlobbed ref f) where
    store p v = fst . fst <$> getBBRef p v

    storeUpdate p v = fst <$> getBBRef p v

    load _ = return . LBCached <$> get

class FixShowable fix where
    showFix :: Functor f => (f String -> String) -> fix f -> String

instance (forall a. Show (ref a)) => FixShowable (Blobbed ref) where
    showFix _ (Blobbed r) = show r

instance (forall a. Show (ref a)) => FixShowable (CachedBlobbed ref) where
    showFix sh (CBCached r v) = "{" ++ (sh (showFix sh <$> v)) ++ "}" ++ showFix sh r
    showFix sh (CBUncached r) = showFix sh r

instance (forall a. Show (ref a)) => FixShowable (BufferedBlobbed ref) where
    showFix sh (LBMemory _ v) = "{" ++ (sh (showFix sh <$> v)) ++ "}"
    showFix sh (LBCached r) = showFix sh r

-- BlobStorable instances
instance (MonadBlobStore m ref) => BlobStorable m ref IPS.IdentityProviders
instance (MonadBlobStore m ref) => BlobStorable m ref Parameters.CryptographicParameters
instance (MonadBlobStore m ref) => BlobStorable m ref Bakers
-- FIXME: This uses serialization of accounts for storing them.
-- This is potentially quite wasteful when only small changes are made.
instance (MonadBlobStore m ref) => BlobStorable m ref Account
instance (MonadBlobStore m ref) => BlobStorable m ref Word64<|MERGE_RESOLUTION|>--- conflicted
+++ resolved
@@ -37,21 +37,18 @@
 instance Show (BlobRef a) where
     show (BlobRef v) = '@' : show v
 
-<<<<<<< HEAD
 nullRef :: BlobRef a
 nullRef = BlobRef maxBound
 
 data BlobHandle = BlobHandle{
   -- |File handle that should be opened in read/write mode.
-  bhWriteHandle :: !Handle,
+  bhHandle :: !Handle,
   -- |Whether we are already at the end of the file, to avoid the need to seek on writes.
   bhAtEnd :: !Bool,
   -- |Current size of the file.
   bhSize :: !Int
   }
 
-=======
->>>>>>> 95475cad
 data BlobStore = BlobStore {
     blobStoreFile :: !(MVar BlobHandle),
     blobStoreFilePath :: !FilePath
@@ -69,8 +66,8 @@
 createBlobStore blobStoreFilePath = do
     pathEx <- doesPathExist blobStoreFilePath
     when pathEx $ throwIO (userError $ "Blob store path already exists: " ++ blobStoreFilePath)
-    bhWriteHandle <- openBinaryFile blobStoreFilePath ReadWriteMode
-    hSetBuffering bhWriteHandle (BlockBuffering (Just (2^22)))
+    bhHandle <- openBinaryFile blobStoreFilePath ReadWriteMode
+    hSetBuffering bhHandle (BlockBuffering (Just (2^22)))
     blobStoreFile <- newMVar BlobHandle{bhSize=0, bhAtEnd=True,..}
     return BlobStore{..}
 
@@ -78,8 +75,8 @@
 -- The file must be readable and writable, but this is not checked here.
 loadBlobStore :: FilePath -> IO BlobStore
 loadBlobStore blobStoreFilePath = do
-  bhWriteHandle <- openBinaryFile blobStoreFilePath ReadWriteMode
-  bhSize <- fromIntegral <$> hFileSize bhWriteHandle
+  bhHandle <- openBinaryFile blobStoreFilePath ReadWriteMode
+  bhSize <- fromIntegral <$> hFileSize bhHandle
   blobStoreFile <- newMVar BlobHandle{bhAtEnd=bhSize==0,..}
   return BlobStore{..}
 
@@ -87,14 +84,14 @@
 -- ensuring all the contents is written out.
 flushBlobStore :: BlobStore -> IO ()
 flushBlobStore BlobStore{..} =
-    withMVar blobStoreFile (hFlush . bhWriteHandle)
+    withMVar blobStoreFile (hFlush . bhHandle)
 
 -- |Close all references to the blob store, flushing it
 -- in the process.
 closeBlobStore :: BlobStore -> IO ()
 closeBlobStore BlobStore{..} = do
     BlobHandle{..} <- takeMVar blobStoreFile
-    hClose bhWriteHandle
+    hClose bhHandle
 
 -- |Close all references to the blob store and delete the backing file.
 
@@ -122,12 +119,12 @@
 
 readBlobBS :: BlobStore -> BlobRef a -> IO BS.ByteString
 readBlobBS BlobStore{..} (BlobRef offset) = bracketOnError (takeMVar blobStoreFile) (tryPutMVar blobStoreFile) $ \bh@BlobHandle{..} -> do
-        hSeek bhWriteHandle AbsoluteSeek (fromIntegral offset)
-        esize <- decode <$> BS.hGet bhWriteHandle 8
+        hSeek bhHandle AbsoluteSeek (fromIntegral offset)
+        esize <- decode <$> BS.hGet bhHandle 8
         case esize :: Either String Word64 of
             Left e -> error e
             Right size -> do
-                bs <- BS.hGet bhWriteHandle (fromIntegral size)
+                bs <- BS.hGet bhHandle (fromIntegral size)
                 putMVar blobStoreFile bh{bhAtEnd=False}
                 return bs
 
@@ -139,7 +136,8 @@
             Right v -> return v
 
 writeBlobBS :: BlobStore -> BS.ByteString -> IO (BlobRef a)
-writeBlobBS BlobStore{..} bs = bracketOnError (takeMVar blobStoreFile) (tryPutMVar blobStoreFile) $ \bh@BlobHandle{bhWriteHandle=writeHandle,bhAtEnd=atEnd} -> do
+writeBlobBS BlobStore{..} bs = bracketOnError (takeMVar blobStoreFile) (tryPutMVar blobStoreFile) $
+    \bh@BlobHandle{bhHandle=writeHandle,bhAtEnd=atEnd} -> do
         unless atEnd (hSeek writeHandle SeekFromEnd 0)
         BS.hPut writeHandle size
         BS.hPut writeHandle bs
