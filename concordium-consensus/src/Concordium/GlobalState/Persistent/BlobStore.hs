--- conflicted
+++ resolved
@@ -41,6 +41,7 @@
 import qualified Data.ByteString.Unsafe as BSUnsafe
 import Control.Exception
 import Data.Functor.Foldable
+import Control.Monad
 import Control.Monad.Reader.Class
 import Control.Monad.Trans.Writer.Strict (WriterT)
 import Control.Monad.Trans.State.Strict (StateT)
@@ -66,6 +67,7 @@
 import Concordium.GlobalState.Basic.BlockState.AccountReleaseSchedule
 import Concordium.GlobalState.Basic.BlockState.PoolRewards
 import Concordium.GlobalState.CapitalDistribution
+import Concordium.Logger (MonadLogger)
 import Concordium.Types
 import Concordium.Types.Accounts
 import Concordium.Types.Updates
@@ -73,7 +75,6 @@
 
 import qualified Concordium.Crypto.SHA256 as H
 import Concordium.Types.HashableTo
-import Control.Monad
 
 
 -- | A @BlobRef a@ represents an offset on a file, at
@@ -325,18 +326,31 @@
   blobLoadCallback = bscLoadCallback
   blobStoreCallback = bscStoreCallback
 
-<<<<<<< HEAD
-instance (MonadIO m, HasBlobStore r) => MonadBlobStore (ReaderT r m)
-=======
+-- |A monad transformer that is equivalent to 'ReaderT' but provides a 'MonadBlobStore' instance
+-- based on the context (rather than lifting).
+newtype BlobStoreT r m a = BlobStoreT {runBlobStoreT :: r -> m a}
+    deriving
+        (Functor, Applicative, Monad, MonadReader r, MonadIO, MonadFail, MonadLogger)
+        via (ReaderT r m)
+    deriving
+        (MonadTrans)
+        via (ReaderT r)
+
+instance (HasBlobStore r, MonadIO m) => MonadBlobStore (BlobStoreT r m)
+
+alterBlobStoreT :: (r1 -> r2) -> BlobStoreT r2 m a -> BlobStoreT r1 m a
+alterBlobStoreT f (BlobStoreT a) = BlobStoreT (a . f)
+
+-- |A simple monad implementing 'MonadBlobStore' that is equivalent to
+-- @ReaderT r IO@.
+type BlobStoreM' r = BlobStoreT r IO
+
 -- |A simple monad implementing 'MonadBlobStore' that is equivalent to
 -- @ReaderT BlobStore IO@.
-newtype BlobStoreM a = BlobStoreM {runBlobStoreM :: BlobStore -> IO a}
-    deriving
-        (Functor, Applicative, Monad, MonadReader BlobStore, MonadIO, MonadFail)
-        via (ReaderT BlobStore IO)
-
-instance MonadBlobStore BlobStoreM
->>>>>>> 081a05bd
+type BlobStoreM = BlobStoreM' BlobStore
+
+runBlobStoreM :: BlobStoreT r IO a -> r -> IO a
+runBlobStoreM = runBlobStoreT
 
 -- |A wrapper type for lifting 'MonadBlobStore' instances over monad transformers.
 -- Lifted instances are provided for 'WriterT', 'StateT' and 'ExceptT', which are used for
@@ -670,7 +684,6 @@
     (r, v') <- storeUpdate v
     return (r, Some v')
 
-<<<<<<< HEAD
 -- |A value that always exists in memory but may also exist on disk.
 data EagerBufferedRef a = EagerBufferedRef
     { ebrIORef :: {-# UNPACK #-} !(IORef (BlobRef a)),
@@ -753,56 +766,9 @@
 -- |Note, this implementation does not recursively cache.
 instance Applicative m => Cacheable m (EagerBufferedRef a)
 
-
--- | Blobbed is a fixed point of the functor `f` wrapped in references of type @ref@
-newtype Blobbed ref f = Blobbed {unblobbed :: ref (f (Blobbed ref f))}
-
--- Serialize instances, just wrap the Serialize instances of the underlying reference
-deriving instance (forall a. Serialize (ref a)) => Serialize (Blobbed ref f)
-
--- If a monad can manage references of type @ref@ then it can store values of type
--- @Blobbed ref f@ (just by serializing the inner references) into references of type
--- @ref@
-instance (MonadBlobStore m, forall a. Serialize (ref a)) => BlobStorable m (Blobbed ref f)
-
--- If a monad can store references of type @ref@ and a reference is serializable and nullable,
--- then it can store values of type @Nullable (Blobbed ref f)@ into references of type @ref@
-instance (MonadBlobStore m, forall a. HasNull (ref a), forall a. Serialize (ref a)) => BlobStorable m (Nullable (Blobbed ref f))
-
-type instance Base (Blobbed ref f) = f
-
-instance (Monad m, BlobStorable m (f (Blobbed BlobRef f))) => MRecursive m (Blobbed BlobRef f) where
-    -- Projecting the blobbed reference boils down to load the value it contains
-    mproject (Blobbed r) = loadRef r
-
-instance (Monad m, BlobStorable m (f (Blobbed BlobRef f))) => MCorecursive m (Blobbed BlobRef f) where
-    -- Embedding a reference into a Blobbed ref boils down to storing the reference
-    membed r = Blobbed <$> storeRef r
-
--- | A type that is an instance of @HasNull@ has a distinguished value that is considered a Null value.
-class HasNull ref where
-    refNull :: ref
-    isNull :: ref -> Bool
-
-instance HasNull (BlobRef a) where
-    refNull = BlobRef maxBound
-    isNull = (== refNull)
-
-instance HasNull (Nullable a) where
-    refNull = Null
-    isNull Null = True
-    isNull _ = False
-
-instance (forall b. HasNull (ref b)) => HasNull (Blobbed ref a) where
-    refNull = Blobbed refNull
-    isNull (Blobbed r) = isNull r
-
--- | The CachedBlobbed type is equivalent to @BufferedRef@ but defined as a fixed point over `f`
-=======
 -- |'BufferedFix' is a fixed-point combinator that uses a 'BufferedRef'.
 -- This is used for constructing a recursive type from a type constructor.
 -- For instance, given
->>>>>>> 081a05bd
 --
 -- > data BinaryTree r = Branch r r | Leaf
 --
