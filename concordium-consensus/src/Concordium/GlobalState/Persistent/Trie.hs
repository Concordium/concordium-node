{-# LANGUAGE BangPatterns #-}
{-# LANGUAGE DerivingVia #-}
{-# LANGUAGE TypeFamilies #-}
{-# LANGUAGE DefaultSignatures #-}
{-# LANGUAGE DeriveTraversable #-}
{-# LANGUAGE QuantifiedConstraints #-}
{-# LANGUAGE UndecidableInstances #-}
{-# LANGUAGE StandaloneDeriving #-}
{-# LANGUAGE ScopedTypeVariables #-}
-- |This module provides an implementation of indexes that may be persisted to
-- disk.  Keys in the index are effectively fixed-length byte strings.  The
-- index is implemented as a Trie, where each branching node has degree 256.
--
-- TODO: It is likely desirable to replace this with a B-Tree in many applications,
-- especially where the keys are randomly distributed.
module Concordium.GlobalState.Persistent.Trie where

import Data.Fix
import qualified Data.Foldable as Foldable
import qualified Data.Vector as V
import Data.List(intercalate,stripPrefix,sortOn)
import Data.Word
import Data.Functor.Foldable hiding (Nil)
import Data.Bifunctor
import Control.Monad
import Data.Serialize
import qualified Data.ByteString as BS
import qualified Data.ByteString.Short as SBS
import Data.Either
import qualified Data.Map.Strict as Map
import qualified Data.FixedByteString as FBS
import qualified Data.Primitive.Array as Array

import Concordium.Types (AccountAddress, BakerId(..), DelegatorId(..), AccountIndex(..), ModuleRef(..))
import Concordium.Utils
import Concordium.Utils.BinarySearch
import qualified Concordium.Crypto.SHA256 as SHA256
import qualified Concordium.Crypto.BlsSignature as Bls
import qualified Concordium.ID.Types as IDTypes

import Concordium.GlobalState.Persistent.MonadicRecursive
import Concordium.GlobalState.Persistent.BlobStore
    ( cacheBufferedBlobbed,
      BlobRef,
      BlobStorable(..),
      BufferedBlobbed,
      Cacheable(..),
      FixShowable(..),
      MonadBlobStore,
      Nullable(..) )

class FixedTrieKey a where
    -- |Unpack a key to a list of bytes.
    -- The length of the list must be independent of the value.
    unpackKey :: a -> SBS.ShortByteString
    default unpackKey :: (Serialize a) => a -> SBS.ShortByteString
    unpackKey = SBS.toShort . encode
    -- |Pack a key from a list of bytes.
    packKey :: SBS.ShortByteString -> a
    default packKey :: (Serialize a) => SBS.ShortByteString -> a
    packKey = fromRight (error "FixedTrieKey: deserialization failed") . decode . SBS.fromShort

instance FixedTrieKey Word64
instance FixedTrieKey Word32
instance FixedTrieKey SHA256.Hash where
<<<<<<< HEAD
    unpackKey (SHA256.Hash fbs) = FBS.toShortByteString fbs
    packKey = SHA256.Hash . FBS.fromShortByteString
=======
    unpackKey (SHA256.Hash fbs) = FBS.unpack fbs
    packKey = SHA256.Hash . FBS.pack
>>>>>>> c856fd8c
deriving via SHA256.Hash instance FixedTrieKey ModuleRef
instance FixedTrieKey AccountAddress
deriving via Word64 instance FixedTrieKey BakerId
deriving via Word64 instance FixedTrieKey DelegatorId
instance FixedTrieKey Bls.PublicKey -- FIXME: This is a bad instance. Serialization of these is expensive.

instance FixedTrieKey IDTypes.RawCredentialRegistrationID where
<<<<<<< HEAD
  unpackKey (IDTypes.RawCredentialRegistrationID x) = FBS.toShortByteString x
  packKey = IDTypes.RawCredentialRegistrationID . FBS.fromShortByteString
=======
  unpackKey (IDTypes.RawCredentialRegistrationID x) = FBS.unpack x
  packKey = IDTypes.RawCredentialRegistrationID . FBS.pack
>>>>>>> c856fd8c

-- |Class for Trie keys that respect the 'Ord' instance.
-- That is, @a `compare` b == unpackKey a `compare` unpackKey b@.
class (Ord a, FixedTrieKey a) => OrdFixedTrieKey a
instance OrdFixedTrieKey Word64
instance OrdFixedTrieKey Word32
deriving via Word64 instance OrdFixedTrieKey BakerId
deriving via Word64 instance OrdFixedTrieKey DelegatorId

-- |A pair of an index and a branch.
data BranchEntry r = BranchEntry
    { -- |The branch index.
      beIndex :: {-# UNPACK #-} !Word8,
      -- |The branch itself.
      beBranch :: !r
    }
    deriving (Show, Functor, Foldable, Traversable)

-- |Data structure representing the branches of the Trie.
newtype Branches r = Branches
    { -- |The branches, represented as an ordered array of pairs of indices and non-null values.
      theBranches :: Array.Array (BranchEntry r)
    }
    deriving (Show, Functor, Foldable, Traversable)

-- |Convert 'Branches' to a list. The list will have length 256.
branchesToList :: Branches r -> [Nullable r]
branchesToList = mkl 0 . Foldable.toList . theBranches
  where
    mkl n [] = replicate (256 - n) Null
    mkl n (BranchEntry i v : r) = replicate (fromIntegral i - n) Null ++ Some v : mkl (fromIntegral i + 1) r

-- |Convert a list to 'Branches'. The list MUST have length 256.
branchesFromList :: [Nullable r] -> Branches r
branchesFromList = Branches . Array.fromList . mkl 0
  where
    mkl _ [] = []
    mkl !i (Null : r) = mkl (i + 1) r
    mkl !i (Some v : r) = BranchEntry i v : mkl (i + 1) r

-- |Get the branch at a particular index.
branchAt :: Branches r -> Word8 -> Nullable r
branchAt br i =
    case binarySearch beIndex (V.fromArray (theBranches br)) i of
        Nothing -> Null
        Just (BranchEntry _ v) -> Some v

-- |Update the branch at a particular index.
-- This is strict in the value.
updateBranch :: Word8 -> Nullable r -> Branches r -> Branches r
updateBranch i (Some v) = Branches . Array.fromList . updl . Foldable.toList . theBranches
  where
    updl [] = [BranchEntry i v]
    updl l@(p@(BranchEntry k _) : r) = case compare i k of
        LT -> BranchEntry i v : l
        EQ -> BranchEntry i v : r
        GT -> p : updl r
updateBranch i Null = Branches . Array.fromList . updl . Foldable.toList . theBranches
  where
    updl [] = []
    updl l@(p@(BranchEntry k _) : r) = case compare i k of
        LT -> l
        EQ -> r
        GT -> p : updl r

-- |Construct a 'Branches' with the given entries; all other entries are 'Null'.
-- This is strict in the provided values.
makeBranches :: [(Word8, Nullable r)] -> Branches r
makeBranches = Branches . Array.fromList . collapse . sortOn fst
  where
    collapse [] = []
    collapse [(i, Some v)] = [BranchEntry i v]
    collapse [(_, Null)] = []
    collapse ((i1, v1) : t@((i2, _) : _))
        | i1 == i2 = collapse t
        | otherwise = case v1 of
            Some v1' -> BranchEntry i1 v1' : collapse t
            Null -> collapse t

-- |Trie with keys all of same fixed length treated as lists of bytes.
-- The first parameter of 'TrieF' is the type of keys, which should
-- by an instance of 'FixedTrieKey'.
-- The second parameter is the type of values.
-- The third parameter is the recursive type argument: a type for Tries
-- is obtained by applying a fixed-point combinator to @TrieF k v@.
data TrieF k v r
<<<<<<< HEAD
    = Branch {-# UNPACK #-} !(V.Vector (Nullable r))
=======
    = Branch {-# UNPACK #-} !(Branches r)
>>>>>>> c856fd8c
    -- ^Branch on the next byte of the key (256, possibly null children)
    | Stem {-# UNPACK #-} !SBS.ShortByteString !r
    -- ^The next bytes of the key are given
    | Tip !v
    -- ^A value
    deriving (Show, Functor, Foldable, Traversable)

-- |Render a 'TrieF', where the children have already been rendered
-- as 'String's.
showTrieFString :: Show v => TrieF k v String -> String
showTrieFString (Branch vec) = "[ " ++ ss (0 :: Int) (branchesToList vec) ++ "]"
    where
        ss _ [] = ""
        ss i (Null:r) = ss (i+1) r
        ss i (Some v:r) = show i ++ ":" ++ v ++ "; " ++ ss (i+1) r
showTrieFString (Stem l r) = intercalate ":" (show <$> SBS.unpack l) ++ r
showTrieFString (Tip v) = show v

instance Bifunctor (TrieF k) where
    first _ (Branch vec) = Branch vec
    first _ (Stem pref r) = Stem pref r
    first f (Tip v) = Tip (f v)
    second = fmap

instance (Serialize r, Serialize (Nullable r), Serialize v) => Serialize (TrieF k v r) where
    put (Branch vec) = do
        putWord8 1
        forM_ (branchesToList vec) put
    put (Tip v) = putWord8 2 >> put v
    put (Stem l r) = do
        let len = SBS.length l
        if len <= 251 then
            putWord8 (3 + fromIntegral len)
        else do
            putWord8 255
            putWord64be (fromIntegral len)
        putShortByteString l
        put r
    get = getWord8 >>= \case
        0 -> fail "Empty trie"
        1 -> Branch . branchesFromList <$> replicateM 256 get
        2 -> Tip <$> get
        v -> do
            len <- if v == 255 then
                    fromIntegral <$> getWord64be
                else
                    return (fromIntegral (v - 3))
            Stem <$> getShortByteString len <*> get

instance (BlobStorable m r, BlobStorable m (Nullable r), BlobStorable m v) => BlobStorable m (TrieF k v r) where
    storeUpdate (Branch vec) = do
        pvec <- mapM storeUpdate (branchesToList vec)
        return $!! (putWord8 1 >> sequence_ (fst <$> pvec), Branch (branchesFromList $ snd <$> pvec))
    storeUpdate (Tip v) = do
        (pv, v') <- storeUpdate v
        return $!! (putWord8 2 >> pv, Tip v')
    storeUpdate (Stem l r) = do
        (pr, r') <- storeUpdate r
        let putter = do
                let len = SBS.length l
                if len <= 251 then
                    putWord8 (3 + fromIntegral len)
                else do
                    putWord8 255
                    putWord64be (fromIntegral len)
                putShortByteString l
                pr
        return $!! (putter, Stem l r')
    store t = fst <$> storeUpdate t
    load = getWord8 >>= \case
        0 -> fail "Empty trie"
        1 -> do
            branchms <- replicateM 256 load
            return $! Branch . branchesFromList <$> sequence branchms
        2 -> fmap Tip <$> load
        v -> do
            len <- if v == 255 then
                    fromIntegral <$> getWord64be
                else
                    return (fromIntegral (v - 3))
            l <- getShortByteString len
            r <- load
            return $! (Stem l <$> r)


-- |@Trie k v@ is defined as a simple fixed-point of @TrieF k v@.
newtype Trie k v = Trie (TrieF k v (Trie k v)) deriving (Show)
type instance Base (Trie k v) = TrieF k v
instance Recursive (Trie k v) where
    project (Trie t) = t
instance Corecursive (Trie k v) where
    embed = Trie
instance (Monad m) => MRecursive m (Trie k v) where
    mproject = pure . project
instance (Monad m) => MCorecursive m (Trie k v) where
    membed = pure . embed

instance Functor (Trie k) where
    fmap f = hoist (first f)

-- * Trie operations
--
-- These operations are defined on a type @t@ that can be unrolled/rolled in a monad
-- @m@ to type @TrieF k v t@.  (Unrolling is provided by the 'mproject' operation of
-- 'MRecursive', and rolling is provided by the 'membed' operation of 'MCorecursive'.)
-- The rolling and unrolling can correspond to simply adding or removing constructors
-- (as for 'Trie'), but also correspond to creating and traversing disk references.

-- |Retrieve the value (if any) corresponding to a given key.
-- TODO: With bytestring-0.11.3.0 and later, the operations on 'SBS.ShortByteString' can
-- be used to implement this more efficiently without unpacking.
lookupF :: (MRecursive m t, Base t ~ TrieF k v, FixedTrieKey k) => k -> t -> m (Maybe v)
lookupF k = lu (SBS.unpack $ unpackKey k) <=< mproject
    where
        lu [] (Tip v) = pure (Just v)
        lu _ (Tip _) = pure Nothing
        lu key (Stem pref r) = case stripPrefix (SBS.unpack pref) key of
            Nothing -> pure Nothing
            Just key' -> mproject r >>= lu key'
        lu [] (Branch _) = pure Nothing
        lu (w:key') (Branch vec) = case vec `branchAt` w of
            Null -> return Nothing
            Some r -> mproject r >>= lu key'

-- |An auxiliary datatype used by lookupPrefix.
data FollowStemResult =
  Equal -- ^ The key and the stem are equal.
  | KeyIsPrefix -- ^ Key is a strict prefix of the stem.
  | StemIsPrefix {remainingKey :: [Word8]}
  -- ^Stem is a prefix of the key. The remaining key is returned. If it is empty
  -- then key and stem are equal.
  | Diff -- ^The key and stem differ at some point.

-- |Given the key (first argument) and stem (second argument) of the trie
-- compare them and return the result of the comparison. See 'FollowStem'
-- datatype documentation for the meaning of return values.
followStem :: [Word8] -> [Word8] -> FollowStemResult
followStem = go
  where go (keyStep:remainingKey) (stemStep:remainingStem)
            | keyStep /= stemStep = Diff
            | otherwise = go remainingKey remainingStem
        go [] (_:_) = KeyIsPrefix
        go remainingKey [] = StemIsPrefix {..}

-- |Retrieve all the keys and values with the given prefix in the Trie.
-- In case of multiple return values the order of keys is not specified.
lookupPrefixF :: (MRecursive m t, Base t ~ TrieF k v, FixedTrieKey k) => [Word8] -> t -> m [(k, v)]
lookupPrefixF ks = lu [] ks <=< mproject
    where
        lu prefix [] (Tip v) = pure [(packKey $ SBS.pack prefix, v)]
        lu _ _ (Tip _) = pure []
        lu prefix key (Stem pref r) = case followStem key (SBS.unpack pref) of
            StemIsPrefix{..} -> mproject r >>= lu (prefix ++ SBS.unpack pref) remainingKey
            Diff -> pure []
            Equal -> mproject r >>= lu (prefix ++ SBS.unpack pref) []
            KeyIsPrefix -> mproject r >>= collect (prefix ++ SBS.unpack pref)
        lu prefix [] b@(Branch _) = collect prefix b
        lu prefix (w:key') (Branch vec) = case vec `branchAt` w of
            Null -> return []
            Some r -> mproject r >>= lu (prefix ++ [w]) key'

<<<<<<< HEAD
        collect keyPrefix (Tip v) = return [(packKey $ SBS.pack keyPrefix, v)]
=======
        collect keyPrefix (Tip v) = return [(packKey keyPrefix, v)]
>>>>>>> c856fd8c
        collect keyPrefix (Stem pref r) = collect (keyPrefix ++ SBS.unpack pref) =<< mproject r
        collect keyPrefix (Branch vec) = do
            let
                handleBranch acc (_, Null) = return acc
                handleBranch acc (i, Some r) = do
                  childList <- mproject r >>= collect (keyPrefix ++ [i])
                  return (childList ++ acc)
            foldM handleBranch [] ([0..] `zip` branchesToList vec)

-- |Traverse the trie, applying a function to each key value pair and concatenating the
-- results monoidally.  Keys are traversed from lowest to highest in their byte-wise
-- representation.
mapReduceF :: (MRecursive m t, Base t ~ TrieF k v, FixedTrieKey k, Monoid a) => (k -> v -> m a) -> t -> m a
mapReduceF mfun = mr [] <=< mproject
    where
<<<<<<< HEAD
        mr keyPrefix (Tip v) = mfun (packKey $ SBS.pack keyPrefix) v
=======
        mr keyPrefix (Tip v) = mfun (packKey keyPrefix) v
>>>>>>> c856fd8c
        mr keyPrefix (Stem pref r) = mr (keyPrefix ++ SBS.unpack pref) =<< mproject r
        mr keyPrefix (Branch vec) = do
            let
                handleBranch (_, Null) = return mempty
                handleBranch (i, Some r) = mr (keyPrefix ++ [i]) =<< mproject r
            mconcat <$> mapM handleBranch ([0..] `zip` branchesToList vec)

-- |Essentially 'mapReduceF', but the constraint implies that keys are traversed lowest to
-- highest with respect to their 'Ord' instance.
mapReduceAscF :: (MRecursive m t, Base t ~ TrieF k v, OrdFixedTrieKey k, Monoid a) => (k -> v -> m a) -> t -> m a
mapReduceAscF = mapReduceF

-- |Compute the common prefix and distinct suffixes of two lists.
commonPrefix :: (Eq a) => [a] -> [a] -> ([a], [a], [a])
commonPrefix [] [] = ([], [], [])
commonPrefix l1@(h1:t1) l2@(h2:t2)
    | h1 == h2 = let ~(p,r1,r2) = commonPrefix t1 t2 in (h1:p,r1,r2)
    | otherwise = ([], l1, l2)
commonPrefix l1 l2 = ([], l1, l2)

-- |Representation of an alteration to make in a map at some key.
data Alteration v
    = NoChange
    -- ^Leave the value as it was
    | Remove
    -- ^Remove the entry
    | Insert !v
    -- ^Insert or replace the old value with the given one

-- |A generalised update function for updating the value of the map at a given key.
-- 'alterM' takes the key to alter and an update function.  The return value is @Nothing@
-- if the result would be an empty trie.
--
-- If the key is already present in the map, the update function is called with @Just v@;
-- otherwise it is called with @Nothing@.  The return value of the update function determines
-- whether the key is added, removed, or no change occurs.  The update operation is monadic,
-- which can allow for values to be stored as references, which are written out as part of the
-- update.  The update function can also return a value that is passed back to the caller.
--
-- Note that, while @NoChange@ is theoretically redundant it provides an important optimisation
-- when the trie will be stored on disk: no writes are needed when no change is made.
--
-- The trie implementation is intended to be persistent in that the old trie will still be valid
-- and represent the same map after an update is made.  Thus, there is no explicit reclamation of
-- storage.
alterM :: forall m t k v a. (MRecursive m t, MCorecursive m t, Base t ~ TrieF k v, FixedTrieKey k) => k -> (Maybe v -> m (a, Alteration v)) -> t -> m (a, Maybe t)
alterM k upd pt0 = do
        t0 <- mproject pt0
        let
            nochange0 res = return (res, Just pt0)
            remove0 res = return (res, Nothing)
            update0 res [] t = return (res, Just t)
            update0 res key t = do
                t' <- membed (Stem (SBS.pack key) t)
                return (res, Just t')
        aM (SBS.unpack $ unpackKey k) t0 nochange0 remove0 update0
    where
        aM :: [Word8] -> TrieF k v t -> (a -> m z) -> (a -> m z) -> (a -> [Word8] -> t -> m z) -> m z
        aM [] (Tip v0) nochange remove update = upd (Just v0) >>= \case
            (res, Insert v) -> membed (Tip v) >>= update res []
            (res, Remove) -> remove res
            (res, NoChange) -> nochange res
        aM _ (Tip _) _ _ _ = error "Key too long"
        aM [] (Branch _) _ _ _ = error "Key too short"
        aM (kw:key') (Branch vec) nochange remove update = case vec `branchAt` kw of
            Null -> upd Nothing >>= \case
                (res, Insert v) -> do
                    tip <- membed (Tip v)
                    stem <- if null key' then return tip else membed (Stem (SBS.pack key') tip)
<<<<<<< HEAD
                    let vec' = vec V.// [(fromIntegral kw, Some stem)]
=======
                    let vec' = updateBranch kw (Some stem) vec
>>>>>>> c856fd8c
                    branch <- membed (Branch vec')
                    update res [] branch
                (res, _) -> nochange res
            Some r -> do
                b <- mproject r
                let
                    myupdate res [] t = do
                        let vec' = updateBranch kw (Some t) vec
                        membed (Branch vec') >>= update res []
                    myupdate res skey t' = do
                        t <- membed (Stem (SBS.pack skey) t')
<<<<<<< HEAD
                        let vec' = vec V.// [(fromIntegral kw, Some t)]
=======
                        let vec' = updateBranch kw (Some t) vec
>>>>>>> c856fd8c
                        membed (Branch vec') >>= update res []
                    myremove res = do
                        let
                            vec' = updateBranch kw Null vec
                            nobranches _ [] = remove res
                            nobranches i (Null:vv) = nobranches (i+1) vv
                            nobranches i (Some x:vv) = onebranch i x vv
                            onebranch i x [] = update res [i] x
                            onebranch i x (Null:vv) = onebranch i x vv
                            onebranch _ _ (Some _:_) = membed (Branch vec') >>= update res []
                        nobranches 0 (branchesToList vec')
                aM key' b nochange myremove myupdate
        aM key (Stem pref r) nochange remove update = case commonPrefix key (SBS.unpack pref) of
                (_, key', []) -> do
                    t <- mproject r
                    let myupdate res skey t' = update res (SBS.unpack pref ++ skey) t'
                    aM key' t nochange remove myupdate
                (_, [], (_:_)) -> error "Key too short"
                (pref', (hk:tk), (hr:tr)) -> upd Nothing >>= \case
                    (res, Insert v) -> do
                        rbranch <- if null tr then return r else membed (Stem (SBS.pack tr) r)
                        ktip <- membed (Tip v)
                        kbranch <- if null tk then return ktip else membed (Stem (SBS.pack tk) ktip)
<<<<<<< HEAD
                        branches <- membed (Branch (V.replicate 256 Null V.// [(fromIntegral hr, Some rbranch), (fromIntegral hk, Some kbranch)] ))
=======
                        branches <- membed (Branch (makeBranches [(hr, Some rbranch), (hk, Some kbranch)] ))
>>>>>>> c856fd8c
                        update res pref' branches
                    (res, _) -> nochange res

-- |A trie constructed using the specified fixed-point combinator.
data TrieN fix k v
    = EmptyTrieN
    -- ^The empty trie
    | TrieN !Int !(fix (TrieF k v))
    -- ^A non empty trie with its size

instance (Show v, FixShowable fix) => Show (TrieN fix k v) where
    show EmptyTrieN = "EmptyTrieN"
    show (TrieN _ t) = showFix showTrieFString t

instance (BlobStorable m (fix (TrieF k v)), BlobStorable m v, Base (fix (TrieF k v)) ~ TrieF k v) => BlobStorable m (TrieN fix k v) where
    store EmptyTrieN = return (put (0 :: Int))
    store (TrieN size t) = do
        pt <- store t
        return $! (put size >> pt)
    storeUpdate v@EmptyTrieN = return (put (0 :: Int), v)
    storeUpdate (TrieN size t) = do
        (pt, t') <- storeUpdate t
        let bs = put size >> pt
            nt = TrieN size t'
        return $!! (bs, nt)
    load = do
        size <- get
        if size == 0 then
            return (return EmptyTrieN)
        else do
            mt <- load
            return $! (TrieN size <$> mt)

-- |The empty trie.
empty :: TrieN fix k v
empty = EmptyTrieN

-- |A singleton trie.
singleton :: (MCorecursive m (fix (TrieF k v)), Base (fix (TrieF k v)) ~ TrieF k v, FixedTrieKey k) => k -> v -> m (TrieN fix k v)
singleton k v = membed (Tip v) >>= membed . (Stem (SBS.pack $ unpackKey k)) >>= return . (TrieN 1)

-- |Insert/update a given key.
insert :: (MRecursive m (fix (TrieF k v)), MCorecursive m (fix (TrieF k v)), Base (fix (TrieF k v)) ~ TrieF k v, FixedTrieKey k) =>
    k -> v -> TrieN fix k v -> m (TrieN fix k v)
insert k v EmptyTrieN = singleton k v
insert k v (TrieN s t) = do
    let
        alt Nothing = return (True, Insert v)
        alt _ = return (False, Insert v)
    (inc, mt') <- alterM k alt t
    case mt' of
        Just t' -> return $! TrieN (if inc then s + 1 else s) t'
        Nothing -> return EmptyTrieN

-- |Remove a given key.
delete :: (MRecursive m (fix (TrieF k v)), MCorecursive m (fix (TrieF k v)), Base (fix (TrieF k v)) ~ TrieF k v, FixedTrieKey k) =>
    k -> TrieN fix k v -> m (TrieN fix k v)
delete _ EmptyTrieN = return EmptyTrieN
delete k (TrieN s t) = do
    let
        alt Nothing = return (False, Remove)
        alt _ = return (True, Remove)
    (dec, mt') <- alterM k alt t
    case mt' of
        Just t' -> return $! TrieN (if dec then s - 1 else s) t'
        Nothing -> return EmptyTrieN

-- |Lookup the value at a given key.
lookup :: (MRecursive m (fix (TrieF k v)), Base (fix (TrieF k v)) ~ TrieF k v, FixedTrieKey k) => k -> TrieN fix k v -> m (Maybe v)
lookup _ EmptyTrieN = return Nothing
lookup k (TrieN _ t) = lookupF k t

-- |Given a key prefix, look up all the keys and values where the key has the prefix.
-- In case of multiple return values the order of keys is not specified.
lookupPrefix :: (MRecursive m (fix (TrieF k v)), Base (fix (TrieF k v)) ~ TrieF k v, FixedTrieKey k) => [Word8] -> TrieN fix k v -> m [(k, v)]
lookupPrefix _ EmptyTrieN = return []
lookupPrefix k (TrieN _ t) = lookupPrefixF k t


-- |Alter the value at a particular key.
adjust :: (MRecursive m (fix (TrieF k v)), MCorecursive m (fix (TrieF k v)), Base (fix (TrieF k v)) ~ TrieF k v, FixedTrieKey k) =>
    (Maybe v -> m (a, Alteration v)) -> k -> TrieN fix k v -> m (a, TrieN fix k v)
adjust adj k EmptyTrieN = do
        (res, alter) <- adj Nothing
        case alter of
            Insert v -> (res, ) <$> singleton k v
            _ -> return (res, EmptyTrieN)
adjust adj k (TrieN s t) = do
    let
        ur Nothing (a, r@(Insert _)) = ((s+1, a), r)
        ur Nothing (a, r) = ((s, a), r)
        ur (Just _) (a, r@Remove) = ((s-1, a), r)
        ur (Just _) (a, r) = ((s, a), r)
        adj' i = ur i <$> adj i
    ((s', res), mt') <- alterM k adj' t
    case mt' of
        Just t' -> return (res, TrieN s' t')
        Nothing -> return (res, EmptyTrieN)

-- |Apply a monadic filter on a Trie.
-- TODO: This could be made more performant.
filterKeysM :: (MRecursive m (fix (TrieF k v)), MCorecursive m (fix (TrieF k v)), Base (fix (TrieF k v)) ~ TrieF k v, FixedTrieKey k) =>
    (k -> m Bool) -> TrieN fix k v -> m (TrieN fix k v)
filterKeysM f t = do
    k <- keys t
    keysToDelete <- filterM (fmap not . f) k
    foldM (flip delete) t keysToDelete

-- |Apply a monadic alteration to each element of a Trie.
-- The update function will be called once for each entry in the Trie.
-- The order is not specified.
alterMapM :: (MRecursive m (fix (TrieF k v)), MCorecursive m (fix (TrieF k v)), Base (fix (TrieF k v)) ~ TrieF k v, FixedTrieKey k) =>
    (k -> v -> m (Alteration v)) -> TrieN fix k v -> m (TrieN fix k v)
alterMapM upd t0 = do
    let makeAlteration (k, v) = (k,) <$> upd k v
    alterations <- mapM makeAlteration =<< toList t0
    let doAlteration t (_, NoChange) = return t
        doAlteration t (k, Remove) = delete k t
        doAlteration t (k, Insert v) = insert k v t
    foldM doAlteration t0 alterations

-- |Get the list of keys of a trie.
keys :: (MRecursive m (fix (TrieF k v)), Base (fix (TrieF k v)) ~ TrieF k v, FixedTrieKey k) => TrieN fix k v -> m [k]
keys EmptyTrieN = return []
keys (TrieN _ t) = mapReduceF (\k _ -> pure [k]) t

-- |Get the list of keys of a trie in ascending order.
keysAsc :: (MRecursive m (fix (TrieF k v)), Base (fix (TrieF k v)) ~ TrieF k v, OrdFixedTrieKey k) => TrieN fix k v -> m [k]
keysAsc = keys

-- |Get the list of keys and values in the trie.
toList :: (MRecursive m (fix (TrieF k v)), Base (fix (TrieF k v)) ~ TrieF k v, FixedTrieKey k) => TrieN fix k v -> m [(k, v)]
toList EmptyTrieN = return []
toList (TrieN _ t) = mapReduceF (\k v -> pure [(k, v)]) t

-- |Get the list of keys and values in the trie in ascending order of keys.
toAscList :: (MRecursive m (fix (TrieF k v)), Base (fix (TrieF k v)) ~ TrieF k v, OrdFixedTrieKey k) => TrieN fix k v -> m [(k, v)]
toAscList = toList


-- |Convert from a trie using 'Fix' (i.e. direct unrolling) to a trie using a different fixpoint combinator.
fromTrie :: forall m fix k v. (MCorecursive m (fix (TrieF k v)), Base (fix (TrieF k v)) ~ TrieF k v) => TrieN Fix k v -> m (TrieN fix k v)
fromTrie EmptyTrieN = return EmptyTrieN
fromTrie (TrieN s t) = do
        t' <- conv t
        return (TrieN s t')
    where
        conv :: Fix (TrieF k v) -> m (fix (TrieF k v))
        conv t0 = do
            t1 <- mapM conv (project t0)
            membed t1

-- |Construct a trie from a list. (The order is not important.)
fromList :: (MCorecursive m (fix (TrieF k v)), Base (fix (TrieF k v)) ~ TrieF k v, FixedTrieKey k) => [(k,v)] -> m (TrieN fix k v)
fromList l = do
        t <- foldM (\tt (k,v) -> insert k v tt) empty l
        fromTrie t

-- |Convert a trie to a 'Map'.
toMap :: (MRecursive m (fix (TrieF k v)), Base (fix (TrieF k v)) ~ TrieF k v, FixedTrieKey k, Ord k) => TrieN fix k v -> m (Map.Map k v)
toMap EmptyTrieN = return Map.empty
toMap (TrieN _ t) = mapReduceF (\k v -> return (Map.singleton k v)) t

instance (MonadBlobStore m, BlobStorable m v, Cacheable m v) => Cacheable m (TrieN (BufferedBlobbed BlobRef) k v) where
    cache t@EmptyTrieN = return t
    cache (TrieN s t) = TrieN s <$> cacheBufferedBlobbed innerCache t
        where
            innerCache (Tip v) = Tip <$> cache v
            innerCache r = return r<|MERGE_RESOLUTION|>--- conflicted
+++ resolved
@@ -52,24 +52,19 @@
 class FixedTrieKey a where
     -- |Unpack a key to a list of bytes.
     -- The length of the list must be independent of the value.
-    unpackKey :: a -> SBS.ShortByteString
-    default unpackKey :: (Serialize a) => a -> SBS.ShortByteString
-    unpackKey = SBS.toShort . encode
+    unpackKey :: a -> [Word8]
+    default unpackKey :: (Serialize a) => a -> [Word8]
+    unpackKey = BS.unpack . encode
     -- |Pack a key from a list of bytes.
-    packKey :: SBS.ShortByteString -> a
-    default packKey :: (Serialize a) => SBS.ShortByteString -> a
-    packKey = fromRight (error "FixedTrieKey: deserialization failed") . decode . SBS.fromShort
+    packKey :: [Word8] -> a
+    default packKey :: (Serialize a) => [Word8] -> a
+    packKey = fromRight (error "FixedTrieKey: deserialization failed") . decode . BS.pack
 
 instance FixedTrieKey Word64
 instance FixedTrieKey Word32
 instance FixedTrieKey SHA256.Hash where
-<<<<<<< HEAD
-    unpackKey (SHA256.Hash fbs) = FBS.toShortByteString fbs
-    packKey = SHA256.Hash . FBS.fromShortByteString
-=======
     unpackKey (SHA256.Hash fbs) = FBS.unpack fbs
     packKey = SHA256.Hash . FBS.pack
->>>>>>> c856fd8c
 deriving via SHA256.Hash instance FixedTrieKey ModuleRef
 instance FixedTrieKey AccountAddress
 deriving via Word64 instance FixedTrieKey BakerId
@@ -77,13 +72,8 @@
 instance FixedTrieKey Bls.PublicKey -- FIXME: This is a bad instance. Serialization of these is expensive.
 
 instance FixedTrieKey IDTypes.RawCredentialRegistrationID where
-<<<<<<< HEAD
-  unpackKey (IDTypes.RawCredentialRegistrationID x) = FBS.toShortByteString x
-  packKey = IDTypes.RawCredentialRegistrationID . FBS.fromShortByteString
-=======
   unpackKey (IDTypes.RawCredentialRegistrationID x) = FBS.unpack x
   packKey = IDTypes.RawCredentialRegistrationID . FBS.pack
->>>>>>> c856fd8c
 
 -- |Class for Trie keys that respect the 'Ord' instance.
 -- That is, @a `compare` b == unpackKey a `compare` unpackKey b@.
@@ -170,11 +160,7 @@
 -- The third parameter is the recursive type argument: a type for Tries
 -- is obtained by applying a fixed-point combinator to @TrieF k v@.
 data TrieF k v r
-<<<<<<< HEAD
-    = Branch {-# UNPACK #-} !(V.Vector (Nullable r))
-=======
     = Branch {-# UNPACK #-} !(Branches r)
->>>>>>> c856fd8c
     -- ^Branch on the next byte of the key (256, possibly null children)
     | Stem {-# UNPACK #-} !SBS.ShortByteString !r
     -- ^The next bytes of the key are given
@@ -287,7 +273,7 @@
 -- TODO: With bytestring-0.11.3.0 and later, the operations on 'SBS.ShortByteString' can
 -- be used to implement this more efficiently without unpacking.
 lookupF :: (MRecursive m t, Base t ~ TrieF k v, FixedTrieKey k) => k -> t -> m (Maybe v)
-lookupF k = lu (SBS.unpack $ unpackKey k) <=< mproject
+lookupF k = lu (unpackKey k) <=< mproject
     where
         lu [] (Tip v) = pure (Just v)
         lu _ (Tip _) = pure Nothing
@@ -324,7 +310,7 @@
 lookupPrefixF :: (MRecursive m t, Base t ~ TrieF k v, FixedTrieKey k) => [Word8] -> t -> m [(k, v)]
 lookupPrefixF ks = lu [] ks <=< mproject
     where
-        lu prefix [] (Tip v) = pure [(packKey $ SBS.pack prefix, v)]
+        lu prefix [] (Tip v) = pure [(packKey prefix, v)]
         lu _ _ (Tip _) = pure []
         lu prefix key (Stem pref r) = case followStem key (SBS.unpack pref) of
             StemIsPrefix{..} -> mproject r >>= lu (prefix ++ SBS.unpack pref) remainingKey
@@ -336,11 +322,7 @@
             Null -> return []
             Some r -> mproject r >>= lu (prefix ++ [w]) key'
 
-<<<<<<< HEAD
-        collect keyPrefix (Tip v) = return [(packKey $ SBS.pack keyPrefix, v)]
-=======
         collect keyPrefix (Tip v) = return [(packKey keyPrefix, v)]
->>>>>>> c856fd8c
         collect keyPrefix (Stem pref r) = collect (keyPrefix ++ SBS.unpack pref) =<< mproject r
         collect keyPrefix (Branch vec) = do
             let
@@ -356,11 +338,7 @@
 mapReduceF :: (MRecursive m t, Base t ~ TrieF k v, FixedTrieKey k, Monoid a) => (k -> v -> m a) -> t -> m a
 mapReduceF mfun = mr [] <=< mproject
     where
-<<<<<<< HEAD
-        mr keyPrefix (Tip v) = mfun (packKey $ SBS.pack keyPrefix) v
-=======
         mr keyPrefix (Tip v) = mfun (packKey keyPrefix) v
->>>>>>> c856fd8c
         mr keyPrefix (Stem pref r) = mr (keyPrefix ++ SBS.unpack pref) =<< mproject r
         mr keyPrefix (Branch vec) = do
             let
@@ -416,7 +394,7 @@
             update0 res key t = do
                 t' <- membed (Stem (SBS.pack key) t)
                 return (res, Just t')
-        aM (SBS.unpack $ unpackKey k) t0 nochange0 remove0 update0
+        aM (unpackKey k) t0 nochange0 remove0 update0
     where
         aM :: [Word8] -> TrieF k v t -> (a -> m z) -> (a -> m z) -> (a -> [Word8] -> t -> m z) -> m z
         aM [] (Tip v0) nochange remove update = upd (Just v0) >>= \case
@@ -430,11 +408,7 @@
                 (res, Insert v) -> do
                     tip <- membed (Tip v)
                     stem <- if null key' then return tip else membed (Stem (SBS.pack key') tip)
-<<<<<<< HEAD
-                    let vec' = vec V.// [(fromIntegral kw, Some stem)]
-=======
                     let vec' = updateBranch kw (Some stem) vec
->>>>>>> c856fd8c
                     branch <- membed (Branch vec')
                     update res [] branch
                 (res, _) -> nochange res
@@ -446,11 +420,7 @@
                         membed (Branch vec') >>= update res []
                     myupdate res skey t' = do
                         t <- membed (Stem (SBS.pack skey) t')
-<<<<<<< HEAD
-                        let vec' = vec V.// [(fromIntegral kw, Some t)]
-=======
                         let vec' = updateBranch kw (Some t) vec
->>>>>>> c856fd8c
                         membed (Branch vec') >>= update res []
                     myremove res = do
                         let
@@ -474,11 +444,7 @@
                         rbranch <- if null tr then return r else membed (Stem (SBS.pack tr) r)
                         ktip <- membed (Tip v)
                         kbranch <- if null tk then return ktip else membed (Stem (SBS.pack tk) ktip)
-<<<<<<< HEAD
-                        branches <- membed (Branch (V.replicate 256 Null V.// [(fromIntegral hr, Some rbranch), (fromIntegral hk, Some kbranch)] ))
-=======
                         branches <- membed (Branch (makeBranches [(hr, Some rbranch), (hk, Some kbranch)] ))
->>>>>>> c856fd8c
                         update res pref' branches
                     (res, _) -> nochange res
 
