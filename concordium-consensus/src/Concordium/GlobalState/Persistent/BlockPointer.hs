--- conflicted
+++ resolved
@@ -16,15 +16,11 @@
 import Concordium.GlobalState.Parameters
 import Concordium.Types
 import Concordium.Types.HashableTo
-import qualified Concordium.Types.Transactions as T
+import qualified Concordium.Types.Transactions as Transactions
 import Control.Exception
 import Control.Monad.IO.Class
 import qualified Data.List as List
-<<<<<<< HEAD
-import Data.Time
-=======
 import Data.Time.Clock
->>>>>>> 2fd22990
 import Data.Time.Clock.POSIX
 import System.Mem.Weak
 import Data.Serialize
@@ -42,84 +38,6 @@
   finalize pointer
   return pointer
 
-<<<<<<< HEAD
--- |A Block Pointer that doesn't retain the values for its Parent and Last finalized block
-data PersistentBlockPointer ati s = PersistentBlockPointer {
-    -- |Information about the block, e.g., height, transactions, ...
-    _bpInfo :: !BasicBlockPointerData,
-    _bpParent :: Weak (PersistentBlockPointer ati s),
-    -- |Pointer to the last finalized block (circular for genesis)
-    _bpLastFinalized :: Weak (PersistentBlockPointer ati s),
-    _bpBlock:: !Block,
-    -- |The handle for accessing the state (of accounts, contracts, etc.) after
-    -- execution of the block.
-    _bpState :: !s,
-    _bpATI :: !ati
-}
-
-instance Eq (PersistentBlockPointer ati s) where
-    bp1 == bp2 = _bpInfo bp1 == _bpInfo bp2
-
-instance Ord (PersistentBlockPointer ati s) where
-    compare bp1 bp2 = compare (_bpInfo bp1) (_bpInfo bp2)
-
-instance Hashable (PersistentBlockPointer ati s) where
-    hashWithSalt s = hashWithSalt s . _bpInfo
-    hash = hash . _bpInfo
-
-instance Show (PersistentBlockPointer ati s) where
-    show = show . _bpInfo
-
-instance HashableTo Hash.Hash (PersistentBlockPointer ati s) where
-    getHash = getHash . _bpInfo
-
-type instance BlockFieldType (PersistentBlockPointer ati s) = BlockFields
-
-instance BlockData (PersistentBlockPointer ati s) where
-    blockSlot = blockSlot . _bpBlock
-    blockFields = blockFields . _bpBlock
-    blockTransactions = blockTransactions . _bpBlock
-    verifyBlockSignature key = verifyBlockSignature key . _bpBlock
-    putBlock = putBlock . _bpBlock
-    {-# INLINE blockSlot #-}
-    {-# INLINE blockFields #-}
-    {-# INLINE blockTransactions #-}
-    {-# INLINE verifyBlockSignature #-}
-    {-# INLINE putBlock #-}
-
--- | Creates a block pointer using a Block. This version already consumes the `Weak` pointers
--- so it should not be used directly. Instead, `makeBlockPointerFromPendingBlock` or `makeBlockPointerFromBlock` should be used.
-makeBlockPointer ::
-    Block                                -- ^Pending block
-    -> BlockHeight                        -- ^Height of the block
-    -> Weak (PersistentBlockPointer ati s)    -- ^Parent block pointer
-    -> Weak (PersistentBlockPointer ati s)    -- ^Last finalized block pointer
-    -> s                                  -- ^Block state
-    -> ati                                -- ^Account index table for this block.
-    -> UTCTime                            -- ^Block arrival time
-    -> UTCTime                            -- ^Receive time
-    -> Energy                       -- ^Energy cost of all transactions in the block.
-                                         --  If `Nothing` it will be computed in this function.
-    -> PersistentBlockPointer ati s
-makeBlockPointer b _bpHeight _bpParent _bpLastFinalized _bpState _bpATI _bpArriveTime _bpReceiveTime _bpTransactionsEnergyCost =
-  PersistentBlockPointer {
-    _bpInfo = BasicBlockPointerData{
-      _bpHash = getHash b,
-      ..},
-      _bpBlock = b,
-      ..}
- where (_bpTransactionCount, _bpTransactionsSize) =
-         List.foldl' (\(clen, csize) tx -> (clen + 1, Transactions.blockItemSize tx + csize)) (0, 0) (blockTransactions b)
-
--- |Creates the genesis block pointer that has circular references to itself.
-makeGenesisBlockPointer :: GenesisData -> s -> ati -> IO (PersistentBlockPointer ati s)
-makeGenesisBlockPointer genData state ati = mdo
-  let tm = posixSecondsToUTCTime (fromIntegral (genesisTime genData))
-  bp <- mkWeakPtr bp Nothing >>= (\parent ->
-         mkWeakPtr bp Nothing >>= (\lfin ->
-           return $ makeBlockPointer (makeGenesisBlock genData) 0 parent lfin state ati tm tm 0))
-  return bp
-=======
 -- |Creates a persistent block pointer with the provided block and metadata. Should not be called directly.
 makePersistentBlockPointer :: (Monad m) => Block                               -- ^Pending block
                            -> Maybe BlockHash                    -- ^Precomputed hash of this block. If not provided, it will be computed in-place.
@@ -140,9 +58,10 @@
       _bpInfo = BasicBlockPointerData{..},
       _bpBlock = b,
       ..}
- where (_bpTransactionCount, _bpTransactionsSize) = case (txcount, txsize) of
-         (Just txcnt, Just txsz) -> (txcnt, txsz)
-         _ -> List.foldl' (\(clen, csize) tx -> (clen + 1, T.trSize tx + csize)) (0, 0) (blockTransactions b)
+ where (_bpTransactionCount, _bpTransactionsSize) =
+         case (txcount, txsize) of
+           (Just x, Just y) -> (x, y)
+           _ -> List.foldl' (\(clen, csize) tx -> (clen + 1, Transactions.blockItemSize tx + csize)) (0, 0) (blockTransactions b)
 
 -- |Creates the genesis persistent block pointer that has empty references to parent and last finalized.
 --
@@ -171,7 +90,6 @@
           ..},
       _bpBlock = b,
       ..}
->>>>>>> 2fd22990
 
 -- |Converts a Pending Block into a PersistentBlockPointer
 makePersistentBlockPointerFromPendingBlock :: forall m ati s. (MonadIO m) =>
@@ -190,28 +108,6 @@
       bf = bbFields block
   assert (getHash parent == blockPointer bf) $
     assert (getHash lfin == blockLastFinalized bf) $
-<<<<<<< HEAD
-    makeBlockPointer (NormalBlock (pbBlock pb)) (bpHeight parent + 1) parentW lfinW st ati arr (pbReceiveTime pb) ene
- where bf = bbFields $ pbBlock pb
-
--- |Creates a Block Pointer from a Block using a state and a height. This version results into an unlinked Block Pointer and is
--- intended to be used when we deserialize a specific block from the disk as we don't want to deserialize its parent or last finalized block.
-makeBlockPointerFromBlock :: Block -> s -> ati -> BlockHeight -> IO (PersistentBlockPointer ati s)
-makeBlockPointerFromBlock b s ati bh = do
-  parentW <- emptyWeak
-  lfinW <- emptyWeak
-  tm <- getCurrentTime
-  return $ makeBlockPointer b bh parentW lfinW s ati tm tm (error "FIXME: Pending changes from Javier.")
-
-instance BlockPointerData (PersistentBlockPointer ati s) where
-    bpHash = _bpHash . _bpInfo
-    bpHeight = _bpHeight . _bpInfo
-    bpReceiveTime = _bpReceiveTime . _bpInfo
-    bpArriveTime = _bpArriveTime . _bpInfo
-    bpTransactionCount = _bpTransactionCount . _bpInfo
-    bpTransactionsEnergyCost = _bpTransactionsEnergyCost . _bpInfo
-    bpTransactionsSize = _bpTransactionsSize . _bpInfo
-=======
     makePersistentBlockPointer (NormalBlock block) (Just $ getHash pb) (bpHeight parent + 1) parentW lfinW st ati arr (pbReceiveTime pb) Nothing Nothing ene
 
 -- | Create an unlinked persistent block pointer
@@ -229,5 +125,4 @@
   parentW <- liftIO emptyWeak
   lfinW <- liftIO emptyWeak
   tm <- liftIO getCurrentTime
-  makePersistentBlockPointer b (Just hs) bh parentW lfinW s ati tm tm (Just txcount) (Just txsize) ene
->>>>>>> 2fd22990
+  makePersistentBlockPointer b (Just hs) bh parentW lfinW s ati tm tm (Just txcount) (Just txsize) ene