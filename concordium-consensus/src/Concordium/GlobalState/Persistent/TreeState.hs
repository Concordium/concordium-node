--- conflicted
+++ resolved
@@ -395,37 +395,6 @@
     GenesisBlock gd' -> return gd'
     _ -> logExceptionAndThrowTS (DatabaseInvariantViolation "Block at height 0 is not a genesis block.")
 
-<<<<<<< HEAD
-  -- Get the last finalized block.
-  (_lastFinalizationRecord, lfStoredBlock) <- liftIO (getLastBlock _db) >>= \case
-      Left s -> logExceptionAndThrowTS $ DatabaseInvariantViolation s
-      Right r -> return r
-  -- Check that the block state for the last finalized block is not corrupt. The check works because
-  -- the `BlobRef` to the block state is stored in LMDB only after the block state is stored in the
-  -- blob store. If the reference points to a blob that cannot be read, the blob store can be
-  -- assumed to be corrupted.
-  stateIntact <- liftIO $ isValidBlobRef (bscBlobStore . PBS.pbscBlobStore $ pbsc) (sbState lfStoredBlock)
-  unless stateIntact $
-    logExceptionAndThrowTS $
-      DatabaseInvariantViolation "Last finalized block cannot be read. Blockstate database recovery required."
-  _lastFinalized <- liftIO (makeBlockPointer lfStoredBlock)
-  return SkovPersistentData {
-        _possiblyPendingTable = HM.empty,
-        _possiblyPendingQueue = MPQ.empty,
-        _branches = Seq.empty,
-        _focusBlock = _lastFinalized,
-        _pendingTransactions = emptyPendingTransactionTable,
-        _transactionTable = emptyTransactionTable,
-        _transactionTablePurgeCounter = 0,
-        -- The best thing we can probably do is use the initial statistics,
-        -- and make the meaning of those with respect to the last time
-        -- consensus started.
-        _statistics = initialConsensusStatistics,
-        _runtimeParameters = rp,
-        _blockTable = BlockTable {_deadCache = emptyDeadCache, _liveMap = HM.empty},
-        ..
-    }
-=======
   -- Unroll the treestate if the last finalized blockstate is corrupted. If the last finalized
   -- blockstate is not corrupted, the treestate is unchanged.
   unrollTreeStateWhile _db (liftIO . isBlockStateCorrupted) >>= \case
@@ -453,7 +422,6 @@
             _nextGenesisInitialState = Nothing,
             ..
         }
->>>>>>> 7962f0ac
 
   where
     makeBlockPointer :: StoredBlock pv (TS.BlockStatePointer (PBS.PersistentBlockState pv)) -> IO (PersistentBlockPointer pv (PBS.HashedPersistentBlockState pv))
@@ -461,10 +429,8 @@
       bstate <- runReaderT (PBS.runPersistentBlockStateMonad (loadBlockState (blockStateHash sbBlock) sbState)) pbsc
       makeBlockPointerFromPersistentBlock sbBlock bstate sbInfo
     isBlockStateCorrupted :: StoredBlock pv (TS.BlockStatePointer (PBS.PersistentBlockState pv)) -> IO Bool
-    isBlockStateCorrupted block = do
-      elfBlob :: Either SomeException BS.ByteString <-
-        try $ readBlobBSFromHandle (bscBlobStore . PBS.pbscBlobStore $ pbsc) (sbState block)
-      return $ isLeft elfBlob
+    isBlockStateCorrupted block =
+      not <$> isValidBlobRef (bscBlobStore . PBS.pbscBlobStore $ pbsc) (sbState block)
 
 -- |Activate the state and make it usable for use by consensus. This concretely
 -- means that the block state for the last finalized block is cached, and that
