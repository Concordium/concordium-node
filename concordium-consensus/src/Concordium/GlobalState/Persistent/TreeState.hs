{-# LANGUAGE BangPatterns #-}
{-# LANGUAGE DataKinds #-}
{-# LANGUAGE MultiWayIf #-}
{-# LANGUAGE ScopedTypeVariables #-}
{-# LANGUAGE StandaloneDeriving #-}
{-# LANGUAGE TemplateHaskell #-}
{-# LANGUAGE TypeFamilies #-}
{-# LANGUAGE UndecidableInstances #-}
-- |This module provides a monad that is an instance of both `LMDBStoreMonad`, `LMDBQueryMonad`,
-- and `TreeStateMonad` effectively adding persistence to the tree state.
module Concordium.GlobalState.Persistent.TreeState where

import Concordium.GlobalState.Types
import Concordium.GlobalState.Block
import Concordium.GlobalState.BlockMonads
import Concordium.GlobalState.BlockPointer
import qualified Concordium.GlobalState.Persistent.BlockState as PBS
import Concordium.GlobalState.BlockState
import Concordium.GlobalState.Finalization
import Concordium.GlobalState.Parameters
import Concordium.GlobalState.Persistent.Account
import Concordium.GlobalState.Persistent.BlockPointer as PB
import Concordium.GlobalState.Persistent.LMDB
import Concordium.GlobalState.Statistics
import Concordium.GlobalState.AccountTransactionIndex
import Concordium.GlobalState.TransactionTable
import Concordium.GlobalState.PurgeTransactions
import qualified Concordium.GlobalState.TreeState as TS
import Concordium.Types
import Concordium.Types.HashableTo
import Concordium.Types.Transactions as T
import Concordium.Types.Updates
import Control.Exception hiding (handle, throwIO)
import Control.Monad.Reader
import Control.Monad.State
import qualified Data.HashMap.Strict as HM
import Data.List (partition)
import qualified Data.Map.Strict as Map
import Data.Typeable
import qualified Data.PQueue.Prio.Min as MPQ
import qualified Data.Sequence as Seq
import qualified Data.Set as Set
import Data.Serialize (Serialize(..))
import Lens.Micro.Platform
import Concordium.Utils
import System.Mem.Weak
import System.Directory
import System.IO.Error
import System.FilePath
import Concordium.GlobalState.SQL.AccountTransactionIndex
import Concordium.Logger
import Control.Monad.Except

-- * Exceptions

-- |Exceptions that can be thrown while the TreeState is being initialized
data InitException =
  -- |Block state path is a directory.
  BlockStatePathDir
  -- |Cannot get the read/write permissions for the block state file.
  | BlockStatePermissionError
  -- |Cannot get the read/write permissions for the tree state file.
  | TreeStatePermissionError
  -- |Generic database opening error
  | DatabaseOpeningError !IOError
  -- |Genesis block not in the database, but it should be.
  | GenesisBlockNotInDataBaseError
  -- |Genesis block incorrect.
  | GenesisBlockIncorrect {
      -- |Hash of genesis as in the database.
      ieIs :: !BlockHash
      }
  | DatabaseInvariantViolation !String
<<<<<<< HEAD
=======
  -- |The database version is not correct.
>>>>>>> 8a99e6f6
  | IncorrectDatabaseVersion !String
  deriving(Show, Typeable)

instance Exception InitException where
  displayException BlockStatePathDir = "Block state path points to a directory, not a file."
  displayException BlockStatePermissionError = "Cannot get read and write permissions to the block state file."
  displayException TreeStatePermissionError = "Cannot get read and write permissions to the tree state file."
  displayException (DatabaseOpeningError err) = "Database error: " ++ displayException err
  displayException GenesisBlockNotInDataBaseError = "Genesis block not in the database."
  displayException (GenesisBlockIncorrect bh) =
    "Incorrect genesis block. Genesis block in the database does not match the genesis data. Hash of the database genesis block is: " ++ show bh
  displayException (DatabaseInvariantViolation err) =
    "Database invariant violation: " ++ err
  displayException (IncorrectDatabaseVersion err) = "Incorrect database version: " ++ err

logExceptionAndThrowTS :: (MonadLogger m, MonadIO m, Exception e) => e -> m a
logExceptionAndThrowTS = logExceptionAndThrow TreeState

logErrorAndThrowTS :: (MonadLogger m, MonadIO m) => String -> m a
logErrorAndThrowTS = logErrorAndThrow TreeState

--------------------------------------------------------------------------------

-- * Persistent version of the Skov Data

-- |BlockStatus as recorded in the persistent implementation
data PersistentBlockStatus pv ati bs =
    BlockAlive !(PersistentBlockPointer pv ati bs)
    | BlockDead
    | BlockFinalized !FinalizationIndex
    | BlockPending !PendingBlock
  deriving(Eq, Show)

-- |Skov data for the persistent tree state version that also holds the database handlers.
-- The first type parameter, @pv@, is the protocol version.
-- The second type parameter, @ati@, is a type determining the account transaction index to use.
-- The third type parameter, @bs@, is the type of block states.
data SkovPersistentData (pv :: ProtocolVersion) ati bs = SkovPersistentData {
    -- |Map of all received blocks by hash.
    _blockTable :: !(HM.HashMap BlockHash (PersistentBlockStatus pv (ATIValues ati) bs)),
    -- |Map of (possibly) pending blocks by hash
    _possiblyPendingTable :: !(HM.HashMap BlockHash [PendingBlock]),
    -- |Priority queue of pairs of (block, parent) hashes where the block is (possibly) pending its parent, by block slot
    _possiblyPendingQueue :: !(MPQ.MinPQueue Slot (BlockHash, BlockHash)),
    -- |Pointer to the last finalized block
    _lastFinalized :: !(PersistentBlockPointer pv (ATIValues ati) bs),
    -- |Pointer to the last finalization record
    _lastFinalizationRecord :: !FinalizationRecord,
    -- |Branches of the tree by height above the last finalized block
    _branches :: !(Seq.Seq [PersistentBlockPointer pv (ATIValues ati) bs]),
    -- |Genesis data
    _genesisData :: !(GenesisData pv),
    -- |Block pointer to genesis block
    _genesisBlockPointer :: !(PersistentBlockPointer pv (ATIValues ati) bs),
    -- |Current focus block
    _focusBlock :: !(PersistentBlockPointer pv (ATIValues ati) bs),
    -- |Pending transaction table
    _pendingTransactions :: !PendingTransactionTable,
    -- |Transaction table
    _transactionTable :: !TransactionTable,
    -- |Transaction table purge counter
    _transactionTablePurgeCounter :: !Int,
    -- |Consensus statistics
    _statistics :: !ConsensusStatistics,
    -- |Runtime parameters
    _runtimeParameters :: !RuntimeParameters,
    -- |Tree state directory
    _treeStateDirectory :: !FilePath,
    -- | Database handlers
    _db :: !(DatabaseHandlers pv (TS.BlockStatePointer bs)),
    -- |Context for the transaction log.
    _atiCtx :: !(ATIContext ati)
}
makeLenses ''SkovPersistentData

instance (bsp ~ TS.BlockStatePointer bs)
    => HasDatabaseHandlers pv bsp (SkovPersistentData pv ati bs) where
  dbHandlers = db

-- |Initial skov data with default runtime parameters (block size = 10MB).
initialSkovPersistentDataDefault
    :: (IsProtocolVersion pv, Serialize (TS.BlockStatePointer bs), BlockStateQuery m, bs ~ BlockState m, MonadIO m)
    => FilePath
    -> GenesisData pv
    -> bs
    -> ATIValues ati
    -> ATIContext ati
    -> TS.BlockStatePointer bs -- ^How to serialize the block state reference for inclusion in the table.
    -> m (SkovPersistentData pv ati bs)
initialSkovPersistentDataDefault = initialSkovPersistentData defaultRuntimeParameters

initialSkovPersistentData
    :: (IsProtocolVersion pv, Serialize (TS.BlockStatePointer bs), BlockStateQuery m, bs ~ BlockState m, MonadIO m)
    => RuntimeParameters
    -- ^Runtime parameters
    -> FilePath
    -- ^Tree state directory
    -> GenesisData pv
    -- ^Genesis data
    -> bs
    -- ^Genesis state
    -> ATIValues ati
    -- ^Account transaction index summary for genesis block
    -> ATIContext ati
    -- ^Account transaction index configuration
    -> TS.BlockStatePointer bs
    -- ^Genesis block state
    -> m (SkovPersistentData pv ati bs)
initialSkovPersistentData rp treeStateDir gd genState genATI atiContext serState = do
  gb <- makeGenesisPersistentBlockPointer gd genState genATI
  let gbh = bpHash gb
      gbfin = FinalizationRecord 0 gbh emptyFinalizationProof 0
<<<<<<< HEAD
  initialDb <- liftIO $ initializeDatabase gb serState treeStateDir
  -- When the state contains accounts, we must ensure that the transaction
  -- table correctly reflects the account nonces, and similarly for
  -- updates.
  acctAddrs <- getAccountList genState
  acctNonces <- foldM (\hm addr ->
      getAccount genState addr >>= \case
          Nothing -> error "Invariant violation: listed account does not exist"
          Just (_, acct) -> do
              nonce <- getAccountNonce acct
              return $! HM.insert addr nonce hm) HM.empty acctAddrs
  updSeqNums <- foldM (\m uty -> do
      sn <- getNextUpdateSequenceNumber genState uty
      return $! Map.insert uty sn m) Map.empty [minBound..]
=======
  initialDb <- initializeDatabase gb serState (rpTreeStateDir rp)
>>>>>>> 8a99e6f6
  return SkovPersistentData {
            _blockTable = HM.singleton gbh (BlockFinalized 0),
            _possiblyPendingTable = HM.empty,
            _possiblyPendingQueue = MPQ.empty,
            _lastFinalized = gb,
            _lastFinalizationRecord = gbfin,
            _branches = Seq.empty,
            _genesisData = gd,
            _genesisBlockPointer = gb,
            _focusBlock = gb,
            _pendingTransactions = emptyPendingTransactionTable,
            _transactionTable = emptyTransactionTableWithSequenceNumbers acctNonces updSeqNums,
            _transactionTablePurgeCounter = 0,
            _statistics = initialConsensusStatistics,
            _runtimeParameters = rp,
            _treeStateDirectory = treeStateDir,
            _db = initialDb,
            _atiCtx = atiContext
        }

--------------------------------------------------------------------------------

-- * Initialization functions

-- |Check the permissions in the required files.
-- Returns 'True' if the database already existed, 'False' if not.
-- Raises an exception if the database is inaccessible, or only partially exists.
checkExistingDatabase :: forall m. (MonadLogger m, MonadIO m) =>
    -- |Tree state path
    FilePath ->
    -- |Block state file
    FilePath ->
    m Bool
checkExistingDatabase treeStateDir blockStateFile = do
  let treeStateFile = treeStateDir </> "data.mdb"
  bsPathEx <- liftIO $ doesPathExist blockStateFile
  tsPathEx <- liftIO $ doesPathExist treeStateFile

  -- Check whether a path is a normal file that is readable and writable
  let checkRWFile :: FilePath -> InitException -> m ()
      checkRWFile path exc = do
        fileEx <- liftIO $ doesFileExist path
        unless fileEx $ logExceptionAndThrowTS BlockStatePathDir
        mperms <- liftIO $ catchJust (guard . isPermissionError)
                           (Just <$> getPermissions path)
                           (const $ return Nothing)
        case mperms of
          Nothing -> logExceptionAndThrowTS exc
          Just perms ->
            unless (readable perms && writable perms) $ do
            logExceptionAndThrowTS exc

  -- if both files exist we check whether they are both readable and writable.
  -- In case only one of them exists we raise an appropriate exception. We don't want to delete any data.
  if | bsPathEx && tsPathEx -> do
         -- check whether it is a normal file and whether we have the right permissions
         checkRWFile blockStateFile BlockStatePermissionError
         checkRWFile treeStateFile TreeStatePermissionError
         mapM_ (logEvent TreeState LLTrace) ["Existing database found.", "TreeState filepath: " ++ show blockStateFile, "BlockState filepath: " ++ show treeStateFile]
         return True
     | bsPathEx -> do
         logExceptionAndThrowTS $ DatabaseInvariantViolation "Block state file exists, but tree state file does not."
     | tsPathEx -> do
         logExceptionAndThrowTS $ DatabaseInvariantViolation "Tree state file exists, but block state file does not."
     | otherwise ->
         return False

-- |Try to load an existing instance of skov persistent data.
-- This function will raise an exception if it detects invariant violation in the
-- existing state.
-- This can be for a number of reasons, but what is checked currently is
--
--   * blocks cannot be deserialized.
--   * database does not contain a block at height 0, i.e., genesis block
--   * database does not contain the right genesis block (one that would match genesis data)
--   * hash under which the genesis block is stored is not the computed hash of the genesis block
--   * missing finalization record for the last stored block in the database.
--   * in the block state, an account which is listed cannot be loaded
--
-- TODO: We should probably use cursors instead of manually traversing the database.
-- however the LMDB.Simple bindings for cursors are essentially unusable, leading to
-- random segmentation faults and similar exceptions.
loadSkovPersistentData :: forall ati pv. (IsProtocolVersion pv, CanExtend (ATIValues ati))
                       => RuntimeParameters
                       -> FilePath -- ^Tree state directory
                       -> GenesisData pv
                       -> PBS.PersistentBlockStateContext
                       -> ATIContext ati
                       -> LogIO (SkovPersistentData pv ati (PBS.HashedPersistentBlockState pv))
loadSkovPersistentData rp _treeStateDirectory _genesisData pbsc atiContext = do
  -- we open the environment first.
  -- It might be that the database is bigger than the default environment size.
  -- This seems to not be an issue while we only read from the database,
  -- and on insertions we resize the environment anyhow.
  -- But this behaviour of LMDB is poorly documented, so we might experience issues.
  _db <- either (logExceptionAndThrowTS . DatabaseOpeningError) return =<<
<<<<<<< HEAD
          liftIO (try $ databaseHandlers _treeStateDirectory)
=======
          liftIO (try $ databaseHandlers (rpTreeStateDir rp))
>>>>>>> 8a99e6f6

  -- Check that the database version matches what we expect.
  liftIO (checkDatabaseVersion _db) >>=
      either (logExceptionAndThrowTS . IncorrectDatabaseVersion) return

  -- Get the genesis block and check that its data matches the supplied genesis data.
  genStoredBlock <- maybe (logExceptionAndThrowTS GenesisBlockNotInDataBaseError) return =<<
          liftIO (getFirstBlock _db)
  _genesisBlockPointer <- liftIO $ makeBlockPointer genStoredBlock
  case _bpBlock _genesisBlockPointer of
    GenesisBlock gd' -> unless (_genesisData == gd') $ logExceptionAndThrowTS (GenesisBlockIncorrect (getHash _genesisBlockPointer))
    _ -> logExceptionAndThrowTS (DatabaseInvariantViolation "Block at height 0 is not a genesis block.")

  -- Populate the block table.
  _blockTable <- liftIO (loadBlocksFinalizationIndexes _db) >>= \case
      Left s -> logExceptionAndThrowTS $ DatabaseInvariantViolation s
      Right hm -> return $! HM.map BlockFinalized hm

  -- Get the last finalized block.
  (_lastFinalizationRecord, lfStoredBlock) <- liftIO (getLastBlock _db) >>= \case
      Left s -> logExceptionAndThrowTS $ DatabaseInvariantViolation s
      Right r -> return r
  _lastFinalized <- liftIO (makeBlockPointerCached lfStoredBlock)
  let lastState = _bpState _lastFinalized

  -- The final thing we need to establish is the transaction table invariants.
  -- This specifically means for each account we need to determine the next available nonce.
  -- For now we simply load all accounts, but after this table is also moved to
  -- some sort of a database we should not need to do that.

  let getTransactionTable :: PBS.PersistentBlockStateMonad pv PBS.PersistentBlockStateContext (ReaderT PBS.PersistentBlockStateContext LogIO) TransactionTable
      getTransactionTable = do
        accs <- getAccountList lastState
        tt0 <- foldM (\table addr ->
                 getAccount lastState addr >>= \case
                  Nothing -> logExceptionAndThrowTS (DatabaseInvariantViolation $ "Account " ++ show addr ++ " which is in the account list cannot be loaded.")
                  Just (_, acc) -> return (table & ttNonFinalizedTransactions . at addr ?~ emptyANFTWithNonce (acc ^. accountNonce)))
            emptyTransactionTable
            accs
        foldM (\table uty -> do
            sn <- getNextUpdateSequenceNumber lastState uty
            return $ table & ttNonFinalizedChainUpdates . at uty ?~ emptyNFCUWithSequenceNumber sn
          ) tt0 [minBound..]
  tt <- runReaderT (PBS.runPersistentBlockStateMonad getTransactionTable) pbsc

  return SkovPersistentData {
            _possiblyPendingTable = HM.empty,
            _possiblyPendingQueue = MPQ.empty,
            _branches = Seq.empty,
            _focusBlock = _lastFinalized,
            _pendingTransactions = emptyPendingTransactionTable,
            _transactionTable = tt,
            _transactionTablePurgeCounter = 0,
            -- The best thing we can probably do is use the initial statistics,
            -- and make the meaning of those with respect to the last time
            -- consensus started.
            _statistics = initialConsensusStatistics,
            _runtimeParameters = rp,
            _atiCtx = atiContext,
            ..
        }

  where
    makeBlockPointer :: StoredBlock pv (TS.BlockStatePointer (PBS.PersistentBlockState pv)) -> IO (PersistentBlockPointer pv (ATIValues ati) (PBS.HashedPersistentBlockState pv))
    makeBlockPointer StoredBlock{..} = do
      bstate <- runReaderT (PBS.runPersistentBlockStateMonad (loadBlockState (blockStateHash sbBlock) sbState)) pbsc
      makeBlockPointerFromPersistentBlock sbBlock bstate defaultValue sbInfo
    makeBlockPointerCached :: StoredBlock pv (TS.BlockStatePointer (PBS.PersistentBlockState pv)) -> IO (PersistentBlockPointer pv (ATIValues ati) (PBS.HashedPersistentBlockState pv))
    makeBlockPointerCached StoredBlock{..} = do
      bstate <- runReaderT (PBS.runPersistentBlockStateMonad (cacheBlockState =<< loadBlockState (blockStateHash sbBlock) sbState)) pbsc
      makeBlockPointerFromPersistentBlock sbBlock bstate defaultValue sbInfo

-- |Close the database associated with a 'SkovPersistentData'.
-- The database should not be used after this.
closeSkovPersistentData :: SkovPersistentData pv ati bs -> IO ()
closeSkovPersistentData = closeDatabase . _db

-- |Newtype wrapper that provides an implementation of the TreeStateMonad using a persistent tree state.
-- The underlying Monad must provide instances for:
--
-- * `BlockStateTypes`
-- * `BlockStateQuery`
-- * `BlockStateOperations`
-- * `BlockStateStorage`
-- * `MonadLogger`
-- * `BirkParametersOperations`
-- * `MonadState (SkovPersistentData bs)`
-- * `PerAccountDBOperations`
--
-- This newtype establishes types for the @GlobalStateTypes@. The type variable @bs@ stands for the BlockState
-- type used in the implementation.
newtype PersistentTreeStateMonad (pv :: ProtocolVersion) ati bs m a = PersistentTreeStateMonad { runPersistentTreeStateMonad :: m a }
  deriving (Functor, Applicative, Monad, MonadIO, BlockStateTypes, MonadLogger, MonadError e,
            BlockStateQuery, AccountOperations, BlockStateOperations, BlockStateStorage)

deriving instance (Monad m, MonadState (SkovPersistentData pv ati bs) m)
         => MonadState (SkovPersistentData pv ati bs) (PersistentTreeStateMonad pv ati bs m)

instance (CanExtend (ATIValues ati),
          CanRecordFootprint (Footprint (ATIValues ati)))
         => ATITypes (PersistentTreeStateMonad pv ati bs m) where
  type ATIStorage (PersistentTreeStateMonad pv ati bs m) = ATIValues ati

instance (Monad m) => PerAccountDBOperations (PersistentTreeStateMonad pv () bs m)

instance (MonadIO m, MonadState (SkovPersistentData pv DiskDump bs) m) => PerAccountDBOperations (PersistentTreeStateMonad pv DiskDump bs m) where
  flushBlockSummaries bh ati sos = do
    PAAIConfig handle <- use logContext
    liftIO $ writeEntries handle bh ati sos

instance GlobalStateTypes (PersistentTreeStateMonad pv ati bs m) where
    type BlockPointerType (PersistentTreeStateMonad pv ati bs m) = PersistentBlockPointer pv (ATIValues ati) bs

instance HasLogContext PerAccountAffectIndex (SkovPersistentData pv DiskDump bs) where
  logContext = atiCtx

getWeakPointer :: (MonadLogger (PersistentTreeStateMonad pv ati bs m),
                  MonadIO (PersistentTreeStateMonad pv ati bs m),
                   BlockStateStorage (PersistentTreeStateMonad pv ati bs m),
                   BlockState (PersistentTreeStateMonad pv ati bs m) ~ bs,
                   CanExtend (ATIValues ati),
                   MonadState (SkovPersistentData pv ati bs) (PersistentTreeStateMonad pv ati bs m),
                   IsProtocolVersion pv)
               => Weak (PersistentBlockPointer pv (ATIValues ati) bs)
               -> BlockHash
               -> String
               -> PersistentTreeStateMonad pv ati bs m (PersistentBlockPointer pv (ATIValues ati) bs)
getWeakPointer weakPtr ptrHash name = do
        d <- liftIO $ deRefWeak weakPtr
        case d of
          Just v -> return v
          Nothing -> do
            lf <- use lastFinalized
            if ptrHash == getHash lf then
              return lf
            else do
              nb <- readBlock ptrHash
              case nb of
                Just sb -> constructBlock sb
                Nothing -> logErrorAndThrowTS ("Couldn't find " ++ name ++ " block in disk")

instance (MonadLogger (PersistentTreeStateMonad pv ati bs m),
          Monad (PersistentTreeStateMonad pv ati bs m),
          IsProtocolVersion pv,
          MonadIO (PersistentTreeStateMonad pv ati bs m),
          TS.BlockState m ~ bs,
          BlockStateStorage (PersistentTreeStateMonad pv ati bs m),
          MonadState (SkovPersistentData pv ati bs) (PersistentTreeStateMonad pv ati bs m),
          CanExtend (ATIValues ati),
          CanRecordFootprint (Footprint (ATIValues ati)))
         => BlockPointerMonad (PersistentTreeStateMonad pv ati bs m) where
  blockState = return . _bpState
  bpParent block = case _bpBlock block of
      GenesisBlock{} -> return block
      NormalBlock bb -> getWeakPointer (_bpParent block) (blockPointer bb) "parent"
  bpLastFinalized block = getWeakPointer (_bpLastFinalized block) (_bpLastFinalizedHash (_bpInfo block)) "last finalized"
  bpTransactionAffectSummaries block = return (_bpATI block)

constructBlock :: (MonadIO m,
                   BlockStateStorage m,
                   TS.BlockState m ~ bs,
                   CanExtend (ATIStorage m))
               => StoredBlock pv (TS.BlockStatePointer bs) -> m (PersistentBlockPointer pv (ATIStorage m) bs)
constructBlock StoredBlock{..} = do
  bstate <- loadBlockState (blockStateHash sbBlock) sbState
  makeBlockPointerFromPersistentBlock sbBlock bstate defaultValue sbInfo

instance (MonadLogger (PersistentTreeStateMonad pv ati bs m),
          MonadIO (PersistentTreeStateMonad pv ati bs m),
          BlockState (PersistentTreeStateMonad pv ati bs m) ~ bs,
          BlockStateStorage (PersistentTreeStateMonad pv ati bs m),
          PerAccountDBOperations (PersistentTreeStateMonad pv ati bs m),
          MonadState (SkovPersistentData pv ati bs) m,
          IsProtocolVersion pv)
         => TS.TreeStateMonad pv (PersistentTreeStateMonad pv ati bs m) where
    makePendingBlock key slot parent bid pf n lastFin trs stateHash transactionOutcomesHash time = do
        return $! makePendingBlock (signBlock key slot parent bid pf n lastFin trs stateHash transactionOutcomesHash) time
    getBlockStatus bh = do
      st <- use (blockTable . at' bh)
      case st of
        Just (BlockAlive bp) -> return $ Just $ TS.BlockAlive bp
        Just (BlockPending bp) -> return $ Just $ TS.BlockPending bp
        Just BlockDead -> return $ Just TS.BlockDead
        Just (BlockFinalized fidx) -> getFinalizedBlockAndFR fidx
        _ -> return Nothing
     where getFinalizedBlockAndFR fidx = do
            lf <- use lastFinalized
            if bh == bpHash lf then do
              lfr <- use lastFinalizationRecord
              return $ Just (TS.BlockFinalized lf lfr)
            else do
              gb <- use genesisBlockPointer
              if bh == bpHash gb then
                return $ Just (TS.BlockFinalized gb (FinalizationRecord 0 (bpHash gb) emptyFinalizationProof 0))
              else do
                b <- readBlock bh
                fr <- readFinalizationRecord fidx
                case (b, fr) of
                  (Just sb, Just finr) -> do
                    block <- constructBlock sb
                    return $ Just (TS.BlockFinalized block finr)
                  (Just _, Nothing) -> logErrorAndThrowTS $ "Lost finalization record that was stored" ++ show bh
                  (Nothing, Just _) -> logErrorAndThrowTS $ "Lost block that was stored as finalized" ++ show bh
                  _ -> logErrorAndThrowTS $ "Lost block and finalization record" ++ show bh
    makeLiveBlock block parent lastFin st ati arrTime energy = do
            blockP <- makePersistentBlockPointerFromPendingBlock block parent lastFin st ati arrTime energy
            blockTable . at' (getHash block) ?=! BlockAlive blockP
            return blockP
    markDead bh = blockTable . at' bh ?= BlockDead
    markFinalized bh fr = use (blockTable . at' bh) >>= \case
            Just (BlockAlive bp) -> do
              st <- saveBlockState (_bpState bp)
              writeBlock StoredBlock{
                  sbFinalizationIndex = finalizationIndex fr,
                  sbInfo = _bpInfo bp,
                  sbBlock = _bpBlock bp,
                  sbState = st
                }
              blockTable . at' bh ?=! BlockFinalized (finalizationIndex fr)
            _ -> return ()
    markPending pb = blockTable . at' (getHash pb) ?=! BlockPending pb
    markAllNonFinalizedDead = blockTable %=! fmap nonFinDead
        where
            nonFinDead BlockAlive{} = BlockDead
            nonFinDead BlockPending{} = BlockDead
            nonFinDead o = o
    getGenesisBlockPointer = use genesisBlockPointer
    getGenesisData = use genesisData
    getLastFinalized = do
      lf <- use lastFinalized
      lfr <- use lastFinalizationRecord
      return (lf, lfr)
    getLastFinalizedSlot = blockSlot <$> use lastFinalized
    getLastFinalizedHeight = bpHeight <$> use lastFinalized
    getNextFinalizationIndex = (+1) . finalizationIndex <$!> use lastFinalizationRecord
    addFinalization newFinBlock finRec = do
      writeFinalizationRecord finRec
      lastFinalized .=! newFinBlock
      lastFinalizationRecord .=! finRec
    getFinalizedAtIndex finIndex = do
      lfr <- use lastFinalizationRecord
      if finIndex == finalizationIndex lfr then do
        preuse lastFinalized
      else do
        dfr <- readFinalizationRecord finIndex
        case dfr of
          Just diskFinRec -> do
             msb <- readBlock (finalizationBlockPointer diskFinRec)
             mapM constructBlock msb
          _ -> return Nothing

    getRecordAtIndex finIndex = do
      lfr <- use lastFinalizationRecord
      if finIndex == finalizationIndex lfr then
        return (Just lfr)
      else
        readFinalizationRecord finIndex

    getFinalizedAtHeight bHeight = do
      lfin <- use lastFinalized
      if bHeight == bpHeight lfin then do
        return $ Just lfin
      else do
        msb <- readFinalizedBlockAtHeight bHeight
        mapM constructBlock msb

    getBranches = use branches
    putBranches brs = branches .= brs
    takePendingChildren bh = possiblyPendingTable . at' bh . non [] <<.= []
    addPendingBlock pb = do
        let parent = blockPointer (bbFields (pbBlock pb))
        possiblyPendingTable . at' parent . non [] %= (pb:)
        possiblyPendingQueue %= MPQ.insert (blockSlot (pbBlock pb)) (getHash pb, parent)
    takeNextPendingUntil slot = tnpu =<< use possiblyPendingQueue
        where
            tnpu ppq = case MPQ.minViewWithKey ppq of
                Just ((sl, (pbh, parenth)), ppq') ->
                    if sl <= slot then do
                        (myPB, otherPBs) <- partition ((== pbh) . pbHash) <$> use (possiblyPendingTable . at' parenth . non [])
                        case myPB of
                            [] -> tnpu ppq'
                            (realPB : _) -> do
                                possiblyPendingTable . at' parenth . non [] .= otherPBs
                                possiblyPendingQueue .= ppq'
                                return (Just realPB)
                    else do
                        possiblyPendingQueue .= ppq
                        return Nothing
                Nothing -> do
                    possiblyPendingQueue .= ppq
                    return Nothing
    wipePendingBlocks = do
        possiblyPendingTable .=! HM.empty
        possiblyPendingQueue .=! MPQ.empty
    getFocusBlock = use focusBlock
    putFocusBlock bb = focusBlock .= bb
    getPendingTransactions = use pendingTransactions
    putPendingTransactions pts = pendingTransactions .= pts

    getAccountNonFinalized addr nnce =
            use (transactionTable . ttNonFinalizedTransactions . at' addr) >>= \case
                Nothing -> return []
                Just anfts ->
                    let (_, atnnce, beyond) = Map.splitLookup nnce (anfts ^. anftMap)
                    in return $ case atnnce of
                        Nothing -> Map.toAscList beyond
                        Just s -> (nnce, s) : Map.toAscList beyond

    getNextAccountNonce addr =
        use (transactionTable . ttNonFinalizedTransactions . at' addr) >>= \case
                Nothing -> return (minNonce, True)
                Just anfts ->
                  case Map.lookupMax (anfts ^. anftMap) of
                    Nothing -> return (anfts ^. anftNextNonce, True)
                    Just (nonce, _) -> return (nonce + 1, False)

    -- only looking up the cached part is OK because the precondition of this method is that the
    -- transaction is not yet finalized
    getCredential txHash =
      preuse (transactionTable . ttHashMap . ix txHash) >>= \case
        Just (WithMetadata{wmdData=CredentialDeployment{..},..}, _) -> return $ Just WithMetadata{wmdData=biCred,..}
        _ -> return Nothing

    getNonFinalizedChainUpdates uty sn =
      use (transactionTable . ttNonFinalizedChainUpdates . at' uty) >>= \case
        Nothing -> return []
        Just nfcus ->
          let (_, atsn, beyond) = Map.splitLookup sn (nfcus ^. nfcuMap)
          in return $ case atsn of
            Nothing -> Map.toAscList beyond
            Just s -> (sn, s) : Map.toAscList beyond

    addCommitTransaction bi@WithMetadata{..} slot = do
      let trHash = wmdHash
      tt <- use transactionTable
      -- check if the transaction is in the transaction table cache
      case tt ^? ttHashMap . ix trHash of
          Nothing -> do
            case wmdData of
              NormalTransaction tr -> do
                let sender = transactionSender tr
                    nonce = transactionNonce tr
                if (tt ^. ttNonFinalizedTransactions . at' sender . non emptyANFT . anftNextNonce) <= nonce then do
                  transactionTablePurgeCounter += 1
                  let wmdtr = WithMetadata{wmdData=tr,..}
                  transactionTable .= (tt & (ttNonFinalizedTransactions . at' sender . non emptyANFT . anftMap . at' nonce . non Set.empty %~ Set.insert wmdtr)
                                          & (ttHashMap . at' trHash ?~ (bi, Received slot)))
                  return (TS.Added bi)
                else return TS.ObsoleteNonce
              CredentialDeployment{} -> do
                -- because we do not have nonce tracking for these transactions we need to check that
                -- this transaction does not already exist in the on-disk storage.
                finalizedP <- memberTransactionTable trHash
                if finalizedP then
                  return TS.ObsoleteNonce
                else do
                  transactionTable . ttHashMap . at' trHash ?= (bi, Received slot)
                  return (TS.Added bi)
              ChainUpdate cu -> do
                let uty = updateType (uiPayload cu)
                    sn = updateSeqNumber (uiHeader cu)
                if (tt ^. ttNonFinalizedChainUpdates . at' uty . non emptyNFCU . nfcuNextSequenceNumber) <= sn then do
                  transactionTablePurgeCounter += 1
                  let wmdcu = WithMetadata{wmdData=cu,..}
                  transactionTable .= (tt
                      & (ttNonFinalizedChainUpdates . at' uty . non emptyNFCU . nfcuMap . at' sn . non Set.empty %~ Set.insert wmdcu)
                      & (ttHashMap . at' trHash ?~ (bi, Received slot)))
                  return (TS.Added bi)
                else return TS.ObsoleteNonce
          Just (bi', results) -> do
            -- if it is we update the maximum committed slot,
            -- unless the transaction is already finalized (this case is handled by updateSlot)
            -- In the current model this latter case should not happen; once a transaction is finalized
            -- it is written to disk (see finalizeTransactions below)
            when (slot > results ^. tsSlot) $ transactionTable . ttHashMap . at' trHash . mapped . _2 %= updateSlot slot
            return $ TS.Duplicate bi'

    finalizeTransactions bh slot txs = mapM finTrans txs >>= writeTransactionStatuses
        where
            finTrans WithMetadata{wmdData=NormalTransaction tr,..} = do
                let nonce = transactionNonce tr
                    sender = transactionSender tr
                anft <- use (transactionTable . ttNonFinalizedTransactions . at' sender . non emptyANFT)
                if anft ^. anftNextNonce == nonce
                then do
                    let nfn = anft ^. anftMap . at' nonce . non Set.empty
                        wmdtr = WithMetadata{wmdData=tr,..}
                    if Set.member wmdtr nfn
                    then do
                        -- Remove any other transactions with this nonce from the transaction table.
                        -- They can never be part of any other block after this point.
                        forM_ (Set.delete wmdtr nfn) $
                          \deadTransaction -> transactionTable . ttHashMap . at' (getHash deadTransaction) .= Nothing
                        -- Mark the status of the transaction as finalized, and remove the data from the in-memory table.
                        ss <- deleteAndFinalizeStatus wmdHash

                        -- Update the non-finalized transactions for the sender
                        transactionTable . ttNonFinalizedTransactions . at' sender ?= (anft & (anftMap . at' nonce .~ Nothing)
                                                                                           & (anftNextNonce .~ nonce + 1))
                        return ss
                    else do
                       logErrorAndThrowTS $ "Tried to finalize transaction which is not known to be in the set of non-finalized transactions for the sender " ++ show sender
                else do
                 logErrorAndThrowTS $
                      "The recorded next nonce for the account " ++ show sender ++ " (" ++ show (anft ^. anftNextNonce) ++ ") doesn't match the one that is going to be finalized (" ++ show nonce ++ ")"
            finTrans WithMetadata{wmdData=CredentialDeployment{},..} = deleteAndFinalizeStatus wmdHash
            finTrans WithMetadata{wmdData=ChainUpdate cu,..} = do
                let sn = updateSeqNumber (uiHeader cu)
                    uty = updateType (uiPayload cu)
                nfcu <- use (transactionTable . ttNonFinalizedChainUpdates . at' uty . non emptyNFCU)
                unless (nfcu ^. nfcuNextSequenceNumber == sn) $ logErrorAndThrowTS $
                        "The recorded next sequence number for update type " ++ show uty ++ " (" ++ show (nfcu ^. nfcuNextSequenceNumber) ++ ") doesn't match the one that is going to be finalized (" ++ show sn ++ ")"
                let nfsn = nfcu ^. nfcuMap . at' sn . non Set.empty
                    wmdcu = WithMetadata{wmdData=cu,..}
                unless (Set.member wmdcu nfsn) $ logErrorAndThrowTS $
                        "Tried to finalize a chain update that is not known to be in the set of non-finalized chain updates of type " ++ show uty
                -- Remove any other updates with the same sequence number, since they weren't finalized
                forM_ (Set.delete wmdcu nfsn) $
                  \deadUpdate -> transactionTable . ttHashMap . at' (getHash deadUpdate) .= Nothing
                -- Mark the status of the update as finalized, and remove the data from the in-memory table
                ss <- deleteAndFinalizeStatus wmdHash
                -- Update the non-finalized chain updates
                transactionTable . ttNonFinalizedChainUpdates . at' uty ?=
                  (nfcu & (nfcuMap . at' sn .~ Nothing) & (nfcuNextSequenceNumber .~ sn + 1))
                return ss


            deleteAndFinalizeStatus txHash = do
              status <- preuse (transactionTable . ttHashMap . ix txHash . _2)
              case status of
                Just Committed{..} -> do
                  -- delete the transaction from the cache
                  transactionTable . ttHashMap . at' txHash .= Nothing
                  -- and write the status to disk
                  return (txHash, FinalizedTransactionStatus{ftsSlot=slot,
                                            ftsBlockHash=bh,
                                            ftsIndex=tsResults HM.! bh
                                            -- the previous lookup is safe; finalized transaction must be on a block
                                            })
                _ -> logErrorAndThrowTS "Transaction should exist and be in committed state when finalized."

    commitTransaction slot bh tr idx =
        -- add a transaction status. This only updates the cached version which is correct at' the moment
        -- because transactions are only written to disk on finalization, at' which point their
        -- statuses are no longer updated.
        transactionTable . ttHashMap . at' (getHash tr) %= fmap (_2 %~ addResult bh slot idx)

    purgeTransaction WithMetadata{..} =
        use (transactionTable . ttHashMap . at' wmdHash) >>= \case
            Nothing -> return True
            Just (_, results) -> do
                lastFinSlot <- blockSlot . _bpBlock . fst <$> TS.getLastFinalized
                if lastFinSlot >= results ^. tsSlot then do
                    -- remove from the table
                    transactionTable . ttHashMap . at' wmdHash .= Nothing
                    -- if the transaction is from a sender also delete the relevant
                    -- entry in the account non finalized table
                    case wmdData of
                      NormalTransaction tr -> do
                        let nonce = transactionNonce tr
                            sender = transactionSender tr
                        transactionTable
                          . ttNonFinalizedTransactions
                          . at' sender
                          . non emptyANFT
                          . anftMap
                          . at' nonce
                          . non Set.empty %= Set.delete WithMetadata{wmdData=tr,..}
                      _ -> return () -- do nothing.
                    return True
                else return False

    markDeadTransaction bh tr =
      -- We only need to update the outcomes. The anf table nor the pending table need be updated
      -- here since a transaction should not be marked dead in a finalized block.
      transactionTable . ttHashMap . at' (getHash tr) . mapped . _2 %= markDeadResult bh
    lookupTransaction th = do
       ts <- preuse (transactionTable . ttHashMap . ix th . _2)
       case ts of
         Just t -> return $ Just t
         Nothing -> fmap finalizedToTransactionStatus <$> readTransactionStatus th

    getConsensusStatistics = use statistics
    putConsensusStatistics stats = statistics .=! stats

    {-# INLINE getRuntimeParameters #-}
    getRuntimeParameters = use runtimeParameters

    purgeTransactionTable ignoreInsertions currentTime = do
      purgeCount <- use transactionTablePurgeCounter
      RuntimeParameters{..} <- use runtimeParameters
      when (ignoreInsertions || purgeCount > rpInsertionsBeforeTransactionPurge) $ do
        transactionTablePurgeCounter .= 0
        lastFinalizedSlot <- TS.getLastFinalizedSlot
        transactionTable' <- use transactionTable
        pendingTransactions' <- use pendingTransactions
        let
          currentTransactionTime = utcTimeToTransactionTime currentTime
          oldestArrivalTime = if currentTransactionTime > rpTransactionsKeepAliveTime
                                then currentTransactionTime - rpTransactionsKeepAliveTime
                                else 0
          currentTimestamp = utcTimeToTimestamp currentTime
          (newTT, newPT) = purgeTables lastFinalizedSlot oldestArrivalTime currentTimestamp transactionTable' pendingTransactions'
        transactionTable .= newTT
        pendingTransactions .= newPT

    wipeNonFinalizedTransactions = do
        -- This assumes that the transaction table only
        -- contains non-finalized transactions.
        -- The motivation for using foldr here is that the list will be consumed by iteration
        -- almost immediately, so it is reasonable to build it lazily.
        oldTransactions <- HM.foldr ((:) . fst) [] <$> use (transactionTable . ttHashMap)
        transactionTable %=! (ttHashMap .~ HM.empty)
            . (ttNonFinalizedTransactions %~ fmap (anftMap .~ Map.empty))
            . (ttNonFinalizedChainUpdates %~ fmap (nfcuMap .~ Map.empty))
        return oldTransactions<|MERGE_RESOLUTION|>--- conflicted
+++ resolved
@@ -71,10 +71,7 @@
       ieIs :: !BlockHash
       }
   | DatabaseInvariantViolation !String
-<<<<<<< HEAD
-=======
   -- |The database version is not correct.
->>>>>>> 8a99e6f6
   | IncorrectDatabaseVersion !String
   deriving(Show, Typeable)
 
@@ -187,7 +184,6 @@
   gb <- makeGenesisPersistentBlockPointer gd genState genATI
   let gbh = bpHash gb
       gbfin = FinalizationRecord 0 gbh emptyFinalizationProof 0
-<<<<<<< HEAD
   initialDb <- liftIO $ initializeDatabase gb serState treeStateDir
   -- When the state contains accounts, we must ensure that the transaction
   -- table correctly reflects the account nonces, and similarly for
@@ -202,9 +198,6 @@
   updSeqNums <- foldM (\m uty -> do
       sn <- getNextUpdateSequenceNumber genState uty
       return $! Map.insert uty sn m) Map.empty [minBound..]
-=======
-  initialDb <- initializeDatabase gb serState (rpTreeStateDir rp)
->>>>>>> 8a99e6f6
   return SkovPersistentData {
             _blockTable = HM.singleton gbh (BlockFinalized 0),
             _possiblyPendingTable = HM.empty,
@@ -301,11 +294,7 @@
   -- and on insertions we resize the environment anyhow.
   -- But this behaviour of LMDB is poorly documented, so we might experience issues.
   _db <- either (logExceptionAndThrowTS . DatabaseOpeningError) return =<<
-<<<<<<< HEAD
           liftIO (try $ databaseHandlers _treeStateDirectory)
-=======
-          liftIO (try $ databaseHandlers (rpTreeStateDir rp))
->>>>>>> 8a99e6f6
 
   -- Check that the database version matches what we expect.
   liftIO (checkDatabaseVersion _db) >>=
