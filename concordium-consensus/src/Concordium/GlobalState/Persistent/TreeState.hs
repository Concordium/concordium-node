--- conflicted
+++ resolved
@@ -442,10 +442,8 @@
             genStoredBlock <-
                 maybe (logExceptionAndThrowTS GenesisBlockNotInDataBaseError) return
                     =<< liftIO (getFirstBlock _db)
-<<<<<<< HEAD
+
             _genesisBlockPointer <- makeBlockPointer genStoredBlock
-=======
-            _genesisBlockPointer <- liftIO $ makeBlockPointer genStoredBlock
             when (isNothing (sbshStateHash genStoredBlock)) $ do
                 -- This should only occur when updating from a node version prior to 6.1.6
                 -- the first time the database is loaded.
@@ -453,7 +451,6 @@
                 logEvent GlobalState LLDebug $
                     "Writing genesis state hash to tree state database: " ++ show genStateHash
                 writeGenesisBlockStateHash _db genStateHash
->>>>>>> f0f3ecaa
             _genesisData <- case _bpBlock _genesisBlockPointer of
                 GenesisBlock gd' -> return gd'
                 _ -> logExceptionAndThrowTS (DatabaseInvariantViolation "Block at height 0 is not a genesis block.")
@@ -478,20 +475,11 @@
                       ..
                     }
   where
-<<<<<<< HEAD
-    makeBlockPointer :: StoredBlock pv (TS.BlockStatePointer (PBS.PersistentBlockState pv)) -> LogIO (PersistentBlockPointer pv (PBS.HashedPersistentBlockState pv))
-    makeBlockPointer StoredBlock{..} = do
-        let stateHashM = case sbBlock of
-                GenesisBlock{} -> Nothing
-                NormalBlock bb -> Just $ bbStateHash bb
-        bstate <- runReaderT (PBS.runPersistentBlockStateMonad (loadBlockState stateHashM sbState)) pbsc
-=======
     makeBlockPointer ::
         StoredBlockWithStateHash pv (TS.BlockStatePointer (PBS.PersistentBlockState pv)) ->
-        IO (PersistentBlockPointer pv (PBS.HashedPersistentBlockState pv))
+        LogIO (PersistentBlockPointer pv (PBS.HashedPersistentBlockState pv))
     makeBlockPointer StoredBlockWithStateHash{sbshStoredBlock = StoredBlock{..}, ..} = do
         bstate <- runReaderT (PBS.runPersistentBlockStateMonad (loadBlockState sbshStateHash sbState)) pbsc
->>>>>>> f0f3ecaa
         makeBlockPointerFromPersistentBlock sbBlock bstate sbInfo
     isBlockStateCorrupted :: StoredBlock pv (TS.BlockStatePointer (PBS.PersistentBlockState pv)) -> LogIO Bool
     isBlockStateCorrupted block =
