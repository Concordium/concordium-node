  {-# LANGUAGE ConstraintKinds, TypeFamilies, TemplateHaskell, NumericUnderscores, ScopedTypeVariables, DataKinds, RecordWildCards, MultiParamTypeClasses, FlexibleInstances, GeneralizedNewtypeDeriving, LambdaCase, FlexibleContexts, DerivingStrategies, DerivingVia, StandaloneDeriving, UndecidableInstances #-}
-- |This module provides a monad that is an instance of both `LMDBStoreMonad` and `TreeStateMonad` effectively adding persistence to the tree state.
--
-- In this module we also implement the instances and functions that require a monadic context, such as the conversions.
module Concordium.GlobalState.Persistent.TreeState where

import Concordium.GlobalState.Types
import Concordium.GlobalState.Block
import Concordium.GlobalState.BlockMonads
import Concordium.GlobalState.BlockPointer
import qualified Concordium.GlobalState.BlockState as BS
import qualified Concordium.GlobalState.Classes as GS
import Concordium.GlobalState.Finalization
import Concordium.GlobalState.Parameters
import Concordium.GlobalState.Persistent.BlockPointer as PB
import Concordium.GlobalState.Persistent.LMDB
import Concordium.GlobalState.Statistics
import Concordium.GlobalState.AccountTransactionIndex
import Concordium.GlobalState.TransactionTable
import qualified Concordium.GlobalState.TreeState as TS
import Concordium.Types
import Concordium.Types.HashableTo
import Concordium.Types.Transactions as T
import Control.Exception hiding (handle)
import Control.Monad.State
import Data.ByteString (ByteString)
import Data.HashMap.Strict as HM hiding (toList)
import Data.List as List
import qualified Data.Map.Strict as Map
import Data.Maybe
import qualified Data.PQueue.Prio.Min as MPQ
import qualified Data.Sequence as Seq
import Data.Serialize as S (runGet, put, get, runPut, runGet, Put)
import qualified Data.Set as Set
import Data.Time.Clock
import Database.LMDB.Simple as L
import Lens.Micro.Platform
import System.Mem.Weak
import Concordium.GlobalState.SQLiteATI
-- * SkovPersistentData definition

data PersistenBlockStatus ati bs =
    BlockAlive !(PersistentBlockPointer ati bs)
    | BlockDead
    | BlockFinalized !FinalizationIndex
    | BlockPending !PendingBlock
  deriving(Eq, Show)

-- |Skov data for the persistent tree state version that also holds the database handlers
data SkovPersistentData ati bs = SkovPersistentData {
    -- |Map of all received blocks by hash.
    _blockTable :: !(HM.HashMap BlockHash (PersistenBlockStatus (ATIValues ati) bs)),
    -- |Map of (possibly) pending blocks by hash
    _possiblyPendingTable :: !(HM.HashMap BlockHash [PendingBlock]),
    -- |Priority queue of pairs of (block, parent) hashes where the block is (possibly) pending its parent, by block slot
    _possiblyPendingQueue :: !(MPQ.MinPQueue Slot (BlockHash, BlockHash)),
    -- |Priority queue of blocks waiting for their last finalized block to be finalized, ordered by height of the last finalized block
    _blocksAwaitingLastFinalized :: !(MPQ.MinPQueue BlockHeight PendingBlock),
    -- |Pointer to the last finalized block
    _lastFinalized :: !(PersistentBlockPointer (ATIValues ati) bs),
    -- |Pointer to the last finalization record
    _lastFinalizationRecord :: !FinalizationRecord,
    -- |Pending finalization records by finalization index
    _finalizationPool :: !(Map.Map FinalizationIndex [FinalizationRecord]),
    -- |Branches of the tree by height above the last finalized block
    _branches :: !(Seq.Seq [PersistentBlockPointer (ATIValues ati) bs]),
    -- |Genesis data
    _genesisData :: !GenesisData,
    -- |Block pointer to genesis block
    _genesisBlockPointer :: !(PersistentBlockPointer (ATIValues ati) bs),
    -- |Current focus block
    _focusBlock :: !(PersistentBlockPointer (ATIValues ati) bs),
    -- |Pending transaction table
    _pendingTransactions :: !PendingTransactionTable,
    -- |Transaction table
    _transactionTable :: !TransactionTable,
    -- |Consensus statistics
    _statistics :: !ConsensusStatistics,
    -- |Runtime parameters
    _runtimeParameters :: !RuntimeParameters,
    -- | Database handlers
    _db :: !(DatabaseHandlers bs),
    -- |Context for the transaction log.
    _atiCtx :: !(ATIContext ati)
}
makeLenses ''SkovPersistentData

-- |Initial skov data with default runtime parameters (block size = 10MB).
initialSkovPersistentDataDefault ::  FilePath -> GenesisData -> bs -> (ATIValues ati, ATIContext ati) -> S.Put -> IO (SkovPersistentData ati bs)
initialSkovPersistentDataDefault dir = initialSkovPersistentData (defaultRuntimeParameters { rpTreeStateDir = dir })

initialSkovPersistentData :: RuntimeParameters -> GenesisData -> bs -> (ATIValues ati, ATIContext ati) -> S.Put -> IO (SkovPersistentData ati bs)
initialSkovPersistentData rp gd genState ati serState = do
  gb <- makeGenesisPersistentBlockPointer gd genState (fst ati)
  let gbh = bpHash gb
      gbfin = FinalizationRecord 0 gbh emptyFinalizationProof 0
  initialDb <- initialDatabaseHandlers gb serState rp
  return SkovPersistentData {
            _blockTable = HM.singleton gbh (BlockFinalized 0),
            _possiblyPendingTable = HM.empty,
            _possiblyPendingQueue = MPQ.empty,
            _blocksAwaitingLastFinalized = MPQ.empty,
            _lastFinalized = gb,
            _lastFinalizationRecord = gbfin,
            _finalizationPool = Map.empty,
            _branches = Seq.empty,
            _genesisData = gd,
            _genesisBlockPointer = gb,
            _focusBlock = gb,
            _pendingTransactions = emptyPendingTransactionTable,
            _transactionTable = emptyTransactionTable,
            _statistics = initialConsensusStatistics,
            _runtimeParameters = rp,
            _db = initialDb,
            _atiCtx = snd ati
        }

-- |Newtype wrapper that provides an implementation of the TreeStateMonad using a persistent tree state.
-- The underlying Monad must provide instances for:
--
-- * `BlockStateTypes`
-- * `BlockStateQuery`
-- * `BlockStateOperations`
-- * `BlockStateStorage`
-- * `MonadState (SkovPersistentData bs)`
-- * `PerAccountDBOperations`
--
-- This newtype establishes types for the @GlobalStateTypes@. The type variable @bs@ stands for the BlockState
-- type used in the implementation.
newtype PersistentTreeStateMonad ati bs m a = PersistentTreeStateMonad { runPersistentTreeStateMonad :: m a }
  deriving (Functor, Applicative, Monad, MonadIO, GS.BlockStateTypes,
            BS.BlockStateQuery, BS.BlockStateOperations, BS.BlockStateStorage)

deriving instance (Monad m, MonadState (SkovPersistentData ati bs) m)
         => MonadState (SkovPersistentData ati bs) (PersistentTreeStateMonad ati bs m)

instance (CanExtend (ATIValues ati),
          CanRecordFootprint (Footprint (ATIValues ati)))
         => ATITypes (PersistentTreeStateMonad ati bs m) where
  type ATIStorage (PersistentTreeStateMonad ati bs m) = ATIValues ati

instance (Monad m) => PerAccountDBOperations (PersistentTreeStateMonad () bs m)

instance (MonadIO m, MonadState (SkovPersistentData DiskDump bs) m) => PerAccountDBOperations (PersistentTreeStateMonad DiskDump bs m) where
  flushBlockSummaries bh ati sos = do
    PAAIConfig handle <- use logContext
    liftIO $ writeEntries handle bh ati sos

instance (bs ~ GS.BlockState (PersistentTreeStateMonad ati bs m)) => GlobalStateTypes (PersistentTreeStateMonad ati bs m) where
    type PendingBlockType (PersistentTreeStateMonad ati bs m) = PendingBlock
    type BlockPointerType (PersistentTreeStateMonad ati bs m) = PersistentBlockPointer (ATIValues ati) bs

instance HasLogContext PerAccountAffectIndex (SkovPersistentData DiskDump bs) where
  logContext = atiCtx

getWeakPointer :: (bs ~ GS.BlockState (PersistentTreeStateMonad ati bs m),
                   MonadIO (PersistentTreeStateMonad ati bs m),
                   BS.BlockStateStorage (PersistentTreeStateMonad ati bs m),
                   CanExtend (ATIValues ati),
                   MonadState (SkovPersistentData ati bs) (PersistentTreeStateMonad ati bs m))
               => PersistentBlockPointer (ATIValues ati) (TS.BlockState m)
               -> (PersistentBlockPointer (ATIValues ati) (TS.BlockState m) -> Weak (PersistentBlockPointer (ATIValues ati) (TS.BlockState m)))
               -> (BlockFields -> BlockHash)
               -> String
               -> PersistentTreeStateMonad ati (TS.BlockState m) m (PersistentBlockPointer (ATIValues ati) (TS.BlockState m))
getWeakPointer block field pointer name = do
      gb <- use genesisBlockPointer
      if gb == block then
        return gb
      else do
        d <- liftIO $ deRefWeak (field block)
        case d of
          Just v -> return v
          Nothing -> do
            nb <- maybe (return $ Just gb) (\f -> readBlock (pointer f)) (blockFields $ _bpBlock block)
            return $ fromMaybe (error ("Couldn't find " ++ name ++ " block in disk")) nb

instance (Monad (PersistentTreeStateMonad ati bs m),
          bs ~ GS.BlockState (PersistentTreeStateMonad ati bs m),
          MonadIO (PersistentTreeStateMonad ati bs m),
          BS.BlockStateStorage (PersistentTreeStateMonad ati bs m),
          MonadState (SkovPersistentData ati bs) (PersistentTreeStateMonad ati bs m),
          CanExtend (ATIValues ati),
          CanRecordFootprint (Footprint (ATIValues ati)))
         => BlockPointerMonad (PersistentTreeStateMonad ati bs m) where
  blockState = return . _bpState
  bpParent block = getWeakPointer block _bpParent blockPointer "parent"
  bpLastFinalized block = getWeakPointer block _bpLastFinalized blockLastFinalized "last finalized"
  bpTransactionAffectSummaries block = return (_bpATI block)


-- |Construct a block from a serialized form.
-- The @ati@ is filled with a default value.
constructBlock :: (MonadIO m,
                   BS.BlockStateStorage m,
                   CanExtend (ATIStorage m))
               => Maybe ByteString -> BlockHash -> m (Maybe (PersistentBlockPointer (ATIStorage m) (TS.BlockState m)))
constructBlock Nothing _ = return Nothing
constructBlock (Just bytes) bh = do
  tm <- liftIO getCurrentTime
  case runGet (getTriple tm) bytes of
    Left err -> fail $ "Could not deserialize block: " ++ err ++ " with bytes " ++ show bytes
    Right (newBlock, state', height', txcount, txsize, txenergy) -> do
      st <- state'
      let ati = defaultValue
      Just <$> (makeBlockPointerFromPersistentBlock newBlock st ati bh height' txcount txsize txenergy)
  where getTriple tm = do
          newBlock <- getBlock (utcTimeToTransactionTime tm)
          state' <- BS.getBlockState
          height' <- S.get
          txcount <- S.get
          txsize <- S.get
          txenergy <- S.get
          return (newBlock, state', height', txcount, txsize, txenergy)

instance (MonadIO (PersistentTreeStateMonad ati bs m),
          bs ~ GS.BlockState (PersistentTreeStateMonad ati bs m),
          BS.BlockStateStorage (PersistentTreeStateMonad ati bs m),
          CanExtend (ATIValues ati),
          MonadState (SkovPersistentData ati bs) (PersistentTreeStateMonad ati bs m))
         => LMDBStoreMonad (PersistentTreeStateMonad ati bs m) where
  writeBlock bp = do
    dbh <- use db
    bs <- BS.putBlockState (_bpState bp)
    -- This value won't be created with `putBlock` because
    -- we don't want the transactions to be written in this block
    -- so instead we will use `blockBody`
    let blockBS = runPut (do
                             putBlock bp
                             bs
                             S.put (bpHeight bp)
                             S.put (bpTransactionCount bp)
                             S.put (bpTransactionsSize bp)
                             S.put (bpTransactionsEnergyCost bp))
    dbh' <- putOrResize dbh (Block (getHash bp, blockBS))
    db .= dbh'
  readBlock bh = do
    env <- use (db . storeEnv)
    dbB <- use (db . blockStore)
    bytes <- liftIO $ transaction env (L.get dbB bh :: L.Transaction ReadOnly (Maybe ByteString))
    constructBlock bytes bh
  readFinalizationRecord bh = do
    env <- use (db . storeEnv)
    dbF <- use (db . finalizationRecordStore)
    liftIO $ transaction env (L.get dbF bh :: L.Transaction ReadOnly (Maybe FinalizationRecord))
  writeFinalizationRecord fr = do
    dbh <- use db
    dbh' <- putOrResize dbh (Finalization (finalizationIndex fr, fr))
    db .= dbh'
  readTransactionStatus th = do
    env <- use (db . storeEnv)
    dbT <- use (db . transactionStatusStore)
    liftIO $ transaction env (L.get dbT th :: L.Transaction ReadOnly (Maybe T.TransactionStatus))
  writeTransactionStatus th t = do
    dbh <- use db
    dbh' <- putOrResize dbh (TxStatus (th, t))
    db .= dbh'

instance (MonadIO (PersistentTreeStateMonad ati bs m),
          BS.BlockStateStorage (PersistentTreeStateMonad ati bs m),
          GS.BlockState (PersistentTreeStateMonad ati bs m) ~ bs,
          PerAccountDBOperations (PersistentTreeStateMonad ati bs m),
          MonadState (SkovPersistentData ati bs) m)
         => TS.TreeStateMonad (PersistentTreeStateMonad ati bs m) where
    makePendingBlock key slot parent bid pf n lastFin trs time = do
        return $ makePendingBlock (signBlock key slot parent bid pf n lastFin trs) time
    importPendingBlock blockBS rectime =
        case runGet (getBlock $ utcTimeToTransactionTime rectime) blockBS of
            Left err -> return $ Left $ "Block deserialization failed: " ++ err
            Right GenesisBlock {} -> return $ Left "Block deserialization failed: unexpected genesis block"
            Right (NormalBlock block0) -> return $ Right $  makePendingBlock block0 rectime
    getBlockStatus bh = do
      st <- use (blockTable . at bh)
      case st of
        Just (BlockAlive bp) -> return $ Just $ TS.BlockAlive bp
        Just (BlockPending bp) -> return $ Just $ TS.BlockPending bp
        Just BlockDead -> return $ Just TS.BlockDead
        Just (BlockFinalized fidx) -> getFinalizedBlockAndFR fidx
        _ -> return Nothing
     where getFinalizedBlockAndFR fidx = do
            gb <- use genesisBlockPointer
            if bh == bpHash gb then
              return $ Just (TS.BlockFinalized gb (FinalizationRecord 0 (bpHash gb) emptyFinalizationProof 0))
            else do
              lf <- use lastFinalized
              if bh == bpHash lf then do
                lfr <- use lastFinalizationRecord
                return $ Just (TS.BlockFinalized lf lfr)
              else do
                b <- readBlock bh
                fr <- readFinalizationRecord fidx
                case (b, fr) of
                  (Just block, Just finr) -> return $ Just (TS.BlockFinalized block finr)
                  (Just _, Nothing) -> error $ "Lost finalization record that was stored" ++ show bh
                  (Nothing, Just _) -> error $ "Lost block that was stored as finalized" ++ show bh
                  _ -> error $ "Lost block and finalization record" ++ show bh
    makeLiveBlock block parent lastFin st ati arrTime energy = do
            blockP <- makePersistentBlockPointerFromPendingBlock block parent lastFin st ati arrTime energy
            blockTable . at (getHash block) ?= BlockAlive blockP
            return blockP
    markDead bh = blockTable . at bh ?= BlockDead
    markFinalized bh fr = use (blockTable . at bh) >>= \case
            Just (BlockAlive bp) -> do
              writeBlock bp
              blockTable . at bh ?= BlockFinalized (finalizationIndex fr)
            _ -> return ()
    markPending pb = blockTable . at (getHash pb) ?= BlockPending pb
    getGenesisBlockPointer = use genesisBlockPointer
    getGenesisData = use genesisData
    getLastFinalized = do
      lf <- use lastFinalized
      lfr <- use lastFinalizationRecord
      return $! (lf, lfr)
    getNextFinalizationIndex = (+1) . finalizationIndex <$> use lastFinalizationRecord
    addFinalization newFinBlock finRec = do
      writeFinalizationRecord finRec
      lastFinalized .= newFinBlock
      lastFinalizationRecord .= finRec
    getFinalizationAtIndex finIndex = do
      lfr <- use lastFinalizationRecord
      if finIndex == finalizationIndex lfr then do
        b <- use lastFinalized
        return $ Just (lfr, b)
      else do
        dfr <- readFinalizationRecord finIndex
        case dfr of
          Just diskFinRec -> do
             diskb <- readBlock (finalizationBlockPointer diskFinRec)
             case diskb of
                Just diskBlock -> return $ Just (diskFinRec, diskBlock)
                _ -> return Nothing
          _ -> return Nothing
    getBranches = use branches
    putBranches brs = branches .= brs
    takePendingChildren bh = possiblyPendingTable . at bh . non [] <<.= []
    addPendingBlock pb = do
        let parent = blockPointer (bbFields (pbBlock pb))
        possiblyPendingTable . at parent . non [] %= (pb:)
        possiblyPendingQueue %= MPQ.insert (blockSlot (pbBlock pb)) (getHash pb, parent)
    takeNextPendingUntil slot = tnpu =<< use possiblyPendingQueue
        where
            tnpu ppq = case MPQ.minViewWithKey ppq of
                Just ((sl, (pbh, parenth)), ppq') ->
                    if sl <= slot then do
                        (myPB, otherPBs) <- partition ((== pbh) . pbHash) <$> use (possiblyPendingTable . at parenth . non [])
                        case myPB of
                            [] -> tnpu ppq'
                            (realPB : _) -> do
                                possiblyPendingTable . at parenth . non [] .= otherPBs
                                possiblyPendingQueue .= ppq'
                                return (Just realPB)
                    else do
                        possiblyPendingQueue .= ppq
                        return Nothing
                Nothing -> do
                    possiblyPendingQueue .= ppq
                    return Nothing
    addAwaitingLastFinalized bh pb = blocksAwaitingLastFinalized %= MPQ.insert bh pb
    takeAwaitingLastFinalizedUntil bh =
            (MPQ.minViewWithKey <$> use blocksAwaitingLastFinalized) >>= \case
                Nothing -> return Nothing
                Just ((h, pb), balf') -> if h <= bh then do
                                            blocksAwaitingLastFinalized .= balf'
                                            return (Just pb)
                                        else return Nothing
    getFinalizationPoolAtIndex fi = use (finalizationPool . at fi . non [])
    putFinalizationPoolAtIndex fi frs = finalizationPool . at fi . non [] .= frs
    addFinalizationRecordToPool fr = finalizationPool . at (finalizationIndex fr) . non [] %= (fr :)
    getFocusBlock = use focusBlock
    putFocusBlock bb = focusBlock .= bb
    getPendingTransactions = use pendingTransactions
    putPendingTransactions pts = pendingTransactions .= pts
    getAccountNonFinalized addr nnce =
            use (transactionTable . ttNonFinalizedTransactions . at addr) >>= \case
                Nothing -> return []
                Just anfts ->
                    let (_, atnnce, beyond) = Map.splitLookup nnce (anfts ^. anftMap)
                    in return $ case atnnce of
                        Nothing -> Map.toAscList beyond
                        Just s -> (nnce, s) : Map.toAscList beyond
<<<<<<< HEAD
    addCommitTransaction bi@WithMetadata{..} slot = do
      let trHash = wmdHash
      tt <- use transactionTable
      case tt ^. ttHashMap . at trHash of
          Nothing ->
            case wmdData of
              NormalTransaction tr -> do
                let sender = transactionSender tr
                    nonce = transactionNonce tr
                if (tt ^. ttNonFinalizedTransactions . at sender . non emptyANFT . anftNextNonce) <= nonce then do
                  let wmdtr = WithMetadata{wmdData=tr,..}
                  transactionTable .= (tt & (ttNonFinalizedTransactions . at sender . non emptyANFT . anftMap . at nonce . non Set.empty %~ Set.insert wmdtr)
                                          & (ttHashMap . at trHash ?~ (bi, Received slot)))
                  return (TS.Added bi)
                else return TS.ObsoleteNonce
              CredentialDeployment{..} -> do
                transactionTable . ttHashMap . at trHash ?= (bi, Received slot)
                return (TS.Added bi)
          Just (tr', results) -> do
            when (slot > results ^. tsSlot) $ transactionTable . ttHashMap . at trHash . mapped . _2 . tsSlot .=  slot
            return $ TS.Duplicate tr'

=======
    addCommitTransaction tr slot = do
            let trHash = getHash tr
            tt <- use transactionTable
            case tt ^. ttHashMap . at trHash of
                Nothing ->
                  if (tt ^. ttNonFinalizedTransactions . at sender . non emptyANFT . anftNextNonce) <= nonce then do
                    transactionTable .= (tt & (ttNonFinalizedTransactions . at sender . non emptyANFT . anftMap . at nonce . non Set.empty %~ Set.insert tr)
                                            & (ttHashMap . at (getHash tr) ?~ (tr, Received slot)))
                    return (TS.Added tr)
                  else return TS.ObsoleteNonce
                Just (tr', results) -> do
                  when (slot > results ^. tsSlot) $ transactionTable . ttHashMap . at trHash . mapped . _2 %= updateSlot slot
                  return $ TS.Duplicate tr'
        where
            sender = transactionSender tr
            nonce = transactionNonce tr
>>>>>>> 2fd22990
    finalizeTransactions bh slot = mapM_ finTrans
        where
            finTrans WithMetadata{wmdData=NormalTransaction tr,..} = do
                let nonce = transactionNonce tr
                    sender = transactionSender tr
                anft <- use (transactionTable . ttNonFinalizedTransactions . at sender . non emptyANFT)
                assert (anft ^. anftNextNonce == nonce) $ do
                    let nfn = anft ^. anftMap . at nonce . non Set.empty
                    let wmdtr = WithMetadata{wmdData=tr,..}
                    assert (Set.member wmdtr nfn) $ do
                        -- Remove any other transactions with this nonce from the transaction table.
                        -- They can never be part of any other block after this point.
                        forM_ (Set.delete wmdtr nfn) $
                          \deadTransaction -> transactionTable . ttHashMap . at (getHash deadTransaction) .= Nothing
                        -- Mark the status of the transaction as finalized.
                        -- Singular here is safe due to the precondition (and assertion) that all transactions
                        -- which are part of live blocks are in the transaction table.
<<<<<<< HEAD
                        transactionTable . ttHashMap . singular (ix wmdHash) . _2 %=
                            \case Committed{..} -> Finalized{_tsSlot=slot,tsBlockHash=bh,tsFinResult=tsResults HM.! bh,..}
                                  _ -> error "Transaction should be in committed state when finalized."
                        -- Update the non-finalized transactions for the sender
                        transactionTable . ttNonFinalizedTransactions . at sender ?= (anft & (anftMap . at nonce .~ Nothing) & (anftNextNonce .~ nonce + 1))
            finTrans WithMetadata{wmdData=CredentialDeployment{..},..} = do
              transactionTable . ttHashMap . singular (ix wmdHash) . _2 %= 
                            \case Committed{..} -> Finalized{_tsSlot=slot,tsBlockHash=bh,tsFinResult=tsResults HM.! bh,..}
                                  _ -> error "Transaction should be in committed state when finalized."

=======
                        tt <- use transactionTable
                        case tt ^. ttHashMap . singular (ix (getHash tr)) . _2 of
                                  Committed{..} -> do
                                       transactionTable .= (tt & (ttHashMap . at (getHash tr) .~ Nothing))
                                       writeTransactionStatus (getHash tr) Finalized{_tsSlot=slot,tsBlockHash=bh,tsFinResult=tsResults HM.! bh,..}
                                  _ -> error "Transaction should be in committed state when finalized."
                        -- Update the non-finalized transactions for the sender
                        transactionTable . ttNonFinalizedTransactions . at sender ?= (anft & (anftMap . at nonce .~ Nothing) & (anftNextNonce .~ nonce + 1))
>>>>>>> 2fd22990
    commitTransaction slot bh tr idx =
        transactionTable . ttHashMap . at (getHash tr) %= fmap (_2 %~ addResult bh slot idx)
    purgeTransaction tr =
        use (transactionTable . ttHashMap . at (getHash tr)) >>= \case
            Nothing -> return True
            Just (_, results) -> do
                lastFinSlot <- blockSlot . _bpBlock . fst <$> TS.getLastFinalized
                if (lastFinSlot >= results ^. tsSlot) then do
                    let nonce = transactionNonce tr
                        sender = transactionSender tr
                    transactionTable . ttHashMap . at (getHash tr) .= Nothing
                    transactionTable . ttNonFinalizedTransactions . at sender . non emptyANFT . anftMap . at nonce . non Set.empty %= Set.delete tr
                    return True
                else return False
    markDeadTransaction bh tr =
      -- We only need to update the outcomes. The anf table nor the pending table need be updated
      -- here since a transaction should not be marked dead in a finalized block.
      transactionTable . ttHashMap . at (getHash tr) . mapped . _2 %= markDeadResult bh
    lookupTransaction th = do
       ts <- preuse (transactionTable . ttHashMap . ix th . _2)
       case ts of
         Just t -> return $ Just t
         Nothing -> readTransactionStatus th

    getConsensusStatistics = use statistics
    putConsensusStatistics stats = statistics .= stats

    {-# INLINE getRuntimeParameters #-}
    getRuntimeParameters = use runtimeParameters<|MERGE_RESOLUTION|>--- conflicted
+++ resolved
@@ -378,12 +378,14 @@
                     in return $ case atnnce of
                         Nothing -> Map.toAscList beyond
                         Just s -> (nnce, s) : Map.toAscList beyond
-<<<<<<< HEAD
+
     addCommitTransaction bi@WithMetadata{..} slot = do
       let trHash = wmdHash
       tt <- use transactionTable
-      case tt ^. ttHashMap . at trHash of
-          Nothing ->
+      -- check if the transaction is in the transaction table cache
+      case tt ^? ttHashMap . ix trHash of
+          Nothing -> do
+
             case wmdData of
               NormalTransaction tr -> do
                 let sender = transactionSender tr
@@ -395,30 +397,22 @@
                   return (TS.Added bi)
                 else return TS.ObsoleteNonce
               CredentialDeployment{..} -> do
-                transactionTable . ttHashMap . at trHash ?= (bi, Received slot)
-                return (TS.Added bi)
-          Just (tr', results) -> do
-            when (slot > results ^. tsSlot) $ transactionTable . ttHashMap . at trHash . mapped . _2 . tsSlot .=  slot
-            return $ TS.Duplicate tr'
-
-=======
-    addCommitTransaction tr slot = do
-            let trHash = getHash tr
-            tt <- use transactionTable
-            case tt ^. ttHashMap . at trHash of
-                Nothing ->
-                  if (tt ^. ttNonFinalizedTransactions . at sender . non emptyANFT . anftNextNonce) <= nonce then do
-                    transactionTable .= (tt & (ttNonFinalizedTransactions . at sender . non emptyANFT . anftMap . at nonce . non Set.empty %~ Set.insert tr)
-                                            & (ttHashMap . at (getHash tr) ?~ (tr, Received slot)))
-                    return (TS.Added tr)
-                  else return TS.ObsoleteNonce
-                Just (tr', results) -> do
-                  when (slot > results ^. tsSlot) $ transactionTable . ttHashMap . at trHash . mapped . _2 %= updateSlot slot
-                  return $ TS.Duplicate tr'
-        where
-            sender = transactionSender tr
-            nonce = transactionNonce tr
->>>>>>> 2fd22990
+                -- because we do not have nonce tracking for these transactions we need to check that
+                -- this transction does not already exist in the on-disk storage.
+                finalizedP <- memberTransactionTable trHash
+                if finalizedP then
+                  return $ TS.Duplicate bi
+                else do
+                  transactionTable . ttHashMap . at trHash ?= (bi, Received slot)
+                  return (TS.Added bi)
+          Just (_, results) -> do
+            -- if it is we update the maximum committed slot,
+            -- unless the transaction is already finalized (this case is handled by updateSlot)
+            -- In the current model this latter case should not happen; once a transaction is finalized
+            -- it is written to disk (see finalizeTransactions below)
+            when (slot > results ^. tsSlot) $ transactionTable . ttHashMap . at trHash . mapped . _2 %= updateSlot slot
+            return $ TS.Duplicate bi
+
     finalizeTransactions bh slot = mapM_ finTrans
         where
             finTrans WithMetadata{wmdData=NormalTransaction tr,..} = do
@@ -433,32 +427,34 @@
                         -- They can never be part of any other block after this point.
                         forM_ (Set.delete wmdtr nfn) $
                           \deadTransaction -> transactionTable . ttHashMap . at (getHash deadTransaction) .= Nothing
-                        -- Mark the status of the transaction as finalized.
-                        -- Singular here is safe due to the precondition (and assertion) that all transactions
-                        -- which are part of live blocks are in the transaction table.
-<<<<<<< HEAD
-                        transactionTable . ttHashMap . singular (ix wmdHash) . _2 %=
-                            \case Committed{..} -> Finalized{_tsSlot=slot,tsBlockHash=bh,tsFinResult=tsResults HM.! bh,..}
-                                  _ -> error "Transaction should be in committed state when finalized."
+                        -- Mark the status of the transaction as finalized, and remove the data from the in-memory table.
+                        deleteAndFinalizeStatus wmdHash
+
                         -- Update the non-finalized transactions for the sender
-                        transactionTable . ttNonFinalizedTransactions . at sender ?= (anft & (anftMap . at nonce .~ Nothing) & (anftNextNonce .~ nonce + 1))
-            finTrans WithMetadata{wmdData=CredentialDeployment{..},..} = do
-              transactionTable . ttHashMap . singular (ix wmdHash) . _2 %= 
-                            \case Committed{..} -> Finalized{_tsSlot=slot,tsBlockHash=bh,tsFinResult=tsResults HM.! bh,..}
-                                  _ -> error "Transaction should be in committed state when finalized."
-
-=======
-                        tt <- use transactionTable
-                        case tt ^. ttHashMap . singular (ix (getHash tr)) . _2 of
-                                  Committed{..} -> do
-                                       transactionTable .= (tt & (ttHashMap . at (getHash tr) .~ Nothing))
-                                       writeTransactionStatus (getHash tr) Finalized{_tsSlot=slot,tsBlockHash=bh,tsFinResult=tsResults HM.! bh,..}
-                                  _ -> error "Transaction should be in committed state when finalized."
-                        -- Update the non-finalized transactions for the sender
-                        transactionTable . ttNonFinalizedTransactions . at sender ?= (anft & (anftMap . at nonce .~ Nothing) & (anftNextNonce .~ nonce + 1))
->>>>>>> 2fd22990
+                        transactionTable . ttNonFinalizedTransactions . at sender ?= (anft & (anftMap . at nonce .~ Nothing)
+                                                                                           & (anftNextNonce .~ nonce + 1))
+            finTrans WithMetadata{wmdData=CredentialDeployment{..},..} = deleteAndFinalizeStatus wmdHash
+
+            deleteAndFinalizeStatus txHash = do
+              status <- preuse (transactionTable . ttHashMap . ix txHash . _2)
+              case status of
+                Just (Committed{..}) -> do
+                  -- delete the transaction from the cache
+                  transactionTable . ttHashMap . at txHash .= Nothing
+                  -- and write the status to disk
+                  writeTransactionStatus txHash Finalized{_tsSlot=slot,
+                                                          tsBlockHash=bh,
+                                                          tsFinResult=tsResults HM.! bh,
+                                                           -- the previous lookup is safe; finalized transaction must be on a block
+                                                          ..}
+                _ -> error "Transaction should exist and be in committed state when finalized."
+
     commitTransaction slot bh tr idx =
+        -- add a transaction status. This only updates the cached version which is correct at the moment
+        -- because transactions are only written to disk on finalization, at which point their
+        -- statuses are no longer updated.
         transactionTable . ttHashMap . at (getHash tr) %= fmap (_2 %~ addResult bh slot idx)
+
     purgeTransaction tr =
         use (transactionTable . ttHashMap . at (getHash tr)) >>= \case
             Nothing -> return True
