{-# LANGUAGE MonoLocalBinds, BangPatterns, ScopedTypeVariables, OverloadedStrings #-}
{-# LANGUAGE UndecidableInstances #-} -- TODO: get rid of this when possible
-- |Implementation of the chain update mechanism with persistent storage: https://concordium.gitlab.io/whitepapers/update-mechanism/main.pdf
module Concordium.GlobalState.Persistent.BlockState.Updates where

import qualified Data.Sequence as Seq
import Data.Serialize
import Control.Monad
import Control.Monad.IO.Class
import Lens.Micro.Platform

import qualified Concordium.Crypto.SHA256 as H
import Concordium.Types
import Concordium.Types.HashableTo
import Concordium.Types.Updates
import Concordium.Utils.Serialization

import Concordium.GlobalState.Parameters
import Concordium.GlobalState.Persistent.BlobStore
import qualified Concordium.GlobalState.Basic.BlockState.Updates as Basic

-- |An update queue consists of pending future updates ordered by
-- the time at which they will take effect.
--
-- Queue items are stored as (hashed) references, but the queue itself
-- is stored as a sequence.  This choice is based on the idea that the
-- queue will ordinarily be very short (0 or 1 items), and we need to
-- update at either end of the queue (which creates problems for a
-- linked list representation).
data UpdateQueue e = UpdateQueue {
        -- |The next available sequence number for an update.
        uqNextSequenceNumber :: !UpdateSequenceNumber,
        -- |Pending updates, in ascending order of effective time.
        uqQueue :: !(Seq.Seq (TransactionTime, HashedBufferedRef (StoreSerialized e)))
    }

instance (MonadBlobStore m, Serialize e, MHashableTo m H.Hash e)
        => BlobStorable m (UpdateQueue e) where
    storeUpdate uq@UpdateQueue{..} = do
        l <- forM uqQueue $ \(t, r) -> do
            (pr, r') <- storeUpdate r
            return (put t >> pr, (t, r'))
        let putUQ = do
                put uqNextSequenceNumber
                putLength $ Seq.length l
                sequence_ $ fst <$> l
        let uq' = uq{uqQueue = snd <$> l}
        return (putUQ, uq')
    store uq = fst <$> storeUpdate uq
    load = do
        uqNextSequenceNumber <- get
        l <- getLength
        muqQueue <- Seq.replicateM l $ do
            t <- get
            e <- load
            return $ (t,) <$> e
        return $! do
            uqQueue <- sequence muqQueue
            return UpdateQueue{..}

instance (BlobStorable m e, Serialize e, MHashableTo m H.Hash e) => MHashableTo m H.Hash (UpdateQueue e) where
    getHashM UpdateQueue{..} = do
        q :: (Seq.Seq (TransactionTime, H.Hash)) <- mapM (\(tt, href) -> (tt,) <$> getHashM href) uqQueue
        return $! H.hash $ runPut $ do
            put uqNextSequenceNumber
            putLength $ length q
            mapM_ (\(t, h) -> put t >> put h) q

-- |Update queue with no pending updates, and with the minimal next
-- sequence number.
emptyUpdateQueue :: UpdateQueue e
emptyUpdateQueue = UpdateQueue {
        uqNextSequenceNumber = minUpdateSequenceNumber,
        uqQueue = Seq.empty
    }

-- |Make a persistent update queue from a memory-only queue.
makePersistentUpdateQueue :: (MonadIO m, MHashableTo m H.Hash (StoreSerialized e)) => Basic.UpdateQueue e -> m (UpdateQueue e)
makePersistentUpdateQueue Basic.UpdateQueue{..} = do
    let uqNextSequenceNumber = _uqNextSequenceNumber
    uqQueue <- Seq.fromList <$> forM _uqQueue (\(t, e) -> (t,) <$> makeHashedBufferedRef (StoreSerialized e))
    return UpdateQueue{..}

-- |Add an update event to an update queue, incrementing the sequence number.
-- Any updates in the queue with later or equal effective times are removed
-- from the queue.
enqueue :: (MonadIO m, Reference m ref (UpdateQueue e), MHashableTo m H.Hash e)
    => TransactionTime -> e -> ref (UpdateQueue e) -> m (ref (UpdateQueue e))
enqueue !t !e q = do
        UpdateQueue{..} <- refLoad q
        eref <- makeHashedBufferedRef (StoreSerialized e)
        -- Existing queued updates are only kept if their effective
        -- timestamp is lower than the new update.
        let !surviving = Seq.takeWhileL ((< t) . fst) uqQueue
        refMake $ UpdateQueue {
                uqNextSequenceNumber = uqNextSequenceNumber + 1,
                uqQueue = surviving Seq.|> (t, eref)
            }

-- |Update queues for all on-chain update types.
data PendingUpdates = PendingUpdates {
        -- |Updates to authorized update keys.
        pAuthorizationQueue :: !(HashedBufferedRef (UpdateQueue Authorizations)),
        -- |Protocol updates.
        pProtocolQueue :: !(HashedBufferedRef (UpdateQueue ProtocolUpdate)),
        -- |Updates to the election difficulty parameter.
        pElectionDifficultyQueue :: !(HashedBufferedRef (UpdateQueue ElectionDifficulty)),
        -- |Updates to the euro:energy exchange rate.
        pEuroPerEnergyQueue :: !(HashedBufferedRef (UpdateQueue ExchangeRate)),
        -- |Updates to the GTU:euro exchange rate.
        pMicroGTUPerEuroQueue :: !(HashedBufferedRef (UpdateQueue ExchangeRate))
    }

instance (MonadBlobStore m) => MHashableTo m H.Hash PendingUpdates where
    getHashM PendingUpdates{..} = do
        hAuthorizationQueue <- H.hashToByteString <$> getHashM pAuthorizationQueue
        hProtocolQueue <- H.hashToByteString <$> getHashM pProtocolQueue
        hElectionDifficultyQueue <- H.hashToByteString <$> getHashM pElectionDifficultyQueue
        hEuroPerEnergyQueue <- H.hashToByteString <$> getHashM pEuroPerEnergyQueue
        hMicroGTUPerEuroQueue <- H.hashToByteString <$> getHashM pMicroGTUPerEuroQueue
        return $! H.hash $
            hAuthorizationQueue
            <> hProtocolQueue
            <> hElectionDifficultyQueue
            <> hEuroPerEnergyQueue
            <> hMicroGTUPerEuroQueue

instance (MonadBlobStore m)
        => BlobStorable m PendingUpdates where
    storeUpdate PendingUpdates{..} = do
            (pAQ, aQ) <- storeUpdate pAuthorizationQueue
            (pPrQ, prQ) <- storeUpdate pProtocolQueue
            (pEDQ, edQ) <- storeUpdate pElectionDifficultyQueue
            (pEPEQ, epeQ) <- storeUpdate pEuroPerEnergyQueue
            (pMGTUPEQ, mgtupeQ) <- storeUpdate pMicroGTUPerEuroQueue
            let newPU = PendingUpdates {
                    pAuthorizationQueue = aQ,
                    pProtocolQueue = prQ,
                    pElectionDifficultyQueue = edQ,
                    pEuroPerEnergyQueue = epeQ,
                    pMicroGTUPerEuroQueue = mgtupeQ
                }
            return (pAQ >> pPrQ >> pEDQ >> pEPEQ >> pMGTUPEQ, newPU)
    store pu = fst <$> storeUpdate pu
    load = do
        mAQ <- label "Authorization update queue" load
        mPrQ <- label "Protocol update queue" load
        mEDQ <- label "Election difficulty update queue" load
        mEPEQ <- label "Euro per energy update queue" load
        mMGTUPEQ <- label "Micro GTU per Euro update queue" load
        return $! do
            pAuthorizationQueue <- mAQ
            pProtocolQueue <- mPrQ
            pElectionDifficultyQueue <- mEDQ
            pEuroPerEnergyQueue <- mEPEQ
            pMicroGTUPerEuroQueue <- mMGTUPEQ
            return PendingUpdates{..}

<<<<<<< HEAD
emptyPendingUpdates :: forall m. (MonadBlobStore m) => m PendingUpdates
=======
-- |Initial pending updates with empty queues.
emptyPendingUpdates :: forall r m. (MonadBlobStore r m) => m PendingUpdates
>>>>>>> a88eb72c
emptyPendingUpdates = PendingUpdates <$> e <*> e <*> e <*> e <*> e
    where
        e :: MHashableTo m H.Hash (UpdateQueue a) => m (HashedBufferedRef (UpdateQueue a))
        e = makeHashedBufferedRef emptyUpdateQueue

<<<<<<< HEAD
makePersistentPendingUpdates :: (MonadBlobStore m) => Basic.PendingUpdates -> m PendingUpdates
=======
-- |Construct a persistent 'PendingUpdates' from an in-memory one.
makePersistentPendingUpdates :: (MonadBlobStore r m) => Basic.PendingUpdates -> m PendingUpdates
>>>>>>> a88eb72c
makePersistentPendingUpdates Basic.PendingUpdates{..} = do
        pAuthorizationQueue <- refMake =<< makePersistentUpdateQueue (_unhashed <$> _pAuthorizationQueue)
        pProtocolQueue <- refMake =<< makePersistentUpdateQueue _pProtocolQueue
        pElectionDifficultyQueue <- refMake =<< makePersistentUpdateQueue _pElectionDifficultyQueue
        pEuroPerEnergyQueue <- refMake =<< makePersistentUpdateQueue _pEuroPerEnergyQueue
        pMicroGTUPerEuroQueue <- refMake =<< makePersistentUpdateQueue _pMicroGTUPerEuroQueue
        return PendingUpdates{..}

-- |Current state of updatable parameters and update queues.
data Updates = Updates {
        -- |Current update authorizations.
        currentAuthorizations :: !(HashedBufferedRef (StoreSerialized Authorizations)),
        -- |Current protocol update.
        currentProtocolUpdate :: !(Nullable (HashedBufferedRef (StoreSerialized ProtocolUpdate))),
        -- |Current chain parameters.
        currentParameters :: !(HashedBufferedRef (StoreSerialized ChainParameters)),
        -- |Pending updates.
        pendingUpdates :: !PendingUpdates
    }

instance (MonadBlobStore m) => MHashableTo m H.Hash Updates where
    getHashM Updates{..} = do
        hCA <- getHashM currentAuthorizations
        mHCPU <- mapM getHashM currentProtocolUpdate
        hCP <- getHashM currentParameters
        hPU <- getHashM pendingUpdates
        return $! H.hash $
            H.hashToByteString hCA
            <> case mHCPU of
                Null -> "\x00"
                Some hcpu -> "\x01" <> H.hashToByteString hcpu
            <> H.hashToByteString hCP
            <> H.hashToByteString hPU

instance (MonadBlobStore m)
        => BlobStorable m Updates where
    storeUpdate Updates{..} = do
        (pCA, cA) <- storeUpdate currentAuthorizations
        (pCPU, cPU) <- storeUpdate currentProtocolUpdate
        (pCP, cP) <- storeUpdate currentParameters
        (pPU, pU) <- storeUpdate pendingUpdates
        let newUpdates = Updates{
                currentAuthorizations = cA,
                currentProtocolUpdate = cPU,
                currentParameters = cP,
                pendingUpdates = pU
            }
        return (pCA >> pCPU >> pCP >> pPU, newUpdates)
    store u = fst <$> storeUpdate u
    load = do
        mCA <- label "Current authorizations" load
        mCPU <- label "Current protocol update" load
        mCP <- label "Current parameters" load
        mPU <- label "Pending updates" load
        return $! do
            currentAuthorizations <- mCA
            currentProtocolUpdate <- mCPU
            currentParameters <- mCP
            pendingUpdates <- mPU
            return Updates{..}

<<<<<<< HEAD

initialUpdates :: (MonadBlobStore m) => Authorizations -> ChainParameters -> m Updates
=======
-- |An initial 'Updates' with the given initial 'Authorizations'
-- and 'ChainParameters'.
initialUpdates :: (MonadBlobStore r m) => Authorizations -> ChainParameters -> m Updates
>>>>>>> a88eb72c
initialUpdates auths chainParams = do
        currentAuthorizations <- makeHashedBufferedRef (StoreSerialized auths)
        let currentProtocolUpdate = Null
        currentParameters <- makeHashedBufferedRef (StoreSerialized chainParams)
        pendingUpdates <- emptyPendingUpdates
        return Updates{..}

<<<<<<< HEAD
makePersistentUpdates :: (MonadBlobStore m) => Basic.Updates -> m Updates
=======
-- |Make a persistent 'Updates' from an in-memory one.
makePersistentUpdates :: (MonadBlobStore r m) => Basic.Updates -> m Updates
>>>>>>> a88eb72c
makePersistentUpdates Basic.Updates{..} = do
        currentAuthorizations <- refMake (StoreSerialized (_unhashed _currentAuthorizations))
        currentProtocolUpdate <- case _currentProtocolUpdate of
            Nothing -> return Null
            Just pu -> Some <$> refMake (StoreSerialized pu)
        currentParameters <- refMake (StoreSerialized _currentParameters)
        pendingUpdates <- makePersistentPendingUpdates _pendingUpdates
        return Updates{..}

-- |Process the update queue to determine the new value of a parameter (or the authorizations).
-- This splits the queue at the given timestamp. The last value up to and including the timestamp
-- is the new value, if any -- otherwise the current value is retained. The queue is updated to
-- be the updates with later timestamps.
processValueUpdates ::
    Timestamp
    -> UpdateQueue v
    -> res
    -- ^No update continuation
    -> (HashedBufferedRef (StoreSerialized v) -> UpdateQueue v -> res)
    -- ^Update continuation
    -> res
processValueUpdates t uq noUpdate doUpdate = case ql of
                Seq.Empty -> noUpdate
                _ Seq.:|> (_, b) -> doUpdate b uq{uqQueue = qr}
    where
        (ql, qr) = Seq.spanl ((<= t) . transactionTimeToTimestamp . fst) (uqQueue uq)

<<<<<<< HEAD
processAuthorizationUpdates :: (MonadBlobStore m) => Timestamp -> BufferedRef Updates -> m (BufferedRef Updates)
=======
-- |Process authorization updates.
processAuthorizationUpdates :: (MonadBlobStore r m) => Timestamp -> BufferedRef Updates -> m (BufferedRef Updates)
>>>>>>> a88eb72c
processAuthorizationUpdates t bu = do
        u@Updates{..} <- refLoad bu
        authQueue <- refLoad (pAuthorizationQueue pendingUpdates)
        processValueUpdates t authQueue (return bu) $ \newAuths newQ -> do
            newpAuthQueue <- refMake newQ
            refMake u{
                    currentAuthorizations = newAuths,
                    pendingUpdates = pendingUpdates{pAuthorizationQueue = newpAuthQueue}
                }

<<<<<<< HEAD
processElectionDifficultyUpdates :: (MonadBlobStore m) => Timestamp -> BufferedRef Updates -> m (BufferedRef Updates)
=======
-- |Process election difficulty updates.
processElectionDifficultyUpdates :: (MonadBlobStore r m) => Timestamp -> BufferedRef Updates -> m (BufferedRef Updates)
>>>>>>> a88eb72c
processElectionDifficultyUpdates t bu = do
        u@Updates{..} <- refLoad bu
        oldQ <- refLoad (pElectionDifficultyQueue pendingUpdates)
        processValueUpdates t oldQ (return bu) $ \newEDp newQ -> do
            newpQ <- refMake newQ
            StoreSerialized oldCP <- refLoad currentParameters
            StoreSerialized newED <- refLoad newEDp
            newParameters <- refMake $ StoreSerialized $ oldCP & cpElectionDifficulty .~ newED
            refMake u{
                    currentParameters = newParameters,
                    pendingUpdates = pendingUpdates{pElectionDifficultyQueue = newpQ}
                }

<<<<<<< HEAD
processEuroPerEnergyUpdates :: (MonadBlobStore m) => Timestamp -> BufferedRef Updates -> m (BufferedRef Updates)
=======
-- |Process Euro:energy rate updates.
processEuroPerEnergyUpdates :: (MonadBlobStore r m) => Timestamp -> BufferedRef Updates -> m (BufferedRef Updates)
>>>>>>> a88eb72c
processEuroPerEnergyUpdates t bu = do
        u@Updates{..} <- refLoad bu
        oldQ <- refLoad (pEuroPerEnergyQueue pendingUpdates)
        processValueUpdates t oldQ (return bu) $ \newEPEp newQ -> do
            newpQ <- refMake newQ
            StoreSerialized oldCP <- refLoad currentParameters
            StoreSerialized newEPE <- refLoad newEPEp
            newParameters <- refMake $ StoreSerialized $ oldCP & cpEuroPerEnergy .~ newEPE
            refMake u{
                    currentParameters = newParameters,
                    pendingUpdates = pendingUpdates{pEuroPerEnergyQueue = newpQ}
                }

<<<<<<< HEAD
processMicroGTUPerEuroUpdates :: (MonadBlobStore m) => Timestamp -> BufferedRef Updates -> m (BufferedRef Updates)
=======
-- |Process microGTU:Euro rate updates.
processMicroGTUPerEuroUpdates :: (MonadBlobStore r m) => Timestamp -> BufferedRef Updates -> m (BufferedRef Updates)
>>>>>>> a88eb72c
processMicroGTUPerEuroUpdates t bu = do
        u@Updates{..} <- refLoad bu
        oldQ <- refLoad (pMicroGTUPerEuroQueue pendingUpdates)
        processValueUpdates t oldQ (return bu) $ \newMGTUPEp newQ -> do
            newpQ <- refMake newQ
            StoreSerialized oldCP <- refLoad currentParameters
            StoreSerialized newMGTUPE <- refLoad newMGTUPEp
            newParameters <- refMake $ StoreSerialized $ oldCP & cpMicroGTUPerEuro .~ newMGTUPE
            refMake u{
                    currentParameters = newParameters,
                    pendingUpdates = pendingUpdates{pMicroGTUPerEuroQueue = newpQ}
                }

<<<<<<< HEAD

processProtocolUpdates :: (MonadBlobStore m) => Timestamp -> BufferedRef Updates -> m (BufferedRef Updates)
=======
-- |Process the protocol update queue.  Unlike other queues, once a protocol update occurs, it is not
-- overridden by later ones.
-- FIXME: We may just want to keep unused protocol updates in the queue, even if their timestamps have
-- elapsed.
processProtocolUpdates :: (MonadBlobStore r m) => Timestamp -> BufferedRef Updates -> m (BufferedRef Updates)
>>>>>>> a88eb72c
processProtocolUpdates t bu = do
        u@Updates{..} <- refLoad bu
        protQueue <- refLoad (pProtocolQueue pendingUpdates)
        let (ql, qr) = Seq.spanl ((<= t) . transactionTimeToTimestamp . fst) (uqQueue protQueue)
        case ql of
            Seq.Empty -> return bu
            (_, pu) Seq.:<| _ -> do
                let newProtocolUpdate = case currentProtocolUpdate of
                        Null -> Some pu
                        s -> s
                newpProtQueue <- refMake protQueue {
                        uqQueue = qr
                    }
                refMake u {
                        currentProtocolUpdate = newProtocolUpdate,
                        pendingUpdates = pendingUpdates {pProtocolQueue = newpProtQueue}
                    }

<<<<<<< HEAD
processUpdateQueues :: (MonadBlobStore m) => Timestamp -> BufferedRef Updates -> m (BufferedRef Updates)
=======
-- |Process all update queues.
processUpdateQueues :: (MonadBlobStore r m) => Timestamp -> BufferedRef Updates -> m (BufferedRef Updates)
>>>>>>> a88eb72c
processUpdateQueues t = processAuthorizationUpdates t
        >=> processProtocolUpdates t
        >=> processElectionDifficultyUpdates t
        >=> processEuroPerEnergyUpdates t
        >=> processMicroGTUPerEuroUpdates t

<<<<<<< HEAD
futureElectionDifficulty :: (MonadBlobStore m) => BufferedRef Updates -> Timestamp -> m ElectionDifficulty
=======
-- |Determine the future election difficulty (at a given time) based
-- on a current 'Updates'.
futureElectionDifficulty :: (MonadBlobStore r m) => BufferedRef Updates -> Timestamp -> m ElectionDifficulty
>>>>>>> a88eb72c
futureElectionDifficulty uref ts = do
        Updates{..} <- refLoad uref
        oldQ <- refLoad (pElectionDifficultyQueue pendingUpdates)
        let getCurED = do
                StoreSerialized cp <- refLoad currentParameters
                return $ cp ^. cpElectionDifficulty
        processValueUpdates ts oldQ getCurED (\newEDp _ -> unStoreSerialized <$> refLoad newEDp)

<<<<<<< HEAD
lookupNextUpdateSequenceNumber :: (MonadBlobStore m) => BufferedRef Updates -> UpdateType -> m UpdateSequenceNumber
=======
-- |Determine the next sequence number for a given update type.
lookupNextUpdateSequenceNumber :: (MonadBlobStore r m) => BufferedRef Updates -> UpdateType -> m UpdateSequenceNumber
>>>>>>> a88eb72c
lookupNextUpdateSequenceNumber uref uty = do
        Updates{..} <- refLoad uref
        case uty of
            UpdateAuthorization -> uqNextSequenceNumber <$> refLoad (pAuthorizationQueue pendingUpdates)
            UpdateProtocol -> uqNextSequenceNumber <$> refLoad (pProtocolQueue pendingUpdates)
            UpdateElectionDifficulty -> uqNextSequenceNumber <$> refLoad (pElectionDifficultyQueue pendingUpdates)
            UpdateEuroPerEnergy -> uqNextSequenceNumber <$> refLoad (pEuroPerEnergyQueue pendingUpdates)
            UpdateMicroGTUPerEuro -> uqNextSequenceNumber <$> refLoad (pMicroGTUPerEuroQueue pendingUpdates)
<<<<<<< HEAD
        
enqueueUpdate :: (MonadBlobStore m) => TransactionTime -> UpdatePayload -> BufferedRef Updates -> m (BufferedRef Updates)
=======

-- |Enqueue an update in the appropriate queue.
enqueueUpdate :: (MonadBlobStore r m) => TransactionTime -> UpdatePayload -> BufferedRef Updates -> m (BufferedRef Updates)
>>>>>>> a88eb72c
enqueueUpdate effectiveTime payload uref = do
        u@Updates{pendingUpdates = p@PendingUpdates{..}} <- refLoad uref
        newPendingUpdates <- case payload of
            AuthorizationUpdatePayload auths -> enqueue effectiveTime auths pAuthorizationQueue <&> \newQ -> p{pAuthorizationQueue=newQ}
            ProtocolUpdatePayload auths -> enqueue effectiveTime auths pProtocolQueue <&> \newQ -> p{pProtocolQueue=newQ}
            ElectionDifficultyUpdatePayload auths -> enqueue effectiveTime auths pElectionDifficultyQueue <&> \newQ -> p{pElectionDifficultyQueue=newQ}
            EuroPerEnergyUpdatePayload auths -> enqueue effectiveTime auths pEuroPerEnergyQueue <&> \newQ -> p{pEuroPerEnergyQueue=newQ}
            MicroGTUPerEuroUpdatePayload auths -> enqueue effectiveTime auths pMicroGTUPerEuroQueue <&> \newQ -> p{pMicroGTUPerEuroQueue=newQ}
        refMake u{pendingUpdates = newPendingUpdates}<|MERGE_RESOLUTION|>--- conflicted
+++ resolved
@@ -156,23 +156,15 @@
             pMicroGTUPerEuroQueue <- mMGTUPEQ
             return PendingUpdates{..}
 
-<<<<<<< HEAD
+-- |Initial pending updates with empty queues.
 emptyPendingUpdates :: forall m. (MonadBlobStore m) => m PendingUpdates
-=======
--- |Initial pending updates with empty queues.
-emptyPendingUpdates :: forall r m. (MonadBlobStore r m) => m PendingUpdates
->>>>>>> a88eb72c
 emptyPendingUpdates = PendingUpdates <$> e <*> e <*> e <*> e <*> e
     where
         e :: MHashableTo m H.Hash (UpdateQueue a) => m (HashedBufferedRef (UpdateQueue a))
         e = makeHashedBufferedRef emptyUpdateQueue
 
-<<<<<<< HEAD
+-- |Construct a persistent 'PendingUpdates' from an in-memory one.
 makePersistentPendingUpdates :: (MonadBlobStore m) => Basic.PendingUpdates -> m PendingUpdates
-=======
--- |Construct a persistent 'PendingUpdates' from an in-memory one.
-makePersistentPendingUpdates :: (MonadBlobStore r m) => Basic.PendingUpdates -> m PendingUpdates
->>>>>>> a88eb72c
 makePersistentPendingUpdates Basic.PendingUpdates{..} = do
         pAuthorizationQueue <- refMake =<< makePersistentUpdateQueue (_unhashed <$> _pAuthorizationQueue)
         pProtocolQueue <- refMake =<< makePersistentUpdateQueue _pProtocolQueue
@@ -234,14 +226,9 @@
             pendingUpdates <- mPU
             return Updates{..}
 
-<<<<<<< HEAD
-
-initialUpdates :: (MonadBlobStore m) => Authorizations -> ChainParameters -> m Updates
-=======
 -- |An initial 'Updates' with the given initial 'Authorizations'
 -- and 'ChainParameters'.
-initialUpdates :: (MonadBlobStore r m) => Authorizations -> ChainParameters -> m Updates
->>>>>>> a88eb72c
+initialUpdates :: (MonadBlobStore m) => Authorizations -> ChainParameters -> m Updates
 initialUpdates auths chainParams = do
         currentAuthorizations <- makeHashedBufferedRef (StoreSerialized auths)
         let currentProtocolUpdate = Null
@@ -249,12 +236,8 @@
         pendingUpdates <- emptyPendingUpdates
         return Updates{..}
 
-<<<<<<< HEAD
+-- |Make a persistent 'Updates' from an in-memory one.
 makePersistentUpdates :: (MonadBlobStore m) => Basic.Updates -> m Updates
-=======
--- |Make a persistent 'Updates' from an in-memory one.
-makePersistentUpdates :: (MonadBlobStore r m) => Basic.Updates -> m Updates
->>>>>>> a88eb72c
 makePersistentUpdates Basic.Updates{..} = do
         currentAuthorizations <- refMake (StoreSerialized (_unhashed _currentAuthorizations))
         currentProtocolUpdate <- case _currentProtocolUpdate of
@@ -282,12 +265,8 @@
     where
         (ql, qr) = Seq.spanl ((<= t) . transactionTimeToTimestamp . fst) (uqQueue uq)
 
-<<<<<<< HEAD
+-- |Process authorization updates.
 processAuthorizationUpdates :: (MonadBlobStore m) => Timestamp -> BufferedRef Updates -> m (BufferedRef Updates)
-=======
--- |Process authorization updates.
-processAuthorizationUpdates :: (MonadBlobStore r m) => Timestamp -> BufferedRef Updates -> m (BufferedRef Updates)
->>>>>>> a88eb72c
 processAuthorizationUpdates t bu = do
         u@Updates{..} <- refLoad bu
         authQueue <- refLoad (pAuthorizationQueue pendingUpdates)
@@ -298,12 +277,8 @@
                     pendingUpdates = pendingUpdates{pAuthorizationQueue = newpAuthQueue}
                 }
 
-<<<<<<< HEAD
+-- |Process election difficulty updates.
 processElectionDifficultyUpdates :: (MonadBlobStore m) => Timestamp -> BufferedRef Updates -> m (BufferedRef Updates)
-=======
--- |Process election difficulty updates.
-processElectionDifficultyUpdates :: (MonadBlobStore r m) => Timestamp -> BufferedRef Updates -> m (BufferedRef Updates)
->>>>>>> a88eb72c
 processElectionDifficultyUpdates t bu = do
         u@Updates{..} <- refLoad bu
         oldQ <- refLoad (pElectionDifficultyQueue pendingUpdates)
@@ -317,12 +292,8 @@
                     pendingUpdates = pendingUpdates{pElectionDifficultyQueue = newpQ}
                 }
 
-<<<<<<< HEAD
+-- |Process Euro:energy rate updates.
 processEuroPerEnergyUpdates :: (MonadBlobStore m) => Timestamp -> BufferedRef Updates -> m (BufferedRef Updates)
-=======
--- |Process Euro:energy rate updates.
-processEuroPerEnergyUpdates :: (MonadBlobStore r m) => Timestamp -> BufferedRef Updates -> m (BufferedRef Updates)
->>>>>>> a88eb72c
 processEuroPerEnergyUpdates t bu = do
         u@Updates{..} <- refLoad bu
         oldQ <- refLoad (pEuroPerEnergyQueue pendingUpdates)
@@ -336,12 +307,8 @@
                     pendingUpdates = pendingUpdates{pEuroPerEnergyQueue = newpQ}
                 }
 
-<<<<<<< HEAD
+-- |Process microGTU:Euro rate updates.
 processMicroGTUPerEuroUpdates :: (MonadBlobStore m) => Timestamp -> BufferedRef Updates -> m (BufferedRef Updates)
-=======
--- |Process microGTU:Euro rate updates.
-processMicroGTUPerEuroUpdates :: (MonadBlobStore r m) => Timestamp -> BufferedRef Updates -> m (BufferedRef Updates)
->>>>>>> a88eb72c
 processMicroGTUPerEuroUpdates t bu = do
         u@Updates{..} <- refLoad bu
         oldQ <- refLoad (pMicroGTUPerEuroQueue pendingUpdates)
@@ -355,16 +322,11 @@
                     pendingUpdates = pendingUpdates{pMicroGTUPerEuroQueue = newpQ}
                 }
 
-<<<<<<< HEAD
-
-processProtocolUpdates :: (MonadBlobStore m) => Timestamp -> BufferedRef Updates -> m (BufferedRef Updates)
-=======
 -- |Process the protocol update queue.  Unlike other queues, once a protocol update occurs, it is not
 -- overridden by later ones.
 -- FIXME: We may just want to keep unused protocol updates in the queue, even if their timestamps have
 -- elapsed.
-processProtocolUpdates :: (MonadBlobStore r m) => Timestamp -> BufferedRef Updates -> m (BufferedRef Updates)
->>>>>>> a88eb72c
+processProtocolUpdates :: (MonadBlobStore m) => Timestamp -> BufferedRef Updates -> m (BufferedRef Updates)
 processProtocolUpdates t bu = do
         u@Updates{..} <- refLoad bu
         protQueue <- refLoad (pProtocolQueue pendingUpdates)
@@ -383,25 +345,17 @@
                         pendingUpdates = pendingUpdates {pProtocolQueue = newpProtQueue}
                     }
 
-<<<<<<< HEAD
+-- |Process all update queues.
 processUpdateQueues :: (MonadBlobStore m) => Timestamp -> BufferedRef Updates -> m (BufferedRef Updates)
-=======
--- |Process all update queues.
-processUpdateQueues :: (MonadBlobStore r m) => Timestamp -> BufferedRef Updates -> m (BufferedRef Updates)
->>>>>>> a88eb72c
 processUpdateQueues t = processAuthorizationUpdates t
         >=> processProtocolUpdates t
         >=> processElectionDifficultyUpdates t
         >=> processEuroPerEnergyUpdates t
         >=> processMicroGTUPerEuroUpdates t
 
-<<<<<<< HEAD
-futureElectionDifficulty :: (MonadBlobStore m) => BufferedRef Updates -> Timestamp -> m ElectionDifficulty
-=======
 -- |Determine the future election difficulty (at a given time) based
 -- on a current 'Updates'.
-futureElectionDifficulty :: (MonadBlobStore r m) => BufferedRef Updates -> Timestamp -> m ElectionDifficulty
->>>>>>> a88eb72c
+futureElectionDifficulty :: (MonadBlobStore m) => BufferedRef Updates -> Timestamp -> m ElectionDifficulty
 futureElectionDifficulty uref ts = do
         Updates{..} <- refLoad uref
         oldQ <- refLoad (pElectionDifficultyQueue pendingUpdates)
@@ -410,12 +364,8 @@
                 return $ cp ^. cpElectionDifficulty
         processValueUpdates ts oldQ getCurED (\newEDp _ -> unStoreSerialized <$> refLoad newEDp)
 
-<<<<<<< HEAD
+-- |Determine the next sequence number for a given update type.
 lookupNextUpdateSequenceNumber :: (MonadBlobStore m) => BufferedRef Updates -> UpdateType -> m UpdateSequenceNumber
-=======
--- |Determine the next sequence number for a given update type.
-lookupNextUpdateSequenceNumber :: (MonadBlobStore r m) => BufferedRef Updates -> UpdateType -> m UpdateSequenceNumber
->>>>>>> a88eb72c
 lookupNextUpdateSequenceNumber uref uty = do
         Updates{..} <- refLoad uref
         case uty of
@@ -424,14 +374,9 @@
             UpdateElectionDifficulty -> uqNextSequenceNumber <$> refLoad (pElectionDifficultyQueue pendingUpdates)
             UpdateEuroPerEnergy -> uqNextSequenceNumber <$> refLoad (pEuroPerEnergyQueue pendingUpdates)
             UpdateMicroGTUPerEuro -> uqNextSequenceNumber <$> refLoad (pMicroGTUPerEuroQueue pendingUpdates)
-<<<<<<< HEAD
-        
+
+-- |Enqueue an update in the appropriate queue.
 enqueueUpdate :: (MonadBlobStore m) => TransactionTime -> UpdatePayload -> BufferedRef Updates -> m (BufferedRef Updates)
-=======
-
--- |Enqueue an update in the appropriate queue.
-enqueueUpdate :: (MonadBlobStore r m) => TransactionTime -> UpdatePayload -> BufferedRef Updates -> m (BufferedRef Updates)
->>>>>>> a88eb72c
 enqueueUpdate effectiveTime payload uref = do
         u@Updates{pendingUpdates = p@PendingUpdates{..}} <- refLoad uref
         newPendingUpdates <- case payload of
