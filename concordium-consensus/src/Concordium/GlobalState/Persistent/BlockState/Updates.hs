--- conflicted
+++ resolved
@@ -40,9 +40,6 @@
         uqQueue :: !(Seq.Seq (TransactionTime, HashedBufferedRef (StoreSerialized e)))
     }
 
-<<<<<<< HEAD
-instance (MonadBlobStore m, Serialize e)
-=======
 -- |See documentation of @migratePersistentBlockState@.
 migrateUpdateQueue ::
   (SupportMigration m t,
@@ -61,8 +58,7 @@
     .. -- copy over the next sequence number
     }
 
-instance (MonadBlobStore m, Serialize e, MHashableTo m H.Hash e)
->>>>>>> 7962f0ac
+instance (MonadBlobStore m, Serialize e)
         => BlobStorable m (UpdateQueue e) where
     storeUpdate uq@UpdateQueue{..} = do
         l <- forM uqQueue $ \(t, r) -> do
