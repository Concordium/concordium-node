--- conflicted
+++ resolved
@@ -11,12 +11,9 @@
 import Data.Bits
 import Data.Bool.Singletons
 import qualified Data.ByteString as BS
-<<<<<<< HEAD
 import qualified Data.ByteString.Char8 as BSC
 import qualified Data.ByteString.Short as SBS
 import Data.Char (toUpper)
-=======
->>>>>>> e95e9c4f
 import qualified Data.Map.Strict as Map
 import Data.Serialize
 import Data.Word
@@ -33,11 +30,7 @@
 import qualified Concordium.GlobalState.ContractStateV1 as StateV1
 import Concordium.GlobalState.Persistent.BlobStore
 import qualified Concordium.GlobalState.Persistent.LFMBTree as LFMBTree
-<<<<<<< HEAD
-import Control.Monad
-=======
 import Control.Monad.IO.Class (liftIO)
->>>>>>> e95e9c4f
 
 -- | A token index is the index of a token in the 'ProtocolLevelTokens' table.
 newtype TokenIndex = TokenIndex {theTokenIndex :: Word64}
