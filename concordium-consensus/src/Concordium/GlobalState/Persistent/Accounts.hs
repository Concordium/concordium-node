--- conflicted
+++ resolved
@@ -273,15 +273,9 @@
                                                     & accountAmount %~ applyAmountDelta stakeDelta
                                                     & accountReleaseSchedule .~ releaseScheduleRef
                                                     & accountEncryptedAmount .~ newEncryptedAmountRef
-  bkrHash <- case acc ^. accountBaker of
-        Null -> return nullAccountBakerHash
-        Some bkr -> getHashM bkr
+  bkrHash <- hashAccountBaker (acc ^. accountBaker)
   -- create a new pointer for the persisting account data if the account credential information needs to be updated:
-<<<<<<< HEAD
-  let hashUpdate pdata = accountHash .~ makeAccountHash _accountNonce _accountAmount baseEncryptedAmount pdata bkrHash
-=======
-  let hashUpdate pdata = accountHash .~ makeAccountHash _accountNonce _accountAmount baseEncryptedAmount releaseSchedule pdata
->>>>>>> fe2ff1a8
+  let hashUpdate pdata = accountHash .~ makeAccountHash _accountNonce _accountAmount baseEncryptedAmount releaseSchedule pdata bkrHash
   case (upd ^. auCredential, upd ^. auKeysUpdate, upd ^. auSignThreshold) of
         (Nothing, Nothing, Nothing) -> return $ newAccWithoutHash & hashUpdate pData
         (mNewCred, mKeyUpd, mNewThreshold) -> do
