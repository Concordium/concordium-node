{-# LANGUAGE BangPatterns #-}
{-# LANGUAGE ConstraintKinds #-}
{-# LANGUAGE DataKinds #-}
{-# LANGUAGE DeriveGeneric #-}
{-# LANGUAGE GADTs #-}
{-# LANGUAGE ScopedTypeVariables #-}
{-# LANGUAGE PolyKinds #-}
{-# LANGUAGE UndecidableInstances #-}

module Concordium.GlobalState.Persistent.Accounts where

import Control.Monad
import Lens.Micro.Platform
import Data.Serialize
import GHC.Generics
import Data.Maybe
import qualified Data.Map.Strict as Map

import Concordium.Types
import Concordium.Utils.Serialization.Put
import Concordium.GlobalState.Persistent.Account
import qualified Concordium.ID.Types as ID
import qualified Concordium.GlobalState.Persistent.Trie as Trie
import Concordium.GlobalState.Persistent.BlobStore
import Concordium.GlobalState.Persistent.CachedRef
import Concordium.GlobalState.Persistent.Cache
import Concordium.GlobalState.Account hiding (replaceUpTo, addIncomingEncryptedAmount, addToSelfEncryptedAmount)
import qualified Concordium.GlobalState.Basic.BlockState.Accounts as Transient

import Concordium.GlobalState.Persistent.BlockState.AccountReleaseSchedule
import qualified Concordium.Crypto.SHA256 as H
import qualified Concordium.GlobalState.Basic.BlockState.AccountTable as Transient
import qualified Concordium.GlobalState.AccountMap as AccountMap
import Concordium.GlobalState.Persistent.LFMBTree (LFMBTree')
import qualified Concordium.GlobalState.Persistent.LFMBTree as L
import Concordium.Types.HashableTo
import Data.Foldable (foldrM, foldl', foldlM)
import Concordium.ID.Parameters

-- |Type alias for the cache to use for accounts.
type AccountCache (av :: AccountVersion) = FIFOCache (PersistentAccount av)

-- |Construct a new 'AccountCache' with the given size.
newAccountCache :: Int -> IO (AccountCache av)
newAccountCache = newCache

-- |Representation of the set of accounts on the chain.
-- Each account has an 'AccountIndex' which is the order
-- in which it was created.
--
-- The operations on 'Accounts', when used correctly, maintain the following invariants:
--
-- * Every @(address, index)@ pair in 'accountMap' has a corresponding account
--   in 'accountTable' with the given index and address.
-- * Every @(index, account)@ pair in 'accountTable' has a corresponding entry
--   in 'accountMap', which maps the account address to @index@.
-- * The 'accountMap' only ever increases: no accounts are removed, and account
--   indexes do not change.
-- * 'accountRegIds' is either @Null@ or a set that is equivalent to the set of
--   registration ids represented by 'accountRegIdHistory'.
-- * The set represented by 'accountRegIdHistory' only ever grows.
--
-- Note that the operations *do not* enforce a correspondence between 'accountRegIds'
-- and the credentials used by the accounts in 'accountTable'.
-- The data integrity of accounts is also not enforced by these operations.
--
-- This implementation uses disk-backed structures for implementation.
data Accounts (pv :: ProtocolVersion) = Accounts {
    -- |Unique index of accounts by 'AccountAddress'
    accountMap :: !(AccountMap.PersistentAccountMap pv),
    -- |Hashed Merkle-tree of the accounts
    accountTable :: !(LFMBTree' AccountIndex HashedBufferedRef (EagerlyHashedCachedRef (AccountCache (AccountVersionFor pv)) (PersistentAccount (AccountVersionFor pv)))),
    -- accountTable :: !(LFMBTree' AccountIndex HashedBufferedRef (BufferedRef (PersistentAccount (AccountVersionFor pv)))),
    -- |Optional cached set of used 'ID.CredentialRegistrationID's
    accountRegIds :: !(Nullable (Map.Map ID.RawCredentialRegistrationID AccountIndex)),
    -- |Persisted representation of the map from registration ids to account indices.
    accountRegIdHistory :: !(Trie.TrieN BufferedFix ID.RawCredentialRegistrationID AccountIndex)
}

type SupportsPersistentAccount pv m = (IsProtocolVersion pv, MonadBlobStore m, MonadCache (AccountCache (AccountVersionFor pv)) m)

-- |Convert a (non-persistent) 'Transient.Accounts' to a (persistent) 'Accounts'.
-- The new object is not yet stored on disk.
makePersistent :: SupportsPersistentAccount pv m => Transient.Accounts pv -> m (Accounts pv)
makePersistent (Transient.Accounts amap atbl aregids) = do
    accountTable <- L.fromAscList =<< mapM (makePersistentAccount . snd) (Transient.toList atbl)
    accountMap <- AccountMap.toPersistent amap
    accountRegIdHistory <- Trie.fromList (Map.toList aregids)
    return Accounts {accountRegIds = Some aregids,..}

instance (IsProtocolVersion pv) => Show (Accounts pv) where
    show a = show (accountTable a)

instance SupportsPersistentAccount pv m => MHashableTo m H.Hash (Accounts pv) where
  getHashM Accounts {..} = getHashM accountTable

-- |This history of used registration ids, consisting of a list of (uncommitted) ids, and a pointer
-- to a further (committed) history. Committed here means written to persistent storage.
data RegIdHistory = RegIdHistory ![ID.CredentialRegistrationID] !(Nullable (BlobRef RegIdHistory))
    deriving (Generic)

instance Serialize RegIdHistory

-- This is probably not ideal, but some performance analysis is probably required to find a good
-- compromise.
instance MonadBlobStore m => BlobStorable m RegIdHistory

-- |Load the registration ids.  If 'accountRegIds' is @Null@, then 'accountRegIdHistory'
-- is used (reading from disk as necessary) to determine it, in which case 'accountRegIds'
-- is updated with the determined value.
loadRegIds :: forall m pv. MonadBlobStore m => Accounts pv -> m (Map.Map ID.RawCredentialRegistrationID AccountIndex, Accounts pv)
loadRegIds a@Accounts{accountRegIds = Some regids} = return (regids, a)
loadRegIds a@Accounts{accountRegIds = Null, ..} = do
        regids <- Trie.toMap accountRegIdHistory
        return (regids, a {accountRegIds = Some regids})

instance (SupportsPersistentAccount pv m) => BlobStorable m (Accounts pv) where
    storeUpdate Accounts{..} = do
        (pMap, accountMap') <- storeUpdate accountMap
        (pTable, accountTable') <- storeUpdate accountTable
        (pRegIdHistory, regIdHistory') <- storeUpdate accountRegIdHistory
        let newAccounts = Accounts{
                accountMap = accountMap',
                accountTable = accountTable',
                accountRegIdHistory = regIdHistory',
                ..
            }
        return (pMap >> pTable >> pRegIdHistory, newAccounts)
    store a = fst <$> storeUpdate a
    load = do
        maccountMap <- load
        maccountTable <- load
        mrRIH <- load
        return $ do
            accountMap <- maccountMap
            accountTable <- maccountTable
            accountRegIdHistory <- mrRIH
            return $ Accounts {accountRegIds = Null,..}

instance SupportsPersistentAccount pv m => Cacheable m (Accounts pv) where
    cache accts0 = do
        (_, accts@Accounts{..}) <- loadRegIds accts0
        acctMap <- cache accountMap
        acctTable <- cache accountTable
        return accts{
            accountMap = acctMap,
            accountTable = acctTable
        }

-- |An 'Accounts' with no accounts.
emptyAccounts :: Accounts pv
emptyAccounts = Accounts AccountMap.empty L.empty (Some Map.empty) Trie.empty

-- |Add a new account. Returns @Just idx@ if the new account is fresh, i.e., the address does not exist,
-- or @Nothing@ in case the account already exists. In the latter case there is no change to the accounts structure.
putNewAccount :: SupportsPersistentAccount pv m => PersistentAccount (AccountVersionFor pv) -> Accounts pv -> m (Maybe AccountIndex, Accounts pv)
putNewAccount !acct accts0 = do
        addr <- acct ^^. accountAddress
        (existingAccountId, newAccountMap) <- AccountMap.maybeInsert addr acctIndex (accountMap accts0)
        if isNothing existingAccountId then do
            (_, newAccountTable) <- L.append acct (accountTable accts0)
            return (Just acctIndex, accts0 {accountMap = newAccountMap, accountTable = newAccountTable})
        else
            return (Nothing, accts0)
    where
        acctIndex = fromIntegral $ L.size (accountTable accts0)


-- |Determine if an account with the given address exists.
exists :: (IsProtocolVersion pv, MonadBlobStore m) => AccountAddress -> Accounts pv -> m Bool
exists addr Accounts{..} = AccountMap.isAddressAssigned addr accountMap

-- |Retrieve an account with the given address.
-- Returns @Nothing@ if no such account exists.
getAccount :: SupportsPersistentAccount pv m => AccountAddress -> Accounts pv -> m (Maybe (PersistentAccount (AccountVersionFor pv)))
getAccount addr Accounts{..} = AccountMap.lookup addr accountMap >>= \case
        Nothing -> return Nothing
        Just ai -> L.lookup ai accountTable

-- |Retrieve an account associated with the given credential registration ID.
-- Returns @Nothing@ if no such account exists.
getAccountByCredId :: SupportsPersistentAccount pv m => ID.RawCredentialRegistrationID -> Accounts pv -> m (Maybe (AccountIndex, PersistentAccount (AccountVersionFor pv)))
getAccountByCredId cid accs@Accounts{accountRegIds = Null,..} = Trie.lookup cid accountRegIdHistory  >>= \case
        Nothing -> return Nothing
        Just ai -> fmap (ai, ) <$> indexedAccount ai accs
getAccountByCredId cid accs@Accounts{accountRegIds = Some cachedIds} =
    case Map.lookup cid cachedIds of
        Nothing -> return Nothing
        Just ai -> fmap (ai, ) <$> indexedAccount ai accs


-- |Get the account at a given index (if any).
getAccountIndex :: (IsProtocolVersion pv, MonadBlobStore m) => AccountAddress -> Accounts pv -> m (Maybe AccountIndex)
getAccountIndex addr Accounts{..} = AccountMap.lookup addr accountMap

-- |Retrieve an account and its index from a given address.
-- Returns @Nothing@ if no such account exists.
getAccountWithIndex :: SupportsPersistentAccount pv m => AccountAddress -> Accounts pv -> m (Maybe (AccountIndex, PersistentAccount (AccountVersionFor pv)))
getAccountWithIndex addr Accounts{..} = AccountMap.lookup addr accountMap >>= \case
        Nothing -> return Nothing
        Just ai -> fmap (ai, ) <$> L.lookup ai accountTable

-- |Retrieve the account at a given index.
indexedAccount :: SupportsPersistentAccount pv m => AccountIndex -> Accounts pv -> m (Maybe (PersistentAccount (AccountVersionFor pv)))
indexedAccount ai Accounts{..} = L.lookup ai accountTable

-- |Retrieve an account with the given address.
-- An account with the address is required to exist.
unsafeGetAccount :: SupportsPersistentAccount pv m => AccountAddress -> Accounts pv -> m (PersistentAccount (AccountVersionFor pv))
unsafeGetAccount addr accts = getAccount addr accts <&> \case
        Just acct -> acct
        Nothing -> error $ "unsafeGetAccount: Account " ++ show addr ++ " does not exist."

-- |Check whether the given account address would clash with any existing account address.
-- The meaning of "clash" depends on the protocol version.
addressWouldClash :: (IsProtocolVersion pv, MonadBlobStore m) => AccountAddress -> Accounts pv -> m Bool
addressWouldClash addr Accounts{..} = AccountMap.addressWouldClash addr accountMap

-- |Check that an account registration ID is not already on the chain.
-- See the foundation (Section 4.2) for why this is necessary.
-- Return @Just ai@ if the registration ID already exists, and @ai@ is the index of the account it is or was associated with.
regIdExists :: MonadBlobStore m => ID.CredentialRegistrationID -> Accounts pv -> m (Maybe AccountIndex, Accounts pv)
regIdExists rid accts0 = do
        (regids, accts) <- loadRegIds accts0
        return (ID.toRawCredRegId rid `Map.lookup` regids, accts)

-- |Record an account registration ID as used.
recordRegId :: MonadBlobStore m => ID.CredentialRegistrationID -> AccountIndex -> Accounts pv -> m (Accounts pv)
recordRegId rid idx accts0 = do
        accountRegIdHistory' <- Trie.insert (ID.toRawCredRegId rid) idx (accountRegIdHistory accts0)
        return $! accts0 {
                accountRegIds = Map.insert (ID.toRawCredRegId rid) idx <$> accountRegIds accts0,
                accountRegIdHistory = accountRegIdHistory'
                }

recordRegIds :: MonadBlobStore m => [(ID.CredentialRegistrationID, AccountIndex)] -> Accounts pv -> m (Accounts pv)
recordRegIds rids accts0 = foldM (\accts (cid, idx) -> recordRegId cid idx accts) accts0 rids

-- |Perform an update to an account with the given address.
-- Does nothing (returning @Nothing@) if the account does not exist.
-- If the account does exist then the first component of the return value is @Just@
-- and the index of the updated account is returned, together with whatever value
-- was produced by the supplied update function.
--
-- This should not be used to alter the address of an account (which is
-- disallowed).
updateAccounts :: SupportsPersistentAccount pv m => (PersistentAccount (AccountVersionFor pv) -> m (a, PersistentAccount (AccountVersionFor pv))) -> AccountAddress -> Accounts pv -> m (Maybe (AccountIndex, a), Accounts pv)
updateAccounts fupd addr a0@Accounts{..} = AccountMap.lookup addr accountMap >>= \case
        Nothing -> return (Nothing, a0)
        Just ai -> L.update fupd ai accountTable >>= \case
            Nothing -> return (Nothing, a0)
            Just (res, act') -> return (Just (ai, res), a0 {accountTable = act'})

-- |Perform an update to an account with the given index.
-- Does nothing (returning @Nothing@) if the account does not exist.
-- This should not be used to alter the address of an account (which is
-- disallowed).
updateAccountsAtIndex :: SupportsPersistentAccount pv m => (PersistentAccount (AccountVersionFor pv) -> m (a, PersistentAccount (AccountVersionFor pv))) -> AccountIndex -> Accounts pv -> m (Maybe a, Accounts pv)
updateAccountsAtIndex fupd ai a0@Accounts{..} = L.update fupd ai accountTable >>= \case
        Nothing -> return (Nothing, a0)
        Just (res, act') -> return (Just res, a0 {accountTable = act'})

-- |Apply account updates to an account. It is assumed that the address in
-- account updates and account are the same.
updateAccount :: forall m av. (MonadBlobStore m, IsAccountVersion av) => AccountUpdate -> PersistentAccount av -> m (PersistentAccount av)
updateAccount !upd !acc = do
  rData <- refLoad (acc ^. accountReleaseSchedule)
  (stakeDelta, releaseSchedule) <- case upd ^. auReleaseSchedule of
        Just l -> (amountToDelta $ foldl' (+) 0 (concatMap (\(values, _) -> map snd values) l),) <$> foldlM (flip addReleases) rData l
        Nothing -> return (amountToDelta 0, rData)
  encAmount <- refLoad (acc ^. accountEncryptedAmount)
  let updateSingle Add{..} = addIncomingEncryptedAmount newAmount
      updateSingle ReplaceUpTo{..} = replaceUpTo aggIndex newAmount
      updateSingle AddSelf{..} = addToSelfEncryptedAmount newAmount
  newEncryptedAmount <- foldrM updateSingle encAmount (upd ^. auEncrypted)
  newEncryptedAmountRef <- refMake newEncryptedAmount
  releaseScheduleRef <- refMake releaseSchedule
  let newAccWithoutHash = acc & accountNonce %~ setMaybe (upd ^. auNonce)
                                                    & accountAmount %~ applyAmountDelta (upd ^. auAmount . non 0)
                                                    & accountAmount %~ applyAmountDelta stakeDelta
                                                    & accountReleaseSchedule .~ releaseScheduleRef
                                                    & accountEncryptedAmount .~ newEncryptedAmountRef
  rehashAccount newAccWithoutHash
  where setMaybe (Just x) _ = x
        setMaybe Nothing y = y

-- |Get a list of all account addresses.
accountAddresses :: MonadBlobStore m => Accounts pv -> m [AccountAddress]
accountAddresses = AccountMap.addresses . accountMap

-- |Serialize accounts in V0 format.
serializeAccounts :: (SupportsPersistentAccount pv m, MonadPut m) => GlobalContext -> Accounts pv -> m ()
serializeAccounts cryptoParams accts = do
        liftPut $ putWord64be $ L.size (accountTable accts)
        L.mmap_ (serializeAccount cryptoParams) (accountTable accts)

-- |Fold over the account table in ascending order of account index.
<<<<<<< HEAD
foldAccounts :: SupportsPersistentAccount pv m => (a -> PersistentAccount (AccountVersionFor pv) -> m a) -> a -> Accounts pv -> m a
foldAccounts f a accts = L.mfold f a (accountTable accts)

-- |Fold over the account table in ascending order of account index.
foldAccountsDesc :: SupportsPersistentAccount pv m => (a -> PersistentAccount (AccountVersionFor pv) -> m a) -> a -> Accounts pv -> m a
=======
foldAccounts :: (MonadBlobStore m, IsProtocolVersion pv) => (a -> PersistentAccount (AccountVersionFor pv) -> m a) -> a -> Accounts pv -> m a
foldAccounts f a accts = L.mfold f a (accountTable accts)

-- |Fold over the account table in ascending order of account index.
foldAccountsDesc :: (MonadBlobStore m, IsProtocolVersion pv) => (a -> PersistentAccount (AccountVersionFor pv) -> m a) -> a -> Accounts pv -> m a
>>>>>>> c8731af2
foldAccountsDesc f a accts = L.mfoldDesc f a (accountTable accts)<|MERGE_RESOLUTION|>--- conflicted
+++ resolved
@@ -295,17 +295,9 @@
         L.mmap_ (serializeAccount cryptoParams) (accountTable accts)
 
 -- |Fold over the account table in ascending order of account index.
-<<<<<<< HEAD
 foldAccounts :: SupportsPersistentAccount pv m => (a -> PersistentAccount (AccountVersionFor pv) -> m a) -> a -> Accounts pv -> m a
 foldAccounts f a accts = L.mfold f a (accountTable accts)
 
 -- |Fold over the account table in ascending order of account index.
 foldAccountsDesc :: SupportsPersistentAccount pv m => (a -> PersistentAccount (AccountVersionFor pv) -> m a) -> a -> Accounts pv -> m a
-=======
-foldAccounts :: (MonadBlobStore m, IsProtocolVersion pv) => (a -> PersistentAccount (AccountVersionFor pv) -> m a) -> a -> Accounts pv -> m a
-foldAccounts f a accts = L.mfold f a (accountTable accts)
-
--- |Fold over the account table in ascending order of account index.
-foldAccountsDesc :: (MonadBlobStore m, IsProtocolVersion pv) => (a -> PersistentAccount (AccountVersionFor pv) -> m a) -> a -> Accounts pv -> m a
->>>>>>> c8731af2
 foldAccountsDesc f a accts = L.mfoldDesc f a (accountTable accts)