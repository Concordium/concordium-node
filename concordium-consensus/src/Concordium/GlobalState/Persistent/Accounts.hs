--- conflicted
+++ resolved
@@ -13,11 +13,6 @@
 import qualified Data.Map.Strict as Map
 
 import Concordium.Types
-<<<<<<< HEAD
-import Concordium.GlobalState.BlockState (AccountUpdate(..), AccountKeysUpdate(..), EncryptedAmountUpdate(..), auNonce, auAmount, auCredential, auEncrypted, auKeysUpdate, auSignThreshold)
-=======
-import Concordium.GlobalState.BlockState (AccountUpdate(..), EncryptedAmountUpdate(..), AccountKeysUpdate(..), auNonce, auAmount, auCredential, auEncrypted, auKeysUpdate, auSignThreshold)
->>>>>>> 11b22dd6
 import Concordium.GlobalState.Persistent.Account
 import qualified Concordium.GlobalState.Persistent.AccountTable as AT
 import Concordium.GlobalState.Persistent.AccountTable (AccountIndex, AccountTable)
@@ -228,34 +223,13 @@
                                                     & accountEncryptedAmount .~ newEncryptedAmount
   -- create a new pointer for the persisting account data if the account credential information needs to be updated:
   let hashUpdate pdata = accountHash .~ makeAccountHash _accountNonce _accountAmount _accountEncryptedAmount pdata
-<<<<<<< HEAD
   case (upd ^. auCredential, upd ^. auKeysUpdate, upd ^. auSignThreshold) of
         (Nothing, Nothing, Nothing) -> return $ newAccWithoutHash & hashUpdate pData
         (mNewCred, mKeyUpd, mNewThreshold) -> do
-            let updateCredential = maybe id addCredential mNewCred
-                updateAccountKeys = accountVerificationKeys %~ \ID.AccountKeys{..} ->
-                    let update (RemoveKeys indices) = Set.foldl' (\m k -> Map.delete k m) akKeys indices
-                        update (SetKeys keys) = Map.foldlWithKey' (\m idx key -> Map.insert idx key m) akKeys keys
-                        !newKeys = maybe akKeys update mKeyUpd
-                        !newThreshold = fromMaybe akThreshold mNewThreshold
-                    in ID.AccountKeys {akKeys = newKeys, akThreshold = newThreshold}
-                newPData = updateCredential (updateAccountKeys pData)
+            let newPData = updateCredential mNewCred (updateAccountKeys mKeyUpd mNewThreshold pData)
             newPDataRef <- makeBufferedRef newPData
             return $ newAccWithoutHash & persistingData .~ newPDataRef
                                     & hashUpdate newPData
-=======
-  let (b1, pData1) = maybeUpdate pData (upd ^. auCredential) addCredential
-  let (b2, pData2) = maybeUpdate pData1 (upd ^. auKeysUpdate) $ \case
-        RemoveKeys indices -> flip (Set.foldl' (\acc' key -> setKey key Nothing acc')) indices
-        SetKeys keys -> \acc' -> Map.foldlWithKey' (\m idx key -> setKey idx (Just key) m) acc' keys
-  let (b3, pData3) = maybeUpdate pData2 (upd ^. auSignThreshold) setThreshold
-  if not b1 && not b2 && not b3 then
-    return $ newAccWithoutHash & hashUpdate pData
-  else do
-    newPDataRef <- makeBufferedRef pData3
-    return $ newAccWithoutHash & persistingData .~ newPDataRef
-                               & hashUpdate pData3
->>>>>>> 11b22dd6
 
   where setMaybe (Just x) _ = x
         setMaybe Nothing y = y
