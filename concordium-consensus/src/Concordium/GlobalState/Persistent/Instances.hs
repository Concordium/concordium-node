--- conflicted
+++ resolved
@@ -122,13 +122,6 @@
 -- to the modules so that we can share the module interfaces from different instances.
 instance MonadBlobStore m => Cacheable (ReaderT Modules m) PersistentInstance where
     cache p@PersistentInstance{..} = do
-<<<<<<< HEAD
-        -- we only cache parameters and the interface. The rest is already in memory at this point since
-        -- the fields are flat, i.e., without indirection via BufferedRef or similar reference wrappers.
-        ips <- cache pinstanceParameters
-        iface <- cache pinstanceModuleInterface
-        return p{pinstanceModuleInterface = iface, pinstanceParameters = ips}
-=======
         modules <- ask
         lift $! do
             -- we only cache parameters get the interface from the modules
@@ -142,7 +135,6 @@
             case miface of
               Nothing -> return p{pinstanceParameters = ips} -- this case should never happen, but it is safe to do this.
               Just iface -> return p{pinstanceModuleInterface = iface, pinstanceParameters = ips}
->>>>>>> 08b4109c
 
 fromPersistentInstance ::  MonadBlobStore m => PersistentInstance -> m Transient.Instance
 fromPersistentInstance PersistentInstance{..} = do
