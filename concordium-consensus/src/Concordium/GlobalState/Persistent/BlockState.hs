{-# LANGUAGE TypeFamilies #-}
{-# LANGUAGE BangPatterns #-}
{-# LANGUAGE TemplateHaskell #-}
{-# LANGUAGE OverloadedStrings #-}
{-# LANGUAGE ConstraintKinds #-}
{-# LANGUAGE ScopedTypeVariables #-}
{-# LANGUAGE TypeApplications #-}
{-# LANGUAGE UndecidableInstances #-}
module Concordium.GlobalState.Persistent.BlockState (
    PersistentBlockState,
    BlockStatePointers(..),
    HashedPersistentBlockState(..),
    hashBlockState,
    PersistentBirkParameters(..),
    makePersistentBirkParameters,
    makePersistent,
    initialPersistentState,
    emptyBlockState,
    PersistentBlockStateContext(..),
    PersistentState,
    PersistentBlockStateMonad(..)
) where

import Data.Serialize
import Data.IORef
import Control.Monad.Reader.Class
import Control.Monad.Trans
import Control.Monad
import Data.Foldable
import Data.Maybe
import Data.Word
import Lens.Micro.Platform
import qualified Data.Vector as Vec
import qualified Data.Map.Strict as Map
import qualified Data.Sequence as Seq

import qualified Concordium.Crypto.SHA256 as H
import Concordium.Types
import Concordium.Types.Execution ( TransactionSummary )
import qualified Concordium.Wasm as Wasm
import qualified Concordium.ID.Types as ID
import qualified Concordium.ID.Parameters as ID
import Concordium.Types.Updates
import Concordium.GlobalState.BakerInfo
import Concordium.GlobalState.Persistent.BlobStore
import qualified Concordium.GlobalState.Persistent.Trie as Trie
import Concordium.GlobalState.BlockState
import Concordium.GlobalState.Parameters
import Concordium.GlobalState.Types
import Concordium.GlobalState.Account hiding (addIncomingEncryptedAmount, addToSelfEncryptedAmount, _stakedAmount, _stakeEarnings, _accountBakerInfo, _bakerPendingChange, stakedAmount, stakeEarnings, accountBakerInfo, bakerPendingChange)
import qualified Concordium.Types.IdentityProviders as IPS
import qualified Concordium.Types.AnonymityRevokers as ARS
import qualified Concordium.GlobalState.Rewards as Rewards
import qualified Concordium.GlobalState.Persistent.Accounts as Accounts
import Concordium.GlobalState.Persistent.Bakers
import qualified Concordium.GlobalState.Persistent.Instances as Instances
import qualified Concordium.Types.Transactions as Transactions
import qualified Concordium.Types.Execution as Transactions
import Concordium.GlobalState.Persistent.Instances(PersistentInstance(..), PersistentInstanceParameters(..))
import Concordium.GlobalState.Instance (Instance(..),InstanceParameters(..),makeInstanceHash')
import Concordium.GlobalState.Persistent.Account
import Concordium.GlobalState.Persistent.BlockState.Updates
import qualified Concordium.GlobalState.Basic.BlockState.Account as TransientAccount
import qualified Concordium.GlobalState.Basic.BlockState as Basic
import qualified Concordium.GlobalState.Basic.BlockState.Updates as Basic
import qualified Concordium.GlobalState.Persistent.BlockState.Modules as Modules
import Concordium.Types.SeedState
import Concordium.Logger (MonadLogger)
import Concordium.Types.HashableTo
import Concordium.GlobalState.Persistent.BlockState.AccountReleaseSchedule
import Concordium.Utils.Serialization.Put
import Concordium.Utils.Serialization

-- * Birk parameters

data PersistentBirkParameters = PersistentBirkParameters {
    -- |The currently-registered bakers.
    _birkActiveBakers :: !(BufferedRef PersistentActiveBakers),
    -- |The bakers that will be used for the next epoch.
    _birkNextEpochBakers :: !(HashedBufferedRef PersistentEpochBakers),
    -- |The bakers for the current epoch.
    _birkCurrentEpochBakers :: !(HashedBufferedRef PersistentEpochBakers),
    -- |The seed state used to derive the leadership election nonce.
    _birkSeedState :: !SeedState
} deriving (Show)

makeLenses ''PersistentBirkParameters

-- |Serialize 'PersistentBirkParameters' in V0 format.
putBirkParametersV0 :: (MonadBlobStore m, MonadPut m) => PersistentBirkParameters -> m ()
putBirkParametersV0 PersistentBirkParameters{..} = do
        sPut _birkSeedState
        putEpochBakersV0 =<< refLoad _birkNextEpochBakers
        putEpochBakersV0 =<< refLoad _birkCurrentEpochBakers

instance MonadBlobStore m => MHashableTo m H.Hash PersistentBirkParameters where
  getHashM PersistentBirkParameters {..} = do
    nextHash <- getHashM _birkNextEpochBakers
    currentHash <- getHashM _birkCurrentEpochBakers
    let bpH0 = H.hash $ "SeedState" <> encode _birkSeedState
        bpH1 = H.hashOfHashes nextHash currentHash
    return $ H.hashOfHashes bpH0 bpH1

instance MonadBlobStore m => BlobStorable m PersistentBirkParameters where
    storeUpdate bps@PersistentBirkParameters{..} = do
        (pabs, actBakers) <- storeUpdate _birkActiveBakers
        (pnebs, nextBakers) <- storeUpdate _birkNextEpochBakers
        (pcebs, currentBakers) <- storeUpdate _birkCurrentEpochBakers
        let putBSP = do
                pabs
                pnebs
                pcebs
                put _birkSeedState
        return (putBSP, bps {
                    _birkActiveBakers = actBakers,
                    _birkNextEpochBakers = nextBakers,
                    _birkCurrentEpochBakers = currentBakers
                })
    store bps = fst <$> storeUpdate bps
    load = do
        mabs <- label "Active bakers" load
        mnebs <- label "Next epoch bakers" load
        mcebs <- label "Current epoch bakers" load
        _birkSeedState <- label "Seed state" get
        return $! do
            _birkActiveBakers <- mabs
            _birkNextEpochBakers <- mnebs
            _birkCurrentEpochBakers <- mcebs
            return PersistentBirkParameters{..}

instance MonadBlobStore m => Cacheable m PersistentBirkParameters where
    cache PersistentBirkParameters{..} = do
        active <- cache _birkActiveBakers
        next <- cache _birkNextEpochBakers
        cur <- cache _birkCurrentEpochBakers
        return PersistentBirkParameters{
            _birkActiveBakers = active,
            _birkNextEpochBakers = next,
            _birkCurrentEpochBakers = cur,
            ..
        }

makePersistentBirkParameters :: MonadBlobStore m => Basic.BasicBirkParameters -> m PersistentBirkParameters
makePersistentBirkParameters bbps = do
    _birkActiveBakers <- refMake =<< makePersistentActiveBakers (Basic._birkActiveBakers bbps)
    _birkNextEpochBakers <- refMake =<< makePersistentEpochBakers (_unhashed (Basic._birkNextEpochBakers bbps))
    _birkCurrentEpochBakers <- refMake =<< makePersistentEpochBakers (_unhashed (Basic._birkCurrentEpochBakers bbps))
    let _birkSeedState = Basic._birkSeedState bbps
    return $ PersistentBirkParameters{..}

-- * Epoch baked blocks

type EpochBlocks = Nullable (BufferedRef EpochBlock)

-- |Structure for tracking which bakers have baked blocks
-- in the current epoch.
data EpochBlock = EpochBlock {
    ebBakerId :: !BakerId,
    ebPrevious :: !EpochBlocks
}

instance (MonadBlobStore m) => BlobStorable m EpochBlock where
    storeUpdate eb@EpochBlock{..} = do
        (ppref, ebPrevious') <- storeUpdate ebPrevious
        let putEB = put ebBakerId >> ppref
        let eb' = eb{ebPrevious = ebPrevious'}
        return (putEB, eb')
    store eb = fst <$> storeUpdate eb
    load = do
        ebBakerId <- get
        mPrevious <- load
        return $! do
            ebPrevious <- mPrevious
            return EpochBlock{..}

instance MonadBlobStore m => Cacheable m EpochBlock where
    cache eb = do
        ebPrevious' <- cache (ebPrevious eb)
        return eb{ebPrevious = ebPrevious'}

instance MonadBlobStore m => MHashableTo m Rewards.EpochBlocksHash EpochBlock where
    getHashM EpochBlock{..} = Rewards.epochBlockHash ebBakerId <$> getHashM ebPrevious

instance MonadBlobStore m => MHashableTo m Rewards.EpochBlocksHash EpochBlocks where
    getHashM Null = return Rewards.emptyEpochBlocksHash
    getHashM (Some r) = getHashM =<< refLoad r

data HashedEpochBlocks = HashedEpochBlocks {
        hebBlocks :: !EpochBlocks,
        hebHash :: !Rewards.EpochBlocksHash
    }

instance HashableTo Rewards.EpochBlocksHash HashedEpochBlocks where
    getHash = hebHash

instance MonadBlobStore m => BlobStorable m HashedEpochBlocks where
    storeUpdate heb = do
        (pblocks, blocks') <- storeUpdate (hebBlocks heb)
        return (pblocks, heb{hebBlocks = blocks'})
    store = store . hebBlocks
    load = do
        mhebBlocks <- load
        return $! do
            hebBlocks <- mhebBlocks
            hebHash <- getHashM hebBlocks
            return HashedEpochBlocks{..}

instance MonadBlobStore m => Cacheable m HashedEpochBlocks where
    cache ebs = do
        blocks' <- cache (hebBlocks ebs)
        return $! ebs{hebBlocks = blocks'}

emptyHashedEpochBlocks :: HashedEpochBlocks
emptyHashedEpochBlocks = HashedEpochBlocks {
        hebBlocks = Null,
        hebHash = Rewards.emptyEpochBlocksHash
    }

consEpochBlock :: (MonadBlobStore m) => BakerId -> HashedEpochBlocks -> m HashedEpochBlocks
consEpochBlock b hebbs = do
        mbr <- refMake EpochBlock{
                ebBakerId = b,
                ebPrevious = hebBlocks hebbs
            }
        return HashedEpochBlocks {
                hebBlocks = Some mbr,
                hebHash = Rewards.epochBlockHash b (hebHash hebbs)
            }

makeHashedEpochBlocks :: (MonadBlobStore m) => [BakerId] -> m HashedEpochBlocks
makeHashedEpochBlocks [] = return emptyHashedEpochBlocks
makeHashedEpochBlocks (b:bs) = do
        hebbs <- makeHashedEpochBlocks bs
        consEpochBlock b hebbs

putHashedEpochBlocksV0 :: (MonadBlobStore m, MonadPut m) => HashedEpochBlocks -> m ()
putHashedEpochBlocksV0 HashedEpochBlocks{..} = do
        ebs <- loadEB Seq.empty hebBlocks
        liftPut $ do
            putLength (Seq.length ebs)
            mapM_ put ebs
    where
        loadEB s Null = return s
        loadEB s (Some ebref) = do
            EpochBlock{..} <- refLoad ebref
            loadEB (s Seq.|> ebBakerId) ebPrevious

-- * Block state

type PersistentBlockState (pv :: ProtocolVersion) = IORef (BufferedRef (BlockStatePointers pv))


-- |References to the componenets that make up the block state.
--
-- This type is parametric in the protocol version (as opposed to defined
-- as a data family) on the principle that the structure will be mostly
-- similar across versions. Where component change between versions,
-- those components themselves should be parametrised by the protocol
-- version.
data BlockStatePointers (pv :: ProtocolVersion) = BlockStatePointers {
    bspAccounts :: !(Accounts.Accounts pv),
    bspInstances :: !Instances.Instances,
    bspModules :: !(HashedBufferedRef Modules.Modules),
    bspBank :: !(Hashed Rewards.BankStatus),
    bspIdentityProviders :: !(HashedBufferedRef IPS.IdentityProviders),
    bspAnonymityRevokers :: !(HashedBufferedRef ARS.AnonymityRevokers),
    bspBirkParameters :: !PersistentBirkParameters,
    bspCryptographicParameters :: !(HashedBufferedRef CryptographicParameters),
    bspUpdates :: !(BufferedRef Updates),
    bspReleaseSchedule :: !(BufferedRef (Map.Map AccountAddress Timestamp)),
    -- FIXME: Store transaction outcomes in a way that allows for individual indexing.
    bspTransactionOutcomes :: !Transactions.TransactionOutcomes,
    bspEpochBlocks :: !HashedEpochBlocks
}

data HashedPersistentBlockState pv = HashedPersistentBlockState {
    hpbsPointers :: !(PersistentBlockState pv),
    hpbsHash :: !StateHash
}

hashBlockState :: (IsProtocolVersion pv, MonadBlobStore m) => PersistentBlockState pv -> m (HashedPersistentBlockState pv)
hashBlockState hpbsPointers = do
        rbsp <- liftIO $ readIORef hpbsPointers
        bsp <- refLoad rbsp
        hpbsHash <- getHashM bsp
        return HashedPersistentBlockState{..}

instance (IsProtocolVersion pv, MonadBlobStore m) => MHashableTo m StateHash (BlockStatePointers pv) where
    getHashM BlockStatePointers{..} = do
        bshBirkParameters <- getHashM bspBirkParameters
        bshCryptographicParameters <- getHashM bspCryptographicParameters
        bshIdentityProviders <- getHashM bspIdentityProviders
        bshAnonymityRevokers <- getHashM bspAnonymityRevokers
        bshModules <- getHashM bspModules
        let bshBankStatus = getHash bspBank
        bshAccounts <- getHashM bspAccounts
        bshInstances <- getHashM bspInstances
        bshUpdates <- getHashM bspUpdates
        let bshEpochBlocks = getHash bspEpochBlocks
        return $ makeBlockStateHash BlockStateHashInputs{..}

instance (IsProtocolVersion pv, MonadBlobStore m) => BlobStorable m (BlockStatePointers pv) where
    storeUpdate bsp0@BlockStatePointers{..} = do
        (paccts, bspAccounts') <- storeUpdate bspAccounts
        (pinsts, bspInstances') <- storeUpdate bspInstances
        (pmods, bspModules') <- storeUpdate bspModules
        (pips, bspIdentityProviders') <- storeUpdate bspIdentityProviders
        (pars, bspAnonymityRevokers') <- storeUpdate bspAnonymityRevokers
        (pbps, bspBirkParameters') <- storeUpdate bspBirkParameters
        (pcryptps, bspCryptographicParameters') <- storeUpdate bspCryptographicParameters
        (pupdates, bspUpdates') <- storeUpdate bspUpdates
        (preleases, bspReleaseSchedule') <- storeUpdate bspReleaseSchedule
        (pEpochBlocks, bspEpochBlocks') <- storeUpdate bspEpochBlocks
        let putBSP = do
                paccts
                pinsts
                pmods
                put $ _unhashed bspBank
                pips
                pars
                pbps
                pcryptps
                put bspTransactionOutcomes
                pupdates
                preleases
                pEpochBlocks
        return (putBSP, bsp0 {
                    bspAccounts = bspAccounts',
                    bspInstances = bspInstances',
                    bspModules = bspModules',
                    bspIdentityProviders = bspIdentityProviders',
                    bspAnonymityRevokers = bspAnonymityRevokers',
                    bspBirkParameters = bspBirkParameters',
                    bspCryptographicParameters = bspCryptographicParameters',
                    bspUpdates = bspUpdates',
                    bspReleaseSchedule = bspReleaseSchedule',
                    bspEpochBlocks = bspEpochBlocks'
                })
    store bsp = fst <$> storeUpdate bsp
    load = do
        maccts <- label "Accounts" load
        minsts <- label "Instances" load
        mmods <- label "Modules" load
        bspBank <- makeHashed <$> label "Bank" get
        mpips <- label "Identity providers" load
        mars <- label "Anonymity revokers" load
        mbps <- label "Birk parameters" load
        mcryptps <- label "Cryptographic parameters" load
        bspTransactionOutcomes <- label "Transaction outcomes" get
        mUpdates <- label "Updates" load
        mReleases <- label "Release schedule" load
        mEpochBlocks <- label "Epoch blocks" load
        return $! do
            bspAccounts <- maccts
            bspInstances <- minsts
            bspModules <- mmods
            bspIdentityProviders <- mpips
            bspAnonymityRevokers <- mars
            bspBirkParameters <- mbps
            bspCryptographicParameters <- mcryptps
            bspUpdates <- mUpdates
            bspReleaseSchedule <- mReleases
            bspEpochBlocks <- mEpochBlocks
            return $! BlockStatePointers{..}

instance (MonadBlobStore m, IsProtocolVersion pv) => Cacheable m (BlockStatePointers pv) where
    cache BlockStatePointers{..} = do
        accts <- cache bspAccounts
        insts <- cache bspInstances
        mods <- cache bspModules
        ips <- cache bspIdentityProviders
        ars <- cache bspAnonymityRevokers
        birkParams <- cache bspBirkParameters
        cryptoParams <- cache bspCryptographicParameters
        upds <- cache bspUpdates
        rels <- cache bspReleaseSchedule
        ebs <- cache bspEpochBlocks
        return BlockStatePointers{
            bspAccounts = accts,
            bspInstances = insts,
            bspModules = mods,
            bspBank = bspBank,
            bspIdentityProviders = ips,
            bspAnonymityRevokers = ars,
            bspBirkParameters = birkParams,
            bspCryptographicParameters = cryptoParams,
            bspUpdates = upds,
            bspReleaseSchedule = rels,
            bspTransactionOutcomes = bspTransactionOutcomes,
            bspEpochBlocks = ebs
        }

makePersistent :: (IsProtocolVersion pv, MonadBlobStore m) => Basic.BlockState pv -> m (HashedPersistentBlockState pv)
makePersistent Basic.BlockState{..} = do
  persistentBirkParameters <- makePersistentBirkParameters _blockBirkParameters
  persistentMods <- Modules.makePersistentModules _blockModules
  persistentBlockInstances <- Instances.makePersistent persistentMods _blockInstances
  modules <- refMake persistentMods
  identityProviders <- bufferHashed _blockIdentityProviders
  anonymityRevokers <- bufferHashed _blockAnonymityRevokers
  cryptographicParameters <- bufferHashed _blockCryptographicParameters
  blockAccounts <- Accounts.makePersistent _blockAccounts
  updates <- makeBufferedRef =<< makePersistentUpdates _blockUpdates
  rels <- makeBufferedRef _blockReleaseSchedule
  ebs <- makeHashedEpochBlocks (Basic.hebBlocks _blockEpochBlocksBaked)
  bsp <-
    makeBufferedRef $
      BlockStatePointers
        { bspAccounts = blockAccounts,
          bspInstances = persistentBlockInstances,
          bspModules = modules,
          bspBank = _blockBank,
          bspIdentityProviders = identityProviders,
          bspAnonymityRevokers = anonymityRevokers,
          bspBirkParameters = persistentBirkParameters,
          bspCryptographicParameters = cryptographicParameters,
          bspTransactionOutcomes = _blockTransactionOutcomes,
          bspUpdates = updates,
          bspReleaseSchedule = rels,
          bspEpochBlocks = ebs
        }
  bps <- liftIO $ newIORef $! bsp
  hashBlockState bps

initialPersistentState :: (IsProtocolVersion pv, MonadBlobStore m)
             => SeedState
             -> CryptographicParameters
             -> [TransientAccount.Account pv]
             -> IPS.IdentityProviders
             -> ARS.AnonymityRevokers
             -> Authorizations
             -> ChainParameters
             -> m (HashedPersistentBlockState pv)
initialPersistentState ss cps accts ips ars auths chainParams = makePersistent $ Basic.initialState ss cps accts ips ars auths chainParams

-- |Mostly empty block state, apart from using 'Rewards.genesisBankStatus' which
-- has hard-coded initial values for amount of gtu in existence.
emptyBlockState :: (MonadBlobStore m) => PersistentBirkParameters -> CryptographicParameters -> Authorizations -> ChainParameters -> m (PersistentBlockState pv)
emptyBlockState bspBirkParameters cryptParams auths chainParams = do
  modules <- refMake Modules.emptyModules
  identityProviders <- refMake IPS.emptyIdentityProviders
  anonymityRevokers <- refMake ARS.emptyAnonymityRevokers
  cryptographicParameters <- refMake cryptParams
  bspUpdates <- refMake =<< initialUpdates auths chainParams
  bspReleaseSchedule <- refMake Map.empty
  bsp <- makeBufferedRef $ BlockStatePointers
          { bspAccounts = Accounts.emptyAccounts,
            bspInstances = Instances.emptyInstances,
            bspModules = modules,
            bspBank = makeHashed Rewards.emptyBankStatus,
            bspIdentityProviders = identityProviders,
            bspAnonymityRevokers = anonymityRevokers,
            bspCryptographicParameters = cryptographicParameters,
            bspTransactionOutcomes = Transactions.emptyTransactionOutcomes,
            bspEpochBlocks = emptyHashedEpochBlocks,
            ..
          }
  liftIO $ newIORef $! bsp

putBlockStateV0 :: (IsProtocolVersion pv, MonadBlobStore m, MonadPut m) => PersistentBlockState pv -> m ()
putBlockStateV0 pbs = do
    BlockStatePointers{..} <- loadPBS pbs
    -- BirkParameters
    putBirkParametersV0 bspBirkParameters
    -- CryptographicParameters
    cryptoParams <- refLoad bspCryptographicParameters
    sPut cryptoParams
    -- IdentityProviders
    sPut =<< refLoad bspIdentityProviders
    -- AnonymityReovkers
    sPut =<< refLoad bspAnonymityRevokers
    -- Modules
    Modules.putModulesV0 =<< refLoad bspModules
    -- BankStatus
    sPut $ _unhashed bspBank
    -- Accounts
    Accounts.serializeAccounts cryptoParams bspAccounts
    -- Instances
    Instances.putInstancesV0 bspInstances
    -- Updates
    putUpdatesV0 =<< refLoad bspUpdates
    -- Epoch blocks
    putHashedEpochBlocksV0 bspEpochBlocks

loadPBS :: (IsProtocolVersion pv, MonadBlobStore m) => PersistentBlockState pv -> m (BlockStatePointers pv)
loadPBS = loadBufferedRef <=< liftIO . readIORef
{-# INLINE loadPBS #-}

storePBS :: MonadBlobStore m => PersistentBlockState pv -> BlockStatePointers pv -> m (PersistentBlockState pv)
storePBS pbs bsp = liftIO $ do
    pbsp <- makeBufferedRef bsp
    writeIORef pbs pbsp
    return pbs
{-# INLINE storePBS #-}

doGetModule :: (IsProtocolVersion pv, MonadBlobStore m) => PersistentBlockState pv -> ModuleRef -> m (Maybe Wasm.ModuleInterface)
doGetModule s modRef = do
    bsp <- loadPBS s
    mods <- refLoad (bspModules bsp)
    Modules.getInterface modRef mods

doGetModuleList :: (IsProtocolVersion pv, MonadBlobStore m) => PersistentBlockState pv -> m [ModuleRef]
doGetModuleList s = do
    bsp <- loadPBS s
    mods <- refLoad (bspModules bsp)
    return $ Modules.moduleRefList mods

doGetModuleSource :: (IsProtocolVersion pv, MonadBlobStore m) => PersistentBlockState pv -> ModuleRef -> m (Maybe Wasm.WasmModule)
doGetModuleSource s modRef = do
    bsp <- loadPBS s
    mods <- refLoad (bspModules bsp)
    Modules.getSource modRef mods

doPutNewModule :: (IsProtocolVersion pv, MonadBlobStore m)
    => PersistentBlockState pv
    -> (Wasm.ModuleInterface, Wasm.WasmModule)
    -> m (Bool, PersistentBlockState pv)
doPutNewModule pbs (pmInterface, pmSource) = do
        bsp <- loadPBS pbs
        mods <- refLoad (bspModules bsp)
        mMods' <- Modules.putInterface (pmInterface, pmSource) mods
        case mMods' of
          Nothing -> return (False, pbs)
          Just mods' -> do
            modules <- refMake mods'
            (True,) <$> storePBS pbs (bsp {bspModules = modules})

doGetSeedState :: (IsProtocolVersion pv, MonadBlobStore m) => PersistentBlockState pv -> m SeedState
doGetSeedState pbs = _birkSeedState . bspBirkParameters <$> loadPBS pbs

doSetSeedState :: (IsProtocolVersion pv, MonadBlobStore m) => PersistentBlockState pv -> SeedState -> m (PersistentBlockState pv)
doSetSeedState pbs ss = do
        bsp <- loadPBS pbs
        storePBS pbs bsp{bspBirkParameters = (bspBirkParameters bsp){_birkSeedState = ss}}

doGetCurrentEpochBakers :: (IsProtocolVersion pv, MonadBlobStore m) => PersistentBlockState pv -> m FullBakers
doGetCurrentEpochBakers pbs = epochToFullBakers =<< refLoad . _birkCurrentEpochBakers . bspBirkParameters =<< loadPBS pbs

doGetSlotBakers :: (IsProtocolVersion pv, MonadBlobStore m) => PersistentBlockState pv -> Slot -> m FullBakers
doGetSlotBakers pbs slot = do
        bs <- loadPBS pbs
        let
            bps = bspBirkParameters bs
            SeedState{..} = bps ^. birkSeedState
            slotEpoch = fromIntegral $ slot `quot` epochLength
        case compare slotEpoch (epoch + 1) of
            LT -> epochToFullBakers =<< refLoad (bps ^. birkCurrentEpochBakers)
            EQ -> epochToFullBakers =<< refLoad (bps ^. birkNextEpochBakers)
            GT -> do
                activeBids <- Trie.keysAsc . _activeBakers =<< refLoad (bps ^. birkActiveBakers)
                let resolveBaker (BakerId aid) = Accounts.indexedAccount aid (bspAccounts bs) >>= \case
                        Just acct -> case acct ^. accountBaker of
                            Some bkr -> do
                                pab <- refLoad bkr
                                abi <- refLoad (pab ^. accountBakerInfo)
                                return $ case _bakerPendingChange pab of
                                    RemoveBaker remEpoch
                                        | remEpoch < slotEpoch -> Nothing
                                    ReduceStake newAmt redEpoch
                                        | redEpoch < slotEpoch -> Just (FullBakerInfo abi newAmt)
                                    _ -> Just (FullBakerInfo abi (pab ^. stakedAmount))
                            Null -> error "Persistent.getSlotBakers invariant violation: active baker account not a baker"
                        Nothing -> error "Persistent.getSlotBakers invariant violation: active baker account not valid"
                futureBakers <- Vec.fromList . catMaybes <$> mapM resolveBaker activeBids
                return FullBakers {
                    fullBakerInfos = futureBakers,
                    bakerTotalStake = sum (_bakerStake <$> futureBakers)
                }

doGetBakerAccount :: (IsProtocolVersion pv, MonadBlobStore m) => PersistentBlockState pv -> BakerId -> m (Maybe (PersistentAccount pv))
doGetBakerAccount pbs (BakerId ai) = do
        bsp <- loadPBS pbs
        Accounts.indexedAccount ai (bspAccounts bsp)

doTransitionEpochBakers :: (IsProtocolVersion pv, MonadBlobStore m) => PersistentBlockState pv -> Epoch -> m (PersistentBlockState pv)
doTransitionEpochBakers pbs newEpoch = do
        bsp <- loadPBS pbs
        let oldBPs = bspBirkParameters bsp
        curActiveBIDs <- Trie.keysAsc . _activeBakers =<< refLoad (_birkActiveBakers oldBPs)
        -- Retrieve/update the baker info
        let accumBakers (bs0, bkrs0) bkr@(BakerId aid) = Accounts.indexedAccount aid (bspAccounts bsp) >>= \case
                Just PersistentAccount{_accountBaker = Some acctBkrRef} -> do
                    acctBkr <- refLoad acctBkrRef
                    case _bakerPendingChange acctBkr of
                        RemoveBaker remEpoch
                            -- Removal takes effect next epoch, so exclude it from the list of bakers
                            | remEpoch == newEpoch + 1 -> return (bs0, bkrs0)
                            -- Removal complete, so update the active bakers and account as well
                            | remEpoch <= newEpoch -> do
                                -- Remove the baker from the active bakers
                                curABs <- refLoad (_birkActiveBakers (bspBirkParameters bs0))
                                newAB <- Trie.delete bkr (_activeBakers curABs)
                                abi <- refLoad (_accountBakerInfo acctBkr)
                                newAK <- Trie.delete (_bakerAggregationVerifyKey abi) (_aggregationKeys curABs)
                                newABs <- refMake $ PersistentActiveBakers {
                                        _activeBakers = newAB,
                                        _aggregationKeys = newAK
                                    }
                                -- Remove the baker from the account
                                let updAcc acc = ((),) <$> setPersistentAccountBaker acc Null
                                (_, newAccounts) <- Accounts.updateAccountsAtIndex updAcc aid (bspAccounts bs0)
                                -- The baker is not included for this epoch
                                return (bs0 {
                                        bspBirkParameters = (bspBirkParameters bs0) {_birkActiveBakers = newABs},
                                        bspAccounts = newAccounts
                                    }, bkrs0)
                        ReduceStake newAmt redEpoch
                            -- Reduction takes effect next epoch, so apply it in the generated list
                            | redEpoch == newEpoch + 1 -> return (bs0, (_accountBakerInfo acctBkr, newAmt) : bkrs0)
                            -- Reduction complete, so update the account as well
                            | redEpoch <= newEpoch -> do
                                -- Reduce the baker's stake on the account
                                let newBaker = acctBkr{_stakedAmount = newAmt, _bakerPendingChange = NoChange}
                                let updAcc acc = ((),) <$> setPersistentAccountBaker acc (Some newBaker)
                                (_, newAccounts) <- Accounts.updateAccountsAtIndex updAcc aid (bspAccounts bs0)
                                -- The baker is included with the revised stake
                                return (bs0 {bspAccounts = newAccounts}, (_accountBakerInfo acctBkr, newAmt) : bkrs0)
                        _ -> return (bs0, (_accountBakerInfo acctBkr, _stakedAmount acctBkr) : bkrs0)
                _ -> error "Persistent.bsoTransitionEpochBakers invariant violation: active baker account not a valid baker"
        -- Get the baker info. The list of baker ids is reversed in the input so the accumulated list
        -- is in ascending order.
        (bsp', bkrs) <- foldM accumBakers (bsp, []) (reverse curActiveBIDs)
        newBakerInfos <- refMake . BakerInfos . Vec.fromList $ fst <$> bkrs
        let stakesVec = Vec.fromList $ snd <$> bkrs
        newBakerStakes <- refMake (BakerStakes stakesVec)
        neb <- refLoad (_birkNextEpochBakers oldBPs)
        -- If the baker infos structure has the same hash as the previous one,
        -- use that to avoid duplicate storage.
        _bakerInfos <- secondIfEqual newBakerInfos (_bakerInfos neb)
        -- Also for stakes. This is less likely to be useful, but it's pretty cheap to check,
        -- so why not?
        _bakerStakes <- secondIfEqual newBakerStakes (_bakerStakes neb)
        let _bakerTotalStake = sum stakesVec
        newNextBakers <- refMake PersistentEpochBakers{..}
        storePBS pbs bsp'{bspBirkParameters = (bspBirkParameters bsp') {
            _birkCurrentEpochBakers = _birkNextEpochBakers oldBPs,
            _birkNextEpochBakers = newNextBakers
          }
        }
    where
        secondIfEqual a b = do
            h1 <- getHashM a
            h2 <- getHashM b
            return $ if (h1 :: H.Hash) == h2 then b else a

doAddBaker :: (IsProtocolVersion pv, MonadBlobStore m) => PersistentBlockState pv -> AccountAddress -> BakerAdd -> m (BakerAddResult, PersistentBlockState pv)
doAddBaker pbs aaddr BakerAdd{..} = do
        bsp <- loadPBS pbs
        Accounts.getAccountWithIndex aaddr (bspAccounts bsp) >>= \case
            -- Cannot resolve the account
            Nothing -> return (BAInvalidAccount, pbs)
            -- Account is already a baker
            Just (ai, PersistentAccount{_accountBaker = Some _}) -> return (BAAlreadyBaker (BakerId ai), pbs)
            Just (ai, PersistentAccount{}) -> do
                    let bid = BakerId ai
                    pab <- refLoad (_birkActiveBakers (bspBirkParameters bsp))
                    let updAgg Nothing = return (True, Trie.Insert ())
                        updAgg (Just ()) = return (False, Trie.NoChange)
                    Trie.adjust updAgg (bkuAggregationKey baKeys) (_aggregationKeys pab) >>= \case
                        -- Aggregation key is a duplicate
                        (False, _) -> return (BADuplicateAggregationKey, pbs)
                        (True, newAggregationKeys) -> do
                            newActiveBakers <- Trie.insert bid () (_activeBakers pab)
                            newpabref <- refMake PersistentActiveBakers{
                                    _aggregationKeys = newAggregationKeys,
                                    _activeBakers = newActiveBakers
                                }
                            let newBirkParams = bspBirkParameters bsp & birkActiveBakers .~ newpabref
                            let updAcc acc = do
                                    newBakerInfo <- refMake (bakerKeyUpdateToInfo bid baKeys)
                                    acc' <- setPersistentAccountBaker acc (Some PersistentAccountBaker{
                                        _stakedAmount = baStake,
                                        _stakeEarnings = baStakeEarnings,
                                        _accountBakerInfo = newBakerInfo,
                                        _bakerPendingChange = NoChange
                                    })
                                    return ((), acc')
                            -- This cannot fail to update the account, since we already looked up the account.
                            (_, newAccounts) <- Accounts.updateAccountsAtIndex updAcc ai (bspAccounts bsp)
                            (BASuccess bid,) <$> storePBS pbs bsp{
                                bspBirkParameters = newBirkParams,
                                bspAccounts = newAccounts
                            }

doUpdateBakerKeys ::(IsProtocolVersion pv, MonadBlobStore m) => PersistentBlockState pv -> AccountAddress -> BakerKeyUpdate -> m (BakerKeyUpdateResult, PersistentBlockState pv)
doUpdateBakerKeys pbs aaddr bku@BakerKeyUpdate{..} = do
        bsp <- loadPBS pbs
        Accounts.getAccountWithIndex aaddr (bspAccounts bsp) >>= \case
            -- The account is valid and has a baker
            Just (ai, PersistentAccount{_accountBaker = Some pAcctBkr}) -> do
                acctBkr <- refLoad pAcctBkr
                pab <- refLoad (_birkActiveBakers (bspBirkParameters bsp))
                bkrInfo <- refLoad (_accountBakerInfo acctBkr)
                -- Try updating the aggregation keys
                (keyOK, newAggregationKeys) <-
                        -- If the aggregation key has not changed, we have nothing to do.
                        if bkuAggregationKey == _bakerAggregationVerifyKey bkrInfo then
                            return (True, _aggregationKeys pab)
                        else do
                            -- Remove the old key
                            ak1 <- Trie.delete (_bakerAggregationVerifyKey bkrInfo) (_aggregationKeys pab)
                            -- Add the new key and check that it is not already present
                            let updAgg Nothing = return (True, Trie.Insert ())
                                updAgg (Just ()) = return (False, Trie.NoChange)
                            Trie.adjust updAgg bkuAggregationKey ak1
                if keyOK then do
                    -- The new aggregation key is known to be unique
                    newActiveBakers <- refMake pab{_aggregationKeys = newAggregationKeys}
                    let newBirkParams = bspBirkParameters bsp & birkActiveBakers .~ newActiveBakers
                    -- Update the account with the new keys
                    let updAcc acc = do
                            newBakerInfo <- refMake (bakerKeyUpdateToInfo (BakerId ai) bku)
                            acc' <- setPersistentAccountBaker acc (Some acctBkr {_accountBakerInfo = newBakerInfo})
                            return ((), acc')
                    (_, newAccounts) <- Accounts.updateAccountsAtIndex updAcc ai (bspAccounts bsp)
                    (BKUSuccess (BakerId ai),) <$> storePBS pbs bsp{
                        bspBirkParameters = newBirkParams,
                        bspAccounts = newAccounts
                    }
                else
                    return (BKUDuplicateAggregationKey, pbs)
            -- Cannot resolve the account, or it is not a baker
            _ -> return (BKUInvalidBaker, pbs)

doUpdateBakerStake :: (IsProtocolVersion pv, MonadBlobStore m) => PersistentBlockState pv -> AccountAddress -> Amount -> m (BakerStakeUpdateResult, PersistentBlockState pv)
doUpdateBakerStake pbs aaddr newStake = do
        bsp <- loadPBS pbs
        Accounts.getAccountWithIndex aaddr (bspAccounts bsp) >>= \case
            -- The account is valid and has a baker
            Just (ai, PersistentAccount{_accountBaker = Some pAcctBkr}) -> do
                acctBkr <- refLoad pAcctBkr
                if _bakerPendingChange acctBkr /= NoChange
                -- A change is already pending
                then return (BSUChangePending (BakerId ai), pbs)
                -- We can make the change
                else do
                    let curEpoch = epoch $ _birkSeedState (bspBirkParameters bsp)
                    upds <- refLoad (bspUpdates bsp)
                    cooldown <- (2+) . _cpBakerExtraCooldownEpochs . unStoreSerialized <$> refLoad (currentParameters upds)
                    let (res, updateStake) = case compare newStake (_stakedAmount acctBkr) of
                                LT -> (BSUStakeReduced (BakerId ai) (curEpoch + cooldown), bakerPendingChange .~ ReduceStake newStake (curEpoch + cooldown))
                                EQ -> (BSUStakeUnchanged (BakerId ai), id)
                                GT -> (BSUStakeIncreased (BakerId ai), stakedAmount .~ newStake)
                        updAcc acc = do
                                acc' <- setPersistentAccountBaker acc (Some (updateStake acctBkr))
                                return ((), acc')
                    (_, newAccounts) <- Accounts.updateAccountsAtIndex updAcc ai (bspAccounts bsp)
                    (res,) <$> storePBS pbs bsp{bspAccounts = newAccounts}
            _ -> return (BSUInvalidBaker, pbs)

doUpdateBakerRestakeEarnings :: (IsProtocolVersion pv, MonadBlobStore m) => PersistentBlockState pv -> AccountAddress -> Bool -> m (BakerRestakeEarningsUpdateResult, PersistentBlockState pv)
doUpdateBakerRestakeEarnings pbs aaddr newRestakeEarnings = do
        bsp <- loadPBS pbs
        Accounts.getAccountWithIndex aaddr (bspAccounts bsp) >>= \case
            -- The account is valid and has a baker
            Just (ai, PersistentAccount{_accountBaker = Some pAcctBkr}) -> do
                acctBkr <- refLoad pAcctBkr
                if newRestakeEarnings == acctBkr ^. stakeEarnings
                then return (BREUUpdated (BakerId ai), pbs)
                else do
                    let updAcc acc = ((), ) <$> setPersistentAccountBaker acc (Some (acctBkr & stakeEarnings .~ newRestakeEarnings))
                    (_, newAccounts) <- Accounts.updateAccountsAtIndex updAcc ai (bspAccounts bsp)
                    (BREUUpdated (BakerId ai),) <$> storePBS pbs bsp{bspAccounts = newAccounts}
            _ -> return (BREUInvalidBaker, pbs)


doRemoveBaker :: (IsProtocolVersion pv, MonadBlobStore m) => PersistentBlockState pv -> AccountAddress -> m (BakerRemoveResult, PersistentBlockState pv)
doRemoveBaker pbs aaddr = do
        bsp <- loadPBS pbs
        Accounts.getAccountWithIndex aaddr (bspAccounts bsp) >>= \case
            -- The account is valid and has a baker
            Just (ai, PersistentAccount{_accountBaker = Some pab}) -> do
                ab <- refLoad pab
                if _bakerPendingChange ab /= NoChange then
                    -- A change is already pending
                    return (BRChangePending (BakerId ai), pbs)
                else do
                    -- We can make the change
                    -- Note: this just sets the account to be removed at a future epoch
                    -- transition.
                    let curEpoch = epoch $ _birkSeedState (bspBirkParameters bsp)
                    upds <- refLoad (bspUpdates bsp)
                    cooldown <- (2+) . _cpBakerExtraCooldownEpochs . unStoreSerialized <$> refLoad (currentParameters upds)
                    let updAcc acc = do
                            acc' <- setPersistentAccountBaker acc (Some ab{_bakerPendingChange = RemoveBaker (curEpoch + cooldown)})
                            return ((), acc')
                    (_, newAccounts) <- Accounts.updateAccountsAtIndex updAcc ai (bspAccounts bsp)
                    (BRRemoved (BakerId ai) (curEpoch + cooldown),) <$> storePBS pbs bsp{bspAccounts = newAccounts}
            -- The account is not valid or has no baker
            _ -> return (BRInvalidBaker, pbs)


doRewardBaker :: (IsProtocolVersion pv, MonadBlobStore m) => PersistentBlockState pv -> BakerId -> Amount -> m (Maybe AccountAddress, PersistentBlockState pv)
doRewardBaker pbs (BakerId ai) reward = do
        bsp <- loadPBS pbs
        (maddr, newAccounts) <- Accounts.updateAccountsAtIndex updAcc ai (bspAccounts bsp)
        (maddr,) <$> storePBS pbs bsp{bspAccounts = newAccounts}
    where
        updAcc acc = do
            addr <- acc ^^. accountAddress
            newAccountBaker <- forM (acc ^. accountBaker) $ \pbkr -> do
                bkr <- refLoad pbkr
                if bkr ^. stakeEarnings then
                    refMake $ bkr & stakedAmount +~ reward
                else
                    return pbkr
            acc' <- rehashAccount $ acc & accountBaker .~ newAccountBaker & accountAmount +~ reward
            return (addr, acc')

doGetRewardStatus :: (IsProtocolVersion pv, MonadBlobStore m) => PersistentBlockState pv -> m Rewards.BankStatus
doGetRewardStatus pbs = _unhashed . bspBank <$> loadPBS pbs

doRewardFoundationAccount :: (IsProtocolVersion pv, MonadBlobStore m) => PersistentBlockState pv -> Amount -> m (PersistentBlockState pv)
doRewardFoundationAccount pbs reward = do
        bsp <- loadPBS pbs
        let updAcc acc = ((),) <$> rehashAccount (acc & accountAmount %~ (+ reward))
        foundationAccount <- (^. cpFoundationAccount) <$> lookupCurrentParameters (bspUpdates bsp)
        (_, newAccounts) <- Accounts.updateAccountsAtIndex updAcc foundationAccount (bspAccounts bsp)
        storePBS pbs (bsp {bspAccounts = newAccounts})

doGetFoundationAccount :: (IsProtocolVersion pv, MonadBlobStore m) => PersistentBlockState pv -> m (PersistentAccount pv)
doGetFoundationAccount pbs = do
        bsp <- loadPBS pbs
        foundationAccount <- (^. cpFoundationAccount) <$> lookupCurrentParameters (bspUpdates bsp)
        macc <- Accounts.indexedAccount foundationAccount (bspAccounts bsp)
        case macc of
            Nothing -> error "bsoGetFoundationAccount: invalid foundation account"
            Just acc -> return acc

doMint :: (IsProtocolVersion pv, MonadBlobStore m) => PersistentBlockState pv -> MintAmounts -> m (PersistentBlockState pv)
doMint pbs mint = do
        bsp <- loadPBS pbs
        let newBank = bspBank bsp &
                unhashed %~
                (Rewards.totalGTU +~ mintTotal mint) .
                (Rewards.bakingRewardAccount +~ mintBakingReward mint) .
                (Rewards.finalizationRewardAccount +~ mintFinalizationReward mint)
        let updAcc acc = ((),) <$> rehashAccount (acc & accountAmount %~ (+ mintDevelopmentCharge mint))
        foundationAccount <- (^. cpFoundationAccount) <$> lookupCurrentParameters (bspUpdates bsp)
        (_, newAccounts) <- Accounts.updateAccountsAtIndex updAcc foundationAccount (bspAccounts bsp)
        storePBS pbs (bsp {bspBank = newBank, bspAccounts = newAccounts})

doGetAccount :: (IsProtocolVersion pv, MonadBlobStore m) => PersistentBlockState pv -> AccountAddress -> m (Maybe (PersistentAccount pv))
doGetAccount pbs addr = do
        bsp <- loadPBS pbs
        Accounts.getAccount addr (bspAccounts bsp)

doGetAccountIndex :: (IsProtocolVersion pv, MonadBlobStore m) => PersistentBlockState pv -> AccountAddress -> m (Maybe AccountIndex)
doGetAccountIndex pbs addr = do
        bsp <- loadPBS pbs
        Accounts.getAccountIndex addr (bspAccounts bsp)

doAccountList :: (IsProtocolVersion pv, MonadBlobStore m) => PersistentBlockState pv -> m [AccountAddress]
doAccountList pbs = do
        bsp <- loadPBS pbs
        Accounts.accountAddresses (bspAccounts bsp)

doRegIdExists :: (IsProtocolVersion pv, MonadBlobStore m) => PersistentBlockState pv -> ID.CredentialRegistrationID -> m Bool
doRegIdExists pbs regid = do
        bsp <- loadPBS pbs
        fst <$> Accounts.regIdExists regid (bspAccounts bsp)

<<<<<<< HEAD
doCreateAccount :: (IsProtocolVersion pv, MonadBlobStore m) => PersistentBlockState pv -> ID.GlobalContext -> ID.AccountKeys -> AccountAddress -> ID.AccountCredential ->  m (Maybe (PersistentAccount pv), PersistentBlockState pv)
doCreateAccount pbs cryptoParams verifKeys acctAddr credential = do
        acct <- newAccount cryptoParams verifKeys acctAddr credential
=======
doCreateAccount :: MonadBlobStore m => PersistentBlockState -> ID.GlobalContext -> AccountAddress -> ID.AccountCredential ->  m (Maybe PersistentAccount, PersistentBlockState)
doCreateAccount pbs cryptoParams acctAddr credential = do
        acct <- newAccount cryptoParams acctAddr credential
>>>>>>> 6fb3a982
        bsp <- loadPBS pbs
        -- Add the account
        (res, accts1) <- Accounts.putNewAccount acct (bspAccounts bsp)
        if res then do
            -- Record the RegId
            accts2 <- Accounts.recordRegId (ID.credId credential) accts1
            (Just acct,) <$> storePBS pbs (bsp {bspAccounts = accts2})
        else
            return (Nothing, pbs)

doModifyAccount :: (IsProtocolVersion pv, MonadBlobStore m) => PersistentBlockState pv -> AccountUpdate -> m (PersistentBlockState pv)
doModifyAccount pbs aUpd@AccountUpdate{..} = do
        bsp <- loadPBS pbs
        -- Do the update to the account
        (_, accts1) <- Accounts.updateAccounts upd _auAddress (bspAccounts bsp)
        -- If we deploy a credential, record it
        accts2 <- case _auCredentials of
            Just creds -> Accounts.recordRegIds (Map.elems $ ID.credId <$> cuAdd creds) accts1
            Nothing -> return accts1
        storePBS pbs (bsp {bspAccounts = accts2})
    where
        upd oldAccount = ((), ) <$> Accounts.updateAccount aUpd oldAccount

doGetInstance :: (IsProtocolVersion pv, MonadBlobStore m) => PersistentBlockState pv -> ContractAddress -> m (Maybe Instance)
doGetInstance pbs caddr = do
        bsp <- loadPBS pbs
        minst <- Instances.lookupContractInstance caddr (bspInstances bsp)
        forM minst Instances.fromPersistentInstance

doContractInstanceList :: (IsProtocolVersion pv, MonadBlobStore m) => PersistentBlockState pv -> m [Instance]
doContractInstanceList pbs = do
        bsp <- loadPBS pbs
        insts <- Instances.allInstances (bspInstances bsp)
        mapM Instances.fromPersistentInstance insts

doPutNewInstance :: forall m pv. (IsProtocolVersion pv, MonadBlobStore m) => PersistentBlockState pv -> (ContractAddress -> Instance) -> m (ContractAddress, PersistentBlockState pv)
doPutNewInstance pbs fnew = do
        bsp <- loadPBS pbs
        mods <- refLoad (bspModules bsp)
        -- Create the instance
        (inst, insts) <- Instances.newContractInstance (fnew' mods) (bspInstances bsp)
        let ca = instanceAddress (instanceParameters inst)
        (ca,) <$> storePBS pbs bsp{bspInstances = insts}
        
    where
        fnew' mods ca = let inst@Instance{instanceParameters = InstanceParameters{..}, ..} = fnew ca in do
            params <- makeBufferedRef $ PersistentInstanceParameters {
                                            pinstanceAddress = instanceAddress,
                                            pinstanceOwner = instanceOwner,
                                            pinstanceContractModule = instanceContractModule,
                                            pinstanceReceiveFuns = instanceReceiveFuns,
                                            pinstanceInitName = instanceInitName,
                                            pinstanceParameterHash = instanceParameterHash
                                        }
            -- This in an irrefutable pattern because otherwise it would have failed in previous stages
            -- as it would be trying to create an instance of a module that doesn't exist.
            ~(Just modRef) <- Modules.getModuleReference (Wasm.miModuleRef instanceModuleInterface) mods
            return (inst, PersistentInstance{
                pinstanceParameters = params,
                pinstanceModuleInterface = modRef,
                pinstanceModel = instanceModel,
                pinstanceAmount = instanceAmount,
                pinstanceHash = instanceHash
            })

doModifyInstance :: (IsProtocolVersion pv, MonadBlobStore m) => PersistentBlockState pv -> ContractAddress -> AmountDelta -> Wasm.ContractState -> m (PersistentBlockState pv)
doModifyInstance pbs caddr deltaAmnt val = do
        bsp <- loadPBS pbs
        -- Update the instance
        Instances.updateContractInstance upd caddr (bspInstances bsp) >>= \case
            Nothing -> error "Invalid contract address"
            Just (_, insts) ->
                storePBS pbs bsp{bspInstances = insts}
    where
        upd oldInst = do
            (piParams, newParamsRef) <- cacheBufferedRef (pinstanceParameters oldInst)
            if deltaAmnt == 0 then
                return ((), rehash (pinstanceParameterHash piParams) $ oldInst {pinstanceParameters = newParamsRef, pinstanceModel = val})
            else
                return ((), rehash (pinstanceParameterHash piParams) $ oldInst {pinstanceParameters = newParamsRef, pinstanceAmount = applyAmountDelta deltaAmnt (pinstanceAmount oldInst), pinstanceModel = val})
        rehash iph inst@PersistentInstance {..} = inst {pinstanceHash = makeInstanceHash' iph pinstanceModel pinstanceAmount}

doGetIdentityProvider :: (IsProtocolVersion pv, MonadBlobStore m) => PersistentBlockState pv -> ID.IdentityProviderIdentity -> m (Maybe IPS.IpInfo)
doGetIdentityProvider pbs ipId = do
        bsp <- loadPBS pbs
        ips <- refLoad (bspIdentityProviders bsp)
        return $! IPS.idProviders ips ^? ix ipId

doGetAllIdentityProvider :: (IsProtocolVersion pv, MonadBlobStore m) => PersistentBlockState pv -> m [IPS.IpInfo]
doGetAllIdentityProvider pbs = do
        bsp <- loadPBS pbs
        ips <- refLoad (bspIdentityProviders bsp)
        return $! Map.elems $ IPS.idProviders ips

doGetAnonymityRevokers :: (IsProtocolVersion pv, MonadBlobStore m) => PersistentBlockState pv -> [ID.ArIdentity] -> m (Maybe [ARS.ArInfo])
doGetAnonymityRevokers pbs arIds = do
        bsp <- loadPBS pbs
        ars <- refLoad (bspAnonymityRevokers bsp)
        return
          $! let arsMap = ARS.arRevokers ars
              in forM arIds (`Map.lookup` arsMap)

doGetAllAnonymityRevokers :: (IsProtocolVersion pv, MonadBlobStore m) => PersistentBlockState pv -> m [ARS.ArInfo]
doGetAllAnonymityRevokers pbs = do
        bsp <- loadPBS pbs
        ars <- refLoad (bspAnonymityRevokers bsp)
        return $! Map.elems $ ARS.arRevokers ars

doGetCryptoParams :: (IsProtocolVersion pv, MonadBlobStore m) => PersistentBlockState pv -> m CryptographicParameters
doGetCryptoParams pbs = do
        bsp <- loadPBS pbs
        refLoad (bspCryptographicParameters bsp)

doGetTransactionOutcome :: (IsProtocolVersion pv, MonadBlobStore m) => PersistentBlockState pv -> Transactions.TransactionIndex -> m (Maybe TransactionSummary)
doGetTransactionOutcome pbs transHash = do
        bsp <- loadPBS pbs
        return $! bspTransactionOutcomes bsp ^? ix transHash

doGetTransactionOutcomesHash :: (IsProtocolVersion pv, MonadBlobStore m) => PersistentBlockState pv -> m TransactionOutcomesHash
doGetTransactionOutcomesHash pbs =  do
    bsp <- loadPBS pbs
    return $! getHash (bspTransactionOutcomes bsp)

doSetTransactionOutcomes :: (IsProtocolVersion pv, MonadBlobStore m) => PersistentBlockState pv -> [TransactionSummary] -> m (PersistentBlockState pv)
doSetTransactionOutcomes pbs transList = do
        bsp <- loadPBS pbs
        storePBS pbs bsp {bspTransactionOutcomes = Transactions.transactionOutcomesFromList transList}

doNotifyEncryptedBalanceChange :: (IsProtocolVersion pv, MonadBlobStore m) => PersistentBlockState pv -> AmountDelta -> m (PersistentBlockState pv)
doNotifyEncryptedBalanceChange pbs amntDiff = do
        bsp <- loadPBS pbs
        storePBS pbs bsp{bspBank = bspBank bsp & unhashed . Rewards.totalEncryptedGTU %~ applyAmountDelta amntDiff}

doGetSpecialOutcomes :: (IsProtocolVersion pv, MonadBlobStore m) => PersistentBlockState pv -> m (Seq.Seq Transactions.SpecialTransactionOutcome)
doGetSpecialOutcomes pbs = (^. to bspTransactionOutcomes . Transactions.outcomeSpecial) <$> loadPBS pbs

doGetOutcomes :: (IsProtocolVersion pv, MonadBlobStore m) => PersistentBlockState pv -> m (Vec.Vector TransactionSummary)
doGetOutcomes pbs = (^. to bspTransactionOutcomes . to Transactions.outcomeValues) <$> loadPBS pbs

doAddSpecialTransactionOutcome :: (IsProtocolVersion pv, MonadBlobStore m) => PersistentBlockState pv -> Transactions.SpecialTransactionOutcome -> m (PersistentBlockState pv)
doAddSpecialTransactionOutcome pbs !o = do
        bsp <- loadPBS pbs
        storePBS pbs $! bsp {bspTransactionOutcomes = bspTransactionOutcomes bsp & Transactions.outcomeSpecial %~ (Seq.|> o)}

doGetElectionDifficulty :: (IsProtocolVersion pv, MonadBlobStore m) => PersistentBlockState pv -> Timestamp -> m ElectionDifficulty
doGetElectionDifficulty pbs ts = do
        bsp <- loadPBS pbs
        futureElectionDifficulty (bspUpdates bsp) ts

doGetNextUpdateSequenceNumber :: (IsProtocolVersion pv, MonadBlobStore m) => PersistentBlockState pv -> UpdateType -> m UpdateSequenceNumber
doGetNextUpdateSequenceNumber pbs uty = do
        bsp <- loadPBS pbs
        lookupNextUpdateSequenceNumber (bspUpdates bsp) uty

doGetCurrentElectionDifficulty :: (IsProtocolVersion pv, MonadBlobStore m) => PersistentBlockState pv -> m ElectionDifficulty
doGetCurrentElectionDifficulty pbs = do
        bsp <- loadPBS pbs
        upds <- refLoad (bspUpdates bsp)
        _cpElectionDifficulty . unStoreSerialized <$> refLoad (currentParameters upds)

doGetUpdates :: (IsProtocolVersion pv, MonadBlobStore m) => PersistentBlockState pv -> m Basic.Updates
doGetUpdates = makeBasicUpdates <=< refLoad . bspUpdates <=< loadPBS

doGetProtocolUpdateStatus :: (IsProtocolVersion pv, MonadBlobStore m) => PersistentBlockState pv -> m (Either ProtocolUpdate [(TransactionTime, ProtocolUpdate)])
doGetProtocolUpdateStatus = protocolUpdateStatus . bspUpdates <=< loadPBS

doProcessUpdateQueues :: (IsProtocolVersion pv, MonadBlobStore m) => PersistentBlockState pv -> Timestamp -> m (Map.Map TransactionTime UpdateValue, PersistentBlockState pv)
doProcessUpdateQueues pbs ts = do
        bsp <- loadPBS pbs
        (changes, u') <- processUpdateQueues ts (bspUpdates bsp)
        (changes,) <$> storePBS pbs bsp{bspUpdates = u'}

doProcessReleaseSchedule :: (IsProtocolVersion pv, MonadBlobStore m) => PersistentBlockState pv -> Timestamp -> m (PersistentBlockState pv)
doProcessReleaseSchedule pbs ts = do
        bsp <- loadPBS pbs
        releaseSchedule <- loadBufferedRef (bspReleaseSchedule bsp)
        if Map.null releaseSchedule
          then return pbs
          else do
          let (accountsToRemove, blockReleaseSchedule') = Map.partition (<= ts) releaseSchedule
              f (ba, readded) addr = do
                let upd acc = do
                      rData <- loadBufferedRef (acc ^. accountReleaseSchedule)
                      (_, nextTs, rData') <- unlockAmountsUntil ts rData
                      rDataRef <- makeBufferedRef rData'
                      acc' <- rehashAccount $ acc & accountReleaseSchedule .~ rDataRef
                      return (nextTs, acc')
                (toRead, ba') <- Accounts.updateAccounts upd addr ba
                return (ba', case join toRead of
                               Just t -> (addr, t) : readded
                               Nothing -> readded)
          (bspAccounts', accsToReadd) <- foldlM f (bspAccounts bsp, []) (Map.keys accountsToRemove)
          bspReleaseSchedule' <- makeBufferedRef $ foldl' (\b (a, t) -> Map.insert a t b) blockReleaseSchedule' accsToReadd
          storePBS pbs (bsp {bspAccounts = bspAccounts', bspReleaseSchedule = bspReleaseSchedule'})

doGetCurrentAuthorizations :: (IsProtocolVersion pv, MonadBlobStore m) => PersistentBlockState pv -> m Authorizations
doGetCurrentAuthorizations pbs = do
        bsp <- loadPBS pbs
        u <- refLoad (bspUpdates bsp)
        unStoreSerialized <$> refLoad (currentAuthorizations u)

doEnqueueUpdate :: (IsProtocolVersion pv, MonadBlobStore m) => PersistentBlockState pv -> TransactionTime -> UpdateValue -> m (PersistentBlockState pv)
doEnqueueUpdate pbs effectiveTime payload = do
        bsp <- loadPBS pbs
        u' <- enqueueUpdate effectiveTime payload (bspUpdates bsp)
        storePBS pbs bsp{bspUpdates = u'}

doAddReleaseSchedule :: (IsProtocolVersion pv, MonadBlobStore m) => PersistentBlockState pv -> [(AccountAddress, Timestamp)] -> m (PersistentBlockState pv)
doAddReleaseSchedule pbs rel = do
        bsp <- loadPBS pbs
        releaseSchedule <- loadBufferedRef (bspReleaseSchedule bsp)
        let f relSchedule (addr, t) = Map.alter (\case
                                                    Nothing -> Just t
                                                    Just t' -> Just $ min t' t) addr relSchedule
        bspReleaseSchedule' <- makeBufferedRef $ foldl' f releaseSchedule rel
        storePBS pbs bsp {bspReleaseSchedule = bspReleaseSchedule'}

doGetEnergyRate :: (IsProtocolVersion pv, MonadBlobStore m) => PersistentBlockState pv -> m EnergyRate
doGetEnergyRate pbs = do
    bsp <- loadPBS pbs
    lookupEnergyRate (bspUpdates bsp)

doGetChainParameters :: (IsProtocolVersion pv, MonadBlobStore m) => PersistentBlockState pv -> m ChainParameters
doGetChainParameters pbs = do
        bsp <- loadPBS pbs
        lookupCurrentParameters (bspUpdates bsp)

doGetEpochBlocksBaked :: (IsProtocolVersion pv, MonadBlobStore m) => PersistentBlockState pv -> m (Word64, [(BakerId, Word64)])
doGetEpochBlocksBaked pbs = do
        bsp <- loadPBS pbs
        accumBakers (hebBlocks (bspEpochBlocks bsp)) 0 Map.empty
    where
        accumBakers Null t m = return (t, Map.toList m)
        accumBakers (Some ref) t m = do
            EpochBlock{..} <- refLoad ref
            let !t' = t + 1
                !m' = m & at ebBakerId . non 0 +~ 1
            accumBakers ebPrevious t' m'

doNotifyBlockBaked :: (IsProtocolVersion pv, MonadBlobStore m) => PersistentBlockState pv -> BakerId -> m (PersistentBlockState pv)
doNotifyBlockBaked pbs bid = do
        bsp <- loadPBS pbs
        newEpochBlocks <- consEpochBlock bid (bspEpochBlocks bsp)
        storePBS pbs bsp{bspEpochBlocks = newEpochBlocks}

doClearEpochBlocksBaked :: (IsProtocolVersion pv, MonadBlobStore m) => PersistentBlockState pv -> m (PersistentBlockState pv)
doClearEpochBlocksBaked pbs = do
        bsp <- loadPBS pbs
        storePBS pbs bsp{bspEpochBlocks = emptyHashedEpochBlocks}

doGetBankStatus :: (IsProtocolVersion pv, MonadBlobStore m) => PersistentBlockState pv -> m Rewards.BankStatus
doGetBankStatus pbs = _unhashed . bspBank <$> loadPBS pbs

doSetRewardAccounts :: (IsProtocolVersion pv, MonadBlobStore m) => PersistentBlockState pv -> Rewards.RewardAccounts -> m (PersistentBlockState pv)
doSetRewardAccounts pbs rewards = do
        bsp <- loadPBS pbs
        storePBS pbs bsp{bspBank = bspBank bsp & unhashed . Rewards.rewardAccounts .~ rewards}


newtype PersistentBlockStateContext = PersistentBlockStateContext {
    pbscBlobStore :: BlobStore
}

instance HasBlobStore PersistentBlockStateContext where
    blobStore = pbscBlobStore

newtype PersistentBlockStateMonad (pv :: ProtocolVersion) r m a = PersistentBlockStateMonad {runPersistentBlockStateMonad :: m a}
    deriving (Functor, Applicative, Monad, MonadIO, MonadReader r, MonadLogger)

type PersistentState r m = (MonadIO m, MonadReader r m, HasBlobStore r)

instance PersistentState r m => MonadBlobStore (PersistentBlockStateMonad pv r m)
instance PersistentState r m => MonadBlobStore (PutT (PersistentBlockStateMonad pv r m))
instance PersistentState r m => MonadBlobStore (PutH (PersistentBlockStateMonad pv r m))

type instance BlockStatePointer (PersistentBlockState pv) = BlobRef (BlockStatePointers pv)
type instance BlockStatePointer (HashedPersistentBlockState pv) = BlobRef (BlockStatePointers pv)

instance BlockStateTypes (PersistentBlockStateMonad pv r m) where
    type BlockState (PersistentBlockStateMonad pv r m) = HashedPersistentBlockState pv
    type UpdatableBlockState (PersistentBlockStateMonad pv r m) = PersistentBlockState pv
    type Account (PersistentBlockStateMonad pv r m) = PersistentAccount pv

instance (IsProtocolVersion pv, PersistentState r m) => BlockStateQuery (PersistentBlockStateMonad pv r m) where
    getModule = doGetModuleSource . hpbsPointers
    getAccount = doGetAccount . hpbsPointers
    getContractInstance = doGetInstance . hpbsPointers
    getModuleList = doGetModuleList . hpbsPointers
    getAccountList = doAccountList . hpbsPointers
    getContractInstanceList = doContractInstanceList . hpbsPointers
    getSeedState = doGetSeedState . hpbsPointers
    getCurrentEpochBakers = doGetCurrentEpochBakers . hpbsPointers
    getSlotBakers = doGetSlotBakers . hpbsPointers
    getBakerAccount = doGetBakerAccount . hpbsPointers
    getRewardStatus = doGetRewardStatus . hpbsPointers
    getTransactionOutcome = doGetTransactionOutcome . hpbsPointers
    getTransactionOutcomesHash = doGetTransactionOutcomesHash . hpbsPointers
    getStateHash = return . hpbsHash
    getSpecialOutcomes = doGetSpecialOutcomes . hpbsPointers
    getOutcomes = doGetOutcomes . hpbsPointers
    getAllIdentityProviders = doGetAllIdentityProvider . hpbsPointers
    getAllAnonymityRevokers = doGetAllAnonymityRevokers . hpbsPointers
    getElectionDifficulty = doGetElectionDifficulty . hpbsPointers
    getNextUpdateSequenceNumber = doGetNextUpdateSequenceNumber . hpbsPointers
    getCurrentElectionDifficulty = doGetCurrentElectionDifficulty . hpbsPointers
    getUpdates = doGetUpdates . hpbsPointers
    getProtocolUpdateStatus = doGetProtocolUpdateStatus . hpbsPointers
    getCryptographicParameters = doGetCryptoParams . hpbsPointers

instance (PersistentState r m, IsProtocolVersion pv) => AccountOperations (PersistentBlockStateMonad pv r m) where

  getAccountAddress acc = acc ^^. accountAddress

  getAccountAmount acc = return $ acc ^. accountAmount

  getAccountNonce acc = return $ acc ^. accountNonce

  getAccountCredentials acc = toList <$> acc ^^. accountCredentials

  getAccountMaxCredentialValidTo acc = acc ^^. accountMaxCredentialValidTo

  getAccountVerificationKeys acc = acc ^^. accountVerificationKeys

  getAccountEncryptedAmount acc = loadPersistentAccountEncryptedAmount =<< loadBufferedRef (acc ^. accountEncryptedAmount)

  getAccountEncryptionKey acc = acc ^^. accountEncryptionKey

  getAccountReleaseSchedule acc = loadPersistentAccountReleaseSchedule =<< loadBufferedRef (acc ^. accountReleaseSchedule)

  getAccountBaker acc = case acc ^. accountBaker of
        Null -> return Nothing
        Some bref -> do
            PersistentAccountBaker{..} <- refLoad bref
            abi <- refLoad _accountBakerInfo
            return $ Just AccountBaker{_accountBakerInfo = abi, ..}

instance (IsProtocolVersion pv, PersistentState r m) => BlockStateOperations (PersistentBlockStateMonad pv r m) where
    bsoGetModule pbs mref = doGetModule pbs mref
    bsoGetAccount = doGetAccount
    bsoGetAccountIndex = doGetAccountIndex
    bsoGetInstance = doGetInstance
    bsoRegIdExists = doRegIdExists
    bsoCreateAccount = doCreateAccount
    bsoPutNewInstance = doPutNewInstance
    bsoPutNewModule = doPutNewModule
    bsoModifyAccount = doModifyAccount
    bsoModifyInstance = doModifyInstance
    bsoNotifyEncryptedBalanceChange = doNotifyEncryptedBalanceChange
    bsoGetSeedState = doGetSeedState
    bsoSetSeedState = doSetSeedState
    bsoTransitionEpochBakers = doTransitionEpochBakers
    bsoAddBaker = doAddBaker
    bsoUpdateBakerKeys = doUpdateBakerKeys
    bsoUpdateBakerStake = doUpdateBakerStake
    bsoUpdateBakerRestakeEarnings = doUpdateBakerRestakeEarnings
    bsoRemoveBaker = doRemoveBaker
    bsoRewardBaker = doRewardBaker
    bsoRewardFoundationAccount = doRewardFoundationAccount
    bsoGetFoundationAccount = doGetFoundationAccount
    bsoMint = doMint
    bsoGetIdentityProvider = doGetIdentityProvider
    bsoGetAnonymityRevokers = doGetAnonymityRevokers
    bsoGetCryptoParams = doGetCryptoParams
    bsoSetTransactionOutcomes = doSetTransactionOutcomes
    bsoAddSpecialTransactionOutcome = doAddSpecialTransactionOutcome
    bsoProcessUpdateQueues = doProcessUpdateQueues
    bsoProcessReleaseSchedule = doProcessReleaseSchedule
    bsoGetCurrentAuthorizations = doGetCurrentAuthorizations
    bsoGetNextUpdateSequenceNumber = doGetNextUpdateSequenceNumber
    bsoEnqueueUpdate = doEnqueueUpdate
    bsoAddReleaseSchedule = doAddReleaseSchedule
    bsoGetEnergyRate = doGetEnergyRate
    bsoGetChainParameters = doGetChainParameters
    bsoGetEpochBlocksBaked = doGetEpochBlocksBaked
    bsoNotifyBlockBaked = doNotifyBlockBaked
    bsoClearEpochBlocksBaked = doClearEpochBlocksBaked
    bsoGetBankStatus = doGetBankStatus
    bsoSetRewardAccounts = doSetRewardAccounts

instance (IsProtocolVersion pv, PersistentState r m) => BlockStateStorage (PersistentBlockStateMonad pv r m) where
    thawBlockState HashedPersistentBlockState{..} =
            liftIO $ newIORef =<< readIORef hpbsPointers

    freezeBlockState pbs = hashBlockState pbs

    dropUpdatableBlockState pbs = liftIO $ writeIORef pbs (error "Block state dropped")

    purgeBlockState pbs = liftIO $ writeIORef (hpbsPointers pbs) (error "Block state purged")

    archiveBlockState HashedPersistentBlockState{..} = do
        inner <- liftIO $ readIORef hpbsPointers
        inner' <- uncacheBuffered inner
        liftIO $ writeIORef hpbsPointers inner'

    saveBlockState HashedPersistentBlockState{..} = do
        inner <- liftIO $ readIORef hpbsPointers
        (inner', ref) <- flushBufferedRef inner
        liftIO $ writeIORef hpbsPointers inner'
        flushStore
        return ref

    loadBlockState hpbsHash ref = do
        hpbsPointers <- liftIO $ newIORef $ BRBlobbed ref
        return HashedPersistentBlockState{..}

    cacheBlockState pbs@HashedPersistentBlockState{..} = do
        bsp <- liftIO $ readIORef hpbsPointers
        bsp' <- cache bsp
        liftIO $ writeIORef hpbsPointers bsp'
        return pbs

    serializeBlockState hpbs = do
        p <- runPutT (putBlockStateV0 (hpbsPointers hpbs))
        return $ runPutLazy p

    writeBlockState h hpbs =
        runPutH (putBlockStateV0 (hpbsPointers hpbs)) h<|MERGE_RESOLUTION|>--- conflicted
+++ resolved
@@ -860,15 +860,9 @@
         bsp <- loadPBS pbs
         fst <$> Accounts.regIdExists regid (bspAccounts bsp)
 
-<<<<<<< HEAD
-doCreateAccount :: (IsProtocolVersion pv, MonadBlobStore m) => PersistentBlockState pv -> ID.GlobalContext -> ID.AccountKeys -> AccountAddress -> ID.AccountCredential ->  m (Maybe (PersistentAccount pv), PersistentBlockState pv)
-doCreateAccount pbs cryptoParams verifKeys acctAddr credential = do
-        acct <- newAccount cryptoParams verifKeys acctAddr credential
-=======
-doCreateAccount :: MonadBlobStore m => PersistentBlockState -> ID.GlobalContext -> AccountAddress -> ID.AccountCredential ->  m (Maybe PersistentAccount, PersistentBlockState)
+doCreateAccount :: (IsProtocolVersion pv, MonadBlobStore m) => PersistentBlockState pv -> ID.GlobalContext -> AccountAddress -> ID.AccountCredential ->  m (Maybe (PersistentAccount pv), PersistentBlockState pv)
 doCreateAccount pbs cryptoParams acctAddr credential = do
         acct <- newAccount cryptoParams acctAddr credential
->>>>>>> 6fb3a982
         bsp <- loadPBS pbs
         -- Add the account
         (res, accts1) <- Accounts.putNewAccount acct (bspAccounts bsp)
@@ -1186,7 +1180,7 @@
 
   getAccountNonce acc = return $ acc ^. accountNonce
 
-  getAccountCredentials acc = toList <$> acc ^^. accountCredentials
+  getAccountCredentials acc = acc ^^. accountCredentials
 
   getAccountMaxCredentialValidTo acc = acc ^^. accountMaxCredentialValidTo
 
