{-# LANGUAGE BangPatterns #-}
{-# LANGUAGE ConstraintKinds #-}
{-# LANGUAGE DataKinds #-}
{-# LANGUAGE DerivingVia #-}
{-# LANGUAGE EmptyCase #-}
{-# LANGUAGE GADTs #-}
{-# LANGUAGE InstanceSigs #-}
{-# LANGUAGE MultiWayIf #-}
{-# LANGUAGE OverloadedStrings #-}
{-# LANGUAGE RankNTypes #-}
{-# LANGUAGE ScopedTypeVariables #-}
{-# LANGUAGE StandaloneDeriving #-}
{-# LANGUAGE TemplateHaskell #-}
{-# LANGUAGE TypeApplications #-}
{-# LANGUAGE TypeFamilies #-}
{-# LANGUAGE UndecidableInstances #-}
-- We suppress redundant constraint warnings since GHC does not detect when a constraint is used
-- for pattern matching. (See: https://gitlab.haskell.org/ghc/ghc/-/issues/20896)
{-# OPTIONS_GHC -Wno-redundant-constraints #-}

module Concordium.GlobalState.Persistent.BlockState (
    PersistentBlockState,
    BlockStatePointers (..),
    HashedPersistentBlockState (..),
    hashBlockState,
    PersistentBirkParameters (..),
    initialBirkParameters,
    initialPersistentState,
    emptyBlockState,
    emptyHashedEpochBlocks,
    emptyPersistentTransactionOutcomes,
    PersistentBlockStateContext (..),
    PersistentState,
    BlockRewardDetails' (..),
    BlockRewardDetails,
    PersistentBlockStateMonad (..),
    withNewAccountCacheAndLMDBAccountMap,
    cacheState,
    cacheStateAndGetTransactionTable,
    migratePersistentBlockState,
    SupportsPersistentState,
    loadPBS,
    storePBS,
) where

import qualified Concordium.Crypto.SHA256 as H
import qualified Concordium.Genesis.Data.P6 as P6
import Concordium.GlobalState.Account hiding (addIncomingEncryptedAmount, addToSelfEncryptedAmount)
import qualified Concordium.GlobalState.AccountMap.LMDB as LMDBAccountMap
import Concordium.GlobalState.BakerInfo
import Concordium.GlobalState.BlockState
import Concordium.GlobalState.CapitalDistribution
import qualified Concordium.GlobalState.ContractStateV1 as StateV1
import qualified Concordium.GlobalState.CooldownQueue as CooldownQueue
import Concordium.GlobalState.Parameters
import Concordium.GlobalState.Persistent.Account
import Concordium.GlobalState.Persistent.Account.CooldownQueue (NextCooldownChange (..))
import qualified Concordium.GlobalState.Persistent.Account.MigrationState as MigrationState
import Concordium.GlobalState.Persistent.Accounts (SupportsPersistentAccount)
import qualified Concordium.GlobalState.Persistent.Accounts as Accounts
import qualified Concordium.GlobalState.Persistent.Accounts as LMDBAccountMap
import Concordium.GlobalState.Persistent.Bakers
import Concordium.GlobalState.Persistent.BlobStore
import qualified Concordium.GlobalState.Persistent.BlockState.Modules as Modules
import Concordium.GlobalState.Persistent.BlockState.Updates
import qualified Concordium.GlobalState.Persistent.Cache as Cache
import Concordium.GlobalState.Persistent.Cooldown
import Concordium.GlobalState.Persistent.Instances (PersistentInstance (..), PersistentInstanceParameters (..), PersistentInstanceV (..))
import qualified Concordium.GlobalState.Persistent.Instances as Instances
import qualified Concordium.GlobalState.Persistent.LFMBTree as LFMBT
import Concordium.GlobalState.Persistent.PoolRewards
import Concordium.GlobalState.Persistent.ReleaseSchedule
import qualified Concordium.GlobalState.Persistent.Trie as Trie
import qualified Concordium.GlobalState.Rewards as Rewards
import qualified Concordium.GlobalState.TransactionTable as TransactionTable
import Concordium.GlobalState.Types
import qualified Concordium.GlobalState.Wasm as GSWasm
import qualified Concordium.ID.Parameters as ID
import qualified Concordium.ID.Types as ID
import Concordium.Kontrol.Bakers
import Concordium.Logger
import Concordium.TimeMonad (TimeMonad)
import Concordium.Types
import Concordium.Types.Accounts (AccountBaker (..))
import qualified Concordium.Types.Accounts as BaseAccounts
import qualified Concordium.Types.AnonymityRevokers as ARS
import Concordium.Types.Execution (DelegationTarget (..), TransactionIndex, TransactionSummary)
import qualified Concordium.Types.Execution as Transactions
import Concordium.Types.HashableTo
import qualified Concordium.Types.IdentityProviders as IPS
import Concordium.Types.Option
import Concordium.Types.Queries (
    ActiveBakerPoolStatus (..),
    BakerPoolStatus (..),
    CurrentPaydayBakerPoolStatus (..),
    PassiveDelegationStatus (..),
    RewardStatus' (..),
    makePoolPendingChange,
 )
import Concordium.Types.SeedState
import qualified Concordium.Types.TransactionOutcomes as TransactionOutcomes
import qualified Concordium.Types.Transactions as Transactions
import qualified Concordium.Types.UpdateQueues as UQ
import Concordium.Types.Updates
import Concordium.Utils
import Concordium.Utils.BinarySearch
import Concordium.Utils.Serialization
import Concordium.Utils.Serialization.Put
import qualified Concordium.Wasm as Wasm
import Control.Exception
import Control.Monad
import qualified Control.Monad.Catch as MonadCatch
import qualified Control.Monad.Except as MTL
import Control.Monad.Reader
import qualified Control.Monad.State.Strict as MTL
import qualified Control.Monad.Writer.Strict as MTL
import Data.Bool.Singletons
import Data.IORef
import Data.Kind (Type)
import qualified Data.Map.Strict as Map
import Data.Maybe
import Data.Proxy
import qualified Data.Sequence as Seq
import Data.Serialize
import qualified Data.Set as Set
import qualified Data.Vector as Vec
import Data.Word
import Lens.Micro.Platform
import System.Directory (removeDirectoryRecursive)

-- * Birk parameters

data PersistentBirkParameters (pv :: ProtocolVersion) = PersistentBirkParameters
    { -- | The currently-registered bakers.
      _birkActiveBakers :: !(BufferedRef (PersistentActiveBakers (AccountVersionFor pv))),
      -- | The bakers that will be used for the next epoch.
      _birkNextEpochBakers :: !(HashedBufferedRef (PersistentEpochBakers pv)),
      -- | The bakers for the current epoch.
      _birkCurrentEpochBakers :: !(HashedBufferedRef (PersistentEpochBakers pv)),
      -- | The seed state used to derive the leadership election nonce.
      _birkSeedState :: !(SeedState (SeedStateVersionFor pv))
    }
    deriving (Show)

makeLenses ''PersistentBirkParameters

-- | Migrate a 'SeedState' between protocol versions.
--  For migrations in consensus version 0, changes to the seed state are handled prior to state
--  migration.
--
--  For migrations to consensus version 1, changes to the seed state are handled here as follows:
--
--   * P5 to P6: The new initial seed state is constructed with
--       - the initial nonce @H.hash $ "Regenesis" <> encode ss0CurrentLeadershipElectionNonce@, and
--       - the first epoch trigger block timestamp determined by the state migration data, which
--         should be one epoch after the regenesis time.
--
--   * P6 to P6: The new seed state is constructed with
--       - the initial nonce @H.hash $ "Regenesis" <> encode ss1UpdatedNonce@,
--       - the epoch reset to 0,
--       - the first epoch trigger block time the same as the prior seed state,
--       - the epoch transition triggered flag set, and
--       - the shutdown triggered flag cleared.
migrateSeedState ::
    forall oldpv pv.
    (IsProtocolVersion pv) =>
    StateMigrationParameters oldpv pv ->
    SeedState (SeedStateVersionFor oldpv) ->
    SeedState (SeedStateVersionFor pv)
migrateSeedState StateMigrationParametersTrivial{} ss = case ss of
    SeedStateV0{} -> ss -- In consensus v0, seed state update is handled prior to migration
    SeedStateV1{} -> migrateSeedStateV1Trivial ss
migrateSeedState StateMigrationParametersP1P2{} ss = ss
migrateSeedState StateMigrationParametersP2P3{} ss = ss
migrateSeedState StateMigrationParametersP3ToP4{} ss = ss
migrateSeedState StateMigrationParametersP4ToP5{} ss = ss
migrateSeedState (StateMigrationParametersP5ToP6 (P6.StateMigrationData _ time)) SeedStateV0{..} =
    let seed = H.hash $ "Regenesis" <> encode ss0CurrentLeadershipElectionNonce
    in  initialSeedStateV1 seed time
migrateSeedState StateMigrationParametersP6ToP7{} ss = migrateSeedStateV1Trivial ss
migrateSeedState StateMigrationParametersP7ToP8{} ss = migrateSeedStateV1Trivial ss

-- | Trivial migration of a 'SeedStateV1' between protocol versions.
migrateSeedStateV1Trivial :: SeedState 'SeedStateVersion1 -> SeedState 'SeedStateVersion1
migrateSeedStateV1Trivial SeedStateV1{..} =
    SeedStateV1
        { -- Reset the epoch to 0.
          ss1Epoch = 0,
          ss1CurrentLeadershipElectionNonce = newNonce,
          ss1UpdatedNonce = newNonce,
          -- We maintain the trigger block time. This forces an epoch transition as soon as possible
          -- which will effectively substitute for the epoch transition that would have happened
          -- on the previous consensus, had it not shut down.
          ss1TriggerBlockTime = ss1TriggerBlockTime,
          -- We flag the epoch transition as triggered so that the epoch transition will happen
          -- as soon as possible.
          ss1EpochTransitionTriggered = True,
          -- We clear the shutdown flag.
          ss1ShutdownTriggered = False
        }
  where
    -- We derive the new nonce from the updated nonce on the basis that it was fixed
    -- at the trigger block from the previous consensus.
    newNonce = H.hash $ "Regenesis" <> encode ss1UpdatedNonce

-- | See documentation of @migratePersistentBlockState@.
--
--  Migrate the birk parameters assuming accounts have already been migrated.
migratePersistentBirkParameters ::
    forall c oldpv pv t m.
    ( IsProtocolVersion pv,
      IsProtocolVersion oldpv,
      SupportMigration m t,
      SupportsPersistentAccount pv (t m)
    ) =>
    StateMigrationParameters oldpv pv ->
    Accounts.Accounts pv ->
    Conditionally c (PersistentActiveBakers (AccountVersionFor pv)) ->
    PersistentBirkParameters oldpv ->
    t m (PersistentBirkParameters pv)
migratePersistentBirkParameters migration accounts mActiveBakers PersistentBirkParameters{..} = do
    newActiveBakers <- case mActiveBakers of
        CTrue ab -> refMake ab
        CFalse -> migrateReference (migratePersistentActiveBakers migration accounts) _birkActiveBakers
    newNextEpochBakers <- migrateHashedBufferedRef (migratePersistentEpochBakers migration) _birkNextEpochBakers
    newCurrentEpochBakers <- migrateHashedBufferedRef (migratePersistentEpochBakers migration) _birkCurrentEpochBakers
    return
        PersistentBirkParameters
            { _birkActiveBakers = newActiveBakers,
              _birkNextEpochBakers = newNextEpochBakers,
              _birkCurrentEpochBakers = newCurrentEpochBakers,
              _birkSeedState = migrateSeedState migration _birkSeedState
            }

-- | Accumulated state when iterating accounts, meant for constructing PersistentBirkParameters.
--  Used internally by initialBirkParameters.
data IBPFromAccountsAccum av = IBPFromAccountsAccum
    { -- | Collection of the IDs of the active bakers.
      aibpBakerIds :: !(BakerIdTrieMap av),
      -- | Collection of the aggregation keys of the active bakers.
      aibpBakerKeys :: !AggregationKeySet,
      -- | Total amount owned by accounts.
      aibpTotal :: !Amount,
      -- | Total staked amount by bakers.
      aibpStakedTotal :: !Amount,
      -- | List of baker info refs in incremental order of the baker ID.
      aibpBakerInfoRefs :: !(Vec.Vector (PersistentBakerInfoRef av)),
      -- | List of baker stake in incremental order of the baker ID.
      -- Entries in this list should have a matching entry in agsBakerCapitals.
      -- In the end result these are needed separately and are therefore constructed separately.
      aibpBakerStakes :: !(Vec.Vector Amount)
    }

-- | Initial state for iterating accounts.
initialIBPFromAccountsAccum :: IBPFromAccountsAccum pv
initialIBPFromAccountsAccum =
    IBPFromAccountsAccum
        { aibpBakerIds = Trie.empty,
          aibpBakerKeys = Trie.empty,
          aibpTotal = 0,
          aibpStakedTotal = 0,
          aibpBakerInfoRefs = Vec.empty,
          aibpBakerStakes = Vec.empty
        }

-- | Collections of delegators, grouped by the pool they are delegating to.
--  Used internally by initialBirkParameters.
data IBPCollectedDelegators av = IBPCollectedDelegators
    { -- | Delegators delegating to the passive pool.
      ibpcdToPassive :: !(PersistentActiveDelegators av),
      -- | Delegators delegating to bakers
      ibpcdToBaker :: !(Map.Map BakerId (PersistentActiveDelegators av))
    }

-- | Empty collections of delegators.
emptyIBPCollectedDelegators :: (IsAccountVersion av) => IBPCollectedDelegators av
emptyIBPCollectedDelegators =
    IBPCollectedDelegators
        { ibpcdToPassive = emptyPersistentActiveDelegators,
          ibpcdToBaker = Map.empty
        }

-- | Generate initial birk parameters from accounts and seed state.
initialBirkParameters ::
    forall pv av m.
    (MonadBlobStore m, IsProtocolVersion pv, av ~ AccountVersionFor pv) =>
    -- | The accounts in ascending order of the account index.
    [PersistentAccount av] ->
    -- | The seed state
    SeedState (SeedStateVersionFor pv) ->
    -- | The finalization committee parameters (if relevant)
    OFinalizationCommitteeParameters pv ->
    m (PersistentBirkParameters pv)
initialBirkParameters accounts seedState _bakerFinalizationCommitteeParameters = do
    -- Iterate accounts and collect delegators.
    IBPCollectedDelegators{..} <- case delegationSupport @av of
        SAVDelegationNotSupported -> return emptyIBPCollectedDelegators
        SAVDelegationSupported -> foldM collectDelegator emptyIBPCollectedDelegators accounts

    -- Iterate the accounts again accumulate all relevant information.
    IBPFromAccountsAccum{..} <- foldM (accumFromAccounts ibpcdToBaker) initialIBPFromAccountsAccum accounts

    -- The total stake from bakers and delegators
    let totalStake = case delegationSupport @av of
            SAVDelegationNotSupported -> aibpStakedTotal
            SAVDelegationSupported ->
                aibpStakedTotal
                    + sum ((^. delegatorTotalCapital) <$> ibpcdToBaker)
                    + ibpcdToPassive ^. delegatorTotalCapital

    persistentActiveBakers <-
        refMake $!
            PersistentActiveBakers
                { _activeBakers = aibpBakerIds,
                  _aggregationKeys = aibpBakerKeys,
                  _passiveDelegators = ibpcdToPassive,
                  _totalActiveCapital = case delegationSupport @av of
                    SAVDelegationNotSupported -> TotalActiveCapitalV0
                    SAVDelegationSupported -> TotalActiveCapitalV1 totalStake
                }

    nextEpochBakers <- do
        _bakerInfos <- refMake $ BakerInfos aibpBakerInfoRefs
        _bakerStakes <- refMake $ BakerStakes aibpBakerStakes
        refMake PersistentEpochBakers{_bakerTotalStake = totalStake, ..}

    return $!
        PersistentBirkParameters
            { _birkSeedState = seedState,
              _birkCurrentEpochBakers = nextEpochBakers,
              _birkNextEpochBakers = nextEpochBakers,
              _birkActiveBakers = persistentActiveBakers
            }
  where
    -- If the account is delegating, add it to the collection.
    collectDelegator ::
        (AVSupportsDelegation av) =>
        IBPCollectedDelegators av ->
        PersistentAccount av ->
        m (IBPCollectedDelegators av)
    collectDelegator accum account = do
        maybeDelegation <- accountDelegator account
        case maybeDelegation of
            Nothing -> return accum
            Just accountDelegationV1 ->
                let delegatorId = accountDelegationV1 ^. BaseAccounts.delegationIdentity
                    staked = accountDelegationV1 ^. BaseAccounts.delegationStakedAmount
                    insertDelegator = addDelegatorHelper delegatorId staked
                in  case accountDelegationV1 ^. BaseAccounts.delegationTarget of
                        DelegatePassive -> do
                            nextToPassive <- insertDelegator (ibpcdToPassive accum)
                            return accum{ibpcdToPassive = nextToPassive}
                        DelegateToBaker targetBaker -> do
                            let activeDelegators =
                                    fromMaybe emptyPersistentActiveDelegators $
                                        Map.lookup targetBaker $
                                            ibpcdToBaker accum
                            nextActiveDelegators <- insertDelegator activeDelegators
                            let nextToBaker =
                                    Map.insert targetBaker nextActiveDelegators $
                                        ibpcdToBaker accum
                            return accum{ibpcdToBaker = nextToBaker}

    -- Add account information to the state accumulator.
    accumFromAccounts ::
        Map.Map BakerId (PersistentActiveDelegators av) ->
        IBPFromAccountsAccum av ->
        PersistentAccount av ->
        m (IBPFromAccountsAccum av)
    accumFromAccounts delegatorMap accum account = do
        publicBalance <- accountAmount account
        let !updatedAccum = accum{aibpTotal = aibpTotal accum + publicBalance}

        maybeInfoRef <- accountBakerInfoRef account
        case maybeInfoRef of
            Just infoRef -> do
                bakerInfo <- loadBakerInfo infoRef

                let bakerId = bakerInfo ^. BaseAccounts.bakerIdentity
                let aggregationKey = bakerInfo ^. BaseAccounts.bakerAggregationVerifyKey
                let activeDelegators = fromMaybe emptyPersistentActiveDelegators $ Map.lookup bakerId delegatorMap

                nextBakerIds <- Trie.insert bakerId activeDelegators $ aibpBakerIds accum
                nextBakerKeys <- Trie.insert aggregationKey () $ aibpBakerKeys accum
                stake <- accountActiveStakedAmount account

                return
                    updatedAccum
                        { aibpBakerIds = nextBakerIds,
                          aibpBakerKeys = nextBakerKeys,
                          aibpBakerInfoRefs = Vec.snoc (aibpBakerInfoRefs accum) infoRef,
                          aibpBakerStakes = Vec.snoc (aibpBakerStakes accum) stake,
                          aibpStakedTotal = aibpStakedTotal accum + stake
                        }
            Nothing -> return updatedAccum

freezeContractState :: forall v m. (Wasm.IsWasmVersion v, MonadBlobStore m) => UpdatableContractState v -> m (H.Hash, Instances.InstanceStateV v)
freezeContractState cs = case Wasm.getWasmVersion @v of
    Wasm.SV0 -> return (getHash cs, Instances.InstanceStateV0 cs)
    Wasm.SV1 -> do
        (cbk, _) <- getCallbacks
        (hsh, persistent) <- liftIO (StateV1.freeze cbk cs)
        return (hsh, Instances.InstanceStateV1 persistent)

instance (IsProtocolVersion pv, MonadBlobStore m) => MHashableTo m H.Hash (PersistentBirkParameters pv) where
    getHashM PersistentBirkParameters{..} = withIsSeedStateVersionFor (protocolVersion @pv) $ do
        nextHash <- getHashM _birkNextEpochBakers
        currentHash <- getHashM _birkCurrentEpochBakers
        let bpH0 = H.hash $ "SeedState" <> encode _birkSeedState
            bpH1 = H.hashOfHashes nextHash currentHash
        return $ H.hashOfHashes bpH0 bpH1

instance (MonadBlobStore m, IsProtocolVersion pv) => BlobStorable m (PersistentBirkParameters pv) where
    storeUpdate bps@PersistentBirkParameters{..} = withIsSeedStateVersionFor (protocolVersion @pv) $ do
        (pabs, actBakers) <- storeUpdate _birkActiveBakers
        (pnebs, nextBakers) <- storeUpdate _birkNextEpochBakers
        (pcebs, currentBakers) <- storeUpdate _birkCurrentEpochBakers
        let putBSP = do
                pabs
                pnebs
                pcebs
                put _birkSeedState
        return $!!
            ( putBSP,
              bps
                { _birkActiveBakers = actBakers,
                  _birkNextEpochBakers = nextBakers,
                  _birkCurrentEpochBakers = currentBakers
                }
            )
    load = withIsSeedStateVersionFor (protocolVersion @pv) $ do
        mabs <- label "Active bakers" load
        mnebs <- label "Next epoch bakers" load
        mcebs <- label "Current epoch bakers" load
        _birkSeedState <- label "Seed state" get
        return $! do
            _birkActiveBakers <- mabs
            _birkNextEpochBakers <- mnebs
            _birkCurrentEpochBakers <- mcebs
            return PersistentBirkParameters{..}

instance (MonadBlobStore m, IsProtocolVersion pv) => Cacheable m (PersistentBirkParameters pv) where
    cache PersistentBirkParameters{..} = do
        activeBaks <- cache _birkActiveBakers
        next <- cache _birkNextEpochBakers
        cur <- cache _birkCurrentEpochBakers
        return
            PersistentBirkParameters
                { _birkActiveBakers = activeBaks,
                  _birkNextEpochBakers = next,
                  _birkCurrentEpochBakers = cur,
                  ..
                }

-- * Epoch baked blocks

type EpochBlocks = Nullable (BufferedRef EpochBlock)

-- | Structure for tracking which bakers have baked blocks
--  in the current epoch.
data EpochBlock = EpochBlock
    { ebBakerId :: !BakerId,
      ebPrevious :: !EpochBlocks
    }

-- | Migrate the 'EpochBlocks' structure, reading it from context @m@ and writing
--  it to context @t m@.
migrateEpochBlocks :: (MonadTrans t, BlobStorable m EpochBlock, BlobStorable (t m) EpochBlock) => EpochBlocks -> t m EpochBlocks
migrateEpochBlocks Null = return Null
migrateEpochBlocks (Some inner) = Some <$> migrateReference go inner
  where
    go EpochBlock{..} = do
        newPrevious <- migrateEpochBlocks ebPrevious
        return EpochBlock{ebPrevious = newPrevious, ..}

-- | Return a map, mapping baker ids to the number of blocks they baked as they
--  appear in the 'EpochBlocks' structure.
bakersFromEpochBlocks :: (MonadBlobStore m) => EpochBlocks -> m (Map.Map BakerId Word64)
bakersFromEpochBlocks = go Map.empty
  where
    go m Null = return m
    go m (Some ref) = do
        EpochBlock{..} <- refLoad ref
        let !m' = m & at ebBakerId . non 0 +~ 1
        go m' ebPrevious

instance (MonadBlobStore m) => BlobStorable m EpochBlock where
    storeUpdate eb@EpochBlock{..} = do
        (ppref, ebPrevious') <- storeUpdate ebPrevious
        let putEB = put ebBakerId >> ppref
        let eb' = eb{ebPrevious = ebPrevious'}
        return $!! (putEB, eb')
    load = do
        ebBakerId <- get
        mPrevious <- load
        return $! do
            ebPrevious <- mPrevious
            return EpochBlock{..}

instance (MonadBlobStore m) => Cacheable m EpochBlock where
    cache eb = do
        ebPrevious' <- cache (ebPrevious eb)
        return eb{ebPrevious = ebPrevious'}

instance (MonadBlobStore m) => MHashableTo m Rewards.EpochBlocksHash EpochBlock where
    getHashM EpochBlock{..} = Rewards.epochBlockHash ebBakerId <$> getHashM ebPrevious

instance (MonadBlobStore m) => MHashableTo m Rewards.EpochBlocksHash EpochBlocks where
    getHashM Null = return Rewards.emptyEpochBlocksHash
    getHashM (Some r) = getHashM r

data HashedEpochBlocks = HashedEpochBlocks
    { hebBlocks :: !EpochBlocks,
      hebHash :: !Rewards.EpochBlocksHash
    }

-- | Like 'migrateEpochBlocks', but for hashed blocks. This makes use of the fact
--  that the hash does not change upon migration and so it is carried over.
--
--  See also documentation of @migratePersistentBlockState@.
migrateHashedEpochBlocks :: (MonadTrans t, BlobStorable m EpochBlock, BlobStorable (t m) EpochBlock) => HashedEpochBlocks -> t m HashedEpochBlocks
migrateHashedEpochBlocks HashedEpochBlocks{..} = do
    newHebBlocks <- migrateEpochBlocks hebBlocks
    return
        HashedEpochBlocks
            { hebBlocks = newHebBlocks,
              ..
            }

instance HashableTo Rewards.EpochBlocksHash HashedEpochBlocks where
    getHash = hebHash

instance (MonadBlobStore m) => BlobStorable m HashedEpochBlocks where
    storeUpdate heb = do
        (pblocks, blocks') <- storeUpdate (hebBlocks heb)
        return $!! (pblocks, heb{hebBlocks = blocks'})
    load = do
        mhebBlocks <- load
        return $! do
            hebBlocks <- mhebBlocks
            hebHash <- getHashM hebBlocks
            return HashedEpochBlocks{..}

instance (MonadBlobStore m) => Cacheable m HashedEpochBlocks where
    cache red = do
        blocks' <- cache (hebBlocks red)
        return $! red{hebBlocks = blocks'}

-- | The empty 'HashedEpochBlocks'.
emptyHashedEpochBlocks :: HashedEpochBlocks
emptyHashedEpochBlocks =
    HashedEpochBlocks
        { hebBlocks = Null,
          hebHash = Rewards.emptyEpochBlocksHash
        }

-- | Add a new 'BakerId' to the start of a 'HashedEpochBlocks'.
consEpochBlock :: (MonadBlobStore m) => BakerId -> HashedEpochBlocks -> m HashedEpochBlocks
consEpochBlock b hebbs = do
    mbr <-
        refMake
            EpochBlock
                { ebBakerId = b,
                  ebPrevious = hebBlocks hebbs
                }
    return
        HashedEpochBlocks
            { hebBlocks = Some mbr,
              hebHash = Rewards.epochBlockHash b (hebHash hebbs)
            }

data BlockRewardDetails' (av :: AccountVersion) (bhv :: BlockHashVersion) where
    BlockRewardDetailsV0 :: !HashedEpochBlocks -> BlockRewardDetails' 'AccountV0 bhv
    BlockRewardDetailsV1 :: (AVSupportsDelegation av) => !(HashedBufferedRef' (Rewards.PoolRewardsHash bhv) (PoolRewards bhv)) -> BlockRewardDetails' av bhv

type BlockRewardDetails pv = BlockRewardDetails' (AccountVersionFor pv) (BlockHashVersionFor pv)

-- | Migrate the block reward details.
--  When migrating to a 'P4' or later, this sets the 'nextPaydayEpoch' to the reward period length.
migrateBlockRewardDetails ::
    forall t m oldpv pv.
    ( MonadBlobStore (t m),
      MonadTrans t,
      SupportsPersistentAccount oldpv m
    ) =>
    StateMigrationParameters oldpv pv ->
    -- | Current epoch bakers and stakes, in ascending order of 'BakerId'.
    [(BakerId, Amount)] ->
    -- | Next epoch bakers and stakes, in ascending order of 'BakerId'.
    [(BakerId, Amount)] ->
    -- | The time parameters (where supported by the new protocol version).
    OParam 'PTTimeParameters (ChainParametersVersionFor pv) TimeParameters ->
    -- | The epoch number before the protocol update.
    Epoch ->
    BlockRewardDetails oldpv ->
    t m (BlockRewardDetails pv)
migrateBlockRewardDetails StateMigrationParametersTrivial _ _ tp oldEpoch = \case
    (BlockRewardDetailsV0 heb) -> BlockRewardDetailsV0 <$> migrateHashedEpochBlocks heb
    (BlockRewardDetailsV1 hbr) -> case tp of
        SomeParam TimeParametersV1{..} ->
            BlockRewardDetailsV1
                <$> migrateHashedBufferedRef migratePR hbr
          where
            rpLength = rewardPeriodEpochs _tpRewardPeriodLength
            migratePR pr = migratePoolRewards nextPayday pr
              where
                oldPaydayEpoch = nextPaydayEpoch pr
                nextPayday = max 1 (min rpLength (oldPaydayEpoch - oldEpoch))
        NoParam -> case protocolVersion @pv of {}
migrateBlockRewardDetails StateMigrationParametersP1P2 _ _ _ _ = \case
    (BlockRewardDetailsV0 heb) -> BlockRewardDetailsV0 <$> migrateHashedEpochBlocks heb
migrateBlockRewardDetails StateMigrationParametersP2P3 _ _ _ _ = \case
    (BlockRewardDetailsV0 heb) -> BlockRewardDetailsV0 <$> migrateHashedEpochBlocks heb
migrateBlockRewardDetails (StateMigrationParametersP3ToP4 _) curBakers nextBakers (SomeParam TimeParametersV1{..}) _ = \case
    (BlockRewardDetailsV0 heb) -> do
        blockCounts <- bakersFromEpochBlocks (hebBlocks heb)
        (!newRef, _) <- refFlush =<< refMake =<< migratePoolRewardsP1 curBakers nextBakers blockCounts (rewardPeriodEpochs _tpRewardPeriodLength) _tpMintPerPayday
        return (BlockRewardDetailsV1 newRef)
migrateBlockRewardDetails StateMigrationParametersP4ToP5{} _ _ (SomeParam TimeParametersV1{..}) _ = \case
    (BlockRewardDetailsV1 hbr) ->
        BlockRewardDetailsV1
            <$> migrateHashedBufferedRef (migratePoolRewards (rewardPeriodEpochs _tpRewardPeriodLength)) hbr
migrateBlockRewardDetails StateMigrationParametersP5ToP6{} _ _ (SomeParam TimeParametersV1{..}) _ = \case
    (BlockRewardDetailsV1 hbr) ->
        BlockRewardDetailsV1
            <$> migrateHashedBufferedRef (migratePoolRewards (rewardPeriodEpochs _tpRewardPeriodLength)) hbr
migrateBlockRewardDetails StateMigrationParametersP6ToP7{} _ _ (SomeParam TimeParametersV1{..}) _ = \case
    (BlockRewardDetailsV1 hbr) ->
        BlockRewardDetailsV1
            <$> migrateHashedBufferedRef (migratePoolRewards (rewardPeriodEpochs _tpRewardPeriodLength)) hbr
migrateBlockRewardDetails StateMigrationParametersP7ToP8{} _ _ (SomeParam TimeParametersV1{..}) _ = \case
    (BlockRewardDetailsV1 hbr) ->
        BlockRewardDetailsV1
            <$> migrateHashedBufferedRef (migratePoolRewards (rewardPeriodEpochs _tpRewardPeriodLength)) hbr

instance
    (MonadBlobStore m, IsBlockHashVersion bhv) =>
    MHashableTo m (Rewards.BlockRewardDetailsHash' av bhv) (BlockRewardDetails' av bhv)
    where
    getHashM (BlockRewardDetailsV0 heb) = return $ Rewards.BlockRewardDetailsHashV0 (getHash heb)
    getHashM (BlockRewardDetailsV1 pr) = Rewards.BlockRewardDetailsHashV1 <$> getHashM pr

instance (IsAccountVersion av, MonadBlobStore m) => BlobStorable m (BlockRewardDetails' av bhv) where
    storeUpdate (BlockRewardDetailsV0 heb) = fmap (fmap BlockRewardDetailsV0) $ storeUpdate heb
    storeUpdate (BlockRewardDetailsV1 hpr) = fmap (fmap BlockRewardDetailsV1) $ storeUpdate hpr
    load = case delegationSupport @av of
        SAVDelegationNotSupported -> fmap (fmap BlockRewardDetailsV0) load
        SAVDelegationSupported -> fmap (fmap BlockRewardDetailsV1) load

instance (MonadBlobStore m, IsBlockHashVersion bhv) => Cacheable m (BlockRewardDetails' av bhv) where
    cache (BlockRewardDetailsV0 heb) = BlockRewardDetailsV0 <$> cache heb
    cache (BlockRewardDetailsV1 hpr) = BlockRewardDetailsV1 <$> cache hpr

-- | Extend a 'BlockRewardDetails' ''AccountV0' with an additional baker.
consBlockRewardDetails ::
    (MonadBlobStore m) =>
    BakerId ->
    BlockRewardDetails' 'AccountV0 bhv ->
    m (BlockRewardDetails' 'AccountV0 bhv)
consBlockRewardDetails bid (BlockRewardDetailsV0 heb) = do
    BlockRewardDetailsV0 <$> consEpochBlock bid heb

-- | The empty 'BlockRewardDetails'.
emptyBlockRewardDetails ::
    forall av bhv m.
    (MonadBlobStore m, IsAccountVersion av, IsBlockHashVersion bhv) =>
    m (BlockRewardDetails' av bhv)
emptyBlockRewardDetails =
    case delegationSupport @av of
        SAVDelegationNotSupported -> return $ BlockRewardDetailsV0 emptyHashedEpochBlocks
        SAVDelegationSupported -> BlockRewardDetailsV1 <$> (emptyPoolRewards >>= refMake)

-- * Block state

-- | Type representing a persistent block state. This is a 'BufferedRef' inside an 'IORef',
--  which supports making changes to the state without them (necessarily) being written to
--  disk.
type PersistentBlockState (pv :: ProtocolVersion) = IORef (BufferedRef (BlockStatePointers pv))

-- | Transaction outcomes stored in a merkle binary tree.
data MerkleTransactionOutcomes = MerkleTransactionOutcomes
    { -- | Normal transaction outcomes
      mtoOutcomes :: LFMBT.LFMBTree TransactionIndex HashedBufferedRef TransactionSummaryV1,
      -- | Special transaction outcomes
      mtoSpecials :: LFMBT.LFMBTree TransactionIndex HashedBufferedRef Transactions.SpecialTransactionOutcome
    }
    deriving (Show)

-- | Create an empty 'MerkleTransactionOutcomes'
emptyMerkleTransactionOutcomes :: MerkleTransactionOutcomes
emptyMerkleTransactionOutcomes =
    MerkleTransactionOutcomes
        { mtoOutcomes = LFMBT.empty,
          mtoSpecials = LFMBT.empty
        }

-- | Transaction outcomes stored in the 'Persistent' block state.
--  From PV1 to PV4 transaction outcomes are stored within a list 'Transactions.TransactionOutcomes'.
--  From PV5 and onwards the transaction outcomes are stored in a binary merkle tree.
--  Note. There are no difference in the actual stored 'TransactionSummary' however there
--  is a difference in the hashing scheme.
--  In PV1 to PV4 the transaction outcomes are hashed as a list based on all of the data
--  in the 'TransactionSummary'.
--  In PV5 and onwards the exact 'RejectReason's are omitted from the computed hash and moreover
--  the hashing scheme is not a hash list but a merkle tree, so it is the root hash that is
--  used in the final 'BlockHash'.
data PersistentTransactionOutcomes (tov :: TransactionOutcomesVersion) where
    PTOV0 :: TransactionOutcomes.TransactionOutcomes -> PersistentTransactionOutcomes 'TOV0
    PTOV1 :: MerkleTransactionOutcomes -> PersistentTransactionOutcomes 'TOV1
    PTOV2 :: MerkleTransactionOutcomes -> PersistentTransactionOutcomes 'TOV2

-- | Create an empty persistent transaction outcome
emptyPersistentTransactionOutcomes :: forall tov. (IsTransactionOutcomesVersion tov) => PersistentTransactionOutcomes tov
emptyPersistentTransactionOutcomes = case transactionOutcomesVersion @tov of
    STOV0 -> PTOV0 TransactionOutcomes.emptyTransactionOutcomesV0
    STOV1 -> PTOV1 emptyMerkleTransactionOutcomes
    STOV2 -> PTOV2 emptyMerkleTransactionOutcomes

instance
    (BlobStorable m TransactionSummaryV1) =>
    MHashableTo m (TransactionOutcomes.TransactionOutcomesHashV tov) (PersistentTransactionOutcomes tov)
    where
    getHashM (PTOV0 bto) = return (getHash bto)
    getHashM (PTOV1 MerkleTransactionOutcomes{..}) = do
        out <- getHashM @_ @(LFMBT.LFMBTreeHash' 'BlockHashVersion0) mtoOutcomes
        special <- getHashM @_ @(LFMBT.LFMBTreeHash' 'BlockHashVersion0) mtoSpecials
        return $!
            TransactionOutcomes.TransactionOutcomesHashV . H.hashLazy . runPutLazy $ do
                putShortByteString "TransactionOutcomesHashV1"
                put out
                put special
    getHashM (PTOV2 MerkleTransactionOutcomes{..}) = do
        out <- getHashM @_ @(LFMBT.LFMBTreeHash' 'BlockHashVersion1) mtoOutcomes
        special <- getHashM @_ @(LFMBT.LFMBTreeHash' 'BlockHashVersion1) mtoSpecials
        return $!
            TransactionOutcomes.TransactionOutcomesHashV $
                H.hashOfHashes (LFMBT.theLFMBTreeHash out) (LFMBT.theLFMBTreeHash special)

instance
    ( TransactionOutcomesVersionFor (MPV m) ~ tov,
      MonadBlobStore m,
      MonadProtocolVersion m
    ) =>
    BlobStorable m (PersistentTransactionOutcomes tov)
    where
    storeUpdate out@(PTOV0 bto) = return (TransactionOutcomes.putTransactionOutcomes bto, out)
    storeUpdate out = case out of
        PTOV1 mto -> (_2 %~ PTOV1) <$> inner mto
        PTOV2 mto -> (_2 %~ PTOV2) <$> inner mto
      where
        inner MerkleTransactionOutcomes{..} = do
            (pout, mtoOutcomes') <- storeUpdate mtoOutcomes
            (pspecial, mtoSpecials') <- storeUpdate mtoSpecials
            return (pout <> pspecial, MerkleTransactionOutcomes{mtoOutcomes = mtoOutcomes', mtoSpecials = mtoSpecials'})

    load = do
        case transactionOutcomesVersion @(TransactionOutcomesVersionFor (MPV m)) of
            STOV0 -> do
                out <- PTOV0 <$!> TransactionOutcomes.getTransactionOutcomes (protocolVersion @(MPV m))
                pure . pure $! out
            STOV1 -> do
                mout <- load
                mspecials <- load
                return $! do
                    mtoOutcomes <- mout
                    mtoSpecials <- mspecials
                    return $! PTOV1 MerkleTransactionOutcomes{..}
            STOV2 -> do
                mout <- load
                mspecials <- load
                return $! do
                    mtoOutcomes <- mout
                    mtoSpecials <- mspecials
                    return $! PTOV2 MerkleTransactionOutcomes{..}

-- | Create an empty 'PersistentTransactionOutcomes' based on the 'ProtocolVersion'.
emptyTransactionOutcomes ::
    forall pv.
    (SupportsTransactionOutcomes pv) =>
    Proxy pv ->
    PersistentTransactionOutcomes (TransactionOutcomesVersionFor pv)
emptyTransactionOutcomes Proxy = case transactionOutcomesVersion @(TransactionOutcomesVersionFor pv) of
    STOV0 -> PTOV0 TransactionOutcomes.emptyTransactionOutcomesV0
    STOV1 -> PTOV1 emptyMerkleTransactionOutcomes
    STOV2 -> PTOV2 emptyMerkleTransactionOutcomes

-- | References to the components that make up the block state.
--
--  This type is parametric in the protocol version (as opposed to defined
--  as a data family) on the principle that the structure will be mostly
--  similar across versions. Where component change between versions,
--  those components themselves should be parametrised by the protocol
--  version.
data BlockStatePointers (pv :: ProtocolVersion) = BlockStatePointers
    { bspAccounts :: !(Accounts.Accounts pv),
      bspInstances :: !(Instances.Instances pv),
      bspModules :: !(HashedBufferedRef' (ModulesHash pv) Modules.Modules),
      bspBank :: !(Hashed Rewards.BankStatus),
      bspIdentityProviders :: !(HashedBufferedRef IPS.IdentityProviders),
      bspAnonymityRevokers :: !(HashedBufferedRef ARS.AnonymityRevokers),
      bspBirkParameters :: !(PersistentBirkParameters pv),
      bspCryptographicParameters :: !(HashedBufferedRef CryptographicParameters),
      bspUpdates :: !(BufferedRef (Updates pv)),
      bspReleaseSchedule :: !(ReleaseSchedule pv),
      bspAccountsInCooldown :: !(AccountsInCooldownForPV pv),
      bspTransactionOutcomes :: !(PersistentTransactionOutcomes (TransactionOutcomesVersionFor pv)),
      -- | Details of bakers that baked blocks in the current epoch. This is
      --  used for rewarding bakers at the end of epochs.
      bspRewardDetails :: !(BlockRewardDetails pv)
    }

-- | Lens for accessing the birk parameters of a 'BlockStatePointers' structure.
birkParameters :: Lens' (BlockStatePointers pv) (PersistentBirkParameters pv)
birkParameters = lens bspBirkParameters (\bsp bp -> bsp{bspBirkParameters = bp})

-- | A hashed version of 'PersistingBlockState'.  This is used when the block state
--  is not being mutated so that the hash values are not recomputed constantly.
data HashedPersistentBlockState pv = HashedPersistentBlockState
    { hpbsPointers :: !(PersistentBlockState pv),
      hpbsHash :: !StateHash
    }

instance HashableTo StateHash (HashedPersistentBlockState pv) where
    getHash = hpbsHash

instance (Monad m) => MHashableTo m StateHash (HashedPersistentBlockState pv)

-- | Constraint for ensuring that @m@ supports both persistent accounts and persistent modules.
type SupportsPersistentState pv m = (MonadProtocolVersion m, MPV m ~ pv, SupportsPersistentAccount pv m, Modules.SupportsPersistentModule m)

-- | Convert a 'PersistentBlockState' to a 'HashedPersistentBlockState' by computing
--  the state hash.
hashBlockState :: (SupportsPersistentState pv m) => PersistentBlockState pv -> m (HashedPersistentBlockState pv)
hashBlockState hpbsPointers = do
    rbsp <- liftIO $ readIORef hpbsPointers
    bsp <- refLoad rbsp
    hpbsHash <- getHashM bsp
    return HashedPersistentBlockState{..}

instance (SupportsPersistentState pv m) => MHashableTo m StateHash (BlockStatePointers pv) where
    getHashM BlockStatePointers{..} = do
        bshBirkParameters <- getHashM bspBirkParameters
        bshCryptographicParameters <- getHashM bspCryptographicParameters
        bshIdentityProviders <- getHashM bspIdentityProviders
        bshAnonymityRevokers <- getHashM bspAnonymityRevokers
        bshModules <- getHashM bspModules
        let bshBankStatus = getHash bspBank
        bshAccounts <- getHashM bspAccounts
        bshInstances <- getHashM bspInstances
        bshUpdates <- getHashM bspUpdates
        bshBlockRewardDetails <- getHashM bspRewardDetails
        return $ makeBlockStateHash @pv BlockStateHashInputs{..}

instance (SupportsPersistentState pv m) => BlobStorable m (BlockStatePointers pv) where
    storeUpdate bsp0@BlockStatePointers{..} = do
        (paccts, bspAccounts') <- storeUpdate bspAccounts
        (pinsts, bspInstances') <- storeUpdate bspInstances
        (pmods, bspModules') <- storeUpdate bspModules
        (pips, bspIdentityProviders') <- storeUpdate bspIdentityProviders
        (pars, bspAnonymityRevokers') <- storeUpdate bspAnonymityRevokers
        (pbps, bspBirkParameters') <- storeUpdate bspBirkParameters
        (pcryptps, bspCryptographicParameters') <- storeUpdate bspCryptographicParameters
        (poutcomes, bspTransactionOutcomes') <- storeUpdate bspTransactionOutcomes
        (pupdates, bspUpdates') <- storeUpdate bspUpdates
        (preleases, bspReleaseSchedule') <- storeUpdate bspReleaseSchedule
        (pAccountsInCooldown, bspAccountInCooldown') <- storeUpdate bspAccountsInCooldown
        (pRewardDetails, bspRewardDetails') <- storeUpdate bspRewardDetails
        let putBSP = do
                paccts
                pinsts
                pmods
                put $ _unhashed bspBank
                pips
                pars
                pbps
                pcryptps
                poutcomes
                pupdates
                preleases
                pAccountsInCooldown
                pRewardDetails
        return
            ( putBSP,
              bsp0
                { bspAccounts = bspAccounts',
                  bspInstances = bspInstances',
                  bspModules = bspModules',
                  bspIdentityProviders = bspIdentityProviders',
                  bspAnonymityRevokers = bspAnonymityRevokers',
                  bspBirkParameters = bspBirkParameters',
                  bspCryptographicParameters = bspCryptographicParameters',
                  bspTransactionOutcomes = bspTransactionOutcomes',
                  bspUpdates = bspUpdates',
                  bspReleaseSchedule = bspReleaseSchedule',
                  bspAccountsInCooldown = bspAccountInCooldown',
                  bspRewardDetails = bspRewardDetails'
                }
            )
    load = do
        maccts <- label "Accounts" load
        minsts <- label "Instances" load
        mmods <- label "Modules" load
        bspBank <- makeHashed <$> label "Bank" get
        mpips <- label "Identity providers" load
        mars <- label "Anonymity revokers" load
        mbps <- label "Birk parameters" load
        mcryptps <- label "Cryptographic parameters" load
        moutcomes <- label "Transaction outcomes" load
        mUpdates <- label "Updates" load
        mReleases <- label "Release schedule" load
        mAccountsInCooldown <- label "Accounts in cooldown" load
        mRewardDetails <- label "Epoch blocks" load
        return $! do
            bspAccounts <- maccts
            bspInstances <- minsts
            bspModules <- mmods
            bspIdentityProviders <- mpips
            bspAnonymityRevokers <- mars
            bspBirkParameters <- mbps
            bspCryptographicParameters <- mcryptps
            bspTransactionOutcomes <- moutcomes
            bspUpdates <- mUpdates
            bspReleaseSchedule <- mReleases
            bspAccountsInCooldown <- mAccountsInCooldown
            bspRewardDetails <- mRewardDetails
            return $! BlockStatePointers{..}

-- | Accessor for getting the pool rewards when supported by the protocol version.
bspPoolRewards ::
    (PVSupportsDelegation pv, bhv ~ BlockHashVersionFor pv) =>
    BlockStatePointers pv ->
    HashedBufferedRef' (Rewards.PoolRewardsHash bhv) (PoolRewards bhv)
bspPoolRewards bsp = case bspRewardDetails bsp of
    BlockRewardDetailsV1 pr -> pr

-- | An initial 'HashedPersistentBlockState', which may be used for testing purposes.
-- This assumes that among the initial accounts, none are in (pre)*cooldown.
{-# WARNING initialPersistentState "should only be used for testing" #-}
initialPersistentState ::
    forall pv m.
    (SupportsPersistentState pv m) =>
    SeedState (SeedStateVersionFor pv) ->
    CryptographicParameters ->
    [PersistentAccount (AccountVersionFor pv)] ->
    IPS.IdentityProviders ->
    ARS.AnonymityRevokers ->
    UpdateKeysCollection (AuthorizationsVersionForPV pv) ->
    ChainParameters pv ->
    m (HashedPersistentBlockState pv)
initialPersistentState seedState cryptoParams accounts ips ars keysCollection chainParams = do
    persistentBirkParameters <- initialBirkParameters accounts seedState (chainParams ^. cpFinalizationCommitteeParameters)
    modules <- refMake Modules.emptyModules
    identityProviders <- bufferHashed $ makeHashed ips
    anonymityRevokers <- bufferHashed $ makeHashed ars
    cryptographicParameters <- bufferHashed $ makeHashed cryptoParams
    blockAccounts <- Accounts.fromList accounts
    initialAmount <- foldM (\sumSoFar account -> (+ sumSoFar) <$> accountAmount account) 0 accounts
    updates <- refMake =<< initialUpdates keysCollection chainParams
    releaseSchedule <- emptyReleaseSchedule
    acctsInCooldown <- initialAccountsInCooldown accounts
    red <- emptyBlockRewardDetails
    bsp <-
        makeBufferedRef $
            BlockStatePointers
                { bspAccounts = blockAccounts,
                  bspInstances = Instances.emptyInstances,
                  bspModules = modules,
                  bspBank = makeHashed $ Rewards.makeGenesisBankStatus initialAmount,
                  bspIdentityProviders = identityProviders,
                  bspAnonymityRevokers = anonymityRevokers,
                  bspBirkParameters = persistentBirkParameters,
                  bspCryptographicParameters = cryptographicParameters,
                  bspTransactionOutcomes = emptyPersistentTransactionOutcomes,
                  bspUpdates = updates,
                  bspReleaseSchedule = releaseSchedule,
                  bspAccountsInCooldown = acctsInCooldown,
                  bspRewardDetails = red
                }
    bps <- liftIO $ newIORef $! bsp
    hashBlockState bps

-- | A mostly empty block state, but with the given birk parameters,
--  cryptographic parameters, update authorizations and chain parameters.
emptyBlockState ::
    forall pv m.
    (SupportsPersistentState pv m) =>
    PersistentBirkParameters pv ->
    CryptographicParameters ->
    UpdateKeysCollection (AuthorizationsVersionForPV pv) ->
    ChainParameters pv ->
    m (PersistentBlockState pv)
{-# WARNING emptyBlockState "should only be used for testing" #-}
emptyBlockState bspBirkParameters cryptParams keysCollection chainParams = do
    modules <- refMake Modules.emptyModules
    identityProviders <- refMake IPS.emptyIdentityProviders
    anonymityRevokers <- refMake ARS.emptyAnonymityRevokers
    cryptographicParameters <- refMake cryptParams
    bspUpdates <- refMake =<< initialUpdates keysCollection chainParams
    bspReleaseSchedule <- emptyReleaseSchedule
    bspRewardDetails <- emptyBlockRewardDetails
    bspAccounts <- Accounts.emptyAccounts
    bsp <-
        makeBufferedRef $
            BlockStatePointers
                { bspAccounts = bspAccounts,
                  bspInstances = Instances.emptyInstances,
                  bspModules = modules,
                  bspBank = makeHashed Rewards.emptyBankStatus,
                  bspIdentityProviders = identityProviders,
                  bspAnonymityRevokers = anonymityRevokers,
                  bspCryptographicParameters = cryptographicParameters,
                  bspAccountsInCooldown = emptyAccountsInCooldownForPV,
                  bspTransactionOutcomes = emptyTransactionOutcomes (Proxy @pv),
                  ..
                }
    liftIO $ newIORef $! bsp

-- | Load 'BlockStatePointers' from a 'PersistentBlockState'.
loadPBS :: (SupportsPersistentState pv m) => PersistentBlockState pv -> m (BlockStatePointers pv)
loadPBS = loadBufferedRef <=< liftIO . readIORef
{-# INLINE loadPBS #-}

-- | Update the 'BlockStatePointers' stored in a 'PersistentBlockState'.
storePBS :: (SupportsPersistentAccount pv m) => PersistentBlockState pv -> BlockStatePointers pv -> m (PersistentBlockState pv)
storePBS pbs bsp = liftIO $ do
    pbsp <- makeBufferedRef bsp
    writeIORef pbs pbsp
    return pbs
{-# INLINE storePBS #-}

-- | Get total delegated pool capital, sum of delegator stakes,
-- 'poolDelegatorCapital' @bsp@ @bid@, where
-- * @bsp@ is used to lookup accounts and active bakers,
-- * @bid@ is the baker.
-- If @bid@ is not a baker in @accounts@, then @0@ is returned.
-- If @bid@ is not an active baker in @ab@, then the baker's equity capital (stake) is returned.
-- It is assumed that all delegators to the baker @bid@ are delegator accounts in @accounts@.
poolDelegatorCapital ::
    forall pv m.
    (IsProtocolVersion pv, PVSupportsDelegation pv, SupportsPersistentAccount pv m) =>
    BlockStatePointers pv ->
    BakerId ->
    m Amount
poolDelegatorCapital bsp bid = do
    pab <- refLoad (bspBirkParameters bsp ^. birkActiveBakers)
    Trie.lookup bid (pab ^. activeBakers) >>= \case
        Nothing -> return 0
        Just PersistentActiveDelegatorsV1{..} -> return adDelegatorTotalCapital

-- | Get the total passively-delegated capital.
passiveDelegationCapital ::
    (IsProtocolVersion pv, PVSupportsDelegation pv, SupportsPersistentAccount pv m) =>
    BlockStatePointers pv ->
    m Amount
passiveDelegationCapital bsp = do
    pab <- refLoad (bspBirkParameters bsp ^. birkActiveBakers)
    return $! adDelegatorTotalCapital (pab ^. passiveDelegators)

-- | Get the total capital currently staked by bakers and delegators.
-- Note, this is separate from the stake and capital distribution used for the current payday, as
-- it reflects the current value of accounts.
totalCapital :: (IsProtocolVersion pv, PVSupportsDelegation pv, SupportsPersistentAccount pv m) => BlockStatePointers pv -> m Amount
totalCapital bsp = do
    pab <- refLoad (bspBirkParameters bsp ^. birkActiveBakers)
    return $! pab ^. totalActiveCapitalV1

-- | Look up an account by index and run an operation on it.
--  This returns 'Nothing' if the account is not present or the operation returns 'Nothing'.
onAccount ::
    (SupportsPersistentAccount pv m) =>
    -- | Account index to resolve
    AccountIndex ->
    -- | Block state
    BlockStatePointers pv ->
    -- | Operation to apply to the account
    (PersistentAccount (AccountVersionFor pv) -> m (Maybe a)) ->
    m (Maybe a)
onAccount ai bsp f =
    Accounts.indexedAccount ai (bspAccounts bsp) >>= \case
        Nothing -> return Nothing
        Just acc -> f acc

-- | Look up an account by index and run an operation on it.
--  This returns 'Nothing' if the account is not present.
onAccount' ::
    (SupportsPersistentAccount pv m) =>
    -- | Account index to resolve
    AccountIndex ->
    -- | Block state
    BlockStatePointers pv ->
    -- | Operation to apply to the account
    (PersistentAccount (AccountVersionFor pv) -> m a) ->
    m (Maybe a)
onAccount' ai bsp f = Accounts.indexedAccount ai (bspAccounts bsp) >>= mapM f

doGetModule :: (SupportsPersistentState pv m) => PersistentBlockState pv -> ModuleRef -> m (Maybe (GSWasm.ModuleInterface Modules.PersistentInstrumentedModuleV))
doGetModule s modRef = do
    bsp <- loadPBS s
    mods <- refLoad (bspModules bsp)
    Modules.getInterface modRef mods

doGetModuleArtifact :: (MonadBlobStore m, Wasm.IsWasmVersion v) => Modules.PersistentInstrumentedModuleV v -> m (GSWasm.InstrumentedModuleV v)
doGetModuleArtifact = Modules.loadInstrumentedModuleV

doGetModuleList :: (SupportsPersistentState pv m) => PersistentBlockState pv -> m [ModuleRef]
doGetModuleList s = do
    bsp <- loadPBS s
    mods <- refLoad (bspModules bsp)
    return $ Modules.moduleRefList mods

doGetModuleSource :: (SupportsPersistentState pv m) => PersistentBlockState pv -> ModuleRef -> m (Maybe Wasm.WasmModule)
doGetModuleSource s modRef = do
    bsp <- loadPBS s
    mods <- refLoad (bspModules bsp)
    Modules.getSource modRef mods

doPutNewModule ::
    (Wasm.IsWasmVersion v, SupportsPersistentState pv m) =>
    PersistentBlockState pv ->
    (GSWasm.ModuleInterfaceV v, Wasm.WasmModuleV v) ->
    m (Bool, PersistentBlockState pv)
doPutNewModule pbs (pmInterface, pmSource) = do
    bsp <- loadPBS pbs
    mods <- refLoad (bspModules bsp)
    mMods' <- Modules.putInterface (pmInterface, pmSource) mods
    case mMods' of
        Nothing -> return (False, pbs)
        Just mods' -> do
            modules <- refMake mods'
            (True,) <$> storePBS pbs (bsp{bspModules = modules})

doGetSeedState ::
    (SupportsPersistentState pv m) =>
    PersistentBlockState pv ->
    m (SeedState (SeedStateVersionFor pv))
doGetSeedState pbs = _birkSeedState . bspBirkParameters <$> loadPBS pbs

doSetSeedState ::
    (SupportsPersistentState pv m) =>
    PersistentBlockState pv ->
    SeedState (SeedStateVersionFor pv) ->
    m (PersistentBlockState pv)
doSetSeedState pbs ss = do
    bsp <- loadPBS pbs
    storePBS pbs bsp{bspBirkParameters = (bspBirkParameters bsp){_birkSeedState = ss}}

doGetCurrentEpochFinalizationCommitteeParameters ::
    ( SupportsPersistentState pv m,
      IsSupported 'PTFinalizationCommitteeParameters (ChainParametersVersionFor pv) ~ 'True
    ) =>
    PersistentBlockState pv ->
    m FinalizationCommitteeParameters
doGetCurrentEpochFinalizationCommitteeParameters pbs = do
    eb <- refLoad . _birkCurrentEpochBakers . bspBirkParameters =<< loadPBS pbs
    return $! eb ^. bakerFinalizationCommitteeParameters . supportedOParam

doGetCurrentEpochBakers :: (SupportsPersistentState pv m) => PersistentBlockState pv -> m FullBakers
doGetCurrentEpochBakers pbs = epochToFullBakers =<< refLoad . _birkCurrentEpochBakers . bspBirkParameters =<< loadPBS pbs

doGetCurrentEpochFullBakersEx :: (SupportsPersistentState pv m, PVSupportsDelegation pv) => PersistentBlockState pv -> m FullBakersEx
doGetCurrentEpochFullBakersEx pbs = epochToFullBakersEx =<< refLoad . _birkCurrentEpochBakers . bspBirkParameters =<< loadPBS pbs

doGetCurrentCapitalDistribution :: forall pv m. (SupportsPersistentState pv m, PVSupportsDelegation pv) => PersistentBlockState pv -> m CapitalDistribution
doGetCurrentCapitalDistribution pbs = do
    bsp <- loadPBS pbs
    let hpr = case bspRewardDetails bsp of BlockRewardDetailsV1 hp -> hp
    poolRewards <- refLoad hpr
    refLoad $ currentCapital poolRewards

doGetNextEpochFinalizationCommitteeParameters ::
    ( SupportsPersistentState pv m,
      IsSupported 'PTFinalizationCommitteeParameters (ChainParametersVersionFor pv) ~ 'True
    ) =>
    PersistentBlockState pv ->
    m FinalizationCommitteeParameters
doGetNextEpochFinalizationCommitteeParameters pbs = do
    eb <- refLoad . _birkNextEpochBakers . bspBirkParameters =<< loadPBS pbs
    return $! eb ^. bakerFinalizationCommitteeParameters . supportedOParam

doGetNextEpochBakers :: (SupportsPersistentState pv m) => PersistentBlockState pv -> m FullBakers
doGetNextEpochBakers pbs = do
    bsp <- loadPBS pbs
    epochToFullBakers =<< refLoad (bspBirkParameters bsp ^. birkNextEpochBakers)

doGetSlotBakersP1 ::
    ( AccountVersionFor pv ~ 'AccountV0,
      SeedStateVersionFor pv ~ 'SeedStateVersion0,
      SupportsPersistentState pv m
    ) =>
    PersistentBlockState pv ->
    Slot ->
    m FullBakers
doGetSlotBakersP1 pbs slot = do
    bs <- loadPBS pbs
    let bps = bspBirkParameters bs
        SeedStateV0{..} = bps ^. birkSeedState
        slotEpoch = fromIntegral $ slot `quot` ss0EpochLength
    case compare slotEpoch (ss0Epoch + 1) of
        LT -> epochToFullBakers =<< refLoad (bps ^. birkCurrentEpochBakers)
        EQ -> epochToFullBakers =<< refLoad (bps ^. birkNextEpochBakers)
        GT -> do
            activeBids <- Trie.keysAsc . _activeBakers =<< refLoad (bps ^. birkActiveBakers)
            let resolveBaker (BakerId aid) =
                    onAccount' aid bs accountBaker <&> \case
                        Just (Just pab) -> case _bakerPendingChange pab of
                            BaseAccounts.RemoveStake (BaseAccounts.PendingChangeEffectiveV0 remEpoch)
                                | remEpoch < slotEpoch -> Nothing
                            BaseAccounts.ReduceStake newAmt (BaseAccounts.PendingChangeEffectiveV0 redEpoch)
                                | redEpoch < slotEpoch -> Just $! FullBakerInfo (pab ^. BaseAccounts.bakerInfo) newAmt
                            _ -> Just $! FullBakerInfo (pab ^. BaseAccounts.bakerInfo) (pab ^. BaseAccounts.stakedAmount)
                        Just Nothing -> error "Persistent.getSlotBakers invariant violation: active baker account not a valid baker"
                        Nothing -> error "Persistent.getSlotBakers invariant violation: active baker account does not exist"
            futureBakers <- Vec.fromList . catMaybes <$> mapM resolveBaker activeBids
            return
                FullBakers
                    { fullBakerInfos = futureBakers,
                      bakerTotalStake = sum (_bakerStake <$> futureBakers)
                    }

doGetBakerAccount :: (SupportsPersistentState pv m) => PersistentBlockState pv -> BakerId -> m (Maybe (PersistentAccount (AccountVersionFor pv)))
doGetBakerAccount pbs (BakerId ai) = do
    bsp <- loadPBS pbs
    Accounts.indexedAccount ai (bspAccounts bsp)

doTransitionEpochBakers :: forall m pv. (SupportsPersistentState pv m, AccountVersionFor pv ~ 'AccountV0) => PersistentBlockState pv -> Epoch -> m (PersistentBlockState pv)
doTransitionEpochBakers pbs newEpoch = do
    bsp <- loadPBS pbs
    let oldBPs = bspBirkParameters bsp
    curActiveBIDs <- Trie.keysAsc . _activeBakers =<< refLoad (_birkActiveBakers oldBPs)
    -- Retrieve/update the baker info, accumulating the baker info to the list if it is still a
    -- baker after updating to account for any elapsed pending update.
    let accumBakers :: (BlockStatePointers pv, [(PersistentBakerInfoRef 'AccountV0, Amount)]) -> BakerId -> m (BlockStatePointers pv, [(PersistentBakerInfoRef 'AccountV0, Amount)])
        accumBakers (bs0, bkrs0) bkr@(BakerId aid) =
            onAccount aid bsp accountBakerAndInfoRef >>= \case
                Just (acctBkr, binfoRef) ->
                    case _bakerPendingChange acctBkr of
                        BaseAccounts.RemoveStake (BaseAccounts.PendingChangeEffectiveV0 remEpoch)
                            -- Removal takes effect next epoch, so exclude it from the list of bakers
                            | remEpoch == newEpoch + 1 -> return (bs0, bkrs0)
                            -- Removal complete, so update the active bakers and account as well
                            | remEpoch <= newEpoch -> do
                                -- Remove the baker from the active bakers
                                curABs <- refLoad (_birkActiveBakers (bspBirkParameters bs0))
                                newAB <- Trie.delete bkr (_activeBakers curABs)
                                let abi = acctBkr ^. BaseAccounts.bakerInfo
                                newAK <- Trie.delete (BaseAccounts._bakerAggregationVerifyKey abi) (_aggregationKeys curABs)
                                newABs <-
                                    refMake $
                                        PersistentActiveBakers
                                            { _activeBakers = newAB,
                                              _aggregationKeys = newAK,
                                              _passiveDelegators = curABs ^. passiveDelegators,
                                              _totalActiveCapital = TotalActiveCapitalV0
                                            }
                                -- Remove the baker from the account by applying the change
                                newAccounts <- Accounts.updateAccountsAtIndex' applyPendingStakeChange aid (bspAccounts bs0)
                                -- The baker is not included for this epoch
                                return
                                    ( bs0
                                        { bspBirkParameters = (bspBirkParameters bs0){_birkActiveBakers = newABs},
                                          bspAccounts = newAccounts
                                        },
                                      bkrs0
                                    )
                        BaseAccounts.ReduceStake newAmt (BaseAccounts.PendingChangeEffectiveV0 redEpoch)
                            -- Reduction takes effect next epoch, so apply it in the generated list
                            | redEpoch == newEpoch + 1 -> do
                                return (bs0, (binfoRef, newAmt) : bkrs0)
                            -- Reduction complete, so update the account as well
                            | redEpoch <= newEpoch -> do
                                -- Reduce the baker's stake on the account by applying the change
                                newAccounts <- Accounts.updateAccountsAtIndex' applyPendingStakeChange aid (bspAccounts bs0)
                                -- The baker is included with the revised stake
                                return (bs0{bspAccounts = newAccounts}, (binfoRef, newAmt) : bkrs0)
                        _ -> return (bs0, (binfoRef, _stakedAmount acctBkr) : bkrs0)
                Nothing -> error "Persistent.bsoTransitionEpochBakers invariant violation: active baker account not a valid baker"
    -- Get the baker info. The list of baker ids is reversed in the input so the accumulated list
    -- is in ascending order.
    (bsp', bkrs) <- foldM accumBakers (bsp, []) (reverse curActiveBIDs)
    newBakerInfos <- refMake . BakerInfos . Vec.fromList $ fst <$> bkrs
    let stakesVec = Vec.fromList $ snd <$> bkrs
    newBakerStakes <- refMake (BakerStakes stakesVec)
    let newCurrentBakers = oldBPs ^. birkNextEpochBakers
    neb <- refLoad newCurrentBakers
    -- If the baker infos structure has the same hash as the previous one,
    -- use that to avoid duplicate storage.
    _bakerInfos <- secondIfEqual newBakerInfos (_bakerInfos neb)
    -- Also for stakes. This is less likely to be useful, but it's pretty cheap to check,
    -- so why not?
    _bakerStakes <- secondIfEqual newBakerStakes (_bakerStakes neb)
    let _bakerTotalStake = sum stakesVec
        _bakerFinalizationCommitteeParameters = case protocolVersion @pv of
            SP1 -> NoParam
            SP2 -> NoParam
            SP3 -> NoParam
    newNextBakers <- refMake PersistentEpochBakers{..}
    storePBS
        pbs
        bsp'
            { bspBirkParameters =
                (bspBirkParameters bsp')
                    { _birkCurrentEpochBakers = newCurrentBakers,
                      _birkNextEpochBakers = newNextBakers
                    }
            }
  where
    secondIfEqual a b = do
        h1 <- getHashM a
        h2 <- getHashM b
        return $ if (h1 :: H.Hash) == h2 then b else a

doGetActiveBakersAndDelegators ::
    forall pv m.
    ( IsProtocolVersion pv,
      SupportsPersistentState pv m,
      PVSupportsDelegation pv,
      BakerInfoRef m ~ PersistentBakerInfoRef (AccountVersionFor pv)
    ) =>
    PersistentBlockState pv ->
    m ([ActiveBakerInfo m], [ActiveDelegatorInfo])
doGetActiveBakersAndDelegators pbs = do
    bsp <- loadPBS pbs
    ab <- refLoad $ bspBirkParameters bsp ^. birkActiveBakers
    abis <- Trie.toAscList (ab ^. activeBakers) >>= mapM (mkActiveBakerInfo bsp)
    let PersistentActiveDelegatorsV1 dset _ = ab ^. passiveDelegators
    lps <- Trie.keys dset >>= mapM (mkActiveDelegatorInfo bsp)
    return (abis, lps)
  where
    mkActiveBakerInfo bsp (BakerId acct, PersistentActiveDelegatorsV1 dlgs _) =
        onAccount acct bsp accountBakerAndInfoRef >>= \case
            Nothing -> error "Invariant violation: active baker is not a baker account"
            Just (theBaker, binfoRef) -> do
                dlglist <- Trie.keysAsc dlgs
                abd <- mapM (mkActiveDelegatorInfo bsp) dlglist
                return
                    ActiveBakerInfo
                        { activeBakerInfoRef = binfoRef,
                          activeBakerEquityCapital = theBaker ^. BaseAccounts.stakedAmount,
                          activeBakerPendingChange =
                            BaseAccounts.pendingChangeEffectiveTimestamp <$> theBaker ^. BaseAccounts.bakerPendingChange,
                          activeBakerDelegators = abd
                        }
    mkActiveDelegatorInfo :: BlockStatePointers pv -> DelegatorId -> m ActiveDelegatorInfo
    mkActiveDelegatorInfo bsp activeDelegatorId@(DelegatorId acct) =
        onAccount acct bsp accountDelegator >>= \case
            Nothing -> error "Invariant violation: active delegator is not a delegator account"
            Just theDelegator@BaseAccounts.AccountDelegationV1{} -> do
                return
                    ActiveDelegatorInfo
                        { activeDelegatorStake = theDelegator ^. BaseAccounts.delegationStakedAmount,
                          activeDelegatorPendingChange =
                            BaseAccounts.pendingChangeEffectiveTimestamp
                                <$> theDelegator ^. BaseAccounts.delegationPendingChange,
                          ..
                        }

-- | Get the registered delegators of a pool. Changes are reflected immediately here and will be effective in the next reward period.
--  The baker id is used to identify the pool and Nothing is used for the passive delegators.
--  Returns Nothing if it fails to identify the baker pool. Should always return a value for the passive delegators.
doGetActiveDelegators ::
    forall pv m.
    ( IsProtocolVersion pv,
      SupportsPersistentState pv m,
      PVSupportsDelegation pv
    ) =>
    PersistentBlockState pv ->
    Maybe BakerId ->
    m (Maybe [(AccountAddress, ActiveDelegatorInfo)])
doGetActiveDelegators pbs mPoolId = do
    bsp <- loadPBS pbs
    ab <- refLoad $ bspBirkParameters bsp ^. birkActiveBakers
    case mPoolId of
        Nothing -> do
            let PersistentActiveDelegatorsV1 dset _ = ab ^. passiveDelegators
            dids <- Trie.keys dset
            lps <- mapM (mkActiveDelegatorInfo bsp) dids
            return (Just lps)
        Just bid -> do
            Trie.lookup bid (ab ^. activeBakers) >>= \case
                Nothing -> return Nothing
                Just (PersistentActiveDelegatorsV1 dlgs _) -> do
                    lps <- Trie.keys dlgs >>= mapM (mkActiveDelegatorInfo bsp)
                    return (Just lps)
  where
    mkActiveDelegatorInfo :: BlockStatePointers pv -> DelegatorId -> m (AccountAddress, ActiveDelegatorInfo)
    mkActiveDelegatorInfo bsp activeDelegatorId@(DelegatorId acct) = do
        let myFromJust = fromMaybe (error "Invariant violation: active baker is not a baker account")
        theAcct <- myFromJust <$> Accounts.indexedAccount acct (bspAccounts bsp)
        addr <- accountCanonicalAddress theAcct
        theDelegator@BaseAccounts.AccountDelegationV1{} <- myFromJust <$> accountDelegator theAcct
        return
            ( addr,
              ActiveDelegatorInfo
                { activeDelegatorStake = theDelegator ^. BaseAccounts.delegationStakedAmount,
                  activeDelegatorPendingChange =
                    BaseAccounts.pendingChangeEffectiveTimestamp
                        <$> theDelegator ^. BaseAccounts.delegationPendingChange,
                  ..
                }
            )

-- | Get the delegators of a pool for the reward period. Changes are not reflected here until the next reward period.
--  The baker id is used to identify the pool and Nothing is used for the passive delegators.
--  Returns Nothing if it fails to identify the baker pool. Should always return a value for the passive delegators.
doGetCurrentDelegators ::
    forall pv m.
    ( SupportsPersistentState pv m,
      PVSupportsDelegation pv
    ) =>
    PersistentBlockState pv ->
    Maybe BakerId ->
    m (Maybe [(AccountAddress, DelegatorCapital)])
doGetCurrentDelegators pbs mPoolId = do
    bsp <- loadPBS pbs
    let hpr = case bspRewardDetails bsp of BlockRewardDetailsV1 hp -> hp
    poolRewards <- refLoad hpr
    CapitalDistribution{..} <- refLoad $ currentCapital poolRewards
    let mkReturn dc@DelegatorCapital{dcDelegatorId = DelegatorId acctId} =
            Accounts.indexedAccount acctId (bspAccounts bsp) >>= \case
                Nothing -> error "Invariant violation: current delegator does not exist."
                Just acct -> do
                    addr <- accountCanonicalAddress acct
                    return (addr, dc)
    case mPoolId of
        Nothing -> do
            dlgs <- mapM mkReturn . Vec.toList $ passiveDelegatorsCapital
            return (Just dlgs)
        Just poolId ->
            case binarySearch bcBakerId bakerPoolCapital poolId of
                Nothing -> return Nothing
                Just BakerCapital{..} -> do
                    dlgs <- mapM mkReturn . Vec.toList $ bcDelegatorCapital
                    return (Just dlgs)

doAddBaker ::
    (SupportsPersistentState pv m, AccountVersionFor pv ~ 'AccountV0, ChainParametersVersionFor pv ~ 'ChainParametersV0) =>
    PersistentBlockState pv ->
    AccountIndex ->
    BakerAdd ->
    m (BakerAddResult, PersistentBlockState pv)
doAddBaker pbs ai ba@BakerAdd{..} = do
    bsp <- loadPBS pbs
    Accounts.indexedAccount ai (bspAccounts bsp) >>= \case
        -- Cannot resolve the account
        Nothing -> return (BAInvalidAccount, pbs)
        Just acct
            -- Account is already a baker. (NB: cannot be a delegator at AccountV0.)
            | accountHasActiveStake acct -> return (BAAlreadyBaker (BakerId ai), pbs)
            -- Account is not a baker
            | otherwise -> do
                cp <- (^. cpPoolParameters . ppBakerStakeThreshold) <$> lookupCurrentParameters (bspUpdates bsp)
                if baStake < max 1 cp
                    then return (BAStakeUnderThreshold, pbs)
                    else do
                        let bid = BakerId ai
                        pab <- refLoad (_birkActiveBakers (bspBirkParameters bsp))
                        let updAgg Nothing = return (True, Trie.Insert ())
                            updAgg (Just ()) = return (False, Trie.NoChange)
                        Trie.adjust updAgg (bkuAggregationKey baKeys) (_aggregationKeys pab) >>= \case
                            -- Aggregation key is a duplicate
                            (False, _) -> return (BADuplicateAggregationKey, pbs)
                            (True, newAggregationKeys) -> do
                                newActiveBakers <- Trie.insert bid emptyPersistentActiveDelegators (_activeBakers pab)
                                newpabref <-
                                    refMake
                                        PersistentActiveBakers
                                            { _aggregationKeys = newAggregationKeys,
                                              _activeBakers = newActiveBakers,
                                              _passiveDelegators = pab ^. passiveDelegators,
                                              _totalActiveCapital = TotalActiveCapitalV0
                                            }
                                let newBirkParams = bspBirkParameters bsp & birkActiveBakers .~ newpabref
                                let updAcc = addAccountBakerV0 bid ba
                                -- This cannot fail to update the account, since we already looked up the account.
                                newAccounts <- Accounts.updateAccountsAtIndex' updAcc ai (bspAccounts bsp)
                                (BASuccess bid,)
                                    <$> storePBS
                                        pbs
                                        bsp
                                            { bspBirkParameters = newBirkParams,
                                              bspAccounts = newAccounts
                                            }

-- | Update an account's delegation to passive delegation. This only updates the account table,
--  and does not update the active baker index, which must be handled separately.
--  The account __must__ be an active delegator.
redelegatePassive ::
    forall pv m.
    (SupportsPersistentAccount pv m, PVSupportsDelegation pv) =>
    Accounts.Accounts pv ->
    DelegatorId ->
    m (Accounts.Accounts pv)
redelegatePassive accounts (DelegatorId accId) =
    Accounts.updateAccountsAtIndex'
        (setAccountDelegationTarget Transactions.DelegatePassive)
        accId
        accounts

-- | Check the conditions required for successfully adding a validator.
--  This function does not modify the block state.
--
--  The function behaves as follows:
--
--  1. If the baker's capital is 0, or less than the minimum threshold, throw
--     'VCFStakeUnderThreshold'.
--  2. If the transaction fee commission is not in the acceptable range, throw
--     'VCFTransactionFeeCommissionNotInRange'.
--  3. If the baking reward commission is not in the acceptable range, throw
--     'VCFBakingRewardCommissionNotInRange'.
--  4. If the finalization reward commission is not in the acceptable range, throw
--     'VCFFinalizationRewardCommissionNotInRange'.
--  5. If the aggregation key is a duplicate, throw 'VCFDuplicateAggregationKey'.
addValidatorChecks ::
    forall pv m.
    ( SupportsPersistentState pv m,
      PoolParametersVersionFor (ChainParametersVersionFor pv) ~ 'PoolParametersVersion1
    ) =>
    BlockStatePointers pv ->
    ValidatorAdd ->
    MTL.ExceptT ValidatorConfigureFailure m ()
addValidatorChecks bsp ValidatorAdd{..} = do
    chainParams <- lookupCurrentParameters (bspUpdates bsp)
    let
        poolParams = chainParams ^. cpPoolParameters
        capitalMin = poolParams ^. ppMinimumEquityCapital
        ranges = poolParams ^. ppCommissionBounds
    -- Check if the equity capital is below the minimum threshold.
    when (vaCapital < max 1 capitalMin) $ MTL.throwError VCFStakeUnderThreshold
    -- Check if the transaction fee commission rate is in the acceptable range.
    unless
        ( isInRange
            (vaCommissionRates ^. transactionCommission)
            (ranges ^. transactionCommissionRange)
        )
        $ MTL.throwError VCFTransactionFeeCommissionNotInRange
    -- Check if the baking reward commission rate is in the acceptable range.
    unless
        ( isInRange
            (vaCommissionRates ^. bakingCommission)
            (ranges ^. bakingCommissionRange)
        )
        $ MTL.throwError VCFBakingRewardCommissionNotInRange
    -- Check if the finalization reward commission rate is in the acceptable range.
    unless
        ( isInRange
            (vaCommissionRates ^. finalizationCommission)
            (ranges ^. finalizationCommissionRange)
        )
        $ MTL.throwError VCFFinalizationRewardCommissionNotInRange
    -- Check if the aggregation key is fresh.
    pab <- refLoad $ bspBirkParameters bsp ^. birkActiveBakers
    existingAggKey <- isJust <$> Trie.lookup (bkuAggregationKey vaKeys) (pab ^. aggregationKeys)
    when existingAggKey $
        MTL.throwError (VCFDuplicateAggregationKey (bkuAggregationKey vaKeys))

-- | From chain parameters version >= 1, this adds a validator for an account. This is used to
--  implement 'bsoAddValidator'.
--
--  PRECONDITIONS:
--
--  * the account is valid;
--  * the account is not a baker;
--  * the account is not a delegator;
--  * the account has sufficient balance to cover the stake.
--
--  The function behaves as follows:
--
--  1. If the baker's capital is 0, or less than the minimum threshold, return
--     'VCFStakeUnderThreshold'.
--  2. If the transaction fee commission is not in the acceptable range, return
--     'VCFTransactionFeeCommissionNotInRange'.
--  3. If the baking reward commission is not in the acceptable range, return
--     'VCFBakingRewardCommissionNotInRange'.
--  4. If the finalization reward commission is not in the acceptable range, return
--     'VCFFinalizationRewardCommissionNotInRange'.
--  5. If the aggregation key is a duplicate, return 'VCFDuplicateAggregationKey'.
--  6. Add the baker to the account. If flexible cooldowns are supported by the protocol
--     version, then the capital in cooldown is reactivated. The indexes are updated as follows:
--
--       * add an empty pool for the baker in the active bakers;
--       * add the baker's equity capital to the total active capital;
--       * add the baker's aggregation key to the aggregation key set;
--       * the cooldown indexes are updated to reflect any reactivation of capital.
--
--  7. Return the updated block state.
newAddValidator ::
    forall pv m.
    ( SupportsPersistentState pv m,
      PVSupportsDelegation pv,
      IsSupported 'PTTimeParameters (ChainParametersVersionFor pv) ~ 'True,
      PoolParametersVersionFor (ChainParametersVersionFor pv) ~ 'PoolParametersVersion1,
      CooldownParametersVersionFor (ChainParametersVersionFor pv) ~ 'CooldownParametersVersion1
    ) =>
    PersistentBlockState (MPV m) ->
    AccountIndex ->
    ValidatorAdd ->
    MTL.ExceptT ValidatorConfigureFailure m (PersistentBlockState (MPV m))
newAddValidator pbs ai va@ValidatorAdd{..} = do
    bsp <- loadPBS pbs
    addValidatorChecks bsp va
    newBirkParams <- do
        pab <- refLoad (bspBirkParameters bsp ^. birkActiveBakers)
        newAggregationKeys <- Trie.insert (bkuAggregationKey vaKeys) () (pab ^. aggregationKeys)
        newActiveBakers <- Trie.insert bid emptyPersistentActiveDelegators (pab ^. activeBakers)
        newPABref <-
            refMake $
                pab
                    & aggregationKeys .~ newAggregationKeys
                    & activeBakers .~ newActiveBakers
                    & totalActiveCapital %~ addActiveCapital vaCapital
        return $ bspBirkParameters bsp & birkActiveBakers .~ newPABref
    let poolInfo =
            BaseAccounts.BakerPoolInfo
                { _poolOpenStatus = vaOpenForDelegation,
                  _poolMetadataUrl = vaMetadataURL,
                  _poolCommissionRates = vaCommissionRates
                }
    let bakerInfo = bakerKeyUpdateToInfo bid vaKeys
    let bakerInfoEx = BaseAccounts.BakerInfoExV1 bakerInfo poolInfo
    -- The precondition guaranties that the account exists
    acc <- fromJust <$> Accounts.indexedAccount ai (bspAccounts bsp)
    -- Add the baker to the account.
    accWithBaker <- addAccountBakerV1 bakerInfoEx vaCapital vaRestakeEarnings acc
    (accUpdated, newAIC) <- case flexibleCooldowns of
        SFalse -> return (accWithBaker, bspAccountsInCooldown bsp)
        STrue -> do
            -- Reactivate stake in cooldown to cover the new stake.
            oldCooldowns <- accountCooldowns accWithBaker
            accUpdated <- reactivateCooldownAmount vaCapital accWithBaker
            newCooldowns <- accountCooldowns accUpdated
            let removals = cooldownRemovals oldCooldowns newCooldowns
            newAIC <- applyCooldownRemovalsGlobally ai removals (bspAccountsInCooldown bsp)
            return (accUpdated, newAIC)
    newAccounts <- Accounts.setAccountAtIndex ai accUpdated (bspAccounts bsp)
    storePBS pbs $
        bsp
            { bspBirkParameters = newBirkParams,
              bspAccounts = newAccounts,
              bspAccountsInCooldown = newAIC
            }
  where
    bid = BakerId ai
    flexibleCooldowns = sSupportsFlexibleCooldown (accountVersion @(AccountVersionFor pv))

-- | Check the conditions required for successfully updating a validator. This does not modify
--  the block state.
--
--  1. If keys are supplied: if the aggregation key duplicates an existing aggregation key @key@
--     (except the accounts's current aggregation key), throw @VCFDuplicateAggregationKey key@.
--
--  2. If the transaction fee commission is supplied, and the commission does not fall within the
--     current range according to the chain parameters, throw
--     @VCFTransactionFeeCommissionNotInRange@.
--
--  3. If the baking reward commission is supplied, and the commission does not fall within the
--     current range according to the chain parameters, throw @VCFBakingRewardCommissionNotInRange@.
--
--  4. If the finalization reward commission is supplied, and the commission does not fall within
--     the current range according to the chain parameters, throw
--     @VCFFinalizationRewardCommissionNotInRange@.
--
--  5. If the capital is supplied:
--
--       * If there is a pending change to the baker's capital, throw @VCFChangePending@.
--
--       * If the capital is non-zero, and less than the current minimum equity capital, throw
--         @BCStakeUnderThreshold@.
updateValidatorChecks ::
    forall pv m.
    ( SupportsPersistentState pv m,
      PoolParametersVersionFor (ChainParametersVersionFor pv) ~ 'PoolParametersVersion1
    ) =>
    BlockStatePointers pv ->
    -- | The current baker on the account being updated
    AccountBaker (AccountVersionFor pv) ->
    ValidatorUpdate ->
    MTL.ExceptT ValidatorConfigureFailure m ()
updateValidatorChecks bsp baker ValidatorUpdate{..} = do
    chainParams <- lookupCurrentParameters (bspUpdates bsp)
    let
        poolParams = chainParams ^. cpPoolParameters
        capitalMin = poolParams ^. ppMinimumEquityCapital
        ranges = poolParams ^. ppCommissionBounds
    -- Check if the aggregation key is fresh (or the same as the baker's existing one).
    forM_ vuKeys $ \BakerKeyUpdate{..} ->
        when (baker ^. BaseAccounts.bakerAggregationVerifyKey /= bkuAggregationKey) $ do
            pab <- refLoad $ bspBirkParameters bsp ^. birkActiveBakers
            existingAggKey <- isJust <$> Trie.lookup bkuAggregationKey (pab ^. aggregationKeys)
            when existingAggKey $ MTL.throwError (VCFDuplicateAggregationKey bkuAggregationKey)
    -- Check if the transaction fee commission rate is in the acceptable range.
    forM_ vuTransactionFeeCommission $ \tfc ->
        unless (isInRange tfc (ranges ^. transactionCommissionRange)) $
            MTL.throwError VCFTransactionFeeCommissionNotInRange
    -- Check if the baking reward commission rate is in the acceptable range.
    forM_ vuBakingRewardCommission $ \brc ->
        unless (isInRange brc (ranges ^. bakingCommissionRange)) $
            MTL.throwError VCFBakingRewardCommissionNotInRange
    -- Check if the finalization reward commission rate is in the acceptable range.
    forM_ vuFinalizationRewardCommission $ \frc ->
        unless (isInRange frc (ranges ^. finalizationCommissionRange)) $
            MTL.throwError VCFFinalizationRewardCommissionNotInRange
    forM_ vuCapital $ \capital -> do
        -- Check that there is no pending change on the account already.
        when (baker ^. BaseAccounts.bakerPendingChange /= BaseAccounts.NoChange) $
            MTL.throwError VCFChangePending
        -- Check that the baker's equity capital is above the minimum threshold, unless it
        -- is being removed.
        when (capital /= 0 && capital < capitalMin) $
            MTL.throwError VCFStakeUnderThreshold

-- | Update the validator for an account.
--
--  PRECONDITIONS:
--
--  * the account is valid;
--  * the account is a baker;
--  * if the stake is being updated, then the account balance is at least the new stake.
--
--  The function behaves as follows, building a list @events@:
--
--  1. If keys are supplied: if the aggregation key duplicates an existing aggregation key @key@
--     (except the accounts's current aggregation key), return @VCFDuplicateAggregationKey key@;
--     otherwise, update the keys with the supplied @keys@, update the aggregation key index
--     (removing the old key and adding the new one), and append @BakerConfigureUpdateKeys keys@
--     to @events@.
--
--  2. If the restake earnings flag is supplied: update the account's flag to the supplied value
--     @restakeEarnings@ and append @BakerConfigureRestakeEarnings restakeEarnings@ to @events@.
--
--  3. If the open-for-delegation configuration is supplied:
--
--         (1) update the account's configuration to the supplied value @openForDelegation@;
--
--         (2) if @openForDelegation == ClosedForAll@, transfer all delegators in the baker's pool to
--             passive delegation; and
--
--         (3) append @BakerConfigureOpenForDelegation openForDelegation@ to @events@.
--
--  4. If the metadata URL is supplied: update the account's metadata URL to the supplied value
--     @metadataURL@ and append @BakerConfigureMetadataURL metadataURL@ to @events@.
--
--  5. If the transaction fee commission is supplied:
--
--        (1) if the commission does not fall within the current range according to the chain
--            parameters, return @VCFTransactionFeeCommissionNotInRange@; otherwise,
--
--        (2) update the account's transaction fee commission rate to the the supplied value @tfc@;
--
--        (3) append @BakerConfigureTransactionFeeCommission tfc@ to @events@.
--
--  6. If the baking reward commission is supplied:
--
--        (1) if the commission does not fall within the current range according to the chain
--            parameters, return @VCFBakingRewardCommissionNotInRange@; otherwise,
--
--        (2) update the account's baking reward commission rate to the the supplied value @brc@;
--
--        (3) append @BakerConfigureBakingRewardCommission brc@ to @events@.
--
--  7. If the finalization reward commission is supplied:
--
--        (1) if the commission does not fall within the current range according to the chain
--            parameters, return @VCFFinalizationRewardCommissionNotInRange@; otherwise,
--
--        (2) update the account's finalization reward commission rate to the the supplied value @frc@;
--
--        (3) append @BakerConfigureFinalizationRewardCommission frc@ to @events@.
--
--  8. If the capital is supplied: if there is a pending change to the baker's capital, return
--     @VCFChangePending@; otherwise:
--
--       * if the capital is 0
--
--           - (< P7) mark the baker as pending removal at @bcuSlotTimestamp@ plus the
--           the current baker cooldown period according to the chain parameters
--
--           - (>= P7) transfer the existing staked capital to pre-pre-cooldown, and mark the
--           account as in pre-pre-cooldown (in the global index) if it wasn't already, and
--           update the active bakers index to reflect the change, including removing the baker's
--           aggregation key from the in-use set
--
--           - append @BakerConfigureStakeReduced 0@ to @events@;
--
--       * if the capital is less than the current minimum equity capital, return @BCStakeUnderThreshold@;
--
--       * if the capital is (otherwise) less than the current equity capital of the baker
--
--           - (< P7) mark the baker as pending stake reduction to the new capital at
--             @bcuSlotTimestamp@ plus the current baker cooldown period according to the chain
--             parameters
--
--           - (>= P7) transfer the decrease in staked capital to pre-pre-cooldown, mark the
--             account as in pre-pre-cooldown (in the global index) if it wasn't already, and
--             update the active bakers index to reflect the change
--
--           - append @BakerConfigureStakeReduced capital@ to @events@;
--
--       * if the capital is equal to the baker's current equity capital, do nothing, append
--         @BakerConfigureStakeIncreased capital@ to @events@;
--
--       * if the capital is greater than the baker's current equity capital, increase the baker's
--         equity capital to the new capital (updating the total active capital in the active baker
--         index by adding the difference between the new and old capital) and append
--         @BakerConfigureStakeIncreased capital@ to @events@.
--
--  9. Return @events@ with the updated block state.
newUpdateValidator ::
    forall pv m.
    ( SupportsPersistentState pv m,
      PVSupportsDelegation pv,
      IsSupported 'PTTimeParameters (ChainParametersVersionFor pv) ~ 'True,
      PoolParametersVersionFor (ChainParametersVersionFor pv) ~ 'PoolParametersVersion1,
      CooldownParametersVersionFor (ChainParametersVersionFor pv) ~ 'CooldownParametersVersion1
    ) =>
    PersistentBlockState (MPV m) ->
    -- | Current block timestamp
    Timestamp ->
    AccountIndex ->
    ValidatorUpdate ->
    MTL.ExceptT ValidatorConfigureFailure m ([BakerConfigureUpdateChange], PersistentBlockState (MPV m))
newUpdateValidator pbs curTimestamp ai vu@ValidatorUpdate{..} = do
    bsp <- loadPBS pbs
    -- Cannot fail: The precondition guaranties that the account exists
    acc <- fromJust <$> Accounts.indexedAccount ai (bspAccounts bsp)
    -- Cannot fail: account must be a registered baker.
    existingBaker <- fromJust <$> accountBaker acc
    updateValidatorChecks bsp existingBaker vu
    (newBSP, events) <- lift . MTL.runWriterT $ do
        (newBSP, newAcc) <-
            updateKeys existingBaker (bsp, acc)
                >>= updateRestakeEarnings
                >>= updatePoolInfo existingBaker
                >>= updateCapital existingBaker
        newAccounts <- Accounts.setAccountAtIndex ai newAcc (bspAccounts newBSP)
        return newBSP{bspAccounts = newAccounts}
    (events,) <$> storePBS pbs newBSP
  where
    bid = BakerId ai
    -- Only do the given update if specified.
    ifPresent Nothing _ = return
    ifPresent (Just v) k = k v
    updateKeys oldBaker = ifPresent vuKeys $ \keys (bsp, acc) -> do
        let oldAggrKey = oldBaker ^. BaseAccounts.bakerAggregationVerifyKey
        bsp1 <-
            if bkuAggregationKey keys == oldAggrKey
                then return bsp
                else do
                    pab <- refLoad $ bspBirkParameters bsp ^. birkActiveBakers
                    newAggregationKeys <-
                        Trie.insert (bkuAggregationKey keys) ()
                            =<< Trie.delete oldAggrKey (pab ^. aggregationKeys)
                    newPABref <- refMake $ pab & aggregationKeys .~ newAggregationKeys
                    return $
                        bsp{bspBirkParameters = bspBirkParameters bsp & birkActiveBakers .~ newPABref}
        acc1 <- setAccountBakerKeys keys acc
        MTL.tell [BakerConfigureUpdateKeys keys]
        return (bsp1, acc1)
    updateRestakeEarnings = ifPresent vuRestakeEarnings $ \restakeEarnings (bsp, acc) -> do
        acc1 <- setAccountRestakeEarnings restakeEarnings acc
        MTL.tell [BakerConfigureRestakeEarnings restakeEarnings]
        return (bsp, acc1)
    updatePoolInfo oldBaker (bsp0, acc) = do
        let pu0 = emptyBakerPoolInfoUpdate
        (bsp1, pu1) <-
            updateOpenForDelegation oldBaker (bsp0, pu0)
                >>= updateMetadataURL oldBaker
                >>= updateTransactionFeeCommission oldBaker
                >>= updateBakingRewardCommission oldBaker
                >>= updateFinalizationRewardCommission oldBaker
        acc1 <- updateAccountBakerPoolInfo pu1 acc
        return (bsp1, acc1)
    updateOpenForDelegation oldBaker = ifPresent vuOpenForDelegation $ \openForDelegation (bsp, pu) -> do
        MTL.tell [BakerConfigureOpenForDelegation openForDelegation]
        if oldBaker ^. BaseAccounts.poolOpenStatus == openForDelegation
            then return (bsp, pu)
            else do
                bsp1 <-
                    if openForDelegation == Transactions.ClosedForAll
                        then moveDelegatorsToPassive bsp Nothing
                        else return bsp
                return (bsp1, pu{updOpenForDelegation = Just openForDelegation})
    updateMetadataURL oldBaker = ifPresent vuMetadataURL $ \metadataUrl (bsp, pu) -> do
        MTL.tell [BakerConfigureMetadataURL metadataUrl]
        if oldBaker ^. BaseAccounts.poolMetadataUrl == metadataUrl
            then return (bsp, pu)
            else return (bsp, pu{updMetadataURL = Just metadataUrl})
    updateTransactionFeeCommission oldBaker =
        ifPresent vuTransactionFeeCommission $ \tfc (bsp, pu) -> do
            MTL.tell [BakerConfigureTransactionFeeCommission tfc]
            if oldBaker ^. BaseAccounts.poolCommissionRates . transactionCommission == tfc
                then return (bsp, pu)
                else return (bsp, pu{updTransactionFeeCommission = Just tfc})
    updateBakingRewardCommission oldBaker =
        ifPresent vuBakingRewardCommission $ \brc (bsp, pu) -> do
            MTL.tell [BakerConfigureBakingRewardCommission brc]
            if oldBaker ^. BaseAccounts.poolCommissionRates . bakingCommission == brc
                then return (bsp, pu)
                else return (bsp, pu{updBakingRewardCommission = Just brc})
    updateFinalizationRewardCommission oldBaker =
        ifPresent vuFinalizationRewardCommission $ \frc (bsp, pu) -> do
            MTL.tell [BakerConfigureFinalizationRewardCommission frc]
            if oldBaker ^. BaseAccounts.poolCommissionRates . finalizationCommission == frc
                then return (bsp, pu)
                else return (bsp, pu{updFinalizationRewardCommission = Just frc})
    updateCapital = updateCapital' (sSupportsFlexibleCooldown (accountVersion @(AccountVersionFor pv)))
    updateCapital' SFalse oldBaker = ifPresent vuCapital $ \capital (bsp, acc) -> do
        -- No flexible cooldowns. Reducing stake creates a pending change.
        cp <- lookupCurrentParameters (bspUpdates bsp)
        let cooldownDuration = cp ^. cpCooldownParameters . cpPoolOwnerCooldown
            cooldownElapsed =
                BaseAccounts.PendingChangeEffectiveV1 $
                    addDurationSeconds curTimestamp cooldownDuration
        let oldCapital = oldBaker ^. BaseAccounts.stakedAmount
        if capital == 0
            then do
                -- Validator is being removed. (Removal occurs after cooldown.)
                MTL.tell [BakerConfigureStakeReduced capital]
                let bpc = BaseAccounts.RemoveStake cooldownElapsed
                (bsp,) <$> setAccountStakePendingChange bpc acc
            else case compare capital oldCapital of
                LT -> do
                    -- Stake reduced.
                    MTL.tell [BakerConfigureStakeReduced capital]
                    let bpc = BaseAccounts.ReduceStake capital cooldownElapsed
                    (bsp,) <$> setAccountStakePendingChange bpc acc
                EQ -> do
                    -- Stake unchanged: record as if increased.
                    MTL.tell [BakerConfigureStakeIncreased capital]
                    return (bsp, acc)
                GT -> do
                    -- Stake increased
                    MTL.tell [BakerConfigureStakeIncreased capital]
                    bsp1 <-
                        modifyActiveCapital
                            (addActiveCapital $ capital - oldCapital)
                            bsp
                    acc1 <- setAccountStake capital acc
                    return (bsp1, acc1)
    updateCapital' STrue oldBaker = ifPresent vuCapital $ \capital (bsp, acc) -> do
        -- Flexible cooldowns. Reducing stake goes into cooldown, and increasing stake reactivates
        -- stake from cooldown.
        let oldCapital = oldBaker ^. BaseAccounts.stakedAmount
        if capital == 0
            then do
                MTL.tell [BakerConfigureStakeReduced 0]
                alreadyInPrePreCooldown <- accountHasPrePreCooldown acc
                acc1 <- removeAccountStaking acc >>= addAccountPrePreCooldown oldCapital
                let oldKeys =
                        maybe
                            (oldBaker ^. BaseAccounts.bakerAggregationVerifyKey)
                            bkuAggregationKey
                            vuKeys
                bsp1 <- moveDelegatorsToPassive bsp (Just (oldCapital, oldKeys))
                bsp2 <- (if alreadyInPrePreCooldown then return else addToPrePreCooldowns) bsp1
                return (bsp2, acc1)
            else case compare capital oldCapital of
                LT -> do
                    MTL.tell [BakerConfigureStakeReduced capital]
                    alreadyInPrePreCooldown <- accountHasPrePreCooldown acc
                    acc1 <-
                        setAccountStake capital acc
                            >>= addAccountPrePreCooldown (oldCapital - capital)
                    bsp1 <- modifyActiveCapital (subtractActiveCapital $ oldCapital - capital) bsp
                    bsp2 <- (if alreadyInPrePreCooldown then return else addToPrePreCooldowns) bsp1
                    return (bsp2, acc1)
                EQ -> do
                    MTL.tell [BakerConfigureStakeIncreased capital]
                    return (bsp, acc)
                GT -> do
                    MTL.tell [BakerConfigureStakeIncreased capital]
                    oldCooldowns <- accountCooldowns acc
                    acc1 <-
                        setAccountStake capital acc
                            >>= reactivateCooldownAmount (capital - oldCapital)
                    newCooldowns <- accountCooldowns acc1
                    let removals = cooldownRemovals oldCooldowns newCooldowns
                    bsp1 <- modifyActiveCapital (addActiveCapital $ capital - oldCapital) bsp
                    newAIC <- applyCooldownRemovalsGlobally ai removals (bspAccountsInCooldown bsp1)
                    let bsp2 = bsp1{bspAccountsInCooldown = newAIC}
                    return (bsp2, acc1)
    -- Move all @bid@'s current delegators into passive delegation.
    -- If the amount (the baker's prior stake) and key (the bakers prior aggregation key) are
    -- specified, then @bid@ is removed from the active bakers, the total active capital is reduced
    -- accordingly, and the aggregation key is removed from the set of keys in use.
    moveDelegatorsToPassive bsp mAmountAndKey = do
        pab0 <- refLoad (bspBirkParameters bsp ^. birkActiveBakers)
        (delegators, pab1) <- transferDelegatorsToPassive bid pab0
        pab2 <- case mAmountAndKey of
            Nothing -> return pab1
            Just (amount, aggKey) -> do
                newActiveBakers <- Trie.delete bid (pab1 ^. activeBakers)
                newAggregationKeys <- Trie.delete aggKey (pab1 ^. aggregationKeys)
                return $
                    pab1
                        & totalActiveCapital %~ subtractActiveCapital amount
                        & activeBakers .~ newActiveBakers
                        & aggregationKeys .~ newAggregationKeys
        newPABref <- refMake pab2
        let newBirkParams = bspBirkParameters bsp & birkActiveBakers .~ newPABref
        newAccounts <- foldM redelegatePassive (bspAccounts bsp) delegators
        return bsp{bspBirkParameters = newBirkParams, bspAccounts = newAccounts}
    modifyActiveCapital upd bsp = do
        pab <- refLoad (bspBirkParameters bsp ^. birkActiveBakers)
        newPABref <- refMake $ pab & totalActiveCapital %~ upd
        return bsp{bspBirkParameters = bspBirkParameters bsp & birkActiveBakers .~ newPABref}
    addToPrePreCooldowns ::
        (MonadBlobStore m', PVSupportsFlexibleCooldown pv) =>
        BlockStatePointers pv ->
        m' (BlockStatePointers pv)
    addToPrePreCooldowns bsp = do
        -- Add the account to the pre-pre-cooldowns list.
        newAccountsInCooldown <-
            (accountsInCooldown . prePreCooldown)
                (consAccountList ai)
                (bspAccountsInCooldown bsp)
        return bsp{bspAccountsInCooldown = newAccountsInCooldown}

doConstrainBakerCommission ::
    (SupportsPersistentState pv m, PVSupportsDelegation pv) =>
    PersistentBlockState pv ->
    AccountIndex ->
    CommissionRanges ->
    m (PersistentBlockState pv)
doConstrainBakerCommission pbs ai ranges = do
    bsp <- loadPBS pbs
    onAccount ai bsp accountBaker >>= \case
        Nothing -> return pbs
        Just bkr -> do
            let oldRates = bkr ^. BaseAccounts.poolCommissionRates
            let newRates = updateRates oldRates
            if oldRates == newRates
                then return pbs
                else do
                    newAccounts <- Accounts.updateAccountsAtIndex' (setAccountCommissionRates newRates) ai (bspAccounts bsp)
                    storePBS pbs bsp{bspAccounts = newAccounts}
  where
    updateRates = updateTransactionFeeCommission . updateBakingRewardCommission . updateFinalizationRewardCommission
    updateTransactionFeeCommission =
        transactionCommission %~ (`closestInRange` (ranges ^. transactionCommissionRange))
    updateBakingRewardCommission =
        bakingCommission %~ (`closestInRange` (ranges ^. bakingCommissionRange))
    updateFinalizationRewardCommission =
        finalizationCommission %~ (`closestInRange` (ranges ^. finalizationCommissionRange))

-- | Check the conditions required to successfully add a delegator to an account:
--
--      * the delegation target is passive delegation; or
--
--      * the delegation target is a baker (otherwise, throw 'DCFInvalidDelegationTarget') and:
--
--           - the baker's pool is open for all (otherwise, throw 'DCFPoolClosed'),
--
--           - the delegation would not put the pool over the leverage bound (otherwise, throw
--             'DCFPoolStakeOverThreshold'), and
--
--           - the delegation would not put the pool over the capital bound (otherwise, throw
--             'DCFPoolOverDelegated').
addDelegatorChecks ::
    ( IsProtocolVersion pv,
      PVSupportsDelegation pv,
      MTL.MonadError DelegatorConfigureFailure m,
      SupportsPersistentAccount pv m,
      PoolParametersVersionFor (ChainParametersVersionFor pv) ~ 'PoolParametersVersion1
    ) =>
    BlockStatePointers pv ->
    DelegatorAdd ->
    m ()
addDelegatorChecks _ DelegatorAdd{daDelegationTarget = Transactions.DelegatePassive} = return ()
addDelegatorChecks bsp DelegatorAdd{daDelegationTarget = Transactions.DelegateToBaker bid, ..} = do
    onAccount baid bsp accountBaker >>= \case
        Nothing -> MTL.throwError (DCFInvalidDelegationTarget bid)
        Just baker -> do
            unless (baker ^. BaseAccounts.poolOpenStatus == Transactions.OpenForAll) $
                MTL.throwError DCFPoolClosed
            poolParams <- _cpPoolParameters <$> lookupCurrentParameters (bspUpdates bsp)
            let bakerEquityCapital = baker ^. BaseAccounts.stakedAmount
            bakerDelegatedCapital <- (daCapital +) <$> poolDelegatorCapital bsp bid
            capitalTotal <- (daCapital +) <$> totalCapital bsp
            let PoolCaps{..} = delegatedCapitalCaps poolParams capitalTotal bakerEquityCapital bakerDelegatedCapital
            when (bakerDelegatedCapital > leverageCap) $ MTL.throwError DCFPoolStakeOverThreshold
            when (bakerDelegatedCapital > boundCap) $ MTL.throwError DCFPoolOverDelegated
  where
    BakerId baid = bid

-- | From chain parameters version >= 1, this operation is used to add a delegator.
--  When adding delegator, it is assumed that 'AccountIndex' account is NOT a baker and NOT a delegator.
--
--  PRECONDITIONS:
--
--  * the account is valid;
--  * the account is not a baker;
--  * the account is not a delegator;
--  * the delegated amount does not exceed the account's balance;
--  * the delegated stake is > 0.
--
--  The function behaves as follows:
--
--  1. If the delegation target is a valid baker that is not 'OpenForAll', return 'DCFPoolClosed'.
--
--  2. If the delegation target is baker id @bid@, but the baker does not exist, return
--     @DCFInvalidDelegationTarget bid@.
--
--  3. Update the active bakers index to record:
--
--       * the delegator delegates to the target pool;
--       * the target pool's delegated capital is increased by the delegated amount;
--       * the total active capital is increased by the delegated amount.
--
--  4. Update the account to record the specified delegation.
--
--  5. If the amount delegated to the delegation target exceeds the leverage bound, return
--     'DCFPoolStakeOverThreshold' and revert any changes.
--
--  6. If the amount delegated to the delegation target exceed the capital bound, return
--     'DCFPoolOverDelegated' and revert any changes.
--
--  7. Return the updated state.
newAddDelegator ::
    forall pv m.
    ( SupportsPersistentState pv m,
      PVSupportsDelegation pv,
      IsSupported 'PTTimeParameters (ChainParametersVersionFor pv) ~ 'True,
      PoolParametersVersionFor (ChainParametersVersionFor pv) ~ 'PoolParametersVersion1,
      CooldownParametersVersionFor (ChainParametersVersionFor pv) ~ 'CooldownParametersVersion1
    ) =>
    PersistentBlockState (MPV m) ->
    AccountIndex ->
    DelegatorAdd ->
    MTL.ExceptT DelegatorConfigureFailure m (PersistentBlockState (MPV m))
newAddDelegator pbs ai da@DelegatorAdd{..} = do
    bsp <- loadPBS pbs
    addDelegatorChecks bsp da
    newBirkParameters <- do
        pab <- refLoad $ bspBirkParameters bsp ^. birkActiveBakers
        -- Cannot fail: the delegation target is valid because it is checked in 'addDelegatorChecks'.
        newActiveBakers <-
            addDelegatorUnsafe daDelegationTarget did daCapital pab
                <&> totalActiveCapital %~ addActiveCapital daCapital
        newPABRef <- refMake newActiveBakers
        return $ bspBirkParameters bsp & birkActiveBakers .~ newPABRef
    case flexibleCooldown of
        SFalse -> do
            newAccounts <-
                Accounts.updateAccountsAtIndex'
                    (addAccountDelegator newDelegator)
                    ai
                    (bspAccounts bsp)
            storePBS pbs $
                bsp
                    { bspAccounts = newAccounts,
                      bspBirkParameters = newBirkParameters
                    }
        STrue -> do
            acc <- fromJust <$> Accounts.indexedAccount ai (bspAccounts bsp)
            maybeCooldownsBefore <- accountCooldowns acc
            newAcc <- (addAccountDelegator newDelegator >=> reactivateCooldownAmount daCapital) acc
            maybeCooldownsAfter <- accountCooldowns newAcc
            let removals = cooldownRemovals maybeCooldownsBefore maybeCooldownsAfter
            newCooldowns <- applyCooldownRemovalsGlobally ai removals (bspAccountsInCooldown bsp)
            newAccounts <- Accounts.setAccountAtIndex ai newAcc (bspAccounts bsp)
            storePBS pbs $
                bsp
                    { bspAccounts = newAccounts,
                      bspBirkParameters = newBirkParameters,
                      bspAccountsInCooldown = newCooldowns
                    }
  where
    did = DelegatorId ai
    flexibleCooldown = sSupportsFlexibleCooldown (accountVersion @(AccountVersionFor pv))
    newDelegator :: BaseAccounts.AccountDelegation (AccountVersionFor pv)
    newDelegator =
        BaseAccounts.AccountDelegationV1
            { _delegationTarget = daDelegationTarget,
              _delegationStakedAmount = daCapital,
              _delegationStakeEarnings = daRestakeEarnings,
              _delegationPendingChange = BaseAccounts.NoChange,
              _delegationIdentity = did
            }

-- | Check the conditions required to successfully update a delegator.
--
--  1. If the delegation target is neither passive nor a valid baker, throw
--     'DCFInvalidDelegationTarget'.
--
--  2. If the delegation target is a valid baker that is different from the previous target, but
--     the pool is not open for all, throw 'DCFPoolClosed'.
--
--  3. If the delegated capital is specified and there is a pending change to the delegator's
--     stake, throw 'DCFChangePending'.
--
--  4. If the delegation target is being changed or the delegated capital is being increased:
--
--            * If the amount delegated to the delegation target would exceed the leverage bound,
--              throw 'DCFPoolStakeOverThreshold'.
--
--            * If the amount delegated to the delegation target would exceed the capital bound,
--              throw 'DCFPoolOverDelegated'.
updateDelegatorChecks ::
    forall pv m.
    ( IsProtocolVersion pv,
      PVSupportsDelegation pv,
      MTL.MonadError DelegatorConfigureFailure m,
      SupportsPersistentAccount pv m,
      PoolParametersVersionFor (ChainParametersVersionFor pv) ~ 'PoolParametersVersion1
    ) =>
    BlockStatePointers pv ->
    -- | The current delegation status of the account.
    BaseAccounts.AccountDelegation (AccountVersionFor pv) ->
    DelegatorUpdate ->
    m ()
updateDelegatorChecks bsp oldDelegator DelegatorUpdate{..} = do
    -- Check that the delegation target is valid and open.
    -- This returns @Just (baker, sameBaker)@ if the (new) delegation target is a baker (@baker@),
    -- with @sameBaker@ indicating whether the delegator is still delegating to the same pool.
    -- If the target is passive delegation, it returns @Nothing@.
    mTargetBaker <- case duDelegationTarget of
        Nothing -> case oldDelegator ^. BaseAccounts.delegationTarget of
            Transactions.DelegatePassive -> return Nothing
            Transactions.DelegateToBaker (BakerId baid) -> do
                -- Cannot fail: the account is already delegating to a baker that can thus be looked up.
                baker <- fromJust <$> onAccount baid bsp accountBaker
                -- Since it wasn't changed, the baker is the same as before.
                return (Just (baker, True))
        Just Transactions.DelegatePassive -> return Nothing
        Just (Transactions.DelegateToBaker bid@(BakerId baid)) -> do
            onAccount baid bsp accountBaker >>= \case
                Nothing -> MTL.throwError (DCFInvalidDelegationTarget bid)
                Just baker -> do
                    let sameBaker =
                            Transactions.DelegateToBaker bid
                                == oldDelegator ^. BaseAccounts.delegationTarget
                    unless
                        ( sameBaker
                            || baker ^. BaseAccounts.poolOpenStatus == Transactions.OpenForAll
                        )
                        $ MTL.throwError DCFPoolClosed
                    return $ Just (baker, sameBaker)
    -- If the capital is being changed, check there is not a pending change.
    let hasPendingChange =
            oldDelegator ^. BaseAccounts.delegationPendingChange /= BaseAccounts.NoChange
    when (isJust duCapital && hasPendingChange) $ MTL.throwError DCFChangePending
    -- If the target is a baker pool, check that the delegation amount is within bounds.
    forM_ mTargetBaker $ \(baker, sameBaker) -> do
        let oldStake = oldDelegator ^. BaseAccounts.delegationStakedAmount
        -- The new effective stake is the old stake if:
        --   - no new stake is provided, or
        --   - the new stake is less than or equal to the old stake and the protocol version does
        --     not support flexible cooldown. (In this case, the change will be pending on the
        --     account.)
        let newEffectiveStake = case duCapital of
                Nothing -> oldStake
                Just newStake -> case flexibleCooldown of
                    SFalse -> max newStake oldStake -- If the stake is reduced, the change is pending.
                    STrue -> newStake
        -- We only check for over-delegation if the stake is being increased or the target is
        -- is changed and the effective stake is non-zero.
        unless (newEffectiveStake == 0 || sameBaker && newEffectiveStake <= oldStake) $ do
            -- The change to the total staked capital.
            let delta = newEffectiveStake `amountDiff` oldStake
            -- The change to the pool's staked capital. This depends on whether the delegator is
            -- switching pools.
            let poolDelta = if sameBaker then delta else amountToDelta newEffectiveStake
            poolParams <- _cpPoolParameters <$> lookupCurrentParameters (bspUpdates bsp)
            let bakerEquityCapital = baker ^. BaseAccounts.stakedAmount
            let bid = baker ^. BaseAccounts.bakerIdentity
            bakerDelegatedCapital <- applyAmountDelta poolDelta <$> poolDelegatorCapital bsp bid
            capitalTotal <- applyAmountDelta delta <$> totalCapital bsp
            let PoolCaps{..} =
                    delegatedCapitalCaps poolParams capitalTotal bakerEquityCapital bakerDelegatedCapital
            when (bakerDelegatedCapital > leverageCap) $ MTL.throwError DCFPoolStakeOverThreshold
            when (bakerDelegatedCapital > boundCap) $ MTL.throwError DCFPoolOverDelegated
  where
    flexibleCooldown = sSupportsFlexibleCooldown (accountVersion @(AccountVersionFor pv))

-- | From chain parameters version >= 1, this operation is used to update or remove a delegator.
--  This is used to implement 'bsoUpdateDelegator'.
--
--  PRECONDITIONS:
--
--  * the account is valid;
--  * the account is a delegator;
--  * if the delegated amount is updated, it does not exceed the account's balance.
--
--  The function behaves as follows, building a list @events@:
--
--  1. If the delegation target is specified as @target@:
--
--       (1) If the delegation target is changed and is a valid baker that is not 'OpenForAll',
--           return 'DCFPoolClosed'. [Note, it is allowed for the target to be the same baker,
--           which is 'ClosedForNew'.]
--
--       (2) If the delegation target is baker id @bid@, but the baker does not exist, return
--           @DCFInvalidDelegationTarget bid@.
--
--       (3) Update the active bakers index to: remove the delegator and delegated amount from the
--           old baker pool, and add the delegator and delegated amount to the new baker pool.
--           (Note, the total delegated amount is unchanged at this point.)
--
--       (4) Update the account to record the new delegation target.
--
--       (5) Append @DelegationConfigureDelegationTarget target@ to @events@. [N.B. if the target
--           pool is the same as the previous value, steps (1)-(4) will do nothing and may be skipped
--           by the implementation. This relies on the invariant that delegators delegate only to
--           valid pools.]
--
--  2. If the "restake earnings" flag is specified as @restakeEarnings@:
--
--       (1) Update the restake earnings flag on the account to match @restakeEarnings@.
--
--       (2) Append @DelegationConfigureRestakeEarnings restakeEarnings@ to @events@.
--
--  3. If the delegated capital is specified as @capital@: if there is a pending change to the
--     delegator's stake, return 'DCFChangePending'; otherwise:
--
--       * If the new capital is 0, mark the delegator as pending removal at the slot timestamp
--         plus the delegator cooldown chain parameter, and append
--         @DelegationConfigureStakeReduced capital@ to @events@; otherwise
--
--       * If the new capital is less than the current staked capital (but not 0), mark the
--         delegator as pending stake reduction to @capital@ at the slot timestamp plus the
--         delegator cooldown chain parameter, and append @DelegationConfigureStakeReduced capital@
--         to @events@;
--
--       * If the new capital is equal to the current staked capital, append
--         @DelegationConfigureStakeIncreased capital@ to @events@.
--
--       * If the new capital is greater than the current staked capital by @delta > 0@:
--
--             * increase the total active capital by @delta@,
--
--             * increase the delegator's target pool delegated capital by @delta@,
--
--             * set the baker's delegated capital to @capital@, and
--
--             * append @DelegationConfigureStakeIncreased capital@ to @events@.
--
--  4. If the delegation target has changed or the delegated capital is increased:
--
--            * If the amount delegated to the delegation target exceeds the leverage bound,
--              return 'DCFPoolStakeOverThreshold' and revert any changes.
--
--            * If the amount delegated to the delegation target exceed the capital bound,
--              return 'DCFPoolOverDelegated' and revert any changes.
--
--  6. Return @events@ with the updated state.
newUpdateDelegator ::
    forall pv m.
    ( SupportsPersistentState pv m,
      PVSupportsDelegation pv,
      IsSupported 'PTTimeParameters (ChainParametersVersionFor pv) ~ 'True,
      PoolParametersVersionFor (ChainParametersVersionFor pv) ~ 'PoolParametersVersion1,
      CooldownParametersVersionFor (ChainParametersVersionFor pv) ~ 'CooldownParametersVersion1
    ) =>
    PersistentBlockState (MPV m) ->
    -- | Current block timestamp
    Timestamp ->
    AccountIndex ->
    DelegatorUpdate ->
    MTL.ExceptT DelegatorConfigureFailure m ([DelegationConfigureUpdateChange], PersistentBlockState (MPV m))
newUpdateDelegator pbs blockTimestamp ai du@DelegatorUpdate{..} = do
    bsp <- loadPBS pbs
    -- Cannot fail: The precondition guarantees that the account exists.
    acc <- fromJust <$> Accounts.indexedAccount ai (bspAccounts bsp)
    -- Cannot fail: the account must already be a delegator.
    existingDelegator <- fromJust <$> accountDelegator acc
    updateDelegatorChecks bsp existingDelegator du
    (newBSP, events) <- lift . MTL.runWriterT $ do
        (newBSP, newAcc) <-
            updateDelegationTarget (existingDelegator ^. BaseAccounts.delegationTarget) (bsp, acc)
                >>= updateRestakeEarnings
                >>= updateCapital

        newAccounts <- Accounts.setAccountAtIndex ai newAcc (bspAccounts newBSP)
        return newBSP{bspAccounts = newAccounts}
    (events,) <$> storePBS pbs newBSP
  where
    did = DelegatorId ai
    flexibleCooldown = sSupportsFlexibleCooldown (accountVersion @(AccountVersionFor pv))
    -- Only do the update if specified.
    ifPresent Nothing _ = return
    ifPresent (Just v) k = k v
    updateDelegationTarget oldTarget = ifPresent duDelegationTarget $ \target (bsp, acc) -> do
        MTL.tell [DelegationConfigureDelegationTarget target]
        stakedAmount <- accountActiveStakedAmount acc
        if target == oldTarget || stakedAmount == 0
            then return (bsp, acc)
            else do
                bsp1 <-
                    onActiveBakers bsp $
                        removeDelegator oldTarget did stakedAmount
                            >=> addDelegatorUnsafe target did stakedAmount
                acc1 <- setAccountDelegationTarget target acc
                return (bsp1, acc1)
    updateRestakeEarnings = ifPresent duRestakeEarnings $ \restakeEarnings (bsp, acc) -> do
        MTL.tell [DelegationConfigureRestakeEarnings restakeEarnings]
        acc1 <- setAccountRestakeEarnings restakeEarnings acc
        return (bsp, acc1)
    updateCapital = ifPresent duCapital $ \capital (bsp, acc) -> case flexibleCooldown of
        SFalse -> do
            chainParams <- lookupCurrentParameters (bspUpdates bsp)
            oldCapital <- accountActiveStakedAmount acc
            let cooldownDuration = chainParams ^. cpCooldownParameters . cpDelegatorCooldown
                cooldownElapsed = addDurationSeconds blockTimestamp cooldownDuration
                changeEffective = BaseAccounts.PendingChangeEffectiveV1 cooldownElapsed
            if capital == 0
                then do
                    MTL.tell [DelegationConfigureStakeReduced capital]
                    let dpc = BaseAccounts.RemoveStake changeEffective
                    acc1 <- setAccountStakePendingChange dpc acc
                    return (bsp, acc1)
                else case compare capital oldCapital of
                    LT -> do
                        MTL.tell [DelegationConfigureStakeReduced capital]
                        let dpc = BaseAccounts.ReduceStake capital changeEffective
                        acc1 <- setAccountStakePendingChange dpc acc
                        return (bsp, acc1)
                    EQ -> do
                        MTL.tell [DelegationConfigureStakeIncreased capital]
                        return (bsp, acc)
                    GT -> do
                        MTL.tell [DelegationConfigureStakeIncreased capital]
                        -- Cannot fail: account must already be a delegator.
                        target <- BaseAccounts._delegationTarget . fromJust <$> accountDelegator acc
                        let change = capital - oldCapital
                        bsp1 <-
                            onActiveBakers bsp $
                                fmap (totalActiveCapital %~ addActiveCapital change)
                                    . modifyPoolCapitalUnsafe target (+ change)
                        acc1 <- setAccountStake capital acc
                        return (bsp1, acc1)
        STrue -> do
            oldCapital <- accountActiveStakedAmount acc
            target <- BaseAccounts._delegationTarget . fromJust <$> accountDelegator acc
            if capital == 0
                then do
                    MTL.tell [DelegationConfigureStakeReduced 0]
                    bsp1 <-
                        onActiveBakers bsp $
                            removeDelegator target did oldCapital
                                . (totalActiveCapital %~ subtractActiveCapital oldCapital)

                    alreadyInPrePreCooldown <- accountHasPrePreCooldown acc
                    acc1 <- removeAccountStaking acc >>= addAccountPrePreCooldown oldCapital
                    bsp2 <- (if alreadyInPrePreCooldown then return else addToPrePreCooldowns) bsp1
                    return (bsp2, acc1)
                else case compare capital oldCapital of
                    LT -> do
                        MTL.tell [DelegationConfigureStakeReduced capital]
                        let delta = oldCapital - capital
                        bsp1 <-
                            onActiveBakers bsp $
                                fmap (totalActiveCapital %~ subtractActiveCapital delta)
                                    . modifyPoolCapitalUnsafe target (subtract delta)
                        alreadyInPrePreCooldown <- accountHasPrePreCooldown acc
                        acc1 <- setAccountStake capital acc >>= addAccountPrePreCooldown delta
                        bsp2 <- (if alreadyInPrePreCooldown then return else addToPrePreCooldowns) bsp1
                        return (bsp2, acc1)
                    EQ -> do
                        MTL.tell [DelegationConfigureStakeIncreased capital]
                        return (bsp, acc)
                    GT -> do
                        MTL.tell [DelegationConfigureStakeIncreased capital]
                        let delta = capital - oldCapital
                        bsp1 <-
                            onActiveBakers bsp $
                                fmap (totalActiveCapital %~ addActiveCapital delta)
                                    . modifyPoolCapitalUnsafe target (+ delta)
                        maybeCooldownsBefore <- accountCooldowns acc
                        acc1 <-
                            setAccountStake capital acc
                                >>= reactivateCooldownAmount delta
                        maybeCooldownsAfter <- accountCooldowns acc1
                        let removals = cooldownRemovals maybeCooldownsBefore maybeCooldownsAfter
                        newCooldowns <- applyCooldownRemovalsGlobally ai removals (bspAccountsInCooldown bsp1)
                        return (bsp1{bspAccountsInCooldown = newCooldowns}, acc1)
    onActiveBakers bsp f = do
        newPABRef <- refMake =<< f =<< refLoad (bspBirkParameters bsp ^. birkActiveBakers)
        return bsp{bspBirkParameters = bspBirkParameters bsp & birkActiveBakers .~ newPABRef}
    addToPrePreCooldowns ::
        (MonadBlobStore m', PVSupportsFlexibleCooldown pv) =>
        BlockStatePointers pv ->
        m' (BlockStatePointers pv)
    addToPrePreCooldowns bsp = do
        -- Add the account to the pre-pre-cooldowns list.
        newAccountsInCooldown <-
            (accountsInCooldown . prePreCooldown)
                (consAccountList ai)
                (bspAccountsInCooldown bsp)
        return bsp{bspAccountsInCooldown = newAccountsInCooldown}

-- | Whether a (pre-)(pre-)cooldown was removed on an account. Used by 'applyCooldownRemovalsGlobally'
-- to then also remove the account from the global list of accounts in cooldown.
data CooldownRemovals = CooldownRemovals
    { -- | Whether the pre-pre cooldown was removed.
      crPrePreCooldown :: !Bool,
      -- | Whether the pre cooldown was removed.
      crPreCooldown :: !Bool,
      -- | If all cooldowns were removed, this is the previous timestamp of the earliest cooldown.
      crCooldown :: !(Maybe Timestamp)
    }

-- | Determine if a change in cooldowns requires global updates to the indexes.
--  The change should arise from (possibly) reactivating stake from cooldown.
--  The first input is old 'Cooldowns' on the account, and the second input is the new 'Cooldowns' on
--  the account after possibly reactivating stake.
cooldownRemovals ::
    Maybe CooldownQueue.Cooldowns -> Maybe CooldownQueue.Cooldowns -> CooldownRemovals
cooldownRemovals Nothing _ = CooldownRemovals False False Nothing
cooldownRemovals (Just cd1) Nothing =
    CooldownRemovals
        { crPrePreCooldown = isPresent (CooldownQueue.prePreCooldown cd1),
          crPreCooldown = isPresent (CooldownQueue.preCooldown cd1),
          crCooldown = fst <$> Map.lookupMin (CooldownQueue.inCooldown cd1)
        }
cooldownRemovals (Just cd1) (Just cd2) =
    CooldownRemovals
        { crPrePreCooldown = isPresent (CooldownQueue.prePreCooldown cd1) && isAbsent (CooldownQueue.prePreCooldown cd2),
          crPreCooldown = isPresent (CooldownQueue.preCooldown cd1) && isAbsent (CooldownQueue.preCooldown cd2),
          crCooldown = do
            guard (Map.null (CooldownQueue.inCooldown cd2))
            fst <$> Map.lookupMin (CooldownQueue.inCooldown cd1)
        }

-- | Apply cooldown removals for an account to the global indexes.
applyCooldownRemovalsGlobally ::
    (MonadBlobStore m, PVSupportsFlexibleCooldown pv) =>
    AccountIndex ->
    CooldownRemovals ->
    AccountsInCooldownForPV pv ->
    m (AccountsInCooldownForPV pv)
applyCooldownRemovalsGlobally ai CooldownRemovals{..} =
    doIf crPrePreCooldown ((accountsInCooldown . prePreCooldown) (removeAccountFromAccountList ai))
        >=> doIf crPreCooldown ((accountsInCooldown . preCooldown) (removeAccountFromAccountList ai))
        >=> case crCooldown of
            Just ts -> (accountsInCooldown . cooldown) (removeAccountFromReleaseSchedule ts ai)
            Nothing -> return
  where
    doIf True f = f
    doIf False _ = return

doUpdateBakerKeys ::
    (SupportsPersistentState pv m, AccountVersionFor pv ~ 'AccountV0) =>
    PersistentBlockState pv ->
    AccountIndex ->
    BakerKeyUpdate ->
    m (BakerKeyUpdateResult, PersistentBlockState pv)
doUpdateBakerKeys pbs ai bku@BakerKeyUpdate{..} = do
    bsp <- loadPBS pbs
    onAccount ai bsp accountBaker >>= \case
        -- The account is valid and has a baker
        Just bkr -> do
            pab <- refLoad (_birkActiveBakers (bspBirkParameters bsp))
            let oldAggregationKey = bkr ^. BaseAccounts.bakerAggregationVerifyKey
            -- Try updating the aggregation keys
            (keyOK, newAggregationKeys) <-
                -- If the aggregation key has not changed, we have nothing to do.
                if bkuAggregationKey == oldAggregationKey
                    then return (True, _aggregationKeys pab)
                    else do
                        -- Remove the old key
                        ak1 <- Trie.delete oldAggregationKey (_aggregationKeys pab)
                        -- Add the new key and check that it is not already present
                        let updAgg Nothing = return (True, Trie.Insert ())
                            updAgg (Just ()) = return (False, Trie.NoChange)
                        Trie.adjust updAgg bkuAggregationKey ak1
            if keyOK
                then do
                    -- The new aggregation key is known to be unique
                    newActiveBakers <- refMake pab{_aggregationKeys = newAggregationKeys}
                    let newBirkParams = bspBirkParameters bsp & birkActiveBakers .~ newActiveBakers
                    -- Update the account with the new keys
                    newAccounts <- Accounts.updateAccountsAtIndex' (setAccountBakerKeys bku) ai (bspAccounts bsp)
                    (BKUSuccess (BakerId ai),)
                        <$> storePBS
                            pbs
                            bsp
                                { bspBirkParameters = newBirkParams,
                                  bspAccounts = newAccounts
                                }
                else return (BKUDuplicateAggregationKey, pbs)
        -- Cannot resolve the account, or it is not a baker
        _ -> return (BKUInvalidBaker, pbs)

doUpdateBakerStake ::
    (SupportsPersistentState pv m, AccountVersionFor pv ~ 'AccountV0, ChainParametersVersionFor pv ~ 'ChainParametersV0) =>
    PersistentBlockState pv ->
    AccountIndex ->
    Amount ->
    m (BakerStakeUpdateResult, PersistentBlockState pv)
doUpdateBakerStake pbs ai newStake = do
    bsp <- loadPBS pbs

    onAccount' ai bsp accountStakeDetails >>= \case
        Just StakeDetailsBaker{..} -> do
            if sdPendingChange /= BaseAccounts.NoChange
                then -- A change is already pending
                    return (BSUChangePending (BakerId ai), pbs)
                else -- We can make the change
                do
                    let curEpoch = bspBirkParameters bsp ^. birkSeedState . epoch
                    upds <- refLoad (bspUpdates bsp)
                    cooldownEpochs <-
                        (2 +) . _cpBakerExtraCooldownEpochs . _cpCooldownParameters . unStoreSerialized
                            <$> refLoad (currentParameters upds)

                    bakerStakeThreshold <- (^. cpPoolParameters . ppBakerStakeThreshold) <$> doGetChainParameters pbs
                    let applyUpdate updAcc = do
                            newAccounts <- Accounts.updateAccountsAtIndex' updAcc ai (bspAccounts bsp)
                            storePBS pbs bsp{bspAccounts = newAccounts}
                    case compare newStake sdStakedCapital of
                        LT ->
                            if newStake < max 1 bakerStakeThreshold
                                then return (BSUStakeUnderThreshold, pbs)
                                else
                                    (BSUStakeReduced (BakerId ai) (curEpoch + cooldownEpochs),)
                                        <$> applyUpdate
                                            ( setAccountStakePendingChange
                                                (BaseAccounts.ReduceStake newStake (BaseAccounts.PendingChangeEffectiveV0 $ curEpoch + cooldownEpochs))
                                            )
                        EQ -> return (BSUStakeUnchanged (BakerId ai), pbs)
                        GT -> (BSUStakeIncreased (BakerId ai),) <$> applyUpdate (setAccountStake newStake)
        _ -> return (BSUInvalidBaker, pbs)

doUpdateBakerRestakeEarnings ::
    (SupportsPersistentState pv m) =>
    PersistentBlockState pv ->
    AccountIndex ->
    Bool ->
    m (BakerRestakeEarningsUpdateResult, PersistentBlockState pv)
doUpdateBakerRestakeEarnings pbs ai newRestakeEarnings = do
    bsp <- loadPBS pbs
    onAccount' ai bsp accountStakeDetails >>= \case
        Just StakeDetailsBaker{..} -> do
            if newRestakeEarnings == sdRestakeEarnings
                then return (BREUUpdated (BakerId ai), pbs)
                else do
                    let updAcc = setAccountRestakeEarnings newRestakeEarnings
                    newAccounts <- Accounts.updateAccountsAtIndex' updAcc ai (bspAccounts bsp)
                    (BREUUpdated (BakerId ai),) <$> storePBS pbs bsp{bspAccounts = newAccounts}
        _ -> return (BREUInvalidBaker, pbs)

doRemoveBaker ::
    (SupportsPersistentState pv m, AccountVersionFor pv ~ 'AccountV0, ChainParametersVersionFor pv ~ 'ChainParametersV0) =>
    PersistentBlockState pv ->
    AccountIndex ->
    m (BakerRemoveResult, PersistentBlockState pv)
doRemoveBaker pbs ai = do
    bsp <- loadPBS pbs
    onAccount' ai bsp accountStakeDetails >>= \case
        -- The account is valid and has a baker
        Just StakeDetailsBaker{..} -> do
            if sdPendingChange /= BaseAccounts.NoChange
                then -- A change is already pending
                    return (BRChangePending (BakerId ai), pbs)
                else do
                    -- We can make the change
                    -- Note: this just sets the account to be removed at a future epoch
                    -- transition.
                    let curEpoch = bspBirkParameters bsp ^. birkSeedState . epoch
                    upds <- refLoad (bspUpdates bsp)
                    cooldownEpochs <-
                        (2 +) . _cpBakerExtraCooldownEpochs . _cpCooldownParameters . unStoreSerialized
                            <$> refLoad (currentParameters upds)
                    let updAcc =
                            setAccountStakePendingChange $
                                BaseAccounts.RemoveStake $
                                    BaseAccounts.PendingChangeEffectiveV0 $
                                        curEpoch + cooldownEpochs
                    newAccounts <- Accounts.updateAccountsAtIndex' updAcc ai (bspAccounts bsp)
                    (BRRemoved (BakerId ai) (curEpoch + cooldownEpochs),)
                        <$> storePBS pbs bsp{bspAccounts = newAccounts}
        -- The account is not valid or has no baker
        _ -> return (BRInvalidBaker, pbs)

doRewardAccount :: forall pv m. (SupportsPersistentState pv m) => PersistentBlockState pv -> AccountIndex -> Amount -> m (Maybe AccountAddress, PersistentBlockState pv)
doRewardAccount pbs ai reward = do
    bsp <- loadPBS pbs
    (mRes, newAccounts) <- Accounts.updateAccountsAtIndex updAcc ai (bspAccounts bsp)
    case mRes of
        Nothing -> return (Nothing, pbs)
        Just (addr, updActiveBkrs) -> do
            newActiveBkrs <- updActiveBkrs (bspBirkParameters bsp ^. birkActiveBakers)
            (Just addr,)
                <$> storePBS
                    pbs
                    bsp
                        { bspAccounts = newAccounts,
                          bspBirkParameters = bspBirkParameters bsp & birkActiveBakers .~ newActiveBkrs
                        }
  where
    updAcc acc = do
        addr <- accountCanonicalAddress acc
        stakeDetails <- accountStakeDetails acc
        (restaked, acc1) <- case stakeDetails of
            StakeDetailsBaker{..} | sdRestakeEarnings -> do
                acc' <- setAccountStake (sdStakedCapital + reward) acc
                let upd pActiveBkrs = do
                        activeBkrs <- refLoad pActiveBkrs
                        refMake $! activeBkrs & totalActiveCapital %~ addActiveCapital reward
                return (upd, acc')
            StakeDetailsDelegator{..} | sdRestakeEarnings -> do
                acc' <- setAccountStake (sdStakedCapital + reward) acc
                let upd pActiveBkrs = do
                        activeBkrs0 <- refLoad pActiveBkrs
                        activeBkrs1 <- updateDelegationPoolCapital activeBkrs0 sdDelegationTarget
                        refMake $! activeBkrs1 & totalActiveCapital %~ addActiveCapital reward
                return (upd, acc')
            _ -> return (return, acc)
        acc2 <- addAccountAmount reward acc1
        return ((addr, restaked), acc2)

    updateDelegationPoolCapital ::
        (AVSupportsDelegation av, IsAccountVersion av) =>
        PersistentActiveBakers av ->
        Transactions.DelegationTarget ->
        m (PersistentActiveBakers av)
    updateDelegationPoolCapital activeBkrs Transactions.DelegatePassive = do
        let tot = adDelegatorTotalCapital $ activeBkrs ^. passiveDelegators
        return $!
            activeBkrs
                & passiveDelegators %~ \dlgs ->
                    dlgs{adDelegatorTotalCapital = tot + reward}
    updateDelegationPoolCapital activeBkrs (Transactions.DelegateToBaker bid) = do
        let activeBkrsMap = activeBkrs ^. activeBakers
            adj Nothing = error "Invariant violation: active baker account is not in active bakers map"
            adj (Just dlgs) = do
                let tot = adDelegatorTotalCapital dlgs
                return ((), Trie.Insert $ dlgs{adDelegatorTotalCapital = tot + reward})
        (_, newActiveBkrsMap) <- Trie.adjust adj bid activeBkrsMap
        return $! activeBkrs & activeBakers .~ newActiveBkrsMap

doGetBakerPoolRewardDetails :: (PVSupportsDelegation pv, SupportsPersistentState pv m) => PersistentBlockState pv -> m (Map.Map BakerId BakerPoolRewardDetails)
doGetBakerPoolRewardDetails pbs = do
    bsp <- loadPBS pbs
    let hpr = case bspRewardDetails bsp of BlockRewardDetailsV1 hp -> hp
    poolRewards <- refLoad hpr
    rewardsList <- LFMBT.toAscList (bakerPoolRewardDetails poolRewards)
    capitals <- refLoad $ currentCapital poolRewards
    let bakerIdList = bcBakerId <$> Vec.toList (bakerPoolCapital capitals)
    -- The lists must be the same length since the rewards are reset when the current capital
    -- distribution is updated.
    return $! Map.fromList (zip bakerIdList rewardsList)

doGetRewardStatus :: forall pv m. (SupportsPersistentState pv m) => PersistentBlockState pv -> m (RewardStatus' Epoch)
doGetRewardStatus pbs = do
    bsp <- loadPBS pbs
    let bankStatus = _unhashed $ bspBank bsp
    let rewardsV0 :: RewardStatus' Epoch
        rewardsV0 =
            RewardStatusV0
                { rsTotalAmount = bankStatus ^. Rewards.totalGTU,
                  rsTotalEncryptedAmount = bankStatus ^. Rewards.totalEncryptedGTU,
                  rsBakingRewardAccount = bankStatus ^. Rewards.bakingRewardAccount,
                  rsFinalizationRewardAccount = bankStatus ^. Rewards.finalizationRewardAccount,
                  rsGasAccount = bankStatus ^. Rewards.gasAccount,
                  rsProtocolVersion = demoteProtocolVersion (protocolVersion @pv)
                }
        rewardsV1 :: (PVSupportsDelegation pv) => m (RewardStatus' Epoch)
        rewardsV1 = do
            poolRewards <- refLoad (bspPoolRewards bsp)
            tc <- totalCapital bsp
            return
                RewardStatusV1
                    { rsTotalAmount = bankStatus ^. Rewards.totalGTU,
                      rsTotalEncryptedAmount = bankStatus ^. Rewards.totalEncryptedGTU,
                      rsBakingRewardAccount = bankStatus ^. Rewards.bakingRewardAccount,
                      rsFinalizationRewardAccount = bankStatus ^. Rewards.finalizationRewardAccount,
                      rsGasAccount = bankStatus ^. Rewards.gasAccount,
                      rsFoundationTransactionRewards = foundationTransactionRewards poolRewards,
                      rsNextPaydayTime = nextPaydayEpoch poolRewards,
                      rsNextPaydayMintRate = nextPaydayMintRate poolRewards,
                      rsTotalStakedCapital = tc,
                      rsProtocolVersion = demoteProtocolVersion (protocolVersion @pv)
                    }
    case protocolVersion @pv of
        SP1 -> return rewardsV0
        SP2 -> return rewardsV0
        SP3 -> return rewardsV0
        SP4 -> rewardsV1
        SP5 -> rewardsV1
        SP6 -> rewardsV1
        SP7 -> rewardsV1
        SP8 -> rewardsV1

doRewardFoundationAccount :: (SupportsPersistentState pv m) => PersistentBlockState pv -> Amount -> m (PersistentBlockState pv)
doRewardFoundationAccount pbs reward = do
    bsp <- loadPBS pbs
    let updAcc = addAccountAmount reward
    foundationAccount <- (^. cpFoundationAccount) <$> lookupCurrentParameters (bspUpdates bsp)
    newAccounts <- Accounts.updateAccountsAtIndex' updAcc foundationAccount (bspAccounts bsp)
    storePBS pbs (bsp{bspAccounts = newAccounts})

doGetFoundationAccount :: (SupportsPersistentState pv m) => PersistentBlockState pv -> m (PersistentAccount (AccountVersionFor pv))
doGetFoundationAccount pbs = do
    bsp <- loadPBS pbs
    foundationAccount <- (^. cpFoundationAccount) <$> lookupCurrentParameters (bspUpdates bsp)
    macc <- Accounts.indexedAccount foundationAccount (bspAccounts bsp)
    case macc of
        Nothing -> error "bsoGetFoundationAccount: invalid foundation account"
        Just acc -> return acc

doMint :: (SupportsPersistentState pv m) => PersistentBlockState pv -> MintAmounts -> m (PersistentBlockState pv)
doMint pbs mint = do
    bsp <- loadPBS pbs
    let newBank =
            bspBank bsp
                & unhashed
                    %~ (Rewards.totalGTU +~ mintTotal mint)
                    . (Rewards.bakingRewardAccount +~ mintBakingReward mint)
                    . (Rewards.finalizationRewardAccount +~ mintFinalizationReward mint)
    let updAcc = addAccountAmount $ mintDevelopmentCharge mint
    foundationAccount <- (^. cpFoundationAccount) <$> lookupCurrentParameters (bspUpdates bsp)
    newAccounts <- Accounts.updateAccountsAtIndex' updAcc foundationAccount (bspAccounts bsp)
    storePBS pbs (bsp{bspBank = newBank, bspAccounts = newAccounts})

doSafeMintToAccount :: (SupportsPersistentState pv m) => PersistentBlockState pv -> AccountIndex -> Amount -> m (Either Amount (PersistentBlockState pv))
doSafeMintToAccount pbs acctIdx mintAmt = do
    bsp <- loadPBS pbs
    let currentSupply = bspBank bsp ^. unhashed . Rewards.totalGTU
    let maxMintAmount = maxBound - currentSupply
    if maxMintAmount >= mintAmt
        then do
            let newBank = bspBank bsp & unhashed . Rewards.totalGTU +~ mintAmt
            let updAcc = addAccountAmount mintAmt
            newAccounts <- Accounts.updateAccountsAtIndex' updAcc acctIdx (bspAccounts bsp)
            Right <$> storePBS pbs (bsp{bspBank = newBank, bspAccounts = newAccounts})
        else return $ Left maxMintAmount

doGetAccount :: (SupportsPersistentState pv m) => PersistentBlockState pv -> AccountAddress -> m (Maybe (AccountIndex, PersistentAccount (AccountVersionFor pv)))
doGetAccount pbs addr = do
    bsp <- loadPBS pbs
    Accounts.getAccountWithIndex addr (bspAccounts bsp)

doGetAccountExists :: (SupportsPersistentState pv m) => PersistentBlockState pv -> AccountAddress -> m Bool
doGetAccountExists pbs aaddr = do
    bsp <- loadPBS pbs
    Accounts.exists aaddr (bspAccounts bsp)

doGetActiveBakers :: (SupportsPersistentState pv m) => PersistentBlockState pv -> m [BakerId]
doGetActiveBakers pbs = do
    bsp <- loadPBS pbs
    ab <- refLoad $ bspBirkParameters bsp ^. birkActiveBakers
    Trie.keysAsc (ab ^. activeBakers)

doGetAccountByCredId :: (SupportsPersistentState pv m) => PersistentBlockState pv -> ID.RawCredentialRegistrationID -> m (Maybe (AccountIndex, PersistentAccount (AccountVersionFor pv)))
doGetAccountByCredId pbs cid = do
    bsp <- loadPBS pbs
    Accounts.getAccountByCredId cid (bspAccounts bsp)

doGetAccountIndex :: (SupportsPersistentState pv m) => PersistentBlockState pv -> AccountAddress -> m (Maybe AccountIndex)
doGetAccountIndex pbs addr = do
    bsp <- loadPBS pbs
    Accounts.getAccountIndex addr (bspAccounts bsp)

doGetAccountByIndex :: (SupportsPersistentState pv m) => PersistentBlockState pv -> AccountIndex -> m (Maybe (PersistentAccount (AccountVersionFor pv)))
doGetAccountByIndex pbs aid = do
    bsp <- loadPBS pbs
    Accounts.indexedAccount aid (bspAccounts bsp)

doGetIndexedAccountByIndex :: (SupportsPersistentState pv m) => PersistentBlockState pv -> AccountIndex -> m (Maybe (AccountIndex, PersistentAccount (AccountVersionFor pv)))
doGetIndexedAccountByIndex pbs idx = fmap (idx,) <$> doGetAccountByIndex pbs idx

doAccountList :: (SupportsPersistentState pv m) => PersistentBlockState pv -> m [AccountAddress]
doAccountList pbs = do
    bsp <- loadPBS pbs
    Accounts.accountAddresses (bspAccounts bsp)

doRegIdExists :: (SupportsPersistentState pv m) => PersistentBlockState pv -> ID.CredentialRegistrationID -> m Bool
doRegIdExists pbs regid = do
    bsp <- loadPBS pbs
    isJust <$> Accounts.regIdExists regid (bspAccounts bsp)

doCreateAccount :: (SupportsPersistentState pv m) => PersistentBlockState pv -> ID.GlobalContext -> AccountAddress -> ID.AccountCredential -> m (Maybe (PersistentAccount (AccountVersionFor pv)), PersistentBlockState pv)
doCreateAccount pbs cryptoParams acctAddr credential = do
    acct <- newAccount cryptoParams acctAddr credential
    bsp <- loadPBS pbs
    -- Add the account
    (res, accts1) <- Accounts.putNewAccount acct (bspAccounts bsp)
    case res of
        Just idx -> do
            -- Record the RegId since we created a new account.
            accts2 <- Accounts.recordRegId (ID.credId credential) idx accts1
            (Just acct,) <$> storePBS pbs (bsp{bspAccounts = accts2})
        Nothing ->
            -- the account was not created
            return (Nothing, pbs)

doModifyAccount :: forall m pv. (SupportsPersistentState pv m) => PersistentBlockState pv -> AccountUpdate -> m (PersistentBlockState pv)
doModifyAccount pbs aUpd@AccountUpdate{..} = do
    bsp <- loadPBS pbs
    -- Do the update to the account. The first component of the return value is a @Just@ when
    -- the release schedule for the account is updated. This is a triple of: the reference
    -- to the account (used by the release schedule index), the former first release timestamp
    -- (or @Nothing@ if there was none), and the new first release timestamp (or @Nothing@ if
    -- there is none). These are used to update the release schedule index as necessary.
    let doUpd ::
            PersistentAccount (AccountVersionFor pv) ->
            m (Maybe (RSAccountRef pv, Maybe Timestamp, Maybe Timestamp), PersistentAccount (AccountVersionFor pv))
        doUpd acc = do
            acc' <- updateAccount aUpd acc
            releaseChange <- forM _auReleaseSchedule $ \_ -> do
                acctRef <- case protocolVersion @pv of
                    SP1 -> accountCanonicalAddress acc'
                    SP2 -> accountCanonicalAddress acc'
                    SP3 -> accountCanonicalAddress acc'
                    SP4 -> accountCanonicalAddress acc'
                    SP5 -> return _auIndex
                    SP6 -> return _auIndex
                    SP7 -> return _auIndex
                    SP8 -> return _auIndex
                !oldRel <- accountNextReleaseTimestamp acc
                !newRel <- accountNextReleaseTimestamp acc'
                return (acctRef :: RSAccountRef pv, oldRel, newRel)
            return (releaseChange, acc')
    (releaseChange, accts1) <- Accounts.updateAccountsAtIndex doUpd _auIndex (bspAccounts bsp)
    newRS <- case releaseChange of
        Just (Just (aref, Nothing, Just ts)) -> addAccountRelease ts aref (bspReleaseSchedule bsp)
        Just (Just (aref, Just oldts, Just newts))
            | newts < oldts -> updateAccountRelease oldts newts aref (bspReleaseSchedule bsp)
        _ -> return $ bspReleaseSchedule bsp
    storePBS pbs (bsp{bspAccounts = accts1, bspReleaseSchedule = newRS})

doSetAccountCredentialKeys :: (SupportsPersistentState pv m) => PersistentBlockState pv -> AccountIndex -> ID.CredentialIndex -> ID.CredentialPublicKeys -> m (PersistentBlockState pv)
doSetAccountCredentialKeys pbs accIndex credIx credKeys = do
    bsp <- loadPBS pbs
    accts1 <- Accounts.updateAccountsAtIndex' upd accIndex (bspAccounts bsp)
    storePBS pbs (bsp{bspAccounts = accts1})
  where
    upd = updateAccountCredentialKeys credIx credKeys

doUpdateAccountCredentials ::
    (SupportsPersistentState pv m) =>
    PersistentBlockState pv ->
    -- | Address of the account to update.
    AccountIndex ->
    -- | List of credential indices to remove.
    [ID.CredentialIndex] ->
    -- | New credentials to add.
    Map.Map ID.CredentialIndex ID.AccountCredential ->
    -- | New account threshold
    ID.AccountThreshold ->
    m (PersistentBlockState pv)
doUpdateAccountCredentials pbs accIndex remove add thrsh = do
    bsp <- loadPBS pbs
    (res, accts1) <- Accounts.updateAccountsAtIndex upd accIndex (bspAccounts bsp)
    case res of
        Just () -> do
            -- If we deploy a credential, record it
            accts2 <- Accounts.recordRegIds ((,accIndex) <$> Map.elems (ID.credId <$> add)) accts1
            storePBS pbs (bsp{bspAccounts = accts2})
        Nothing -> return pbs -- this should not happen, the precondition of this method is that the account exists. But doing nothing is safe.
  where
    upd oldAccount = ((),) <$> updateAccountCredentials remove add thrsh oldAccount

doGetInstance ::
    (SupportsPersistentState pv m) =>
    PersistentBlockState pv ->
    ContractAddress ->
    m (Maybe (InstanceInfoType Modules.PersistentInstrumentedModuleV Instances.InstanceStateV))
doGetInstance pbs caddr = do
    bsp <- loadPBS pbs
    minst <- Instances.lookupContractInstance caddr (bspInstances bsp)
    forM minst Instances.mkInstanceInfo

doContractInstanceList :: (SupportsPersistentState pv m) => PersistentBlockState pv -> m [ContractAddress]
doContractInstanceList pbs = do
    bsp <- loadPBS pbs
    Instances.allInstances (bspInstances bsp)

doPutNewInstance ::
    forall m pv v.
    (SupportsPersistentState pv m, Wasm.IsWasmVersion v) =>
    PersistentBlockState pv ->
    NewInstanceData (Modules.PersistentInstrumentedModuleV v) v ->
    m (ContractAddress, PersistentBlockState pv)
doPutNewInstance pbs NewInstanceData{..} = do
    bsp <- loadPBS pbs
    mods <- refLoad (bspModules bsp)
    -- Create the instance
    (ca, insts) <- Instances.newContractInstance (fnew mods) (bspInstances bsp)
    (ca,) <$> storePBS pbs bsp{bspInstances = insts}
  where
    fnew mods ca =
        case Wasm.getWasmVersion @v of
            Wasm.SV0 -> do
                let params =
                        PersistentInstanceParameters
                            { pinstanceAddress = ca,
                              pinstanceOwner = nidOwner,
                              pinstanceContractModule = GSWasm.miModuleRef nidInterface,
                              pinstanceReceiveFuns = nidEntrypoints,
                              pinstanceInitName = nidInitName,
                              pinstanceParameterHash = Instances.makeInstanceParameterHash ca nidOwner (GSWasm.miModuleRef nidInterface) nidInitName
                            }
                pinstanceParameters <- makeBufferedRef params
                -- We retrieve the module interface here so that we only have a single copy of it, meaning that
                -- all instances created from the same module share a reference to the module.
                -- Seeing that we know that the instance is V0, and that the module exists, this cannot fail.
                modRef <- fromJust <$> Modules.getModuleReference (GSWasm.miModuleRef nidInterface) mods
                (csHash, initialState) <- freezeContractState nidInitialState
                -- The module version is V0 because of the 'WasmVersion' is V0.
                return $!!
                    ( ca,
                      PersistentInstanceV0
                        Instances.PersistentInstanceV
                            { pinstanceModuleInterface = modRef,
                              pinstanceModel = initialState,
                              pinstanceAmount = nidInitialAmount,
                              pinstanceHash = Instances.makeInstanceHashV0 (pinstanceParameterHash params) csHash nidInitialAmount,
                              ..
                            }
                    )
            Wasm.SV1 -> do
                let params =
                        PersistentInstanceParameters
                            { pinstanceAddress = ca,
                              pinstanceOwner = nidOwner,
                              pinstanceContractModule = GSWasm.miModuleRef nidInterface,
                              pinstanceReceiveFuns = nidEntrypoints,
                              pinstanceInitName = nidInitName,
                              pinstanceParameterHash = Instances.makeInstanceParameterHash ca nidOwner (GSWasm.miModuleRef nidInterface) nidInitName
                            }
                pinstanceParameters <- makeBufferedRef params
                -- We retrieve the module interface here so that we only have a single copy of it, meaning that
                -- all instances created from the same module share a reference to the module.
                -- Seeing that we know that the instance is V1, and that the module exists, this cannot fail.
                modRef <- fromJust <$> Modules.getModuleReference (GSWasm.miModuleRef nidInterface) mods
                (csHash, initialState) <- freezeContractState nidInitialState
                let pinstanceHash = Instances.makeInstanceHashV1 (pinstanceParameterHash params) csHash nidInitialAmount
                -- The module version is V1 because of the 'WasmVersion' is V1.
                return $!!
                    ( ca,
                      PersistentInstanceV1
                        Instances.PersistentInstanceV
                            { pinstanceModuleInterface = modRef,
                              pinstanceModel = initialState,
                              pinstanceAmount = nidInitialAmount,
                              ..
                            }
                    )

doModifyInstance ::
    forall pv m v.
    (SupportsPersistentState pv m, Wasm.IsWasmVersion v) =>
    PersistentBlockState pv ->
    ContractAddress ->
    AmountDelta ->
    Maybe (UpdatableContractState v) ->
    Maybe (GSWasm.ModuleInterfaceA (Modules.PersistentInstrumentedModuleV v), Set.Set Wasm.ReceiveName) ->
    m (PersistentBlockState pv)
doModifyInstance pbs caddr deltaAmnt val newModule = do
    bsp <- loadPBS pbs
    -- Update the instance
    Instances.updateContractInstance (upd bsp) caddr (bspInstances bsp) >>= \case
        Nothing -> error "Invalid contract address"
        Just (_, insts) ->
            storePBS pbs bsp{bspInstances = insts}
  where
    upd :: BlockStatePointers pv -> PersistentInstance pv -> m ((), PersistentInstance pv)
    upd _ (PersistentInstanceV0 oldInst) = case Wasm.getWasmVersion @v of
        Wasm.SV0 -> do
            -- V0 instances cannot be upgraded, so we don't need to do any
            piParams <- loadBufferedRef (pinstanceParameters oldInst)
            if deltaAmnt == 0
                then case val of
                    Nothing -> return ((), PersistentInstanceV0 oldInst)
                    Just newVal -> do
                        (csHash, newModel) <- freezeContractState newVal
                        return
                            ( (),
                              PersistentInstanceV0 $
                                rehashV0
                                    (Just csHash)
                                    (pinstanceParameterHash piParams)
                                    (oldInst{pinstanceModel = newModel})
                            )
                else case val of
                    Nothing ->
                        return
                            ( (),
                              PersistentInstanceV0 $
                                rehashV0
                                    Nothing
                                    (pinstanceParameterHash piParams)
                                    oldInst{pinstanceAmount = applyAmountDelta deltaAmnt (pinstanceAmount oldInst)}
                            )
                    Just newVal -> do
                        (csHash, newModel) <- freezeContractState newVal
                        return
                            ( (),
                              PersistentInstanceV0 $
                                rehashV0
                                    (Just csHash)
                                    (pinstanceParameterHash piParams)
                                    oldInst
                                        { pinstanceAmount = applyAmountDelta deltaAmnt (pinstanceAmount oldInst),
                                          pinstanceModel = newModel
                                        }
                            )
        Wasm.SV1 -> error "Expected instance version V0, got V1."
    upd bsp (PersistentInstanceV1 oldInst) = case Wasm.getWasmVersion @v of
        Wasm.SV0 -> error "Expected V1 contract instance, got V0."
        Wasm.SV1 -> do
            -- V1 instances can be upgraded to other V1 instances.
            -- First compute whether the parameters and the in-memory module reference need to be updated.
            (piParams, newParamsRef, newModuleInterface) <- do
                (params, newParamsRef) <- cacheBufferedRef (pinstanceParameters oldInst)
                case newModule of
                    Nothing -> return (params, newParamsRef, pinstanceModuleInterface oldInst)
                    Just (nm, newEntryPoints) -> do
                        let newParams' =
                                params
                                    { pinstanceContractModule = GSWasm.miModuleRef nm,
                                      pinstanceReceiveFuns = newEntryPoints
                                    }
                            -- compute the new hash of parameters since the module has changed
                            newHash = Instances.makeInstanceParameterHash (pinstanceAddress newParams') (pinstanceOwner newParams') (pinstanceContractModule newParams') (pinstanceInitName newParams')
                            newParams = newParams'{pinstanceParameterHash = newHash}
                        mods <- refLoad (bspModules bsp)
                        newModuleInterface <- fromMaybe (error "Cannot upgrade to a module that does not exist.") <$> (Modules.getModuleReference (GSWasm.miModuleRef nm) mods)
                        br <- makeBufferedRef newParams
                        return (newParams, br, newModuleInterface)
            if deltaAmnt == 0
                then -- there is no change in amount owned by the contract
                case val of
                    -- no change in either the state or the module. No need to change the instance
                    Nothing
                        | Nothing <- newModule -> return ((), PersistentInstanceV1 oldInst)
                        | otherwise ->
                            -- the module is the only thing that was updated, so change parameters, and rehash
                            rehashV1
                                Nothing
                                (pinstanceParameterHash piParams)
                                oldInst
                                    { pinstanceParameters = newParamsRef,
                                      pinstanceModuleInterface = newModuleInterface
                                    }
                    Just newVal -> do
                        -- the state has changed, we need to rehash the instance.
                        -- we also update parameters, but the update might be a no-op if newModel = Nothing,
                        -- since then newParamsRef = pinstanceParameters
                        (csHash, newModel) <- freezeContractState newVal
                        rehashV1
                            (Just csHash)
                            (pinstanceParameterHash piParams)
                            ( oldInst
                                { pinstanceParameters = newParamsRef,
                                  pinstanceModel = newModel,
                                  pinstanceModuleInterface = newModuleInterface
                                }
                            )
                else -- at least the amount has changed rehash in all cases
                case val of
                    Nothing ->
                        rehashV1
                            Nothing
                            (pinstanceParameterHash piParams)
                            oldInst
                                { pinstanceParameters = newParamsRef,
                                  pinstanceAmount = applyAmountDelta deltaAmnt (pinstanceAmount oldInst),
                                  pinstanceModuleInterface = newModuleInterface
                                }
                    Just newVal -> do
                        (csHash, newModel) <- freezeContractState newVal
                        rehashV1
                            (Just csHash)
                            (pinstanceParameterHash piParams)
                            oldInst
                                { pinstanceParameters = newParamsRef,
                                  pinstanceAmount = applyAmountDelta deltaAmnt (pinstanceAmount oldInst),
                                  pinstanceModel = newModel,
                                  pinstanceModuleInterface = newModuleInterface
                                }
    rehashV0 (Just csHash) iph inst@PersistentInstanceV{..} = inst{pinstanceHash = Instances.makeInstanceHashV0 iph csHash pinstanceAmount}
    rehashV0 Nothing iph inst@PersistentInstanceV{..} =
        inst{pinstanceHash = Instances.makeInstanceHashV0State iph pinstanceModel pinstanceAmount}
    rehashV1 (Just csHash) iph inst@PersistentInstanceV{..} =
        return ((), PersistentInstanceV1 inst{pinstanceHash = Instances.makeInstanceHashV1 iph csHash pinstanceAmount})
    rehashV1 Nothing iph inst@PersistentInstanceV{..} =
        (\newHash -> ((), PersistentInstanceV1 inst{pinstanceHash = newHash})) <$> Instances.makeInstanceHashV1State iph pinstanceModel pinstanceAmount

doGetIdentityProvider :: (SupportsPersistentState pv m) => PersistentBlockState pv -> ID.IdentityProviderIdentity -> m (Maybe IPS.IpInfo)
doGetIdentityProvider pbs ipId = do
    bsp <- loadPBS pbs
    ips <- refLoad (bspIdentityProviders bsp)
    return $! IPS.idProviders ips ^? ix ipId

doGetAllIdentityProvider :: (SupportsPersistentState pv m) => PersistentBlockState pv -> m [IPS.IpInfo]
doGetAllIdentityProvider pbs = do
    bsp <- loadPBS pbs
    ips <- refLoad (bspIdentityProviders bsp)
    return $! Map.elems $ IPS.idProviders ips

doGetAnonymityRevokers :: (SupportsPersistentState pv m) => PersistentBlockState pv -> [ID.ArIdentity] -> m (Maybe [ARS.ArInfo])
doGetAnonymityRevokers pbs arIds = do
    bsp <- loadPBS pbs
    ars <- refLoad (bspAnonymityRevokers bsp)
    return $!
        let arsMap = ARS.arRevokers ars
        in  forM arIds (`Map.lookup` arsMap)

doGetAllAnonymityRevokers :: (SupportsPersistentState pv m) => PersistentBlockState pv -> m [ARS.ArInfo]
doGetAllAnonymityRevokers pbs = do
    bsp <- loadPBS pbs
    ars <- refLoad (bspAnonymityRevokers bsp)
    return $! Map.elems $ ARS.arRevokers ars

doGetCryptoParams :: (SupportsPersistentState pv m) => PersistentBlockState pv -> m CryptographicParameters
doGetCryptoParams pbs = do
    bsp <- loadPBS pbs
    refLoad (bspCryptographicParameters bsp)

doGetPaydayEpoch :: forall pv m. (SupportsPersistentState pv m, PVSupportsDelegation pv) => PersistentBlockState pv -> m Epoch
doGetPaydayEpoch pbs = do
    bsp <- loadPBS pbs
    case bspRewardDetails bsp of
        BlockRewardDetailsV1 hpr -> nextPaydayEpoch <$> refLoad hpr

doGetPaydayMintRate :: forall pv m. (SupportsPersistentState pv m, PVSupportsDelegation pv) => PersistentBlockState pv -> m MintRate
doGetPaydayMintRate pbs = do
    bsp <- loadPBS pbs
    case bspRewardDetails bsp of
        BlockRewardDetailsV1 hpr -> nextPaydayMintRate <$> refLoad hpr

doSetPaydayEpoch :: forall pv m. (SupportsPersistentState pv m, PVSupportsDelegation pv) => PersistentBlockState pv -> Epoch -> m (PersistentBlockState pv)
doSetPaydayEpoch pbs e = do
    bsp <- loadPBS pbs
    case bspRewardDetails bsp of
        BlockRewardDetailsV1 hpr -> do
            pr <- refLoad hpr
            hpr' <- refMake pr{nextPaydayEpoch = e}
            storePBS pbs bsp{bspRewardDetails = BlockRewardDetailsV1 hpr'}

doSetPaydayMintRate :: forall pv m. (SupportsPersistentState pv m, PVSupportsDelegation pv) => PersistentBlockState pv -> MintRate -> m (PersistentBlockState pv)
doSetPaydayMintRate pbs r = do
    bsp <- loadPBS pbs
    case bspRewardDetails bsp of
        BlockRewardDetailsV1 hpr -> do
            pr <- refLoad hpr
            hpr' <- refMake pr{nextPaydayMintRate = r}
            storePBS pbs bsp{bspRewardDetails = BlockRewardDetailsV1 hpr'}

-- | Get the status of passive delegation.
--  Used to implement 'getPassiveDelegationStatus'.
doGetPassiveDelegationStatus ::
    forall pv m.
    (IsProtocolVersion pv, SupportsPersistentState pv m, PVSupportsDelegation pv) =>
    PersistentBlockState pv ->
    m PassiveDelegationStatus
doGetPassiveDelegationStatus pbs = case delegationChainParameters @pv of
    DelegationChainParameters -> do
        bsp <- loadPBS pbs
        pdsDelegatedCapital <- passiveDelegationCapital bsp
        pdsCommissionRates <- _ppPassiveCommissions . _cpPoolParameters <$> lookupCurrentParameters (bspUpdates bsp)
        poolRewards <- refLoad (bspPoolRewards bsp)
        let pdsCurrentPaydayTransactionFeesEarned = passiveDelegationTransactionRewards poolRewards
        pdsCurrentPaydayDelegatedCapital <- currentPassiveDelegationCapital poolRewards
        pdsAllPoolTotalCapital <- totalCapital bsp
        return $! PassiveDelegationStatus{..}

-- | Get a 'BakerPoolStatus' record describing the status of a baker pool. The result is
--  'Nothing' if the 'BakerId' is not an active or current-epoch baker.
--  Used to implement 'getPoolStatus'.
doGetPoolStatus ::
    forall pv m.
    ( IsProtocolVersion pv,
      SupportsPersistentState pv m,
      PVSupportsDelegation pv
    ) =>
    PersistentBlockState pv ->
    BakerId ->
    m (Maybe BakerPoolStatus)
doGetPoolStatus pbs psBakerId@(BakerId aid) = case delegationChainParameters @pv of
    DelegationChainParameters -> do
        bsp <- loadPBS pbs
        Accounts.indexedAccount aid (bspAccounts bsp) >>= \case
            Nothing -> return Nothing
            Just acct -> do
                psBakerAddress <- accountCanonicalAddress acct
                psAllPoolTotalCapital <- totalCapital bsp
                mBaker <- accountBaker acct
                psActiveStatus <- forM mBaker $ \baker -> do
                    let abpsBakerEquityCapital = baker ^. BaseAccounts.stakedAmount
                    abpsDelegatedCapital <- poolDelegatorCapital bsp psBakerId
                    poolParameters <- _cpPoolParameters <$> lookupCurrentParameters (bspUpdates bsp)
                    let abpsDelegatedCapitalCap =
                            delegatedCapitalCap
                                poolParameters
                                psAllPoolTotalCapital
                                abpsBakerEquityCapital
                                abpsDelegatedCapital
                    let abpsPoolInfo = baker ^. BaseAccounts.bakerPoolInfo
                    let abpsBakerStakePendingChange =
                            makePoolPendingChange $ BaseAccounts.pendingChangeEffectiveTimestamp <$> (baker ^. BaseAccounts.bakerPendingChange)
                    return $! ActiveBakerPoolStatus{..}
                epochBakers <- refLoad (_birkCurrentEpochBakers $ bspBirkParameters bsp)
                mepochBaker <- epochBaker psBakerId epochBakers
                psCurrentPaydayStatus <- case mepochBaker of
                    Nothing -> return Nothing
                    Just (currentEpochBaker, effectiveStake) -> do
                        poolRewards <- refLoad (bspPoolRewards bsp)
                        mbcr <- lookupBakerCapitalAndRewardDetails psBakerId poolRewards
                        case mbcr of
                            Nothing ->
                                error $
                                    "doGetPoolStatus: invariant violation: baker "
                                        ++ show psBakerId
                                        ++ " is present in the current epoch bakers, but not \
                                           \the current epoch capital distribution."
                            Just (bc, BakerPoolRewardDetails{..}) -> do
                                return $
                                    Just
                                        CurrentPaydayBakerPoolStatus
                                            { bpsBlocksBaked = blockCount,
                                              bpsFinalizationLive = finalizationAwake,
                                              bpsTransactionFeesEarned = transactionFeesAccrued,
                                              bpsEffectiveStake = effectiveStake,
                                              bpsLotteryPower =
                                                fromIntegral effectiveStake
                                                    / fromIntegral (_bakerTotalStake epochBakers),
                                              bpsBakerEquityCapital = bcBakerEquityCapital bc,
                                              bpsDelegatedCapital = bcTotalDelegatorCapital bc,
                                              bpsCommissionRates =
                                                currentEpochBaker
                                                    ^. BaseAccounts.bieBakerPoolInfo
                                                        . BaseAccounts.poolCommissionRates
                                            }
                if isJust psActiveStatus || isJust psCurrentPaydayStatus
                    then return $ Just BakerPoolStatus{..}
                    else return Nothing

doGetTransactionOutcome :: forall pv m. (SupportsPersistentState pv m) => PersistentBlockState pv -> Transactions.TransactionIndex -> m (Maybe TransactionSummary)
doGetTransactionOutcome pbs transHash = do
    bsp <- loadPBS pbs
    case bspTransactionOutcomes bsp of
        PTOV0 bto -> return $! bto ^? ix transHash
        PTOV1 bto -> fmap _transactionSummaryV1 <$> LFMBT.lookup transHash (mtoOutcomes bto)
        PTOV2 bto -> fmap _transactionSummaryV1 <$> LFMBT.lookup transHash (mtoOutcomes bto)

doGetTransactionOutcomesHash ::
    forall pv m.
    (SupportsPersistentState pv m) =>
    PersistentBlockState pv ->
    m TransactionOutcomes.TransactionOutcomesHash
doGetTransactionOutcomesHash pbs = do
    bsp <- loadPBS pbs
    TransactionOutcomes.toTransactionOutcomesHash @(TransactionOutcomesVersionFor pv)
        <$> getHashM (bspTransactionOutcomes bsp)

doSetTransactionOutcomes :: forall pv m. (SupportsPersistentState pv m) => PersistentBlockState pv -> [TransactionSummary] -> m (PersistentBlockState pv)
doSetTransactionOutcomes pbs transList = do
    bsp <- loadPBS pbs
    case bspTransactionOutcomes bsp of
        PTOV0 _ ->
            storePBS
                pbs
                bsp
                    { bspTransactionOutcomes =
                        PTOV0 (TransactionOutcomes.transactionOutcomesV0FromList transList)
                    }
        PTOV1 _ -> do
            mto <- makeMTO
            storePBS pbs bsp{bspTransactionOutcomes = PTOV1 mto}
        PTOV2 _ -> do
            mto <- makeMTO
            storePBS pbs bsp{bspTransactionOutcomes = PTOV2 mto}
  where
    makeMTO :: m MerkleTransactionOutcomes
    makeMTO = do
        mtoOutcomes <- LFMBT.fromAscList . map TransactionSummaryV1 $ transList
        return MerkleTransactionOutcomes{mtoSpecials = LFMBT.empty, ..}

doNotifyEncryptedBalanceChange :: (SupportsPersistentState pv m) => PersistentBlockState pv -> AmountDelta -> m (PersistentBlockState pv)
doNotifyEncryptedBalanceChange pbs amntDiff = do
    bsp <- loadPBS pbs
    storePBS pbs bsp{bspBank = bspBank bsp & unhashed . Rewards.totalEncryptedGTU %~ applyAmountDelta amntDiff}

doGetSpecialOutcomes :: (SupportsPersistentState pv m, MonadProtocolVersion m) => PersistentBlockState pv -> m (Seq.Seq Transactions.SpecialTransactionOutcome)
doGetSpecialOutcomes pbs = do
    bsp <- loadPBS pbs
    case bspTransactionOutcomes bsp of
        PTOV0 bto -> return (bto ^. TransactionOutcomes.outcomeSpecial)
        PTOV1 bto -> Seq.fromList <$> LFMBT.toAscList (mtoSpecials bto)
        PTOV2 bto -> Seq.fromList <$> LFMBT.toAscList (mtoSpecials bto)

doGetOutcomes :: (SupportsPersistentState pv m, MonadProtocolVersion m) => PersistentBlockState pv -> m (Vec.Vector TransactionSummary)
doGetOutcomes pbs = do
    bsp <- loadPBS pbs
    case bspTransactionOutcomes bsp of
        PTOV0 bto -> return (TransactionOutcomes.outcomeValues bto)
        PTOV1 bto -> Vec.fromList . map _transactionSummaryV1 <$> LFMBT.toAscList (mtoOutcomes bto)
        PTOV2 bto -> Vec.fromList . map _transactionSummaryV1 <$> LFMBT.toAscList (mtoOutcomes bto)

doAddSpecialTransactionOutcome :: (SupportsPersistentState pv m, MonadProtocolVersion m) => PersistentBlockState pv -> Transactions.SpecialTransactionOutcome -> m (PersistentBlockState pv)
doAddSpecialTransactionOutcome pbs !o = do
    bsp <- loadPBS pbs
    case bspTransactionOutcomes bsp of
        PTOV0 bto ->
            storePBS pbs $!
                bsp
                    { bspTransactionOutcomes =
                        PTOV0 (bto & TransactionOutcomes.outcomeSpecial %~ (Seq.|> o))
                    }
        PTOV1 bto -> do
            (_, newSpecials) <- LFMBT.append o (mtoSpecials bto)
            storePBS pbs $! bsp{bspTransactionOutcomes = PTOV1 (bto{mtoSpecials = newSpecials})}
        PTOV2 bto -> do
            (_, newSpecials) <- LFMBT.append o (mtoSpecials bto)
            storePBS pbs $! bsp{bspTransactionOutcomes = PTOV2 (bto{mtoSpecials = newSpecials})}

doGetElectionDifficulty ::
    ( SupportsPersistentState pv m,
      ConsensusParametersVersionFor (ChainParametersVersionFor pv) ~ 'ConsensusParametersVersion0
    ) =>
    PersistentBlockState pv ->
    Timestamp ->
    m ElectionDifficulty
doGetElectionDifficulty pbs ts = do
    bsp <- loadPBS pbs
    futureElectionDifficulty (bspUpdates bsp) ts

doGetNextUpdateSequenceNumber :: (SupportsPersistentState pv m) => PersistentBlockState pv -> UpdateType -> m UpdateSequenceNumber
doGetNextUpdateSequenceNumber pbs uty = do
    bsp <- loadPBS pbs
    lookupNextUpdateSequenceNumber (bspUpdates bsp) uty

doGetCurrentElectionDifficulty ::
    ( SupportsPersistentState pv m,
      ConsensusParametersVersionFor
        (ChainParametersVersionFor pv)
        ~ 'ConsensusParametersVersion0
    ) =>
    PersistentBlockState pv ->
    m ElectionDifficulty
doGetCurrentElectionDifficulty pbs = do
    bsp <- loadPBS pbs
    upds <- refLoad (bspUpdates bsp)
    _cpElectionDifficulty . _cpConsensusParameters . unStoreSerialized <$> refLoad (currentParameters upds)

doGetUpdates :: (SupportsPersistentState pv m) => PersistentBlockState pv -> m (UQ.Updates pv)
doGetUpdates = makeBasicUpdates <=< refLoad . bspUpdates <=< loadPBS

doGetProtocolUpdateStatus :: (SupportsPersistentState pv m) => PersistentBlockState pv -> m UQ.ProtocolUpdateStatus
doGetProtocolUpdateStatus = protocolUpdateStatus . bspUpdates <=< loadPBS

doIsProtocolUpdateEffective :: (SupportsPersistentState pv m) => PersistentBlockState pv -> m Bool
doIsProtocolUpdateEffective = isProtocolUpdateEffective . bspUpdates <=< loadPBS

doProcessUpdateQueues ::
    forall pv m.
    (SupportsPersistentState pv m) =>
    PersistentBlockState pv ->
    Timestamp ->
    m ([(TransactionTime, UpdateValue (ChainParametersVersionFor pv))], PersistentBlockState pv)
doProcessUpdateQueues pbs ts = do
    bsp <- loadPBS pbs
    let (u, ars, ips) = (bspUpdates bsp, bspAnonymityRevokers bsp, bspIdentityProviders bsp)
    (changes, (u', ars', ips')) <- processUpdateQueues ts (u, ars, ips)
    (changes,) <$> storePBS pbs bsp{bspUpdates = u', bspAnonymityRevokers = ars', bspIdentityProviders = ips'}

doProcessReleaseSchedule :: forall m pv. (SupportsPersistentState pv m) => PersistentBlockState pv -> Timestamp -> m (PersistentBlockState pv)
doProcessReleaseSchedule pbs ts = do
    bsp <- loadPBS pbs
    (affectedAccounts, remRS) <- processReleasesUntil ts (bspReleaseSchedule bsp)
    if null affectedAccounts
        then return pbs
        else do
            let processAccountP1 ::
                    (RSAccountRef pv ~ AccountAddress) =>
                    (Accounts.Accounts pv, ReleaseSchedule pv) ->
                    RSAccountRef pv ->
                    m (Accounts.Accounts pv, ReleaseSchedule pv)
                processAccountP1 (accs, rs) addr = do
                    (reAdd, accs') <- Accounts.updateAccounts (unlockAccountReleases ts) addr accs
                    rs' <- case reAdd of
                        Just (_, Just nextTS) -> addAccountRelease nextTS addr rs
                        Just (_, Nothing) -> return rs
                        Nothing -> error "processReleaseSchedule: scheduled release for invalid account address"
                    return (accs', rs')
                processAccountP5 ::
                    (RSAccountRef pv ~ AccountIndex) =>
                    (Accounts.Accounts pv, ReleaseSchedule pv) ->
                    RSAccountRef pv ->
                    m (Accounts.Accounts pv, ReleaseSchedule pv)
                processAccountP5 (accs, rs) ai = do
                    (reAdd, accs') <- Accounts.updateAccountsAtIndex (unlockAccountReleases ts) ai accs
                    rs' <- case reAdd of
                        Just (Just nextTS) -> addAccountRelease nextTS ai rs
                        Just Nothing -> return rs
                        Nothing -> error "processReleaseSchedule: scheduled release for invalid account index"
                    return (accs', rs')
                processAccount :: (Accounts.Accounts pv, ReleaseSchedule pv) -> RSAccountRef pv -> m (Accounts.Accounts pv, ReleaseSchedule pv)
                processAccount = case protocolVersion @pv of
                    SP1 -> processAccountP1
                    SP2 -> processAccountP1
                    SP3 -> processAccountP1
                    SP4 -> processAccountP1
                    SP5 -> processAccountP5
                    SP6 -> processAccountP5
                    SP7 -> processAccountP5
                    SP8 -> processAccountP5
            (newAccs, newRS) <- foldM processAccount (bspAccounts bsp, remRS) affectedAccounts
            storePBS pbs (bsp{bspAccounts = newAccs, bspReleaseSchedule = newRS})

doGetUpdateKeyCollection ::
    forall pv m.
    (SupportsPersistentState pv m) =>
    PersistentBlockState pv ->
    m (UpdateKeysCollection (AuthorizationsVersionForPV pv))
doGetUpdateKeyCollection pbs = do
    bsp <- loadPBS pbs
    u <- refLoad (bspUpdates bsp)
    withIsAuthorizationsVersionForPV (protocolVersion @pv) $
        unStoreSerialized <$> refLoad (currentKeyCollection u)

doEnqueueUpdate ::
    (SupportsPersistentState pv m) =>
    PersistentBlockState pv ->
    TransactionTime ->
    UpdateValue (ChainParametersVersionFor pv) ->
    m (PersistentBlockState pv)
doEnqueueUpdate pbs effectiveTime payload = do
    bsp <- loadPBS pbs
    u' <- enqueueUpdate effectiveTime payload (bspUpdates bsp)
    storePBS pbs bsp{bspUpdates = u'}

doOverwriteElectionDifficulty ::
    ( SupportsPersistentState pv m,
      ConsensusParametersVersionFor
        (ChainParametersVersionFor pv)
        ~ 'ConsensusParametersVersion0
    ) =>
    PersistentBlockState pv ->
    ElectionDifficulty ->
    m (PersistentBlockState pv)
doOverwriteElectionDifficulty pbs newElectionDifficulty = do
    bsp <- loadPBS pbs
    u' <- overwriteElectionDifficulty newElectionDifficulty (bspUpdates bsp)
    storePBS pbs bsp{bspUpdates = u'}

doClearProtocolUpdate :: (SupportsPersistentState pv m) => PersistentBlockState pv -> m (PersistentBlockState pv)
doClearProtocolUpdate pbs = do
    bsp <- loadPBS pbs
    u' <- clearProtocolUpdate (bspUpdates bsp)
    storePBS pbs bsp{bspUpdates = u'}

doSetNextCapitalDistribution ::
    forall pv m.
    (SupportsPersistentState pv m, PVSupportsDelegation pv) =>
    PersistentBlockState pv ->
    CapitalDistribution ->
    m (PersistentBlockState pv)
doSetNextCapitalDistribution pbs cd = do
    bsp <- loadPBS pbs
    capDist <- refMake cd
    newRewardDetails <- case bspRewardDetails bsp of
        BlockRewardDetailsV1 hpr -> do
            pr <- refLoad hpr
            BlockRewardDetailsV1 <$> refMake (pr{nextCapital = capDist})
    storePBS pbs bsp{bspRewardDetails = newRewardDetails}

doRotateCurrentCapitalDistribution ::
    (SupportsPersistentState pv m, PVSupportsDelegation pv) =>
    PersistentBlockState pv ->
    m (PersistentBlockState pv)
doRotateCurrentCapitalDistribution pbs = do
    bsp <- loadPBS pbs
    newRewardDetails <- case bspRewardDetails bsp of
        BlockRewardDetailsV1 hpr -> BlockRewardDetailsV1 <$> rotateCapitalDistribution hpr
    storePBS pbs bsp{bspRewardDetails = newRewardDetails}

doGetExchangeRates :: (SupportsPersistentState pv m) => PersistentBlockState pv -> m ExchangeRates
doGetExchangeRates pbs = do
    bsp <- loadPBS pbs
    lookupExchangeRates (bspUpdates bsp)

doGetChainParameters :: (SupportsPersistentState pv m) => PersistentBlockState pv -> m (ChainParameters pv)
doGetChainParameters pbs = do
    bsp <- loadPBS pbs
    lookupCurrentParameters (bspUpdates bsp)

doGetPendingTimeParameters :: (SupportsPersistentState pv m) => PersistentBlockState pv -> m [(TransactionTime, TimeParameters)]
doGetPendingTimeParameters pbs = do
    bsp <- loadPBS pbs
    lookupPendingTimeParameters (bspUpdates bsp)

doGetPendingPoolParameters :: (SupportsPersistentState pv m) => PersistentBlockState pv -> m [(TransactionTime, PoolParameters (ChainParametersVersionFor pv))]
doGetPendingPoolParameters pbs = do
    bsp <- loadPBS pbs
    lookupPendingPoolParameters (bspUpdates bsp)

doGetEpochBlocksBaked :: (SupportsPersistentState pv m) => PersistentBlockState pv -> m (Word64, [(BakerId, Word64)])
doGetEpochBlocksBaked pbs = do
    bsp <- loadPBS pbs
    case bspRewardDetails bsp of
        BlockRewardDetailsV0 heb ->
            accumBakersFromEpochBlocks (hebBlocks heb) 0 Map.empty
        BlockRewardDetailsV1 hpr -> do
            pr <- refLoad hpr
            bcs <- bakerBlockCounts pr
            return (sum (snd <$> bcs), bcs)
  where
    accumBakersFromEpochBlocks Null t m = return (t, Map.toList m)
    accumBakersFromEpochBlocks (Some ref) t m = do
        EpochBlock{..} <- refLoad ref
        let !t' = t + 1
            !m' = m & at ebBakerId . non 0 +~ 1
        accumBakersFromEpochBlocks ebPrevious t' m'

-- | This function updates the baker pool rewards details of a baker. It is a precondition that
--  the given baker is active.
modifyBakerPoolRewardDetailsInPoolRewards :: (SupportsPersistentAccount pv m, PVSupportsDelegation pv) => BlockStatePointers pv -> BakerId -> (BakerPoolRewardDetails -> BakerPoolRewardDetails) -> m (BlockStatePointers pv)
modifyBakerPoolRewardDetailsInPoolRewards bsp bid f = do
    let hpr = case bspRewardDetails bsp of BlockRewardDetailsV1 hp -> hp
    pr <- refLoad hpr
    let bprs = bakerPoolRewardDetails pr
    bpc <- bakerPoolCapital <$> refLoad (currentCapital pr)
    case binarySearchI bcBakerId bpc bid of
        Nothing ->
            error "Invariant violation: unable to find baker in baker pool capital vector"
        Just (i, _) -> do
            newBPRs <- updateBPRs i bprs
            newBlockRewardDetails <- BlockRewardDetailsV1 <$> refMake pr{bakerPoolRewardDetails = newBPRs}
            return bsp{bspRewardDetails = newBlockRewardDetails}
  where
    updateBPRs i bprs = do
        mBPRs <- LFMBT.update (return . ((),) . f) (fromIntegral i) bprs
        case mBPRs of
            Nothing ->
                error "Invariant violation: unable to find baker in baker pool reward details tree"
            Just ((), newBPRs) ->
                return newBPRs

doNotifyBlockBaked :: forall pv m. (SupportsPersistentState pv m) => PersistentBlockState pv -> BakerId -> m (PersistentBlockState pv)
doNotifyBlockBaked pbs bid = do
    bsp <- loadPBS pbs
    case delegationSupport @(AccountVersionFor pv) of
        SAVDelegationNotSupported -> do
            newBlockRewardDetails <- consBlockRewardDetails bid (bspRewardDetails bsp)
            storePBS pbs bsp{bspRewardDetails = newBlockRewardDetails}
        SAVDelegationSupported ->
            let incBPR bpr = bpr{blockCount = blockCount bpr + 1}
            in  storePBS pbs =<< modifyBakerPoolRewardDetailsInPoolRewards bsp bid incBPR

doUpdateAccruedTransactionFeesBaker :: forall pv m. (PVSupportsDelegation pv, SupportsPersistentState pv m) => PersistentBlockState pv -> BakerId -> AmountDelta -> m (PersistentBlockState pv)
doUpdateAccruedTransactionFeesBaker pbs bid delta = do
    bsp <- loadPBS pbs
    let accrueAmountBPR bpr = bpr{transactionFeesAccrued = applyAmountDelta delta (transactionFeesAccrued bpr)}
    storePBS pbs =<< modifyBakerPoolRewardDetailsInPoolRewards bsp bid accrueAmountBPR

doMarkFinalizationAwakeBakers :: forall pv m. (SupportsPersistentState pv m, PVSupportsDelegation pv) => PersistentBlockState pv -> [BakerId] -> m (PersistentBlockState pv)
doMarkFinalizationAwakeBakers pbs bids = do
    bsp <- loadPBS pbs
    let hpr = case bspRewardDetails bsp of BlockRewardDetailsV1 hp -> hp
    pr <- refLoad hpr
    let bprs = bakerPoolRewardDetails pr
    bpc <- bakerPoolCapital <$> refLoad (currentCapital pr)
    newBPRs <- foldM (markFinalizerAwake bpc) bprs bids
    newBlockRewardDetails <- BlockRewardDetailsV1 <$> refMake pr{bakerPoolRewardDetails = newBPRs}
    newHash :: (Rewards.BlockRewardDetailsHash pv) <-
        getHashM newBlockRewardDetails
    oldHash <- getHashM (bspRewardDetails bsp)
    if newHash == oldHash
        then return pbs
        else storePBS pbs bsp{bspRewardDetails = newBlockRewardDetails}
  where
    markFinalizerAwake bpc bprs bid = do
        case binarySearchI bcBakerId bpc bid of
            Nothing -> return bprs
            Just (i, _) -> do
                mBPRs <- LFMBT.update setAwake (fromIntegral i) bprs
                case mBPRs of
                    Nothing ->
                        error "Invariant violation: unable to find baker in baker pool reward details tree"
                    Just ((), newBPRs) ->
                        return newBPRs
    setAwake bpr = return ((), bpr{finalizationAwake = True})

doUpdateAccruedTransactionFeesPassive :: forall pv m. (PVSupportsDelegation pv, SupportsPersistentState pv m) => PersistentBlockState pv -> AmountDelta -> m (PersistentBlockState pv)
doUpdateAccruedTransactionFeesPassive pbs delta = do
    bsp <- loadPBS pbs
    let hpr = case bspRewardDetails bsp of BlockRewardDetailsV1 hp -> hp
    pr <- refLoad hpr
    newBlockRewardDetails <-
        BlockRewardDetailsV1
            <$> refMake
                pr
                    { passiveDelegationTransactionRewards = applyAmountDelta delta (passiveDelegationTransactionRewards pr)
                    }
    storePBS pbs $ bsp{bspRewardDetails = newBlockRewardDetails}

doGetAccruedTransactionFeesPassive :: forall pv m. (SupportsPersistentState pv m, PVSupportsDelegation pv) => PersistentBlockState pv -> m Amount
doGetAccruedTransactionFeesPassive pbs = do
    bsp <- loadPBS pbs
    let hpr = case bspRewardDetails bsp of BlockRewardDetailsV1 hp -> hp
    passiveDelegationTransactionRewards <$> refLoad hpr

doUpdateAccruedTransactionFeesFoundationAccount :: forall pv m. (SupportsPersistentState pv m, PVSupportsDelegation pv) => PersistentBlockState pv -> AmountDelta -> m (PersistentBlockState pv)
doUpdateAccruedTransactionFeesFoundationAccount pbs delta = do
    bsp <- loadPBS pbs
    let hpr = case bspRewardDetails bsp of BlockRewardDetailsV1 hp -> hp
    pr <- refLoad hpr
    newBlockRewardDetails <-
        BlockRewardDetailsV1
            <$> refMake
                pr
                    { foundationTransactionRewards = applyAmountDelta delta (foundationTransactionRewards pr)
                    }
    storePBS pbs $ bsp{bspRewardDetails = newBlockRewardDetails}

doGetAccruedTransactionFeesFoundationAccount :: forall pv m. (SupportsPersistentState pv m, PVSupportsDelegation pv) => PersistentBlockState pv -> m Amount
doGetAccruedTransactionFeesFoundationAccount pbs = do
    bsp <- loadPBS pbs
    let hpr = case bspRewardDetails bsp of BlockRewardDetailsV1 hp -> hp
    foundationTransactionRewards <$> refLoad hpr

doClearEpochBlocksBaked :: (SupportsPersistentState pv m) => PersistentBlockState pv -> m (PersistentBlockState pv)
doClearEpochBlocksBaked pbs = do
    bsp <- loadPBS pbs
    rewardDetails <- emptyBlockRewardDetails
    storePBS pbs bsp{bspRewardDetails = rewardDetails}

doRotateCurrentEpochBakers ::
    (SupportsPersistentState pv m) =>
    PersistentBlockState pv ->
    m (PersistentBlockState pv)
doRotateCurrentEpochBakers pbs = do
    bsp <- loadPBS pbs
    let oldBirkParams = bspBirkParameters bsp
        newBirkParams = oldBirkParams & birkCurrentEpochBakers .~ (oldBirkParams ^. birkNextEpochBakers)
    storePBS pbs bsp{bspBirkParameters = newBirkParams}

doSetNextEpochBakers ::
    (SupportsPersistentState pv m) =>
    PersistentBlockState pv ->
    [(PersistentBakerInfoRef (AccountVersionFor pv), Amount)] ->
    OFinalizationCommitteeParameters pv ->
    m (PersistentBlockState pv)
doSetNextEpochBakers pbs bakers _bakerFinalizationCommitteeParameters = do
    bsp <- loadPBS pbs
    _bakerInfos <- refMake (BakerInfos preBakerInfos)
    _bakerStakes <- refMake (BakerStakes preBakerStakes)
    let _bakerTotalStake = sum preBakerStakes
    pebRef <- refMake PersistentEpochBakers{..}
    let newBirkParams = (bspBirkParameters bsp){_birkNextEpochBakers = pebRef}
    storePBS pbs bsp{bspBirkParameters = newBirkParams}
  where
    bakers' = Vec.fromList bakers
    preBakerInfos = fst <$> bakers'
    preBakerStakes = snd <$> bakers'

doProcessPendingChanges ::
    forall pv m.
    (SupportsPersistentState pv m, PVSupportsDelegation pv) =>
    PersistentBlockState pv ->
    -- | Guard determining if a change is effective
    (Timestamp -> Bool) ->
    m (PersistentBlockState pv)
doProcessPendingChanges persistentBS isEffective = do
    bsp <- loadPBS persistentBS
    newBSP <- processPendingChanges bsp
    storePBS persistentBS newBSP
  where
    processPendingChanges bsp0 = do
        pab0 <- refLoad (bsp0 ^. birkParameters . birkActiveBakers)
        (ps1, a1) <- modifyPassiveDelegation (pab0, bspAccounts bsp0)
        ((pab2, accts2), a2) <- modifyBakers ps1
        -- Update the total active capital to the sum of the new passive delegators and bakers.
        newAB <- refMake $! (pab2 & totalActiveCapital .~ TotalActiveCapitalV1 (a1 + a2))
        return $ bsp0{bspAccounts = accts2} & (birkParameters . birkActiveBakers .~ newAB)

    -- Process the passive delegators, handling any cooldowns.  This updates the active
    -- bakers index, as well as the accounts themselves.
    -- The returned amount is the total capital now staked by the passive delegators
    -- (before any other delegators have been moved to passive delegation).
    modifyPassiveDelegation (pab, accts) = do
        (pab', accts') <- MTL.runStateT (passiveDelegators processDelegators pab) accts
        return ((pab', accts'), adDelegatorTotalCapital (pab' ^. passiveDelegators))

    -- Process the baker pools, handling any cooldowns.  This updates the active
    -- bakers index, as well as the accounts themselves.
    -- The returned amount is the total capital now delegated by the processed bakers
    -- and their delegators.
    modifyBakers (pab, accts) = do
        ((newBakers, total), (accts', newAggs, newPassive)) <-
            MTL.runStateT
                (processBakers (pab ^. activeBakers))
                (accts, pab ^. aggregationKeys, pab ^. passiveDelegators)
        let pab' =
                pab
                    & activeBakers .~ newBakers
                    & aggregationKeys .~ newAggs
                    & passiveDelegators .~ newPassive
        return ((pab', accts'), total)

    -- Process a set of delegators for elapsed cooldowns, updating the total delegated amount
    -- in the process. This does not update the active bakers, but should be used to modify
    -- an entry for a particular pool.
    processDelegators ::
        PersistentActiveDelegators (AccountVersionFor pv) ->
        MTL.StateT (Accounts.Accounts pv) m (PersistentActiveDelegators (AccountVersionFor pv))
    processDelegators (PersistentActiveDelegatorsV1 dset _) = do
        (newDlgs, newAmt) <- MTL.runWriterT $ Trie.filterKeysM processDelegator dset
        return (PersistentActiveDelegatorsV1 newDlgs newAmt)

    -- Update the delegator on an account if its cooldown has expired.
    -- This only updates the account table, and not the active bakers index.
    -- This also 'MTL.tell's the (updated) staked amount of the account.
    processDelegator :: DelegatorId -> MTL.WriterT Amount (MTL.StateT (Accounts.Accounts pv) m) Bool
    processDelegator (DelegatorId accId) = do
        accounts <- MTL.get
        Accounts.indexedAccount accId accounts >>= \case
            Just acct -> updateAccountDelegator accId acct
            Nothing -> error "Invariant violation: active delegator account was not found"

    -- Update the delegator on a given account if its cooldown has expired.
    -- This only updates the account table, and not the active bakers index.
    -- This also 'MTL.tell's the (updated) staked amount of the account.
    -- The boolean return value indicates if the delegator is still a delegator.
    updateAccountDelegator ::
        AccountIndex ->
        PersistentAccount (AccountVersionFor pv) ->
        MTL.WriterT Amount (MTL.StateT (Accounts.Accounts pv) m) Bool
    updateAccountDelegator accId acct =
        accountDelegator acct >>= \case
            Just BaseAccounts.AccountDelegationV1{..} -> do
                case BaseAccounts.pendingChangeEffectiveTimestamp <$> _delegationPendingChange of
                    BaseAccounts.RemoveStake pet | isEffective pet -> do
                        lift $ removeDelegatorStake accId
                        return False
                    BaseAccounts.ReduceStake newAmt pet | isEffective pet -> do
                        MTL.tell newAmt
                        lift $ reduceDelegatorStake accId newAmt
                        return True
                    _ -> do
                        -- No change to the stake
                        MTL.tell _delegationStakedAmount
                        return True
            Nothing ->
                error "Invariant violation: active delegator is not a delegation account"

    -- Remove a delegator from an account.
    -- This only affects the account, and does not affect the active bakers index.
    removeDelegatorStake :: AccountIndex -> MTL.StateT (Accounts.Accounts pv) m ()
    removeDelegatorStake accId = do
        accounts <- MTL.get
        newAccounts <- Accounts.updateAccountsAtIndex' removeAccountStaking accId accounts
        MTL.put newAccounts

    -- Reduce the stake of a delegator account to the new amount, given the current delegation.
    -- This also removes the pending change on the account.
    -- This only affects the account, and does not affect the active bakers index.
    reduceDelegatorStake ::
        AccountIndex ->
        Amount ->
        MTL.StateT (Accounts.Accounts pv) m ()
    reduceDelegatorStake accId newAmt = do
        accounts <- MTL.get
        let updAcc = setAccountStake newAmt >=> setAccountStakePendingChange BaseAccounts.NoChange
        newAccounts <- Accounts.updateAccountsAtIndex' updAcc accId accounts
        MTL.put newAccounts

    -- Traverse over the active baker index, processing bakers and delegators that have elapsed cooldowns.
    -- Changes to the account table, aggregation keys set, and passive delegation set are
    -- applied to the state.
    -- The new total capital staked by the bakers and their original delegators is returned.
    -- (Note that stakes may have been reduced or removed, or moved to passive delegation.)
    processBakers ::
        BakerIdTrieMap (AccountVersionFor pv) ->
        MTL.StateT
            (Accounts.Accounts pv, AggregationKeySet, PersistentActiveDelegators (AccountVersionFor pv))
            m
            (BakerIdTrieMap (AccountVersionFor pv), Amount)
    processBakers = MTL.runWriterT . Trie.alterMapM processBaker

    -- Process a baker's entry in the active baker pools table, updating the account table,
    -- aggregation key set, and passive delegators accordingly.
    -- If a baker's cooldown is elapsed, its stake is reduced or the pool is removed.
    -- The new delegated amount of the baker and its delegators is accumulated.
    -- The return value indicates how the active baker pool table should be updated.
    processBaker ::
        BakerId ->
        PersistentActiveDelegators (AccountVersionFor pv) ->
        MTL.WriterT
            Amount
            (MTL.StateT (Accounts.Accounts pv, AggregationKeySet, PersistentActiveDelegators (AccountVersionFor pv)) m)
            (Trie.Alteration (PersistentActiveDelegators (AccountVersionFor pv)))
    processBaker bid@(BakerId accId) oldDelegators = do
        accts0 <- use _1
        (newDelegators, accts1) <- lift $ lift $ MTL.runStateT (processDelegators oldDelegators) accts0
        _1 .=! accts1
        MTL.tell (adDelegatorTotalCapital newDelegators)
        let trieInsert
                | adDelegatorTotalCapital oldDelegators /= adDelegatorTotalCapital newDelegators =
                    return (Trie.Insert newDelegators)
                | otherwise = do
                    oldKeys <- Trie.keys (adDelegators oldDelegators)
                    newKeys <- Trie.keys (adDelegators newDelegators)
                    if newKeys == oldKeys
                        then return Trie.NoChange
                        else return (Trie.Insert newDelegators)
        Accounts.indexedAccount accId accts1 >>= \case
            Just acct ->
                accountStakeDetails acct >>= \case
                    StakeDetailsBaker{..} -> do
                        case BaseAccounts.pendingChangeEffectiveTimestamp <$> sdPendingChange of
                            BaseAccounts.RemoveStake pet | isEffective pet -> do
                                -- This will not fail, since we know the account is a baker
                                acctBkr <- fromJust <$> accountBaker acct
                                lift $ removeBaker bid acctBkr newDelegators
                                return Trie.Remove
                            BaseAccounts.ReduceStake newAmt pet | isEffective pet -> do
                                MTL.tell newAmt
                                lift $ reduceBakerStake bid newAmt
                                trieInsert
                            _ -> do
                                MTL.tell sdStakedCapital
                                trieInsert
                    _ ->
                        error "Persistent.bsoProcessPendingChanges invariant violation: active baker account not a baker"
            Nothing ->
                error "Persistent.bsoProcessPendingChanges invariant violation: active baker account not valid"

    -- Remove the baker, transferring its delegators to passive delegation.
    -- The three components of the state are updated as follows:
    -- 1. The accounts table is updated to reflect the change both for the account and delegators.
    -- 2. The baker's aggregation key is removed from the aggregation key set.
    -- 3. The delegators are added to the passive delegators.
    removeBaker ::
        BakerId ->
        AccountBaker av ->
        PersistentActiveDelegators (AccountVersionFor pv) ->
        MTL.StateT (Accounts.Accounts pv, AggregationKeySet, PersistentActiveDelegators (AccountVersionFor pv)) m ()
    removeBaker (BakerId accId) acctBkr (PersistentActiveDelegatorsV1 dset dcapital) = do
        accounts0 <- use _1
        -- Update the baker's account to have no delegation
        accounts1 <- Accounts.updateAccountsAtIndex' removeAccountStaking accId accounts0
        -- Update the delegators' accounts to delegate to passive
        dlist <- Trie.keysAsc dset
        accounts2 <- foldM redelegatePassive accounts1 dlist
        _1 .=! accounts2

        -- Remove the baker's aggregation key from the aggregation keys set
        (_2 .=!) =<< Trie.delete (acctBkr ^. BaseAccounts.bakerAggregationVerifyKey) =<< use _2

        -- Add the delegators to the passive delegators
        oldPAD <- use _3
        newDset <- foldM (\t d -> Trie.insert d () t) (adDelegators oldPAD) dlist
        _3 .=! PersistentActiveDelegatorsV1 newDset (adDelegatorTotalCapital oldPAD + dcapital)

    -- Reduce the baker's stake, making the update to the account table.
    reduceBakerStake ::
        BakerId ->
        Amount ->
        MTL.StateT (Accounts.Accounts pv, a, b) m ()
    reduceBakerStake (BakerId accId) newAmt = do
        let updAcc = setAccountStake newAmt >=> setAccountStakePendingChange BaseAccounts.NoChange
        accounts <- use _1
        newAccounts <- lift $ Accounts.updateAccountsAtIndex' updAcc accId accounts
        _1 .=! newAccounts

-- | Process cooldowns on accounts that have expired, and move pre-cooldowns into cooldown.
doProcessCooldowns ::
    forall pv m.
    (SupportsPersistentState pv m, PVSupportsFlexibleCooldown pv) =>
    PersistentBlockState pv ->
    -- | Timestamp for expiring cooldowns.
    Timestamp ->
    -- | Timestamp for pre-cooldowns entering cooldown.
    Timestamp ->
    m (PersistentBlockState pv)
doProcessCooldowns pbs now newExpiry = do
    bsp <- loadPBS pbs
    (newAIC, newAccts) <-
        MTL.execStateT
            process
            (bspAccountsInCooldown bsp ^. accountsInCooldown, bspAccounts bsp)
    storePBS pbs $
        bsp
            { bspAccountsInCooldown = AccountsInCooldownForPV (CTrue newAIC),
              bspAccounts = newAccts
            }
  where
    -- Perform a monadic update on the global cooldown release schedule.
    withCooldown a = (_1 . cooldown .=) =<< a =<< use (_1 . cooldown)
    -- Perform a monadic update an the accounts table.
    withAccounts a = (_2 .=) =<< a =<< use _2
    process = do
        -- Determine which accounts have cooldowns that have expired and remove them from the
        -- cooldown schedule.
        cooldown0 <- use (_1 . cooldown)
        (cooldownList, cooldown1) <- processReleasesUntil now cooldown0
        _1 . cooldown .= cooldown1
        -- Process the cooldowns for the accounts that have expired cooldowns, adding them back
        -- to the cooldown schedule if they have remaining cooldowns.
        forM_ cooldownList $ \acc -> do
            withAccounts (Accounts.updateAccountsAtIndex' (processCooldownForAccount acc) acc)
        -- Fetch and clear the list of accounts in pre-cooldown.
        preCooldownAL <- _1 . preCooldown <<.= Null
        preCooldowns <- loadAccountList preCooldownAL
        -- Process the pre-cooldowns, moving them into cooldown.
        forM_ preCooldowns $ \acc -> do
            withAccounts (Accounts.updateAccountsAtIndex' (processPreCooldownForAccount acc) acc)
    processCooldownForAccount acc pa = do
        -- Release the elapsed cooldowns on the account.
        (mNextCooldown, newPA) <- processAccountCooldownsUntil now pa
        -- If there are remaining cooldowns, add the account back to the cooldown schedule.
        forM_ mNextCooldown $ \nextCooldown -> withCooldown $ addAccountRelease nextCooldown acc
        return newPA
    processPreCooldownForAccount acc pa = do
        -- Process the pre-cooldowns on the account.
        (res, newPA) <- processAccountPreCooldown newExpiry pa
        case res of
            -- In this case, the account already had cooldowns, but the new cooldown expires
            -- earlier, so the release schedule needs to be updated.
            EarlierNextCooldown oldTS -> withCooldown $ updateAccountRelease oldTS newExpiry acc
            -- In this case, the account did not have cooldowns, so the new cooldown is added.
            NewNextCooldown -> withCooldown $ addAccountRelease newExpiry acc
            -- In this case, the earliest cooldown on the account has not changed.
            NextCooldownUnchanged -> return ()
        return newPA

-- | Move all pre-pre-cooldowns into pre-cooldown.
--
-- PRECONDITION: there are no pre-cooldowns.
doProcessPrePreCooldowns ::
    forall pv m.
    (SupportsPersistentState pv m, PVSupportsFlexibleCooldown pv) =>
    PersistentBlockState pv ->
    m (PersistentBlockState pv)
doProcessPrePreCooldowns pbs = do
    bsp <- loadPBS pbs
    let oldAIC = bspAccountsInCooldown bsp ^. accountsInCooldown
    -- The new pre-cooldown list is the old pre-pre-cooldown list.
    let !newPreCooldown = assert (isNull (oldAIC ^. preCooldown)) $ oldAIC ^. prePreCooldown
    let newAIC =
            oldAIC
                & preCooldown .~ newPreCooldown
                & prePreCooldown .~ Null
    accounts <- loadAccountList newPreCooldown
    -- Process the pre-pre-cooldown on each account, moving it to pre-cooldown.
    let processAccount = flip $ Accounts.updateAccountsAtIndex' processAccountPrePreCooldown
    newAccts <- foldM processAccount (bspAccounts bsp) accounts
    storePBS pbs $
        bsp
            { bspAccountsInCooldown = AccountsInCooldownForPV (CTrue newAIC),
              bspAccounts = newAccts
            }

doGetBankStatus :: (SupportsPersistentState pv m) => PersistentBlockState pv -> m Rewards.BankStatus
doGetBankStatus pbs = _unhashed . bspBank <$> loadPBS pbs

doSetRewardAccounts :: (SupportsPersistentState pv m) => PersistentBlockState pv -> Rewards.RewardAccounts -> m (PersistentBlockState pv)
doSetRewardAccounts pbs rewards = do
    bsp <- loadPBS pbs
    storePBS pbs bsp{bspBank = bspBank bsp & unhashed . Rewards.rewardAccounts .~ rewards}

-- | Context that supports the persistent block state.
data PersistentBlockStateContext pv = PersistentBlockStateContext
    { -- | The 'BlobStore' used for storing the persistent state.
      pbscBlobStore :: !BlobStore,
      -- | Cache used for caching accounts.
      pbscAccountCache :: !(AccountCache (AccountVersionFor pv)),
      -- | Cache used for caching modules.
      pbscModuleCache :: !Modules.ModuleCache,
      -- | LMDB account map
      pbscAccountMap :: !LMDBAccountMap.DatabaseHandlers
    }

instance LMDBAccountMap.HasDatabaseHandlers (PersistentBlockStateContext pv) where
    databaseHandlers = lens pbscAccountMap (\s v -> s{pbscAccountMap = v})

instance HasBlobStore (PersistentBlockStateContext av) where
    blobStore = bscBlobStore . pbscBlobStore
    blobLoadCallback = bscLoadCallback . pbscBlobStore
    blobStoreCallback = bscStoreCallback . pbscBlobStore

instance (AccountVersionFor pv ~ av) => Cache.HasCache (AccountCache av) (PersistentBlockStateContext pv) where
    projectCache = pbscAccountCache

instance Cache.HasCache Modules.ModuleCache (PersistentBlockStateContext pv) where
    projectCache = pbscModuleCache

instance (IsProtocolVersion pv) => MonadProtocolVersion (BlobStoreT (PersistentBlockStateContext pv) m) where
    type MPV (BlobStoreT (PersistentBlockStateContext pv) m) = pv

-- | Create a new account cache of the specified size and a temporary 'LMDBAccountMap' for running the given monadic operation by
--  extending the 'BlobStore' context to a 'PersistentBlockStateContext'.
-- Note. this function should only be used for tests.
withNewAccountCacheAndLMDBAccountMap :: (MonadIO m, MonadCatch.MonadMask m) => Int -> FilePath -> BlobStoreT (PersistentBlockStateContext pv) m a -> BlobStoreT BlobStore m a
withNewAccountCacheAndLMDBAccountMap size lmdbAccountMapDir bsm = MonadCatch.bracket openLmdbAccMap closeLmdbAccMap runAction
  where
    openLmdbAccMap = liftIO $ LMDBAccountMap.openDatabase lmdbAccountMapDir
    closeLmdbAccMap handlers = liftIO $ do
        LMDBAccountMap.closeDatabase handlers
        removeDirectoryRecursive lmdbAccountMapDir `catch` (\(e :: IOException) -> liftIO $ void $ print e)
    runAction lmdbAccMap = do
        ac <- liftIO $ newAccountCache size
        mc <- liftIO $ Modules.newModuleCache 100
        alterBlobStoreT (\bs -> PersistentBlockStateContext bs ac mc lmdbAccMap) bsm

newtype PersistentBlockStateMonad (pv :: ProtocolVersion) (r :: Type) (m :: Type -> Type) (a :: Type) = PersistentBlockStateMonad {runPersistentBlockStateMonad :: m a}
    deriving (Functor, Applicative, Monad, MonadIO, MonadReader r, MonadLogger, TimeMonad, MTL.MonadState s, MonadCatch.MonadCatch, MonadCatch.MonadThrow)

type PersistentState av pv r m =
    ( MonadIO m,
      MonadReader r m,
      HasBlobStore r,
      AccountVersionFor pv ~ av,
      Cache.HasCache (AccountCache av) r,
      Cache.HasCache Modules.ModuleCache r,
      LMDBAccountMap.HasDatabaseHandlers r,
      MonadLogger m
    )

instance MonadTrans (PersistentBlockStateMonad pv r) where
    lift = PersistentBlockStateMonad

instance (PersistentState av pv r m) => MonadBlobStore (PersistentBlockStateMonad pv r m)
instance (PersistentState av pv r m) => MonadBlobStore (PutT (PersistentBlockStateMonad pv r m))
instance (PersistentState av pv r m) => MonadBlobStore (PutH (PersistentBlockStateMonad pv r m))

instance (PersistentState av pv r m) => Cache.MonadCache (AccountCache av) (PersistentBlockStateMonad pv r m)
instance (PersistentState av pv r m) => Cache.MonadCache Modules.ModuleCache (PersistentBlockStateMonad pv r m)

deriving via (LMDBAccountMap.AccountMapStoreMonad m) instance (MonadIO m, MonadLogger m, MonadReader r m, LMDBAccountMap.HasDatabaseHandlers r) => LMDBAccountMap.MonadAccountMapStore (PersistentBlockStateMonad pv r m)

type instance BlockStatePointer (PersistentBlockState pv) = BlobRef (BlockStatePointers pv)
type instance BlockStatePointer (HashedPersistentBlockState pv) = BlobRef (BlockStatePointers pv)

instance (IsProtocolVersion pv) => MonadProtocolVersion (PersistentBlockStateMonad pv r m) where
    type MPV (PersistentBlockStateMonad pv r m) = pv

instance BlockStateTypes (PersistentBlockStateMonad pv r m) where
    type BlockState (PersistentBlockStateMonad pv r m) = HashedPersistentBlockState pv
    type UpdatableBlockState (PersistentBlockStateMonad pv r m) = PersistentBlockState pv
    type Account (PersistentBlockStateMonad pv r m) = PersistentAccount (AccountVersionFor pv)
    type BakerInfoRef (PersistentBlockStateMonad pv r m) = PersistentBakerInfoRef (AccountVersionFor pv)
    type ContractState (PersistentBlockStateMonad pv r m) = Instances.InstanceStateV
    type InstrumentedModuleRef (PersistentBlockStateMonad pv r m) = Modules.PersistentInstrumentedModuleV

instance (PersistentState av pv r m) => ModuleQuery (PersistentBlockStateMonad pv r m) where
    getModuleArtifact = doGetModuleArtifact

instance (IsProtocolVersion pv, PersistentState av pv r m) => BlockStateQuery (PersistentBlockStateMonad pv r m) where
    getModule = doGetModuleSource . hpbsPointers
    getModuleInterface pbs mref = doGetModule (hpbsPointers pbs) mref
    getAccount = doGetAccount . hpbsPointers
    accountExists = doGetAccountExists . hpbsPointers
    getActiveBakers = doGetActiveBakers . hpbsPointers
    getActiveBakersAndDelegators = doGetActiveBakersAndDelegators . hpbsPointers
    getActiveDelegators = doGetActiveDelegators . hpbsPointers
    getCurrentDelegators = doGetCurrentDelegators . hpbsPointers
    getAccountByCredId = doGetAccountByCredId . hpbsPointers
    getAccountByIndex = doGetIndexedAccountByIndex . hpbsPointers
    getContractInstance = doGetInstance . hpbsPointers
    getModuleList = doGetModuleList . hpbsPointers
    getAccountList = doAccountList . hpbsPointers
    getContractInstanceList = doContractInstanceList . hpbsPointers
    getSeedState = doGetSeedState . hpbsPointers
    getCurrentEpochFinalizationCommitteeParameters = doGetCurrentEpochFinalizationCommitteeParameters . hpbsPointers
    getCurrentEpochBakers = doGetCurrentEpochBakers . hpbsPointers
    getNextEpochBakers = doGetNextEpochBakers . hpbsPointers
    getNextEpochFinalizationCommitteeParameters = doGetNextEpochFinalizationCommitteeParameters . hpbsPointers
    getSlotBakersP1 = doGetSlotBakersP1 . hpbsPointers
    getBakerAccount = doGetBakerAccount . hpbsPointers
    getRewardStatus = doGetRewardStatus . hpbsPointers
    getTransactionOutcome = doGetTransactionOutcome . hpbsPointers
    getTransactionOutcomesHash = doGetTransactionOutcomesHash . hpbsPointers
    getStateHash = return . hpbsHash
    getSpecialOutcomes = doGetSpecialOutcomes . hpbsPointers
    getOutcomes = doGetOutcomes . hpbsPointers
    getAllIdentityProviders = doGetAllIdentityProvider . hpbsPointers
    getAllAnonymityRevokers = doGetAllAnonymityRevokers . hpbsPointers
    getElectionDifficulty = doGetElectionDifficulty . hpbsPointers
    getNextUpdateSequenceNumber = doGetNextUpdateSequenceNumber . hpbsPointers
    getCurrentElectionDifficulty = doGetCurrentElectionDifficulty . hpbsPointers
    getUpdates = doGetUpdates . hpbsPointers
    getPendingTimeParameters = doGetPendingTimeParameters . hpbsPointers
    getPendingPoolParameters = doGetPendingPoolParameters . hpbsPointers
    getProtocolUpdateStatus = doGetProtocolUpdateStatus . hpbsPointers
    getCryptographicParameters = doGetCryptoParams . hpbsPointers
    getIdentityProvider = doGetIdentityProvider . hpbsPointers
    getAnonymityRevokers = doGetAnonymityRevokers . hpbsPointers
    getUpdateKeysCollection = doGetUpdateKeyCollection . hpbsPointers
    getExchangeRates = doGetExchangeRates . hpbsPointers
    getChainParameters = doGetChainParameters . hpbsPointers
    getPaydayEpoch = doGetPaydayEpoch . hpbsPointers
    getPoolStatus = doGetPoolStatus . hpbsPointers
    getPassiveDelegationStatus = doGetPassiveDelegationStatus . hpbsPointers

instance (MonadIO m, PersistentState av pv r m) => ContractStateOperations (PersistentBlockStateMonad pv r m) where
    thawContractState (Instances.InstanceStateV0 inst) = return inst
    thawContractState (Instances.InstanceStateV1 inst) = liftIO . flip StateV1.thaw inst . fst =<< getCallbacks
    externalContractState (Instances.InstanceStateV0 inst) = return inst
    externalContractState (Instances.InstanceStateV1 inst) = return inst
    stateSizeV0 (Instances.InstanceStateV0 inst) = return (Wasm.contractStateSize inst)
    getV1StateContext = asks blobLoadCallback
    contractStateToByteString (Instances.InstanceStateV0 st) = return (encode st)
    contractStateToByteString (Instances.InstanceStateV1 st) = runPut . putByteStringLen <$> StateV1.toByteString st
    {-# INLINE thawContractState #-}
    {-# INLINE stateSizeV0 #-}
    {-# INLINE getV1StateContext #-}
    {-# INLINE contractStateToByteString #-}

instance (PersistentState av pv r m, IsProtocolVersion pv) => AccountOperations (PersistentBlockStateMonad pv r m) where
    getAccountCanonicalAddress = accountCanonicalAddress

    getAccountAmount = accountAmount

    getAccountTotalStakedAmount = accountTotalStakedAmount

    getAccountLockedAmount = accountLockedAmount

    getAccountAvailableAmount = accountAvailableAmount

    getAccountNonce = accountNonce

    checkAccountIsAllowed = accountIsAllowed

    getAccountCredentials = Concordium.GlobalState.Persistent.Account.accountCredentials

    getAccountVerificationKeys = Concordium.GlobalState.Persistent.Account.accountVerificationKeys

    getAccountEncryptedAmount = accountEncryptedAmount

    getAccountEncryptionKey = Concordium.GlobalState.Persistent.Account.accountEncryptionKey

    getAccountReleaseSummary = accountReleaseSummary

    getAccountBaker = accountBaker

    getAccountDelegator = accountDelegator

    getAccountStake = accountStake

    getAccountBakerInfoRef = accountBakerInfoRef

    derefBakerInfo = loadBakerInfo

    getAccountHash = accountHash

    getAccountCooldowns = accountCooldowns

instance (IsProtocolVersion pv, PersistentState av pv r m) => BlockStateOperations (PersistentBlockStateMonad pv r m) where
    bsoGetModule pbs mref = doGetModule pbs mref
    bsoGetAccount bs = doGetAccount bs
    bsoGetAccountIndex = doGetAccountIndex
    bsoGetAccountByIndex = doGetAccountByIndex
    bsoGetInstance = doGetInstance
    bsoAddressWouldClash = doGetAccountExists
    bsoRegIdExists = doRegIdExists
    bsoCreateAccount = doCreateAccount
    bsoPutNewInstance = doPutNewInstance
    bsoPutNewModule = doPutNewModule
    bsoModifyAccount = doModifyAccount
    bsoSetAccountCredentialKeys = doSetAccountCredentialKeys
    bsoUpdateAccountCredentials = doUpdateAccountCredentials
    bsoModifyInstance = doModifyInstance
    bsoNotifyEncryptedBalanceChange = doNotifyEncryptedBalanceChange
    bsoGetSeedState = doGetSeedState
    bsoSetSeedState = doSetSeedState
    bsoTransitionEpochBakers = doTransitionEpochBakers
    bsoGetActiveBakers = doGetActiveBakers
    bsoGetActiveBakersAndDelegators = doGetActiveBakersAndDelegators
    bsoGetCurrentEpochBakers = doGetCurrentEpochBakers
    bsoGetCurrentEpochFullBakersEx = doGetCurrentEpochFullBakersEx
    bsoGetCurrentCapitalDistribution = doGetCurrentCapitalDistribution
    bsoAddBaker = doAddBaker
    bsoAddValidator = case delegationChainParameters @pv of
        DelegationChainParameters -> \bs ai a -> MTL.runExceptT (newAddValidator bs ai a)
    bsoUpdateValidator = case delegationChainParameters @pv of
        DelegationChainParameters -> \bs ts ai u -> MTL.runExceptT (newUpdateValidator bs ts ai u)
    bsoConstrainBakerCommission = doConstrainBakerCommission
    bsoAddDelegator = case delegationChainParameters @pv of
        DelegationChainParameters -> \bs ai a -> MTL.runExceptT (newAddDelegator bs ai a)
    bsoUpdateDelegator = case delegationChainParameters @pv of
        DelegationChainParameters -> \bs ts ai u -> MTL.runExceptT (newUpdateDelegator bs ts ai u)
    bsoUpdateBakerKeys = doUpdateBakerKeys
    bsoUpdateBakerStake = doUpdateBakerStake
    bsoUpdateBakerRestakeEarnings = doUpdateBakerRestakeEarnings
    bsoRemoveBaker = doRemoveBaker
    bsoRewardAccount = doRewardAccount
    bsoGetBakerPoolRewardDetails = doGetBakerPoolRewardDetails
    bsoRewardFoundationAccount = doRewardFoundationAccount
    bsoGetFoundationAccount = doGetFoundationAccount
    bsoMint = doMint
    bsoMintToAccount = doSafeMintToAccount
    bsoGetIdentityProvider = doGetIdentityProvider
    bsoGetAnonymityRevokers = doGetAnonymityRevokers
    bsoGetCryptoParams = doGetCryptoParams
    bsoGetPaydayEpoch = doGetPaydayEpoch
    bsoGetPaydayMintRate = doGetPaydayMintRate
    bsoSetPaydayEpoch = doSetPaydayEpoch
    bsoSetPaydayMintRate = doSetPaydayMintRate
    bsoSetTransactionOutcomes = doSetTransactionOutcomes
    bsoAddSpecialTransactionOutcome = doAddSpecialTransactionOutcome
    bsoProcessUpdateQueues = doProcessUpdateQueues
    bsoProcessReleaseSchedule = doProcessReleaseSchedule
    bsoGetUpdateKeyCollection = doGetUpdateKeyCollection
    bsoGetNextUpdateSequenceNumber = doGetNextUpdateSequenceNumber
    bsoEnqueueUpdate = doEnqueueUpdate
    bsoOverwriteElectionDifficulty = doOverwriteElectionDifficulty
    bsoClearProtocolUpdate = doClearProtocolUpdate
    bsoSetNextCapitalDistribution = doSetNextCapitalDistribution
    bsoRotateCurrentCapitalDistribution = doRotateCurrentCapitalDistribution
    bsoGetExchangeRates = doGetExchangeRates
    bsoGetChainParameters = doGetChainParameters
    bsoGetEpochBlocksBaked = doGetEpochBlocksBaked
    bsoNotifyBlockBaked = doNotifyBlockBaked
    bsoUpdateAccruedTransactionFeesBaker = doUpdateAccruedTransactionFeesBaker
    bsoMarkFinalizationAwakeBakers = doMarkFinalizationAwakeBakers
    bsoUpdateAccruedTransactionFeesPassive = doUpdateAccruedTransactionFeesPassive
    bsoGetAccruedTransactionFeesPassive = doGetAccruedTransactionFeesPassive
    bsoUpdateAccruedTransactionFeesFoundationAccount = doUpdateAccruedTransactionFeesFoundationAccount
    bsoGetAccruedTransactionFeesFoundationAccount = doGetAccruedTransactionFeesFoundationAccount
    bsoClearEpochBlocksBaked = doClearEpochBlocksBaked
    bsoRotateCurrentEpochBakers = doRotateCurrentEpochBakers
    bsoSetNextEpochBakers = doSetNextEpochBakers
    bsoProcessPendingChanges = doProcessPendingChanges
    bsoProcessCooldowns = doProcessCooldowns
    bsoProcessPrePreCooldowns = doProcessPrePreCooldowns
    bsoGetBankStatus = doGetBankStatus
    bsoSetRewardAccounts = doSetRewardAccounts
    bsoIsProtocolUpdateEffective = doIsProtocolUpdateEffective
    type StateSnapshot (PersistentBlockStateMonad pv r m) = BlockStatePointers pv
    bsoSnapshotState = loadPBS
    bsoRollback = storePBS

instance (IsProtocolVersion pv, PersistentState av pv r m) => BlockStateStorage (PersistentBlockStateMonad pv r m) where
    thawBlockState = doThawBlockState

    freezeBlockState = hashBlockState

    dropUpdatableBlockState pbs = liftIO $ writeIORef pbs (error "Block state dropped")

    purgeBlockState _ = return ()
    {-# INLINE purgeBlockState #-}

    archiveBlockState HashedPersistentBlockState{..} = do
        inner <- liftIO $ readIORef hpbsPointers
        !inner' <- uncacheBufferedRef inner
        liftIO $ writeIORef hpbsPointers inner'

    saveBlockState HashedPersistentBlockState{..} = do
        inner <- liftIO $ readIORef hpbsPointers
        (!inner', !ref) <- flushBufferedRef inner
        liftIO $ writeIORef hpbsPointers inner'
        flushStore
        return ref

    saveAccounts HashedPersistentBlockState{..} = do
        -- this load should be cheap as the blockstate is in memory.
        accs <- bspAccounts <$> loadPBS hpbsPointers
        -- write the accounts that were created in the block and
        -- potentially non-finalized parent blocks.
        -- Note that this also empties the difference map for the
        -- block.
        void $ Accounts.writeAccountsCreated accs

    reconstructAccountDifferenceMap HashedPersistentBlockState{..} parentDifferenceMap listOfAccounts = do
        accs <- bspAccounts <$> loadPBS hpbsPointers
        Accounts.reconstructDifferenceMap parentDifferenceMap listOfAccounts accs

    loadBlockState hpbsHashM ref = do
        hpbsPointers <- liftIO $ newIORef $ blobRefToBufferedRef ref
        case hpbsHashM of
            Just hpbsHash -> return HashedPersistentBlockState{..}
            Nothing -> hashBlockState hpbsPointers

    blockStateLoadCallback = asks blobLoadCallback
    {-# INLINE blockStateLoadCallback #-}

    collapseCaches = do
        Cache.collapseCache (Proxy :: Proxy (AccountCache av))
        Cache.collapseCache (Proxy :: Proxy Modules.ModuleCache)

    cacheBlockState = cacheState

    cacheBlockStateAndGetTransactionTable = cacheStateAndGetTransactionTable
    tryPopulateAccountMap HashedPersistentBlockState{..} = do
        -- load the top level references and write the accounts to the LMDB backed
        -- account map (if this has not already been done).
        BlockStatePointers{..} <- loadPBS hpbsPointers
        LMDBAccountMap.tryPopulateLMDBStore bspAccounts

-- | Migrate the block state from the representation used by protocol version
--  @oldpv@ to the one used by protocol version @pv@. The migration is done gradually,
--  and that is the reason for the monad @m@ and the transformer @t@. The inner monad @m@ is
--  used to __load__ the state, only the loading part of the 'MonadBlobStore' is used.
--  The outer monad @t m@ is used to __write__ the new state after migration.
--
--  The intention is that the inner @m@ is @BlobStoreT
--  (PersistentBlockStateContext oldpv) IO@, whereas the @t@ is @BlobStoreT
--  (PersistentBlockStateContext pv)@. Since they both implement the
--  'MonadBlobStore' interface some care must be observed to read and write in
--  the correct context in the implementation of this function. Typically,
--  reading from the old state requires @lift@ing the relevant operation.
--
--  The migration function should not do non-trivial changes, i.e., it should
--  only migrate representation, and fill in the defaults as specified by the
--  state migration parameters.
migratePersistentBlockState ::
    forall oldpv pv t m.
    ( MonadTrans t,
      MonadBlobStore (t m),
      SupportsPersistentAccount oldpv m,
      SupportsPersistentAccount pv (t m),
      Modules.SupportsPersistentModule m,
      Modules.SupportsPersistentModule (t m),
      MonadProtocolVersion (t m),
      MPV (t m) ~ pv,
      MonadProtocolVersion m,
      MPV m ~ oldpv
    ) =>
    StateMigrationParameters oldpv pv ->
    PersistentBlockState oldpv ->
    t m (PersistentBlockState pv)
migratePersistentBlockState migration oldState = do
    !newState <- migrateBlockPointers migration =<< lift . refLoad =<< liftIO (readIORef oldState)
    newStateRef <- refMake newState
    (newStateRefFlushed, _) <- refFlush newStateRef
    liftIO . newIORef $! newStateRefFlushed

migrateBlockPointers ::
    forall oldpv pv t m.
    ( SupportMigration m t,
      MonadProtocolVersion m,
      MPV m ~ oldpv,
      MonadProtocolVersion (t m),
      MPV (t m) ~ pv,
      SupportsPersistentAccount oldpv m,
      SupportsPersistentAccount pv (t m),
      Modules.SupportsPersistentModule m,
      Modules.SupportsPersistentModule (t m)
    ) =>
    StateMigrationParameters oldpv pv ->
    BlockStatePointers oldpv ->
    t m (BlockStatePointers pv)
migrateBlockPointers migration BlockStatePointers{..} = do
    -- We migrate the release schedule first because we may need to access the
    -- accounts in the process.
    let rsMigration = case migration of
            StateMigrationParametersTrivial -> trivialReleaseScheduleMigration
            StateMigrationParametersP1P2 -> RSMLegacyToLegacy
            StateMigrationParametersP2P3 -> RSMLegacyToLegacy
            StateMigrationParametersP3ToP4{} -> RSMLegacyToLegacy
            StateMigrationParametersP4ToP5{} -> RSMLegacyToNew $ \addr ->
                Accounts.getAccountIndex addr bspAccounts <&> \case
                    Nothing -> error "Account with release schedule does not exist"
                    Just ai -> ai
            StateMigrationParametersP5ToP6{} -> RSMNewToNew
            StateMigrationParametersP6ToP7{} -> RSMNewToNew
<<<<<<< HEAD
    logEvent GlobalState LLTrace "Migrating release schedule"
=======
            StateMigrationParametersP7ToP8{} -> RSMNewToNew
>>>>>>> fec7af30
    newReleaseSchedule <- migrateReleaseSchedule rsMigration bspReleaseSchedule
    pab <- lift . refLoad $ bspBirkParameters ^. birkActiveBakers
    -- When we migrate the accounts, we accumulate state
    initMigrationState :: MigrationState.AccountMigrationState oldpv pv <-
        MigrationState.makeInitialAccountMigrationState bspAccounts pab
    logEvent GlobalState LLTrace "Migrating accounts"
    (newAccounts, migrationState) <-
        MigrationState.runAccountMigrationStateTT
            (Accounts.migrateAccounts migration bspAccounts)
            initMigrationState
    logEvent GlobalState LLTrace "Migrating accounts in cooldown"
    newAccountsInCooldown <-
        migrateAccountsInCooldownForPV
            (MigrationState._migrationPrePreCooldown migrationState)
            bspAccountsInCooldown
    logEvent GlobalState LLTrace "Migrating modules"
    newModules <- migrateHashedBufferedRef (Modules.migrateModules migration) bspModules
    modules <- refLoad newModules
    logEvent GlobalState LLTrace "Migrating contract instances"
    newInstances <- Instances.migrateInstances modules bspInstances
    let newBank = bspBank
    logEvent GlobalState LLTrace "Migrating identity providers"
    newIdentityProviders <- migrateHashedBufferedRefKeepHash bspIdentityProviders
    logEvent GlobalState LLTrace "Migrating anonymity revokers"
    newAnonymityRevokers <- migrateHashedBufferedRefKeepHash bspAnonymityRevokers
    let oldEpoch = bspBirkParameters ^. birkSeedState . epoch
    logEvent GlobalState LLTrace "Migrating Birk parameters"
    newBirkParameters <-
        migratePersistentBirkParameters
            migration
            newAccounts
            (MigrationState._persistentActiveBakers migrationState)
            bspBirkParameters
    logEvent GlobalState LLTrace "Migrating cryptographic parameters"
    newCryptographicParameters <- migrateHashedBufferedRefKeepHash bspCryptographicParameters
    logEvent GlobalState LLTrace "Migrating chain parameters and updates updates"
    newUpdates <- migrateReference (migrateUpdates migration) bspUpdates
    logEvent GlobalState LLTrace "Migrating current epoch bakers"
    curBakers <- extractBakerStakes =<< refLoad (_birkCurrentEpochBakers newBirkParameters)
    logEvent GlobalState LLTrace "Migrating next epoch bakers"
    nextBakers <- extractBakerStakes =<< refLoad (_birkNextEpochBakers newBirkParameters)
    -- clear transaction outcomes.
    let newTransactionOutcomes = emptyTransactionOutcomes (Proxy @pv)
    chainParams <- refLoad . currentParameters =<< refLoad newUpdates
    let timeParams = _cpTimeParameters . unStoreSerialized $ chainParams
    logEvent GlobalState LLTrace "Migrating reward details"
    newRewardDetails <-
        migrateBlockRewardDetails migration curBakers nextBakers timeParams oldEpoch bspRewardDetails

    return $!
        BlockStatePointers
            { bspAccounts = newAccounts,
              bspInstances = newInstances,
              bspModules = newModules,
              bspBank = newBank,
              bspIdentityProviders = newIdentityProviders,
              bspAnonymityRevokers = newAnonymityRevokers,
              bspBirkParameters = newBirkParameters,
              bspCryptographicParameters = newCryptographicParameters,
              bspUpdates = newUpdates,
              bspReleaseSchedule = newReleaseSchedule,
              bspAccountsInCooldown = newAccountsInCooldown,
              bspTransactionOutcomes = newTransactionOutcomes,
              bspRewardDetails = newRewardDetails
            }

-- | Thaw the block state, making it ready for modification.
--  This function wraps the underlying 'PersistentBlockState' of the provided 'HashedPersistentBlockState' in a new 'IORef'
--  such that changes to the thawed block state does not propagate into the parent state.
--
--  Further the 'DiffMap.DifferenceMap' of the accounts structure in the provided block state is
--  "bumped" in the sense that a new one is created for the new thawed block with a pointer to the parent difference map.
--  The parent difference map is empty if the parent is persisted otherwise it may contain new accounts created in that block.
doThawBlockState ::
    (SupportsPersistentState pv m) =>
    HashedPersistentBlockState pv ->
    m (PersistentBlockState pv)
doThawBlockState HashedPersistentBlockState{..} = do
    bsp@BlockStatePointers{..} <- loadPBS hpbsPointers
    bspAccounts' <- Accounts.mkNewChildDifferenceMap bspAccounts
    let bsp' = bsp{bspAccounts = bspAccounts'}
    liftIO $ newIORef =<< makeBufferedRef bsp'

-- | Cache the block state.
cacheState ::
    forall pv m.
    (SupportsPersistentState pv m) =>
    HashedPersistentBlockState pv ->
    m ()
cacheState hpbs = do
    BlockStatePointers{..} <- loadPBS (hpbsPointers hpbs)
    accts <- liftCache (return @_ @(PersistentAccount (AccountVersionFor pv))) bspAccounts
    -- first cache the modules
    mods <- cache bspModules
    -- then cache the instances, but don't cache the modules again. Instead
    -- share the references in memory we have already constructed by caching
    -- modules above. Loading the modules here is cheap since we cached them.
    insts <- runReaderT (cache bspInstances) =<< refLoad mods
    ips <- cache bspIdentityProviders
    ars <- cache bspAnonymityRevokers
    birkParams <- cache bspBirkParameters
    cryptoParams <- cache bspCryptographicParameters
    upds <- cache bspUpdates
    rels <- cache bspReleaseSchedule
    cdowns <- cache bspAccountsInCooldown
    red <- cache bspRewardDetails
    _ <-
        storePBS (hpbsPointers hpbs) $!
            BlockStatePointers
                { bspAccounts = accts,
                  bspInstances = insts,
                  bspModules = mods,
                  bspBank = bspBank,
                  bspIdentityProviders = ips,
                  bspAnonymityRevokers = ars,
                  bspBirkParameters = birkParams,
                  bspCryptographicParameters = cryptoParams,
                  bspUpdates = upds,
                  bspReleaseSchedule = rels,
                  bspAccountsInCooldown = cdowns,
                  bspTransactionOutcomes = bspTransactionOutcomes,
                  bspRewardDetails = red
                }
    return ()

-- | Cache the block state and get the initial (empty) transaction table with the next
-- update sequence numbers populated.
cacheStateAndGetTransactionTable ::
    forall pv m.
    (SupportsPersistentState pv m) =>
    HashedPersistentBlockState pv ->
    m TransactionTable.TransactionTable
cacheStateAndGetTransactionTable hpbs = do
    BlockStatePointers{..} <- loadPBS (hpbsPointers hpbs)
    -- cache the account table
    accts <- cache bspAccounts
    -- cache the modules
    mods <- cache bspModules
    -- then cache the instances, but don't cache the modules again. Instead
    -- share the references in memory we have already constructed by caching
    -- modules above. Loading the modules here is cheap since we cached them.
    insts <- runReaderT (cache bspInstances) =<< refLoad mods
    ips <- cache bspIdentityProviders
    ars <- cache bspAnonymityRevokers
    birkParams <- cache bspBirkParameters
    cryptoParams <- cache bspCryptographicParameters
    upds <- cache bspUpdates
    -- Update the transaction table with the sequence numbers for chain updates.
    let updInTT tt uty = do
            sn <- lookupNextUpdateSequenceNumber bspUpdates uty
            if sn /= minUpdateSequenceNumber
                then
                    return $!
                        tt
                            & TransactionTable.ttNonFinalizedChainUpdates
                                . at' uty
                                ?~ TransactionTable.emptyNFCUWithSequenceNumber sn
                else return tt
    tt <- foldM updInTT TransactionTable.emptyTransactionTable [minBound ..]
    rels <- cache bspReleaseSchedule
    cdowns <- cache bspAccountsInCooldown
    red <- cache bspRewardDetails
    _ <-
        storePBS
            (hpbsPointers hpbs)
            BlockStatePointers
                { bspAccounts = accts,
                  bspInstances = insts,
                  bspModules = mods,
                  bspBank = bspBank,
                  bspIdentityProviders = ips,
                  bspAnonymityRevokers = ars,
                  bspBirkParameters = birkParams,
                  bspCryptographicParameters = cryptoParams,
                  bspUpdates = upds,
                  bspReleaseSchedule = rels,
                  bspAccountsInCooldown = cdowns,
                  bspTransactionOutcomes = bspTransactionOutcomes,
                  bspRewardDetails = red
                }
    return tt<|MERGE_RESOLUTION|>--- conflicted
+++ resolved
@@ -4451,11 +4451,8 @@
                     Just ai -> ai
             StateMigrationParametersP5ToP6{} -> RSMNewToNew
             StateMigrationParametersP6ToP7{} -> RSMNewToNew
-<<<<<<< HEAD
+            StateMigrationParametersP7ToP8{} -> RSMNewToNew
     logEvent GlobalState LLTrace "Migrating release schedule"
-=======
-            StateMigrationParametersP7ToP8{} -> RSMNewToNew
->>>>>>> fec7af30
     newReleaseSchedule <- migrateReleaseSchedule rsMigration bspReleaseSchedule
     pab <- lift . refLoad $ bspBirkParameters ^. birkActiveBakers
     -- When we migrate the accounts, we accumulate state
