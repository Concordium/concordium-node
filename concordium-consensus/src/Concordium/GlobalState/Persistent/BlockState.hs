{-# LANGUAGE BangPatterns #-}
{-# LANGUAGE ConstraintKinds #-}
{-# LANGUAGE DataKinds #-}
{-# LANGUAGE GADTs #-}
{-# LANGUAGE MultiWayIf #-}
{-# LANGUAGE OverloadedStrings #-}
{-# LANGUAGE RankNTypes #-}
{-# LANGUAGE ScopedTypeVariables #-}
{-# LANGUAGE StandaloneDeriving #-}
{-# LANGUAGE TemplateHaskell #-}
{-# LANGUAGE TypeApplications #-}
{-# LANGUAGE TypeFamilies #-}
{-# LANGUAGE UndecidableInstances #-}
-- We suppress redundant constraint warnings since GHC does not detect when a constraint is used
-- for pattern matching. (See: https://gitlab.haskell.org/ghc/ghc/-/issues/20896)
{-# OPTIONS_GHC -Wno-redundant-constraints #-}
module Concordium.GlobalState.Persistent.BlockState (
    PersistentBlockState,
    BlockStatePointers(..),
    HashedPersistentBlockState(..),
    hashBlockState,
    PersistentBirkParameters(..),
    makePersistentBirkParameters,
    makePersistent,
    initialPersistentState,
    emptyBlockState,
    PersistentBlockStateContext(..),
    PersistentState,
    PersistentBlockStateMonad(..),
    withNewAccountCache,
    cacheStateAndGetTransactionTable,
    migratePersistentBlockState,
    SupportsPersistentState
) where

import Data.Serialize
import Data.IORef
import Control.Monad.Reader
import qualified Control.Monad.State.Strict as MTL
import qualified Control.Monad.Except as MTL
import qualified Control.Monad.Writer.Strict as MTL
import Data.Foldable
import Data.Maybe
import Data.Proxy
import Data.Word
import Lens.Micro.Platform
import qualified Data.Vector as Vec
import qualified Data.Map.Strict as Map
import qualified Data.Sequence as Seq
import qualified Concordium.Crypto.SHA256 as H
import Concordium.Types
import Concordium.Types.Execution ( TransactionSummary, DelegationTarget )
import qualified Concordium.Wasm as Wasm
import qualified Concordium.GlobalState.Wasm as GSWasm
import qualified Concordium.ID.Types as ID
import qualified Concordium.ID.Parameters as ID
import Concordium.Types.Updates
import Concordium.Types.Queries (PoolStatus(..),CurrentPaydayBakerPoolStatus(..), makePoolPendingChange, RewardStatus'(..))
import Concordium.GlobalState.BakerInfo
import Concordium.GlobalState.Persistent.BlobStore
import qualified Concordium.GlobalState.Persistent.Trie as Trie
import Concordium.GlobalState.BlockState
import Concordium.GlobalState.CapitalDistribution
import Concordium.GlobalState.Parameters
import Concordium.GlobalState.Types
import Concordium.GlobalState.Account hiding (addIncomingEncryptedAmount, addToSelfEncryptedAmount)
import qualified Concordium.Types.IdentityProviders as IPS
import qualified Concordium.Types.AnonymityRevokers as ARS
import qualified Concordium.GlobalState.Rewards as Rewards
import Concordium.GlobalState.Persistent.Accounts (SupportsPersistentAccount)
import qualified Concordium.GlobalState.Persistent.Accounts as Accounts
import Concordium.GlobalState.Persistent.Bakers
import qualified Concordium.GlobalState.Persistent.Instances as Instances
import qualified Concordium.Types.Transactions as Transactions
import qualified Concordium.Types.Execution as Transactions
import Concordium.GlobalState.Persistent.Instances(PersistentInstance(..), PersistentInstanceV(..), PersistentInstanceParameters(..))
import Concordium.GlobalState.Persistent.Account
import Concordium.GlobalState.Persistent.BlockState.Updates
import Concordium.GlobalState.Persistent.PoolRewards
import qualified Concordium.GlobalState.Persistent.LFMBTree as LFMBT
import qualified Concordium.GlobalState.Basic.BlockState as Basic
import qualified Concordium.Crypto.SHA256 as SHA256
import qualified Concordium.GlobalState.Basic.BlockState.Account as TransientAccount
import qualified Concordium.Types.UpdateQueues as UQ
import qualified Concordium.GlobalState.Persistent.BlockState.Modules as Modules
import qualified Concordium.GlobalState.ContractStateV1 as StateV1
import qualified Concordium.Types.Accounts as BaseAccounts
import Concordium.Types.SeedState
import Concordium.Logger (MonadLogger)
import Concordium.Types.HashableTo
import Concordium.Utils
import Concordium.Utils.Serialization.Put
import Concordium.Utils.Serialization
import Concordium.Utils.BinarySearch
import Concordium.Kontrol.Bakers
import qualified Concordium.GlobalState.Persistent.Cache as Cache
import qualified Concordium.GlobalState.TransactionTable as TransactionTable
import Concordium.Types.Accounts (AccountBaker(..))
import Concordium.GlobalState.Persistent.Account.Structure

-- * Birk parameters

data PersistentBirkParameters (av :: AccountVersion) = PersistentBirkParameters {
    -- |The currently-registered bakers.
    _birkActiveBakers :: !(BufferedRef (PersistentActiveBakers av)),
    -- |The bakers that will be used for the next epoch.
    _birkNextEpochBakers :: !(HashedBufferedRef (PersistentEpochBakers av)),
    -- |The bakers for the current epoch.
    _birkCurrentEpochBakers :: !(HashedBufferedRef (PersistentEpochBakers av)),
    -- |The seed state used to derive the leadership election nonce.
    _birkSeedState :: !SeedState
} deriving (Show)

makeLenses ''PersistentBirkParameters

-- |See documentation of @migratePersistentBlockState@.
--
-- Migrate the birk parameters assuming accounts have already been migrated.
migratePersistentBirkParameters :: forall oldpv pv t m .
    ( IsProtocolVersion pv
    , IsProtocolVersion oldpv
    , SupportMigration m t
    , SupportsPersistentAccount pv (t m)
    ) =>
  StateMigrationParameters oldpv pv ->
  Accounts.Accounts pv ->
  PersistentBirkParameters (AccountVersionFor oldpv) ->
  t m (PersistentBirkParameters (AccountVersionFor pv))
migratePersistentBirkParameters migration accounts PersistentBirkParameters{..} = do
  newActiveBakers <- migrateReference (migratePersistentActiveBakers migration accounts) _birkActiveBakers
  newNextEpochBakers <- migrateHashedBufferedRef (migratePersistentEpochBakers migration) _birkNextEpochBakers
  newCurrentEpochBakers <- migrateHashedBufferedRef (migratePersistentEpochBakers migration) _birkCurrentEpochBakers
  return PersistentBirkParameters {
    _birkActiveBakers = newActiveBakers,
    _birkNextEpochBakers = newNextEpochBakers,
    _birkCurrentEpochBakers = newCurrentEpochBakers,
    _birkSeedState = _birkSeedState
    }


freezeContractState :: forall v m . (Wasm.IsWasmVersion v, MonadBlobStore m) => UpdatableContractState v -> m (SHA256.Hash, Instances.InstanceStateV v)
freezeContractState cs = case Wasm.getWasmVersion @v of
  Wasm.SV0 -> return (getHash cs, Instances.InstanceStateV0 cs)
  Wasm.SV1 -> do
    (cbk, _) <- getCallbacks
    (hsh, persistent) <- liftIO (StateV1.freeze cbk cs)
    return (hsh, Instances.InstanceStateV1 persistent)

-- |Serialize 'PersistentBirkParameters' in V0 format.
putBirkParametersV0 :: forall m av. (IsAccountVersion av, MonadBlobStore m, MonadPut m) => PersistentBirkParameters av -> m ()
putBirkParametersV0 PersistentBirkParameters{..} = do
        sPut _birkSeedState
        putEpochBakers =<< refLoad _birkNextEpochBakers
        putEpochBakers =<< refLoad _birkCurrentEpochBakers

instance (IsAccountVersion av, MonadBlobStore m) => MHashableTo m H.Hash (PersistentBirkParameters av) where
  getHashM PersistentBirkParameters {..} = do
    nextHash <- getHashM _birkNextEpochBakers
    currentHash <- getHashM _birkCurrentEpochBakers
    let bpH0 = H.hash $ "SeedState" <> encode _birkSeedState
        bpH1 = H.hashOfHashes nextHash currentHash
    return $ H.hashOfHashes bpH0 bpH1

instance (MonadBlobStore m, IsAccountVersion av) => BlobStorable m (PersistentBirkParameters av) where
    storeUpdate bps@PersistentBirkParameters{..} = do
        (pabs, actBakers) <- storeUpdate _birkActiveBakers
        (pnebs, nextBakers) <- storeUpdate _birkNextEpochBakers
        (pcebs, currentBakers) <- storeUpdate _birkCurrentEpochBakers
        let putBSP = do
                pabs
                pnebs
                pcebs
                put _birkSeedState
        return $!! (putBSP, bps {
                    _birkActiveBakers = actBakers,
                    _birkNextEpochBakers = nextBakers,
                    _birkCurrentEpochBakers = currentBakers
                })
    load = do
        mabs <- label "Active bakers" load
        mnebs <- label "Next epoch bakers" load
        mcebs <- label "Current epoch bakers" load
        _birkSeedState <- label "Seed state" get
        return $! do
            _birkActiveBakers <- mabs
            _birkNextEpochBakers <- mnebs
            _birkCurrentEpochBakers <- mcebs
            return PersistentBirkParameters{..}

instance (MonadBlobStore m, IsAccountVersion av) => Cacheable m (PersistentBirkParameters av) where
    cache PersistentBirkParameters{..} = do
        activeBaks <- cache _birkActiveBakers
        next <- cache _birkNextEpochBakers
        cur <- cache _birkCurrentEpochBakers
        return PersistentBirkParameters{
            _birkActiveBakers = activeBaks,
            _birkNextEpochBakers = next,
            _birkCurrentEpochBakers = cur,
            ..
        }

makePersistentBirkParameters ::
    (IsAccountVersion av, MonadBlobStore m) => Basic.BasicBirkParameters av -> m (PersistentBirkParameters av)
makePersistentBirkParameters bbps = do
    _birkActiveBakers <- refMake =<< makePersistentActiveBakers (Basic._birkActiveBakers bbps)
    _birkNextEpochBakers <-
        refMake =<< makePersistentEpochBakers (_unhashed $ Basic._birkNextEpochBakers bbps)
    _birkCurrentEpochBakers <- refMake =<< makePersistentEpochBakers (_unhashed (Basic._birkCurrentEpochBakers bbps))
    let _birkSeedState = Basic._birkSeedState bbps
    return $ PersistentBirkParameters{..}

-- * Epoch baked blocks

type EpochBlocks = Nullable (BufferedRef EpochBlock)

-- |Structure for tracking which bakers have baked blocks
-- in the current epoch.
data EpochBlock = EpochBlock {
    ebBakerId :: !BakerId,
    ebPrevious :: !EpochBlocks
}

-- |Migrate the 'EpochBlocks' structure, reading it from context @m@ and writing
-- it to context @t m@.
migrateEpochBlocks :: (MonadTrans t, BlobStorable m EpochBlock, BlobStorable (t m) EpochBlock) => EpochBlocks -> t m EpochBlocks
migrateEpochBlocks Null = return Null
migrateEpochBlocks (Some inner) = Some <$> migrateReference go inner
  where go EpochBlock{..} = do
          newPrevious <- migrateEpochBlocks ebPrevious
          return EpochBlock{ebPrevious = newPrevious,..}

-- |Return a map, mapping baker ids to the number of blocks they baked as they
-- appear in the 'EpochBlocks' structure.
bakersFromEpochBlocks :: (MonadBlobStore m) => EpochBlocks -> m (Map.Map BakerId Word64)
bakersFromEpochBlocks = go Map.empty
  where go m Null = return m
        go m (Some ref) = do
            EpochBlock{..} <- refLoad ref
            let !m' = m & at ebBakerId . non 0 +~ 1
            go m' ebPrevious

instance (MonadBlobStore m) => BlobStorable m EpochBlock where
    storeUpdate eb@EpochBlock{..} = do
        (ppref, ebPrevious') <- storeUpdate ebPrevious
        let putEB = put ebBakerId >> ppref
        let eb' = eb{ebPrevious = ebPrevious'}
        return $!! (putEB, eb')
    load = do
        ebBakerId <- get
        mPrevious <- load
        return $! do
            ebPrevious <- mPrevious
            return EpochBlock{..}

instance MonadBlobStore m => Cacheable m EpochBlock where
    cache eb = do
        ebPrevious' <- cache (ebPrevious eb)
        return eb{ebPrevious = ebPrevious'}

instance MonadBlobStore m => MHashableTo m Rewards.EpochBlocksHash EpochBlock where
    getHashM EpochBlock{..} = Rewards.epochBlockHash ebBakerId <$> getHashM ebPrevious

instance MonadBlobStore m => MHashableTo m Rewards.EpochBlocksHash EpochBlocks where
    getHashM Null = return Rewards.emptyEpochBlocksHash
    getHashM (Some r) = getHashM r

data HashedEpochBlocks = HashedEpochBlocks {
        hebBlocks :: !EpochBlocks,
        hebHash :: !Rewards.EpochBlocksHash
    }

-- |Like 'migrateEpochBlocks', but for hashed blocks. This makes use of the fact
-- that the hash does not change upon migration and so it is carried over.
--
-- See also documentation of @migratePersistentBlockState@.
migrateHashedEpochBlocks :: (MonadTrans t, BlobStorable m EpochBlock, BlobStorable (t m) EpochBlock) => HashedEpochBlocks -> t m HashedEpochBlocks
migrateHashedEpochBlocks HashedEpochBlocks{..} = do
  newHebBlocks <- migrateEpochBlocks hebBlocks
  return HashedEpochBlocks{
    hebBlocks = newHebBlocks,
    ..
    }

instance HashableTo Rewards.EpochBlocksHash HashedEpochBlocks where
    getHash = hebHash

instance MonadBlobStore m => BlobStorable m HashedEpochBlocks where
    storeUpdate heb = do
        (pblocks, blocks') <- storeUpdate (hebBlocks heb)
        return $!! (pblocks, heb{hebBlocks = blocks'})
    load = do
        mhebBlocks <- load
        return $! do
            hebBlocks <- mhebBlocks
            hebHash <- getHashM hebBlocks
            return HashedEpochBlocks{..}

instance MonadBlobStore m => Cacheable m HashedEpochBlocks where
    cache red = do
        blocks' <- cache (hebBlocks red)
        return $! red{hebBlocks = blocks'}

-- |The empty 'HashedEpochBlocks'.
emptyHashedEpochBlocks :: HashedEpochBlocks
emptyHashedEpochBlocks = HashedEpochBlocks {
        hebBlocks = Null,
        hebHash = Rewards.emptyEpochBlocksHash
    }

-- |Add a new 'BakerId' to the start of a 'HashedEpochBlocks'.
consEpochBlock :: (MonadBlobStore m) => BakerId -> HashedEpochBlocks -> m HashedEpochBlocks
consEpochBlock b hebbs = do
        mbr <- refMake EpochBlock{
                ebBakerId = b,
                ebPrevious = hebBlocks hebbs
            }
        return HashedEpochBlocks {
                hebBlocks = Some mbr,
                hebHash = Rewards.epochBlockHash b (hebHash hebbs)
            }

-- |Make a 'HashedEpochBlocks' from a list of 'BakerId's of the blocks (most recent first).
makeHashedEpochBlocks :: (MonadBlobStore m) => [BakerId] -> m HashedEpochBlocks
makeHashedEpochBlocks [] = return emptyHashedEpochBlocks
makeHashedEpochBlocks (b:bs) = do
        hebbs <- makeHashedEpochBlocks bs
        consEpochBlock b hebbs

-- |Serialize the 'HashedEpochBlocks' structure in V0 format.
putHashedEpochBlocksV0 :: (MonadBlobStore m, MonadPut m) => HashedEpochBlocks -> m ()
putHashedEpochBlocksV0 HashedEpochBlocks{..} = do
        ebs <- loadEB Seq.empty hebBlocks
        liftPut $ do
            putLength (Seq.length ebs)
            mapM_ put ebs
    where
        loadEB s Null = return s
        loadEB s (Some ebref) = do
            EpochBlock{..} <- refLoad ebref
            loadEB (s Seq.|> ebBakerId) ebPrevious

data BlockRewardDetails (av :: AccountVersion) where
    BlockRewardDetailsV0 :: !HashedEpochBlocks -> BlockRewardDetails 'AccountV0
    BlockRewardDetailsV1 :: (AVSupportsDelegation av) => !(HashedBufferedRef' Rewards.PoolRewardsHash PoolRewards) -> BlockRewardDetails av

migrateBlockRewardDetails ::
    (
      MonadBlobStore (t m)
    , MonadTrans t
    , SupportsPersistentAccount oldpv m
    ) =>
    StateMigrationParameters oldpv pv ->
    -- |Current epoch bakers and stakes, in ascending order of 'BakerId'.
    [(BakerId, Amount)] ->
    -- |Next epoch bakers and stakes, in ascending order of 'BakerId'.
    [(BakerId, Amount)] ->
    TimeParameters (ChainParametersVersionFor pv) ->
    BlockRewardDetails (AccountVersionFor oldpv) ->
    t m (BlockRewardDetails (AccountVersionFor pv))
migrateBlockRewardDetails StateMigrationParametersTrivial _ _ _ = \case
    (BlockRewardDetailsV0 heb) -> BlockRewardDetailsV0 <$> migrateHashedEpochBlocks heb
    (BlockRewardDetailsV1 hbr) -> BlockRewardDetailsV1 <$> migrateHashedBufferedRefKeepHash hbr
migrateBlockRewardDetails StateMigrationParametersP1P2 _ _ _ = \case
    (BlockRewardDetailsV0 heb) -> BlockRewardDetailsV0 <$> migrateHashedEpochBlocks heb
migrateBlockRewardDetails StateMigrationParametersP2P3 _ _ _ = \case
    (BlockRewardDetailsV0 heb) -> BlockRewardDetailsV0 <$> migrateHashedEpochBlocks heb
migrateBlockRewardDetails (StateMigrationParametersP3ToP4 _) curBakers nextBakers TimeParametersV1{..} = \case
    (BlockRewardDetailsV0 heb) -> do
      blockCounts <- bakersFromEpochBlocks (hebBlocks heb)
      (!newRef, _) <- refFlush =<< refMake =<< migratePoolRewards curBakers nextBakers blockCounts (rewardPeriodEpochs _tpRewardPeriodLength) _tpMintPerPayday
      return (BlockRewardDetailsV1 newRef)
migrateBlockRewardDetails StateMigrationParametersP4ToP5{} _ _ _ = \case
    (BlockRewardDetailsV1 hbr) -> BlockRewardDetailsV1 <$> migrateHashedBufferedRefKeepHash hbr

instance MonadBlobStore m => MHashableTo m (Rewards.BlockRewardDetailsHash av) (BlockRewardDetails av) where
    getHashM (BlockRewardDetailsV0 heb) = return $ Rewards.BlockRewardDetailsHashV0 (getHash heb)
    getHashM (BlockRewardDetailsV1 pr) = Rewards.BlockRewardDetailsHashV1 <$> getHashM pr

instance (IsAccountVersion av, MonadBlobStore m) => BlobStorable m (BlockRewardDetails av) where
    storeUpdate (BlockRewardDetailsV0 heb) = fmap (fmap BlockRewardDetailsV0) $ storeUpdate heb
    storeUpdate (BlockRewardDetailsV1 hpr) = fmap (fmap BlockRewardDetailsV1) $ storeUpdate hpr
    load = case delegationSupport @av of
        SAVDelegationNotSupported -> fmap (fmap BlockRewardDetailsV0) load
        SAVDelegationSupported -> fmap (fmap BlockRewardDetailsV1) load

instance MonadBlobStore m => Cacheable m (BlockRewardDetails av) where
    cache (BlockRewardDetailsV0 heb) = BlockRewardDetailsV0 <$> cache heb
    cache (BlockRewardDetailsV1 hpr) = BlockRewardDetailsV1 <$> cache hpr

putBlockRewardDetails :: (MonadBlobStore m, MonadPut m) => BlockRewardDetails av -> m ()
putBlockRewardDetails (BlockRewardDetailsV0 heb) = putHashedEpochBlocksV0 heb
putBlockRewardDetails (BlockRewardDetailsV1 hpr) = refLoad hpr >>= putPoolRewards

makePersistentBlockRewardDetails
    :: MonadBlobStore m
    => Basic.BlockRewardDetails av
    -> m (BlockRewardDetails av)
makePersistentBlockRewardDetails (Basic.BlockRewardDetailsV0 heb) =
    BlockRewardDetailsV0 <$> makeHashedEpochBlocks (Basic.hebBlocks heb)
makePersistentBlockRewardDetails (Basic.BlockRewardDetailsV1 pre) =
    BlockRewardDetailsV1 <$> (makerPersistentPoolRewards (_unhashed pre) >>= refMake)

-- |Extend a 'BlockRewardDetails' ''AccountV0' with an additional baker.
consBlockRewardDetails
    :: MonadBlobStore m
    => BakerId
    -> BlockRewardDetails 'AccountV0
    -> m (BlockRewardDetails 'AccountV0)
consBlockRewardDetails bid (BlockRewardDetailsV0 heb) = do
    BlockRewardDetailsV0 <$> consEpochBlock bid heb

-- |The empty 'BlockRewardDetails'.
emptyBlockRewardDetails
    :: forall av m
     . (MonadBlobStore m, IsAccountVersion av)
    => m (BlockRewardDetails av)
emptyBlockRewardDetails =
    case delegationSupport @av of
        SAVDelegationNotSupported -> return $ BlockRewardDetailsV0 emptyHashedEpochBlocks
        SAVDelegationSupported -> BlockRewardDetailsV1 <$> (emptyPoolRewards >>= refMake)

-- * Block state

-- |Type representing a persistent block state. This is a 'BufferedRef' inside an 'IORef',
-- which supports making changes to the state without them (necessarily) being written to
-- disk.
type PersistentBlockState (pv :: ProtocolVersion) = IORef (BufferedRef (BlockStatePointers pv))

-- |References to the components that make up the block state.
--
-- This type is parametric in the protocol version (as opposed to defined
-- as a data family) on the principle that the structure will be mostly
-- similar across versions. Where component change between versions,
-- those components themselves should be parametrised by the protocol
-- version.
data BlockStatePointers (pv :: ProtocolVersion) = BlockStatePointers {
    bspAccounts :: !(Accounts.Accounts pv),
    bspInstances :: !(Instances.Instances pv),
    bspModules :: !(HashedBufferedRef Modules.Modules),
    bspBank :: !(Hashed Rewards.BankStatus),
    bspIdentityProviders :: !(HashedBufferedRef IPS.IdentityProviders),
    bspAnonymityRevokers :: !(HashedBufferedRef ARS.AnonymityRevokers),
    bspBirkParameters :: !(PersistentBirkParameters (AccountVersionFor pv)),
    bspCryptographicParameters :: !(HashedBufferedRef CryptographicParameters),
    bspUpdates :: !(BufferedRef (Updates pv)),
    bspReleaseSchedule :: !(BufferedRef (Map.Map AccountAddress Timestamp)),
    -- FIXME: Store transaction outcomes in a way that allows for individual indexing.
    bspTransactionOutcomes :: !Transactions.TransactionOutcomes,
    -- |Details of bakers that baked blocks in the current epoch. This is
    -- used for rewarding bakers at the end of epochs.
    bspRewardDetails :: !(BlockRewardDetails (AccountVersionFor pv))
}

-- |Lens for accessing the birk parameters of a 'BlockStatePointers' structure.
birkParameters :: Lens' (BlockStatePointers pv) (PersistentBirkParameters (AccountVersionFor pv))
birkParameters = lens bspBirkParameters (\bsp bp-> bsp{bspBirkParameters = bp})

-- |A hashed version of 'PersistingBlockState'.  This is used when the block state
-- is not being mutated so that the hash values are not recomputed constantly.
data HashedPersistentBlockState pv = HashedPersistentBlockState {
    hpbsPointers :: !(PersistentBlockState pv),
    hpbsHash :: !StateHash
}

-- |Constraint for ensuring that @m@ supports both persistent accounts and persistent modules.
type SupportsPersistentState pv m = (SupportsPersistentAccount pv m, Modules.SupportsPersistentModule m)

-- |Convert a 'PersistentBlockState' to a 'HashedPersistentBlockState' by computing
-- the state hash.
hashBlockState :: SupportsPersistentState pv m => PersistentBlockState pv -> m (HashedPersistentBlockState pv)
hashBlockState hpbsPointers = do
        rbsp <- liftIO $ readIORef hpbsPointers
        bsp <- refLoad rbsp
        hpbsHash <- getHashM bsp
        return HashedPersistentBlockState{..}

instance (SupportsPersistentState pv m) => MHashableTo m StateHash (BlockStatePointers pv) where
    getHashM BlockStatePointers{..} = do
        bshBirkParameters <- getHashM bspBirkParameters
        bshCryptographicParameters <- getHashM bspCryptographicParameters
        bshIdentityProviders <- getHashM bspIdentityProviders
        bshAnonymityRevokers <- getHashM bspAnonymityRevokers
        bshModules <- getHashM bspModules
        let bshBankStatus = getHash bspBank
        bshAccounts <- getHashM bspAccounts
        bshInstances <- getHashM bspInstances
        bshUpdates <- getHashM bspUpdates
        bshBlockRewardDetails <- getHashM bspRewardDetails
        return $ makeBlockStateHash @pv BlockStateHashInputs{..}

instance (SupportsPersistentState pv m) => BlobStorable m (BlockStatePointers pv) where
    storeUpdate bsp0@BlockStatePointers{..} = do
        (paccts, bspAccounts') <- storeUpdate bspAccounts
        (pinsts, bspInstances') <- storeUpdate bspInstances
        (pmods, bspModules') <- storeUpdate bspModules
        (pips, bspIdentityProviders') <- storeUpdate bspIdentityProviders
        (pars, bspAnonymityRevokers') <- storeUpdate bspAnonymityRevokers
        (pbps, bspBirkParameters') <- storeUpdate bspBirkParameters
        (pcryptps, bspCryptographicParameters') <- storeUpdate bspCryptographicParameters
        (pupdates, bspUpdates') <- storeUpdate bspUpdates
        (preleases, bspReleaseSchedule') <- storeUpdate bspReleaseSchedule
        (pRewardDetails, bspRewardDetails') <- storeUpdate bspRewardDetails
        let putBSP = do
                paccts
                pinsts
                pmods
                put $ _unhashed bspBank
                pips
                pars
                pbps
                pcryptps
                Transactions.putTransactionOutcomes bspTransactionOutcomes
                pupdates
                preleases
                pRewardDetails
        return (putBSP, bsp0 {
                    bspAccounts = bspAccounts',
                    bspInstances = bspInstances',
                    bspModules = bspModules',
                    bspIdentityProviders = bspIdentityProviders',
                    bspAnonymityRevokers = bspAnonymityRevokers',
                    bspBirkParameters = bspBirkParameters',
                    bspCryptographicParameters = bspCryptographicParameters',
                    bspUpdates = bspUpdates',
                    bspReleaseSchedule = bspReleaseSchedule',
                    bspRewardDetails = bspRewardDetails'
                })
    load = do
        maccts <- label "Accounts" load
        minsts <- label "Instances" load
        mmods <- label "Modules" load
        bspBank <- makeHashed <$> label "Bank" get
        mpips <- label "Identity providers" load
        mars <- label "Anonymity revokers" load
        mbps <- label "Birk parameters" load
        mcryptps <- label "Cryptographic parameters" load
        bspTransactionOutcomes <- label "Transaction outcomes" $
            Transactions.getTransactionOutcomes (protocolVersion @pv)
        mUpdates <- label "Updates" load
        mReleases <- label "Release schedule" load
        mRewardDetails <- label "Epoch blocks" load
        return $! do
            bspAccounts <- maccts
            bspInstances <- minsts
            bspModules <- mmods
            bspIdentityProviders <- mpips
            bspAnonymityRevokers <- mars
            bspBirkParameters <- mbps
            bspCryptographicParameters <- mcryptps
            bspUpdates <- mUpdates
            bspReleaseSchedule <- mReleases
            bspRewardDetails <- mRewardDetails
            return $! BlockStatePointers{..}

-- |Accessor for getting the pool rewards when supported by the protocol version.
bspPoolRewards :: SupportsDelegation pv => BlockStatePointers pv -> HashedBufferedRef' Rewards.PoolRewardsHash PoolRewards
bspPoolRewards bsp = case bspRewardDetails bsp of
    BlockRewardDetailsV1 pr -> pr

-- |Convert an in-memory 'Basic.BlockState' to a disk-backed 'HashedPersistentBlockState'.
makePersistent :: forall pv m. (SupportsPersistentState pv m) => Basic.BlockState pv -> m (HashedPersistentBlockState pv)
makePersistent Basic.BlockState{..} = do
  persistentBirkParameters <- makePersistentBirkParameters _blockBirkParameters
  persistentMods <- Modules.makePersistentModules _blockModules
  persistentBlockInstances <- Instances.makePersistent persistentMods _blockInstances
  modules <- refMake persistentMods
  identityProviders <- bufferHashed _blockIdentityProviders
  anonymityRevokers <- bufferHashed _blockAnonymityRevokers
  cryptographicParameters <- bufferHashed _blockCryptographicParameters
  blockAccounts <- Accounts.makePersistent _blockAccounts
  updates <- makeBufferedRef =<< makePersistentUpdates _blockUpdates
  rels <- makeBufferedRef _blockReleaseSchedule
  red <- makePersistentBlockRewardDetails _blockRewardDetails
  bsp <-
    makeBufferedRef $
      BlockStatePointers
        { bspAccounts = blockAccounts,
          bspInstances = persistentBlockInstances,
          bspModules = modules,
          bspBank = _blockBank,
          bspIdentityProviders = identityProviders,
          bspAnonymityRevokers = anonymityRevokers,
          bspBirkParameters = persistentBirkParameters,
          bspCryptographicParameters = cryptographicParameters,
          bspTransactionOutcomes = _blockTransactionOutcomes,
          bspUpdates = updates,
          bspReleaseSchedule = rels,
          bspRewardDetails = red
        }
  bps <- liftIO $ newIORef $! bsp
  hashBlockState bps

-- |An initial 'HashedPersistentBlockState', which may be used for testing purposes.
initialPersistentState :: (SupportsPersistentState pv m)
             => SeedState
             -> CryptographicParameters
             -> [TransientAccount.Account (AccountVersionFor pv)]
             -> IPS.IdentityProviders
             -> ARS.AnonymityRevokers
             -> UpdateKeysCollection (ChainParametersVersionFor pv)
             -> ChainParameters pv
             -> m (HashedPersistentBlockState pv)
initialPersistentState ss cps accts ips ars keysCollection chainParams = makePersistent $ Basic.initialState ss cps accts ips ars keysCollection chainParams

-- |A mostly empty block state, but with the given birk parameters, 
-- cryptographic parameters, update authorizations and chain parameters.
emptyBlockState
    :: (SupportsPersistentState pv m)
    => PersistentBirkParameters (AccountVersionFor pv)
    -> CryptographicParameters
    -> UpdateKeysCollection (ChainParametersVersionFor pv)
    -> ChainParameters pv
    -> m (PersistentBlockState pv)
{-# WARNING emptyBlockState "should only be used for testing" #-}
emptyBlockState bspBirkParameters cryptParams keysCollection chainParams = do
  modules <- refMake Modules.emptyModules
  identityProviders <- refMake IPS.emptyIdentityProviders
  anonymityRevokers <- refMake ARS.emptyAnonymityRevokers
  cryptographicParameters <- refMake cryptParams
  bspUpdates <- refMake =<< initialUpdates keysCollection chainParams
  bspReleaseSchedule <- refMake Map.empty
  bspRewardDetails <- emptyBlockRewardDetails
  bsp <- makeBufferedRef $ BlockStatePointers
          { bspAccounts = Accounts.emptyAccounts,
            bspInstances = Instances.emptyInstances,
            bspModules = modules,
            bspBank = makeHashed Rewards.emptyBankStatus,
            bspIdentityProviders = identityProviders,
            bspAnonymityRevokers = anonymityRevokers,
            bspCryptographicParameters = cryptographicParameters,
            bspTransactionOutcomes = Transactions.emptyTransactionOutcomes,
            ..
          }
  liftIO $ newIORef $! bsp

-- |Serialize the block state. The format may depend on the protocol version.
putBlockStateV0 :: (SupportsPersistentState pv m, MonadPut m) => PersistentBlockState pv -> m ()
putBlockStateV0 pbs = do
    BlockStatePointers{..} <- loadPBS pbs
    -- BirkParameters
    putBirkParametersV0 bspBirkParameters
    -- CryptographicParameters
    cryptoParams <- refLoad bspCryptographicParameters
    sPut cryptoParams
    -- IdentityProviders
    sPut =<< refLoad bspIdentityProviders
    -- AnonymityRevokers
    sPut =<< refLoad bspAnonymityRevokers
    -- Modules
    Modules.putModulesV0 =<< refLoad bspModules
    -- BankStatus
    sPut $ _unhashed bspBank
    -- Accounts
    Accounts.serializeAccounts cryptoParams bspAccounts
    -- Instances
    Instances.putInstancesV0 bspInstances
    -- Updates
    putUpdatesV0 =<< refLoad bspUpdates
    -- Epoch blocks / pool rewards
    putBlockRewardDetails bspRewardDetails

loadPBS :: (SupportsPersistentState pv m) => PersistentBlockState pv -> m (BlockStatePointers pv)
loadPBS = loadBufferedRef <=< liftIO . readIORef
{-# INLINE loadPBS #-}

storePBS :: SupportsPersistentAccount pv m => PersistentBlockState pv -> BlockStatePointers pv -> m (PersistentBlockState pv)
storePBS pbs bsp = liftIO $ do
    pbsp <- makeBufferedRef bsp
    writeIORef pbs pbsp
    return pbs
{-# INLINE storePBS #-}

-- | Get total delegated pool capital, sum of delegator stakes,
-- 'poolDelegatorCapital' @bsp@ @bid@, where
-- * @bsp@ is used to lookup accounts and active bakers,
-- * @bid@ is the baker.
-- If @bid@ is not a baker in @accounts@, then @0@ is returned.
-- If @bid@ is not an active baker in @ab@, then the baker's equity capital (stake) is returned.
-- It is assumed that all delegators to the baker @bid@ are delegator accounts in @accounts@.
poolDelegatorCapital ::
    forall pv m.
    (IsProtocolVersion pv, SupportsDelegation pv, SupportsPersistentAccount pv m) =>
    BlockStatePointers pv ->
    BakerId ->
    m Amount
poolDelegatorCapital bsp bid = do
    pab <- refLoad (bspBirkParameters bsp ^. birkActiveBakers)
    Trie.lookup bid (pab ^. activeBakers) >>= \case
        Nothing -> return 0
        Just PersistentActiveDelegatorsV1{..} -> return adDelegatorTotalCapital

-- | Get the total passively-delegated capital.
passiveDelegationCapital :: (IsProtocolVersion pv, SupportsDelegation pv, SupportsPersistentAccount pv m)
    => BlockStatePointers pv
    -> m Amount
passiveDelegationCapital bsp = do
    pab <- refLoad (bspBirkParameters bsp ^. birkActiveBakers)
    return $! adDelegatorTotalCapital (pab ^. passiveDelegators)

-- | Get the total capital currently staked by bakers and delegators.
-- Note, this is separate from the stake and capital distribution used for the current payday, as
-- it reflects the current value of accounts.
totalCapital :: (IsProtocolVersion pv, SupportsDelegation pv, SupportsPersistentAccount pv m) => BlockStatePointers pv -> m Amount
totalCapital bsp = do
    pab <- refLoad (bspBirkParameters bsp ^. birkActiveBakers)
    return $! pab ^. totalActiveCapitalV1

doGetModule :: (SupportsPersistentState pv m) => PersistentBlockState pv -> ModuleRef -> m (Maybe (GSWasm.ModuleInterface Modules.PersistentInstrumentedModuleV))
doGetModule s modRef = do
    bsp <- loadPBS s
    mods <- refLoad (bspModules bsp)
    Modules.getInterface modRef mods

doGetModuleArtifact :: (MonadBlobStore m, Wasm.IsWasmVersion v) => Modules.PersistentInstrumentedModuleV v -> m (GSWasm.InstrumentedModuleV v)
doGetModuleArtifact = Modules.loadInstrumentedModuleV

doGetModuleList :: (SupportsPersistentState pv m) => PersistentBlockState pv -> m [ModuleRef]
doGetModuleList s = do
    bsp <- loadPBS s
    mods <- refLoad (bspModules bsp)
    return $ Modules.moduleRefList mods

doGetModuleSource :: (SupportsPersistentState pv m) => PersistentBlockState pv -> ModuleRef -> m (Maybe Wasm.WasmModule)
doGetModuleSource s modRef = do
    bsp <- loadPBS s
    mods <- refLoad (bspModules bsp)
    Modules.getSource modRef mods

doPutNewModule :: (Wasm.IsWasmVersion v, SupportsPersistentState pv m)
    => PersistentBlockState pv
    -> (GSWasm.ModuleInterfaceV v, Wasm.WasmModuleV v)
    -> m (Bool, PersistentBlockState pv)
doPutNewModule pbs (pmInterface, pmSource) = do
        bsp <- loadPBS pbs
        mods <- refLoad (bspModules bsp)
        mMods' <- Modules.putInterface (pmInterface, pmSource) mods
        case mMods' of
          Nothing -> return (False, pbs)
          Just mods' -> do
            modules <- refMake mods'
            (True,) <$> storePBS pbs (bsp {bspModules = modules})

doGetSeedState :: (SupportsPersistentState pv m) => PersistentBlockState pv -> m SeedState
doGetSeedState pbs = _birkSeedState . bspBirkParameters <$> loadPBS pbs

doSetSeedState :: (SupportsPersistentState pv m) => PersistentBlockState pv -> SeedState -> m (PersistentBlockState pv)
doSetSeedState pbs ss = do
        bsp <- loadPBS pbs
        storePBS pbs bsp{bspBirkParameters = (bspBirkParameters bsp){_birkSeedState = ss}}

doGetCurrentEpochBakers :: (SupportsPersistentState pv m) => PersistentBlockState pv -> m FullBakers
doGetCurrentEpochBakers pbs = epochToFullBakers =<< refLoad . _birkCurrentEpochBakers . bspBirkParameters =<< loadPBS pbs

doGetCurrentEpochFullBakersEx :: (SupportsPersistentState pv m, SupportsDelegation pv) => PersistentBlockState pv -> m FullBakersEx
doGetCurrentEpochFullBakersEx pbs = epochToFullBakersEx =<< refLoad . _birkCurrentEpochBakers . bspBirkParameters =<< loadPBS pbs

doGetCurrentCapitalDistribution :: forall pv m. (SupportsPersistentState pv m, SupportsDelegation pv) => PersistentBlockState pv -> m CapitalDistribution
doGetCurrentCapitalDistribution pbs = do
    bsp <- loadPBS pbs
    let hpr = case bspRewardDetails bsp of BlockRewardDetailsV1 hp -> hp
    poolRewards <- refLoad hpr
    refLoad $ currentCapital poolRewards

doGetNextEpochBakers :: (SupportsPersistentState pv m) => PersistentBlockState pv -> m FullBakers
doGetNextEpochBakers pbs = do
    bsp <- loadPBS pbs
    epochToFullBakers =<< refLoad (bspBirkParameters bsp ^. birkNextEpochBakers)

doGetSlotBakersP1 :: (AccountVersionFor pv ~ 'AccountV0, SupportsPersistentState pv m) => PersistentBlockState pv -> Slot -> m FullBakers
doGetSlotBakersP1 pbs slot = do
        bs <- loadPBS pbs
        let
            bps = bspBirkParameters bs
            SeedState{..} = bps ^. birkSeedState
            slotEpoch = fromIntegral $ slot `quot` epochLength
        case compare slotEpoch (epoch + 1) of
            LT -> epochToFullBakers =<< refLoad (bps ^. birkCurrentEpochBakers)
            EQ -> epochToFullBakers =<< refLoad (bps ^. birkNextEpochBakers)
            GT -> do
                activeBids <- Trie.keysAsc . _activeBakers =<< refLoad (bps ^. birkActiveBakers)
                let resolveBaker (BakerId aid) = do
                        let myFromJust = fromMaybe (error "Persistent.getSlotBakers invariant violation: active baker account not a valid baker")
                        theAcct <- myFromJust <$> Accounts.indexedAccount aid (bspAccounts bs)
                        pab <- myFromJust <$> accountBaker theAcct
                        return $ case _bakerPendingChange pab of
                            BaseAccounts.RemoveStake (BaseAccounts.PendingChangeEffectiveV0 remEpoch)
                                | remEpoch < slotEpoch -> Nothing
                            BaseAccounts.ReduceStake newAmt (BaseAccounts.PendingChangeEffectiveV0 redEpoch)
                                | redEpoch < slotEpoch -> Just (FullBakerInfo (pab ^. BaseAccounts.bakerInfo) newAmt)
                            _ -> Just (FullBakerInfo (pab ^. BaseAccounts.bakerInfo) (pab ^. BaseAccounts.stakedAmount))
                futureBakers <- Vec.fromList . catMaybes <$> mapM resolveBaker activeBids
                return FullBakers {
                    fullBakerInfos = futureBakers,
                    bakerTotalStake = sum (_bakerStake <$> futureBakers)
                }

doGetBakerAccount :: (SupportsPersistentState pv m) => PersistentBlockState pv -> BakerId -> m (Maybe (PersistentAccount (AccountVersionFor pv)))
doGetBakerAccount pbs (BakerId ai) = do
        bsp <- loadPBS pbs
        Accounts.indexedAccount ai (bspAccounts bsp)

doTransitionEpochBakers :: (SupportsPersistentState pv m, AccountVersionFor pv ~ 'AccountV0) => PersistentBlockState pv -> Epoch -> m (PersistentBlockState pv)
doTransitionEpochBakers pbs newEpoch = do
        bsp <- loadPBS pbs
        let oldBPs = bspBirkParameters bsp
        curActiveBIDs <- Trie.keysAsc . _activeBakers =<< refLoad (_birkActiveBakers oldBPs)
        -- Retrieve/update the baker info
        let accumBakers (bs0, bkrs0) bkr@(BakerId aid) = do
                let myFromJust = fromMaybe (error "Persistent.bsoTransitionEpochBakers invariant violation: active baker account not a valid baker")
                acct <- myFromJust <$> Accounts.indexedAccount aid (bspAccounts bsp)
                (acctBkr, binfoRef) <- myFromJust <$> accountBakerAndInfoRef acct
                case _bakerPendingChange acctBkr of
                    BaseAccounts.RemoveStake (BaseAccounts.PendingChangeEffectiveV0 remEpoch)
                        -- Removal takes effect next epoch, so exclude it from the list of bakers
                        | remEpoch == newEpoch + 1 -> return (bs0, bkrs0)
                        -- Removal complete, so update the active bakers and account as well
                        | remEpoch <= newEpoch -> do
                            -- Remove the baker from the active bakers
                            curABs <- refLoad (_birkActiveBakers (bspBirkParameters bs0))
                            newAB <- Trie.delete bkr (_activeBakers curABs)
                            let abi = acctBkr ^. BaseAccounts.bakerInfo
                            newAK <- Trie.delete (BaseAccounts._bakerAggregationVerifyKey abi) (_aggregationKeys curABs)
                            newABs <- refMake $ PersistentActiveBakers {
                                    _activeBakers = newAB,
                                    _aggregationKeys = newAK,
                                    _passiveDelegators = curABs ^. passiveDelegators,
                                    _totalActiveCapital = TotalActiveCapitalV0
                                }
                            -- Remove the baker from the account by applying the change
                            newAccounts <- Accounts.updateAccountsAtIndex' applyPendingStakeChange aid (bspAccounts bs0)
                            -- The baker is not included for this epoch
                            return (bs0 {
                                    bspBirkParameters = (bspBirkParameters bs0) {_birkActiveBakers = newABs},
                                    bspAccounts = newAccounts
                                }, bkrs0)
                    BaseAccounts.ReduceStake newAmt (BaseAccounts.PendingChangeEffectiveV0 redEpoch)
                        -- Reduction takes effect next epoch, so apply it in the generated list
                        | redEpoch == newEpoch + 1 -> do
                            return (bs0, (binfoRef, newAmt) : bkrs0)
                        -- Reduction complete, so update the account as well
                        | redEpoch <= newEpoch -> do
                            -- Reduce the baker's stake on the account by applying the change
                            newAccounts <- Accounts.updateAccountsAtIndex' applyPendingStakeChange aid (bspAccounts bs0)
                            -- The baker is included with the revised stake
                            return (bs0 {bspAccounts = newAccounts}, (binfoRef, newAmt) : bkrs0)
                    _ -> return (bs0, (binfoRef, _stakedAmount acctBkr) : bkrs0)
        -- Get the baker info. The list of baker ids is reversed in the input so the accumulated list
        -- is in ascending order.
        (bsp', bkrs) <- foldM accumBakers (bsp, []) (reverse curActiveBIDs)
        newBakerInfos <- refMake . BakerInfos . Vec.fromList $ fst <$> bkrs
        let stakesVec = Vec.fromList $ snd <$> bkrs
        newBakerStakes <- refMake (BakerStakes stakesVec)
        let newCurrentBakers = oldBPs ^. birkNextEpochBakers
        neb <- refLoad newCurrentBakers
        -- If the baker infos structure has the same hash as the previous one,
        -- use that to avoid duplicate storage.
        _bakerInfos <- secondIfEqual newBakerInfos (_bakerInfos neb)
        -- Also for stakes. This is less likely to be useful, but it's pretty cheap to check,
        -- so why not?
        _bakerStakes <- secondIfEqual newBakerStakes (_bakerStakes neb)
        let _bakerTotalStake = sum stakesVec
        newNextBakers <- refMake PersistentEpochBakers{..}
        storePBS pbs bsp'{bspBirkParameters = (bspBirkParameters bsp') {
            _birkCurrentEpochBakers = newCurrentBakers,
            _birkNextEpochBakers = newNextBakers
          }
        }
    where
        secondIfEqual a b = do
            h1 <- getHashM a
            h2 <- getHashM b
            return $ if (h1 :: H.Hash) == h2 then b else a

doGetActiveBakersAndDelegators
    :: forall pv m
     . (IsProtocolVersion pv,
        SupportsPersistentAccount pv m,
        Modules.SupportsPersistentModule m,
        SupportsDelegation pv,
        BakerInfoRef m ~ PersistentBakerInfoRef (AccountVersionFor pv))
    => PersistentBlockState pv -> m ([ActiveBakerInfo m], [ActiveDelegatorInfo])
doGetActiveBakersAndDelegators pbs = do
    bsp <- loadPBS pbs
    ab <- refLoad $ bspBirkParameters bsp ^. birkActiveBakers
    abis <- Trie.toAscList (ab ^. activeBakers) >>= mapM (mkActiveBakerInfo bsp)
    let PersistentActiveDelegatorsV1 dset _ = ab ^. passiveDelegators
    lps <- Trie.keys dset >>= mapM (mkActiveDelegatorInfo bsp)
    return (abis, lps)
      where
            mkActiveBakerInfo bsp (BakerId acct, PersistentActiveDelegatorsV1 dlgs _) = do
                let myFromJust = fromMaybe (error "Invariant violation: active baker is not a baker account")
                theAcct <- myFromJust <$> Accounts.indexedAccount acct (bspAccounts bsp)
                (theBaker, binfoRef) <- myFromJust <$> accountBakerAndInfoRef theAcct
                dlglist <- Trie.keysAsc dlgs
                abd <- mapM (mkActiveDelegatorInfo bsp) dlglist
                return ActiveBakerInfo {
                    activeBakerInfoRef = binfoRef,
                    activeBakerEquityCapital = theBaker ^. BaseAccounts.stakedAmount,
                    activeBakerPendingChange =
<<<<<<< HEAD
                        BaseAccounts.stakePendingChangeTimestamp $ theBaker ^. BaseAccounts.bakerPendingChange,
=======
                        BaseAccounts.pendingChangeEffectiveTimestamp <$> theBaker ^. bakerPendingChange,
>>>>>>> 400bd573
                    activeBakerDelegators = abd
                }
            mkActiveDelegatorInfo :: BlockStatePointers pv -> DelegatorId -> m ActiveDelegatorInfo
            mkActiveDelegatorInfo bsp activeDelegatorId@(DelegatorId acct) = do
                let myFromJust = fromMaybe (error "Invariant violation: active delegator is not a delegator account")
                theAcct <- myFromJust <$> Accounts.indexedAccount acct (bspAccounts bsp)
                theDelegator@BaseAccounts.AccountDelegationV1{} <- myFromJust <$> accountDelegator theAcct
                return ActiveDelegatorInfo{
                    activeDelegatorStake = theDelegator ^. BaseAccounts.delegationStakedAmount,
                    activeDelegatorPendingChange =
                        BaseAccounts.pendingChangeEffectiveTimestamp <$>
                            theDelegator ^. BaseAccounts.delegationPendingChange,
                    ..
                }

-- |Get the registered delegators of a pool. Changes are reflected immediately here and will be effective in the next reward period.
-- The baker id is used to identify the pool and Nothing is used for the passive delegators.
-- Returns Nothing if it fails to identify the baker pool. Should always return a value for the passive delegators.
doGetActiveDelegators
    :: forall pv m
     . (IsProtocolVersion pv,
        SupportsPersistentAccount pv m,
        Modules.SupportsPersistentModule m,
        SupportsDelegation pv)
    => PersistentBlockState pv -> Maybe BakerId -> m (Maybe [(AccountAddress, ActiveDelegatorInfo)])
doGetActiveDelegators pbs mPoolId = do
    bsp <- loadPBS pbs
    ab <- refLoad $ bspBirkParameters bsp ^. birkActiveBakers
    case mPoolId of
      Nothing -> do
        let PersistentActiveDelegatorsV1 dset _ = ab ^. passiveDelegators
        dids <- Trie.keys dset
        lps <- mapM (mkActiveDelegatorInfo bsp) dids
        return (Just lps)
      Just bid -> do
        Trie.lookup bid (ab ^. activeBakers) >>= \case
          Nothing -> return Nothing
          Just (PersistentActiveDelegatorsV1 dlgs _) -> do
            lps <- Trie.keys dlgs >>= mapM (mkActiveDelegatorInfo bsp)
            return (Just lps)
      where
            mkActiveDelegatorInfo :: BlockStatePointers pv -> DelegatorId -> m (AccountAddress, ActiveDelegatorInfo)
            mkActiveDelegatorInfo bsp activeDelegatorId@(DelegatorId acct) = do
                let myFromJust = fromMaybe (error "Invariant violation: active baker is not a baker account")
                theAcct <- myFromJust <$> Accounts.indexedAccount acct (bspAccounts bsp)
                addr <- accountCanonicalAddress theAcct
                theDelegator@BaseAccounts.AccountDelegationV1{} <- myFromJust <$> accountDelegator theAcct
                return (addr, ActiveDelegatorInfo{
                    activeDelegatorStake = theDelegator ^. BaseAccounts.delegationStakedAmount,
                    activeDelegatorPendingChange =
                        BaseAccounts.pendingChangeEffectiveTimestamp <$>
                            theDelegator ^. BaseAccounts.delegationPendingChange,
                    ..
                })

-- |Get the delegators of a pool for the reward period. Changes are not reflected here until the next reward period.
-- The baker id is used to identify the pool and Nothing is used for the passive delegators.
-- Returns Nothing if it fails to identify the baker pool. Should always return a value for the passive delegators.
doGetCurrentDelegators
    :: forall pv m
     . (SupportsPersistentAccount pv m,
        Modules.SupportsPersistentModule m,
        SupportsDelegation pv)
    => PersistentBlockState pv -> Maybe BakerId -> m (Maybe [(AccountAddress, DelegatorCapital)])
doGetCurrentDelegators pbs mPoolId = do
    bsp <- loadPBS pbs
    let hpr = case bspRewardDetails bsp of BlockRewardDetailsV1 hp -> hp
    poolRewards <- refLoad hpr
    CapitalDistribution{..} <- refLoad $ currentCapital poolRewards
    let mkReturn dc@DelegatorCapital{dcDelegatorId = DelegatorId acctId} =
            Accounts.indexedAccount acctId (bspAccounts bsp) >>= \case
                Nothing -> error "Invariant violation: current delegator does not exist."
                Just acct -> do
                    addr <- accountCanonicalAddress acct
                    return (addr, dc)
    case mPoolId of
        Nothing -> do
          dlgs <- mapM mkReturn . Vec.toList $ passiveDelegatorsCapital
          return (Just dlgs)
        Just poolId ->
            case binarySearch bcBakerId bakerPoolCapital poolId of
                Nothing -> return Nothing
                Just BakerCapital{..} -> do
                  dlgs <- mapM mkReturn . Vec.toList $ bcDelegatorCapital
                  return (Just dlgs)

doAddBaker
    :: (SupportsPersistentState pv m, AccountVersionFor pv ~ 'AccountV0, ChainParametersVersionFor pv ~ 'ChainParametersV0)
    => PersistentBlockState pv
    -> AccountIndex
    -> BakerAdd
    -> m (BakerAddResult, PersistentBlockState pv)
doAddBaker pbs ai ba@BakerAdd{..} = do
        bsp <- loadPBS pbs
        Accounts.indexedAccount ai (bspAccounts bsp) >>= \case
            -- Cannot resolve the account
            Nothing -> return (BAInvalidAccount, pbs)
            Just acct
                -- Account is already a baker
                | accountHasStake acct -> return (BAAlreadyBaker (BakerId ai), pbs)
                -- Account is not a baker
                | otherwise -> do
                  cp <- (^. cpPoolParameters . ppBakerStakeThreshold) <$> lookupCurrentParameters (bspUpdates bsp)
                  if baStake < cp then
                      return (BAStakeUnderThreshold, pbs)
                  else do
                    let bid = BakerId ai
                    pab <- refLoad (_birkActiveBakers (bspBirkParameters bsp))
                    let updAgg Nothing = return (True, Trie.Insert ())
                        updAgg (Just ()) = return (False, Trie.NoChange)
                    Trie.adjust updAgg (bkuAggregationKey baKeys) (_aggregationKeys pab) >>= \case
                        -- Aggregation key is a duplicate
                        (False, _) -> return (BADuplicateAggregationKey, pbs)
                        (True, newAggregationKeys) -> do
                            newActiveBakers <- Trie.insert bid emptyPersistentActiveDelegators (_activeBakers pab)
                            newpabref <- refMake PersistentActiveBakers{
                                    _aggregationKeys = newAggregationKeys,
                                    _activeBakers = newActiveBakers,
                                    _passiveDelegators = pab ^. passiveDelegators,
                                    _totalActiveCapital = TotalActiveCapitalV0
                                }
                            let newBirkParams = bspBirkParameters bsp & birkActiveBakers .~ newpabref
                            let updAcc = addAccountBakerV0 bid ba
                            -- This cannot fail to update the account, since we already looked up the account.
                            newAccounts <- Accounts.updateAccountsAtIndex' updAcc ai (bspAccounts bsp)
                            (BASuccess bid,) <$> storePBS pbs bsp{
                                bspBirkParameters = newBirkParams,
                                bspAccounts = newAccounts
                            }

-- |'KleisliEndo' provides a semigroup instance for functions of type @a -> m a@ where @m@ is
-- a 'Monad'. The semigroup operator is '>=>'. In jargon, @KleisliEndo m a@ is the monoid of
-- endomorphisms on @a@ in the Kleisli category of @m@.
newtype KleisliEndo m a = KleisliEndo { runKleisliEndo :: a -> m a }

instance Monad m => Semigroup (KleisliEndo m a) where
    KleisliEndo f <> KleisliEndo g = KleisliEndo (f >=> g)
instance Monad m => Monoid (KleisliEndo m a) where
    mempty = KleisliEndo return

-- |Update an account's delegation to passive delegation. This only updates the account table,
-- and does not update the active baker index, which must be handled separately.
-- The account __must__ be an active delegator.
redelegatePassive ::
    forall pv m.
    (SupportsPersistentAccount pv m, SupportsDelegation pv) =>
    Accounts.Accounts pv ->
    DelegatorId ->
    m (Accounts.Accounts pv)
redelegatePassive accounts (DelegatorId accId) =
    Accounts.updateAccountsAtIndex'
        (setAccountDelegationTarget Transactions.DelegatePassive)
        accId
        accounts

doConfigureBaker
    :: forall pv m.
    (SupportsPersistentState pv m, SupportsDelegation pv)
    => PersistentBlockState pv
    -> AccountIndex
    -> BakerConfigure
    -> m (BakerConfigureResult, PersistentBlockState pv)
doConfigureBaker pbs ai BakerConfigureAdd{..} = do
        -- It is assumed here that this account is NOT a baker and NOT a delegator.
        bsp <- loadPBS pbs
        Accounts.indexedAccount ai (bspAccounts bsp) >>= \case
            -- Cannot resolve the account
            Nothing -> return (BCInvalidAccount, pbs)
            Just _ -> do
                chainParams <- case delegationChainParameters @pv of
                    DelegationChainParametersV1 -> lookupCurrentParameters (bspUpdates bsp)
                let poolParams = chainParams ^. cpPoolParameters
                let capitalMin = poolParams ^. ppMinimumEquityCapital
                let ranges = poolParams ^. ppCommissionBounds
                if
                  | bcaCapital < capitalMin -> return (BCStakeUnderThreshold, pbs)
                  | not (isInRange bcaTransactionFeeCommission (ranges ^. transactionCommissionRange)) ->
                            return (BCTransactionFeeCommissionNotInRange, pbs)
                  | not (isInRange bcaBakingRewardCommission (ranges ^. bakingCommissionRange)) ->
                            return (BCBakingRewardCommissionNotInRange, pbs)
                  | not (isInRange bcaFinalizationRewardCommission (ranges ^. finalizationCommissionRange)) ->
                            return (BCFinalizationRewardCommissionNotInRange, pbs)
                  | otherwise -> do
                    let bid = BakerId ai
                    pab <- refLoad (_birkActiveBakers (bspBirkParameters bsp))
                    let updAgg Nothing = return (True, Trie.Insert ())
                        updAgg (Just ()) = return (False, Trie.NoChange)
                    Trie.adjust updAgg (bkuAggregationKey bcaKeys) (_aggregationKeys pab) >>= \case
                        -- Aggregation key is a duplicate
                        (False, _) -> return (BCDuplicateAggregationKey (bkuAggregationKey bcaKeys), pbs)
                        (True, newAggregationKeys) -> do
                            newActiveBakers <- Trie.insert bid emptyPersistentActiveDelegators (_activeBakers pab)
                            newpabref <- refMake PersistentActiveBakers{
                                    _aggregationKeys = newAggregationKeys,
                                    _activeBakers = newActiveBakers,
                                    _passiveDelegators = pab ^. passiveDelegators,
                                    _totalActiveCapital = addActiveCapital bcaCapital (_totalActiveCapital pab)
                                }
                            let newBirkParams = bspBirkParameters bsp & birkActiveBakers .~ newpabref
                            let cr = CommissionRates {
                                            _finalizationCommission = bcaFinalizationRewardCommission,
                                            _bakingCommission = bcaBakingRewardCommission,
                                            _transactionCommission = bcaTransactionFeeCommission
                                        }
                                poolInfo = BaseAccounts.BakerPoolInfo {
                                            _poolOpenStatus = bcaOpenForDelegation,
                                            _poolMetadataUrl = bcaMetadataURL,
                                            _poolCommissionRates = cr
                                        }
                                bakerInfo = bakerKeyUpdateToInfo bid bcaKeys
                                bakerInfoEx = BaseAccounts.BakerInfoExV1 {
                                            _bieBakerPoolInfo = poolInfo,
                                            _bieBakerInfo = bakerInfo
                                        }
                                updAcc = addAccountBakerV1 bakerInfoEx bcaCapital bcaRestakeEarnings
                            -- This cannot fail to update the account, since we already looked up the account.
                            newAccounts <- Accounts.updateAccountsAtIndex' updAcc ai (bspAccounts bsp)
                            (BCSuccess [] bid,) <$> storePBS pbs bsp{
                                bspBirkParameters = newBirkParams,
                                bspAccounts = newAccounts
                            }
doConfigureBaker pbs ai BakerConfigureUpdate{..} = do
        origBSP <- loadPBS pbs
        cp <- case delegationChainParameters @pv of
            DelegationChainParametersV1 -> lookupCurrentParameters (bspUpdates origBSP)
        res <- MTL.runExceptT $ MTL.runWriterT $ flip MTL.execStateT origBSP $ do
                baker <- getAccountOrFail
                -- Check the various updates are OK, getting the transformation on the account
                -- implied by each.
                uKeys <- updateKeys baker
                uRestake <- updateRestakeEarnings baker
                uPoolInfo <- updateBakerPoolInfo baker cp
                uCapital <- updateCapital baker cp
                -- Compose together the transformations and apply them to the account.
                forM_ (uKeys <> uRestake <> uPoolInfo <> uCapital) (modifyAccount' . runKleisliEndo)
        case res of
            Left errorRes -> return (errorRes, pbs)
            Right (newBSP, changes) -> (BCSuccess changes bid,) <$> storePBS pbs newBSP
      where
        -- Lift a monadic action over the ExceptT, WriterT and StateT layers.
        liftBSO = lift . lift . lift
        bid = BakerId ai
        getAccountOrFail :: MTL.StateT (BlockStatePointers pv) (MTL.WriterT [BakerConfigureUpdateChange] (MTL.ExceptT BakerConfigureResult m)) (AccountBaker (AccountVersionFor pv))
        getAccountOrFail = do
            bsp <- MTL.get
            liftBSO (Accounts.indexedAccount ai (bspAccounts bsp)) >>= \case
                Nothing -> MTL.throwError BCInvalidAccount
                Just acc -> accountBaker acc >>= \case
                    Nothing -> MTL.throwError BCInvalidBaker
                    Just bkr -> return bkr
        modifyAccount' updAcc = do
            bsp <- MTL.get
            newAccounts <- liftBSO $ Accounts.updateAccountsAtIndex' updAcc ai (bspAccounts bsp)
            MTL.put bsp{bspAccounts = newAccounts}
        updateKeys oldBkr = forM bcuKeys $ \keys -> do
            bsp <- MTL.get
            pab <- liftBSO $ refLoad (_birkActiveBakers (bspBirkParameters bsp))
            let key = oldBkr ^. BaseAccounts.bakerAggregationVerifyKey
            -- Try updating the aggregation keys
            (keyOK, newAggregationKeys) <-
                    -- If the aggregation key has not changed, we have nothing to do.
                    if bkuAggregationKey keys == key then
                        return (True, _aggregationKeys pab)
                    else do
                        -- Remove the old key
                        ak1 <- liftBSO $ Trie.delete key (_aggregationKeys pab)
                        -- Add the new key and check that it is not already present
                        let updAgg Nothing = return (True, Trie.Insert ())
                            updAgg (Just ()) = return (False, Trie.NoChange)
                        liftBSO $ Trie.adjust updAgg (bkuAggregationKey keys) ak1
            unless keyOK (MTL.throwError (BCDuplicateAggregationKey key))
            newActiveBakers <- liftBSO $ refMake pab{_aggregationKeys = newAggregationKeys}
            let newBirkParams = bspBirkParameters bsp & birkActiveBakers .~ newActiveBakers
            MTL.modify' $ \s -> s{bspBirkParameters = newBirkParams}
            MTL.tell [BakerConfigureUpdateKeys keys]
            -- Update the account with the new keys
            return $ KleisliEndo (setAccountBakerKeys keys)
        updateRestakeEarnings oldBkr = forM bcuRestakeEarnings $ \restakeEarnings -> do
            MTL.tell [BakerConfigureRestakeEarnings restakeEarnings]
            if oldBkr ^. BaseAccounts.stakeEarnings == restakeEarnings then
                return mempty
            else
                return $ KleisliEndo $ setAccountRestakeEarnings restakeEarnings
        updateBakerPoolInfo :: AccountBaker (AccountVersionFor pv)
            -> ChainParameters' 'ChainParametersV1
            -> MTL.StateT
                (BlockStatePointers pv)
                (MTL.WriterT
                    [BakerConfigureUpdateChange] (MTL.ExceptT BakerConfigureResult m))
                    (Maybe (KleisliEndo m (PersistentAccount (AccountVersionFor pv))))
        updateBakerPoolInfo oldBkr cp = do
            let pu0 = emptyBakerPoolInfoUpdate
            pu1 <- condPoolInfoUpdate bcuOpenForDelegation (updateOpenForDelegation oldBkr) pu0
            pu2 <- condPoolInfoUpdate bcuMetadataURL (updateMetadataURL oldBkr) pu1
            pu3 <- condPoolInfoUpdate bcuTransactionFeeCommission (updateTransactionFeeCommission oldBkr cp) pu2
            pu4 <- condPoolInfoUpdate bcuBakingRewardCommission (updateBakingRewardCommission oldBkr cp) pu3
            pu5 <- condPoolInfoUpdate bcuFinalizationRewardCommission (updateFinalizationRewardCommission oldBkr cp) pu4
            return $ Just $ KleisliEndo (updateAccountBakerPoolInfo pu5)
        condPoolInfoUpdate Nothing _ pu = return pu
        condPoolInfoUpdate (Just x) a pu = a x pu
        updateOpenForDelegation oldBkr openForDelegation pu = do
            MTL.tell [BakerConfigureOpenForDelegation openForDelegation]
            if oldBkr ^. BaseAccounts.poolOpenStatus == openForDelegation then
                return pu
            else do
                when (openForDelegation == Transactions.ClosedForAll) $ do
                    -- Transfer all existing delegators to passive delegation.
                    birkParams <- MTL.gets bspBirkParameters
                    activeBkrs <- liftBSO $ refLoad (birkParams ^. birkActiveBakers)
                    -- Update the active bakers
                    (delegators, newActiveBkrs) <- transferDelegatorsToPassive bid activeBkrs
                    newActiveBkrsRef <- refMake newActiveBkrs
                    MTL.modify $ \bsp -> bsp{bspBirkParameters = birkParams & birkActiveBakers .~ newActiveBkrsRef}
                    -- Update each baker account
                    accts0 <- MTL.gets bspAccounts
                    accts1 <- foldM redelegatePassive accts0 delegators
                    MTL.modify $ \bsp -> bsp{bspAccounts = accts1}
                return $! pu{updOpenForDelegation = Just openForDelegation}
        updateMetadataURL oldBkr metadataURL pu = do
            MTL.tell [BakerConfigureMetadataURL metadataURL]
            if oldBkr ^. BaseAccounts.poolMetadataUrl == metadataURL then
                return pu
            else
                return $! pu{updMetadataURL = Just metadataURL}
        updateTransactionFeeCommission oldBkr cp tfc pu = do
            let range = cp ^. cpPoolParameters . ppCommissionBounds . transactionCommissionRange
            unless (isInRange tfc range) (MTL.throwError BCTransactionFeeCommissionNotInRange)
            MTL.tell [BakerConfigureTransactionFeeCommission tfc]
            if oldBkr ^. BaseAccounts.poolCommissionRates . transactionCommission == tfc then
                return pu
            else
                return $! pu{updTransactionFeeCommission = Just tfc}
        updateBakingRewardCommission oldBkr cp brc pu =  do
            let range = cp ^. cpPoolParameters . ppCommissionBounds . bakingCommissionRange
            unless (isInRange brc range) (MTL.throwError BCBakingRewardCommissionNotInRange)
            MTL.tell [BakerConfigureBakingRewardCommission brc]
            if oldBkr ^. BaseAccounts.poolCommissionRates . bakingCommission == brc then
                return pu
            else
                return $! pu{updBakingRewardCommission = Just brc}
        updateFinalizationRewardCommission oldBkr cp frc pu = do
            let range = cp ^. cpPoolParameters . ppCommissionBounds . finalizationCommissionRange
            unless (isInRange frc range) (MTL.throwError BCFinalizationRewardCommissionNotInRange)
            MTL.tell [BakerConfigureFinalizationRewardCommission frc]
            if oldBkr ^. BaseAccounts.poolCommissionRates . finalizationCommission == frc then
                return pu
            else
                return $! pu{updFinalizationRewardCommission = Just frc}
        updateCapital oldBkr cp = forM bcuCapital $ \capital -> do
            when (_bakerPendingChange oldBkr /= BaseAccounts.NoChange) (MTL.throwError BCChangePending)
            let capitalMin = cp ^. cpPoolParameters . ppMinimumEquityCapital
            let cooldownDuration = cp ^. cpCooldownParameters . cpPoolOwnerCooldown
                cooldownElapsed = addDurationSeconds bcuSlotTimestamp cooldownDuration
            if capital == 0 then do
                let bpc = BaseAccounts.RemoveStake (BaseAccounts.PendingChangeEffectiveV1 cooldownElapsed)
                MTL.tell [BakerConfigureStakeReduced capital]
                return $ KleisliEndo (setAccountStakePendingChange bpc)
            else do
                when (capital < capitalMin) (MTL.throwError BCStakeUnderThreshold)
                case compare capital (_stakedAmount oldBkr) of
                    LT -> do
                        let bpc = BaseAccounts.ReduceStake capital (BaseAccounts.PendingChangeEffectiveV1 cooldownElapsed)
                        MTL.tell [BakerConfigureStakeReduced capital]
                        return $ KleisliEndo (setAccountStakePendingChange bpc)
                    EQ -> do
                        MTL.tell [BakerConfigureStakeIncreased capital]
                        return mempty
                    GT -> do
                        birkParams <- MTL.gets bspBirkParameters
                        activeBkrs <- liftBSO $ refLoad (birkParams ^. birkActiveBakers)
                        newActiveBkrs <- liftBSO $ refMake $ activeBkrs &
                            totalActiveCapital %~ addActiveCapital (capital - _stakedAmount oldBkr)
                        MTL.modify' $ \bsp -> bsp{bspBirkParameters = birkParams & birkActiveBakers .~ newActiveBkrs}
                        MTL.tell [BakerConfigureStakeIncreased capital]
                        return $ KleisliEndo (setAccountStake capital)

doConstrainBakerCommission :: (SupportsPersistentState pv m, SupportsDelegation pv)
    => PersistentBlockState pv -> AccountIndex -> CommissionRanges -> m (PersistentBlockState pv)
doConstrainBakerCommission pbs ai ranges = do
        bsp <- loadPBS pbs
        onAccount ai bsp accountBaker >>= \case
            Nothing -> return pbs
            Just bkr -> do
                let oldRates = bkr ^. BaseAccounts.poolCommissionRates
                let newRates = updateRates oldRates
                if oldRates == newRates then
                    return pbs
                else do
                    newAccounts <- Accounts.updateAccountsAtIndex' (setAccountCommissionRates newRates) ai (bspAccounts bsp)
                    storePBS pbs bsp{bspAccounts = newAccounts}
    where
        updateRates = updateTransactionFeeCommission . updateBakingRewardCommission . updateFinalizationRewardCommission
        updateTransactionFeeCommission =
            transactionCommission %~ (`closestInRange` (ranges ^. transactionCommissionRange))
        updateBakingRewardCommission =
            bakingCommission %~ (`closestInRange` (ranges ^. bakingCommissionRange))
        updateFinalizationRewardCommission =
            finalizationCommission %~ (`closestInRange` (ranges ^. finalizationCommissionRange))

onAccount :: (SupportsPersistentAccount pv m) => AccountIndex -> BlockStatePointers pv -> (PersistentAccount (AccountVersionFor pv) -> m (Maybe a)) -> m (Maybe a)
onAccount ai bsp f = Accounts.indexedAccount ai (bspAccounts bsp) >>= \case
    Nothing -> return Nothing
    Just acc -> f acc

onAccount' :: (SupportsPersistentAccount pv m) => AccountIndex -> BlockStatePointers pv -> (PersistentAccount (AccountVersionFor pv) -> m a) -> m (Maybe a)
onAccount' ai bsp f = Accounts.indexedAccount ai (bspAccounts bsp) >>= mapM f


-- |Checks that the delegation target is not over-delegated.
-- This can throw one of the following 'DelegationConfigureResult's, in order:
--
--   * 'DCInvalidDelegationTarget' if the target baker is not a baker.
--   * 'DCPoolStakeOverThreshold' if the delegated amount puts the pool over the leverage bound.
--   * 'DCPoolOverDelegated' if the delegated amount puts the pool over the capital bound.
delegationConfigureDisallowOverdelegation
    :: (IsProtocolVersion pv, SupportsDelegation pv, MTL.MonadError DelegationConfigureResult m, SupportsPersistentAccount pv m)
    => BlockStatePointers pv
    -> PoolParameters 'ChainParametersV1
    -> DelegationTarget
    -> m ()
delegationConfigureDisallowOverdelegation bsp poolParams target = case target of
  Transactions.DelegatePassive -> return ()
  Transactions.DelegateToBaker bid@(BakerId baid) -> do
    bakerEquityCapital <- onAccount baid bsp accountBakerStakeAmount >>= \case
        Just amt -> return amt
        _ -> MTL.throwError (DCInvalidDelegationTarget bid)
    capitalTotal <- totalCapital bsp
    bakerDelegatedCapital <- poolDelegatorCapital bsp bid
    let PoolCaps{..} = delegatedCapitalCaps poolParams capitalTotal bakerEquityCapital bakerDelegatedCapital
    when (bakerDelegatedCapital > leverageCap) $ MTL.throwError DCPoolStakeOverThreshold
    when (bakerDelegatedCapital > boundCap) $ MTL.throwError DCPoolOverDelegated

-- |Check that a delegation target is open for delegation.
-- If the target is not a baker, this throws 'DCInvalidDelegationTarget'.
-- If the target is not open for all, this throws 'DCPoolClosed'.
delegationCheckTargetOpen
    :: (IsProtocolVersion pv, SupportsDelegation pv, MTL.MonadError DelegationConfigureResult m, SupportsPersistentAccount pv m)
    => BlockStatePointers pv
    -> DelegationTarget
    -> m ()
delegationCheckTargetOpen _ Transactions.DelegatePassive = return ()
delegationCheckTargetOpen bsp (Transactions.DelegateToBaker bid@(BakerId baid)) = do
    -- This may load more of the baker information than is actually required
    onAccount baid bsp accountBaker >>= \case
        Just baker -> do
            case baker ^. BaseAccounts.poolOpenStatus of
                Transactions.OpenForAll -> return ()
                _ -> MTL.throwError DCPoolClosed
        _ -> MTL.throwError (DCInvalidDelegationTarget bid)

doConfigureDelegation
    :: forall pv m
     . (SupportsPersistentState pv m, SupportsDelegation pv)
    => PersistentBlockState pv
    -> AccountIndex
    -> DelegationConfigure
    -> m (DelegationConfigureResult, PersistentBlockState pv)
doConfigureDelegation pbs ai DelegationConfigureAdd{..} = do
        -- It is assumed here that this account is NOT a baker and NOT a delegator.
        bsp <- loadPBS pbs
        poolParams <- case delegationChainParameters @pv of
            DelegationChainParametersV1 -> _cpPoolParameters <$> lookupCurrentParameters (bspUpdates bsp)
        result <- MTL.runExceptT $ do
            newBSP <- updateBlockState bsp
            delegationConfigureDisallowOverdelegation newBSP poolParams dcaDelegationTarget
            return newBSP
        case result of
            Left e -> return (e, pbs)
            Right newBirkParams -> (DCSuccess [] did,) <$> storePBS pbs newBirkParams
        where
          did = DelegatorId ai
          updateBlockState bsp = lift (Accounts.indexedAccount ai (bspAccounts bsp)) >>= \case
            Nothing -> MTL.throwError DCInvalidAccount
            Just _ -> do
                delegationCheckTargetOpen bsp dcaDelegationTarget
                newBirkParams <- updateBirk bsp dcaDelegationTarget
                let dlg = BaseAccounts.AccountDelegationV1{
                            BaseAccounts._delegationIdentity = did,
                            BaseAccounts._delegationStakedAmount = dcaCapital,
                            BaseAccounts._delegationStakeEarnings = dcaRestakeEarnings,
                            BaseAccounts._delegationTarget = dcaDelegationTarget,
                            BaseAccounts._delegationPendingChange = BaseAccounts.NoChange
                        }
                -- This cannot fail to update the accounts, since we already looked up the accounts:
                newAccounts <- lift $ Accounts.updateAccountsAtIndex' (addAccountDelegator dlg) ai (bspAccounts bsp)
                return bsp{bspBirkParameters = newBirkParams, bspAccounts = newAccounts}
          updateBirk bsp Transactions.DelegatePassive = lift $ do
            ab <- refLoad (bspBirkParameters bsp ^. birkActiveBakers)
            let PersistentActiveDelegatorsV1 dset tot = ab ^. passiveDelegators
            newDset <- Trie.insert did () dset
            newAB <- refMake ab{
                    _passiveDelegators = PersistentActiveDelegatorsV1 newDset (tot + dcaCapital),
                    _totalActiveCapital = addActiveCapital dcaCapital (_totalActiveCapital ab)
                }
            return $! bspBirkParameters bsp & birkActiveBakers .~ newAB
          updateBirk bsp (Transactions.DelegateToBaker bid) = do
            pab <- lift $ refLoad (bspBirkParameters bsp ^. birkActiveBakers)
            mDels <- lift $ Trie.lookup bid (pab ^. activeBakers)
            case mDels of
                Nothing -> MTL.throwError (DCInvalidDelegationTarget bid)
                Just (PersistentActiveDelegatorsV1 dels tot) -> do
                    newDels <- lift $ flip PersistentActiveDelegatorsV1 (tot + dcaCapital) <$> (Trie.insert did () dels)
                    newActiveBakers <- lift $ Trie.insert bid newDels (pab ^. activeBakers)
                    newpabref <- lift $ refMake pab{_activeBakers = newActiveBakers, _totalActiveCapital = addActiveCapital dcaCapital (_totalActiveCapital pab)}
                    return $! bspBirkParameters bsp & birkActiveBakers .~ newpabref
doConfigureDelegation pbs ai DelegationConfigureUpdate{..} = do
        origBSP <- loadPBS pbs
        cp <- case delegationChainParameters @pv of
            DelegationChainParametersV1 -> lookupCurrentParameters (bspUpdates origBSP)
        res <- MTL.runExceptT $ MTL.runWriterT $ flip MTL.execStateT origBSP $ do
                oldTarget <- updateDelegationTarget
                updateRestakeEarnings
                oldCapital <- updateCapital cp
                checkOverdelegation oldCapital oldTarget cp
        case res of
            Left errorRes -> return (errorRes, pbs)
            Right (newBSP, changes) -> (DCSuccess changes did,) <$> storePBS pbs newBSP
      where
        did = DelegatorId ai
        getAccountOrFail = do
            bsp <- MTL.get
            Accounts.indexedAccount ai (bspAccounts bsp) >>= \case
                Nothing -> MTL.throwError DCInvalidAccount
                Just acc -> accountDelegator acc >>= \case
                    Just del -> return del
                    Nothing -> MTL.throwError DCInvalidDelegator
        modifyAccount updAcc = do
            bsp <- MTL.get
            newAccounts <- Accounts.updateAccountsAtIndex' updAcc ai (bspAccounts bsp)
            MTL.put bsp{
                bspAccounts = newAccounts
            }
        updateDelegationTarget = do
            acctDlg <- getAccountOrFail
            let oldTarget = acctDlg ^. BaseAccounts.delegationTarget
            forM_ dcuDelegationTarget $ \target -> do
                unless (oldTarget == target) $ do
                    -- Check that the target pool is open for delegation
                    bsp0 <- MTL.get
                    delegationCheckTargetOpen bsp0 target
                    ab <- refLoad =<< use (to bspBirkParameters . birkActiveBakers)
                    let stakedAmt = acctDlg ^. BaseAccounts.delegationStakedAmount
                    -- Transfer the delegator in the active bakers from the old target to the new one.
                    -- Note, these functions do not modify the total stake, but this is not being changed
                    -- - just moved.
                    ab1 <- removeDelegator oldTarget did stakedAmt ab
                    ab2 <- addDelegator target did stakedAmt ab1 >>= \case
                        Left bid -> MTL.throwError (DCInvalidDelegationTarget bid)
                        Right ab2 -> return ab2
                    newActiveBakers <- refMake ab2
                    MTL.modify' $ \bsp -> bsp{bspBirkParameters = bspBirkParameters bsp & birkActiveBakers .~ newActiveBakers}
                    -- Update the account with the new delegation target.
                    modifyAccount (setAccountDelegationTarget target)
                MTL.tell [DelegationConfigureDelegationTarget target]
            return oldTarget
        updateRestakeEarnings = forM_ dcuRestakeEarnings $ \restakeEarnings -> do
            acctDlg <- getAccountOrFail
            unless (acctDlg ^. BaseAccounts.delegationStakeEarnings == restakeEarnings) $ do
                modifyAccount (setAccountRestakeEarnings restakeEarnings)
            MTL.tell [DelegationConfigureRestakeEarnings restakeEarnings]
        updateCapital cp = do
            ad <- getAccountOrFail
            forM_ dcuCapital $ \capital -> do
                when (BaseAccounts._delegationPendingChange ad /= BaseAccounts.NoChange) (MTL.throwError DCChangePending)
                -- Cooldown time, used when the change reduces or removes the stake.
                let cooldownDuration = cp ^. cpCooldownParameters . cpDelegatorCooldown
                    cooldownElapsed = addDurationSeconds dcuSlotTimestamp cooldownDuration
                if capital == 0 then do
                    let dpc = BaseAccounts.RemoveStake (BaseAccounts.PendingChangeEffectiveV1 cooldownElapsed)
                    modifyAccount $ setAccountStakePendingChange dpc
                    MTL.tell [DelegationConfigureStakeReduced capital]
                else case compare capital (BaseAccounts._delegationStakedAmount ad) of
                    LT -> do
                        let dpc = BaseAccounts.ReduceStake capital (BaseAccounts.PendingChangeEffectiveV1 cooldownElapsed)
                        modifyAccount $ setAccountStakePendingChange dpc
                        MTL.tell [DelegationConfigureStakeReduced capital]
                    EQ ->
                        MTL.tell [DelegationConfigureStakeIncreased capital]
                    GT -> do
                        bsp1 <- MTL.get
                        ab <- refLoad (bspBirkParameters bsp1 ^. birkActiveBakers)
                        newActiveBakers <- addTotalsInActiveBakers ab ad (capital - BaseAccounts._delegationStakedAmount ad)
                        MTL.modify' $ \bsp -> bsp{bspBirkParameters = bspBirkParameters bsp1 & birkActiveBakers .~ newActiveBakers}
                        modifyAccount $ setAccountStake capital
                        MTL.tell [DelegationConfigureStakeIncreased capital]
            return $ BaseAccounts._delegationStakedAmount ad
        addTotalsInActiveBakers ab0 ad delta = do
            let ab1 = ab0 & totalActiveCapital %~ addActiveCapital delta
            case ad ^. BaseAccounts.delegationTarget of
                Transactions.DelegatePassive -> do
                    let PersistentActiveDelegatorsV1 dset dtot = ab1 ^. passiveDelegators
                    refMake $! ab1 & passiveDelegators .~ PersistentActiveDelegatorsV1 dset (dtot + delta)
                Transactions.DelegateToBaker bid -> do
                    Trie.lookup bid (ab1 ^. activeBakers) >>= \case
                        Nothing -> error "Invariant violation: delegation target is not an active baker"
                        Just (PersistentActiveDelegatorsV1 dset dtot) -> do
                            newActiveMap <- Trie.insert bid (PersistentActiveDelegatorsV1 dset (dtot + delta)) (ab1 ^. activeBakers)
                            refMake $! ab1 & activeBakers .~ newActiveMap
        checkOverdelegation oldCapital oldTarget cp = do
            let doCheckOverDelegation = do
                 let pp = cp ^. cpPoolParameters
                 ad <- getAccountOrFail
                 let target = ad ^. BaseAccounts.delegationTarget
                 bsp <- MTL.get
                 delegationConfigureDisallowOverdelegation bsp pp target
            case (dcuCapital, dcuDelegationTarget) of
                (Just newCapital, Just newTarget) -> unless (newCapital <= oldCapital && newTarget == oldTarget) doCheckOverDelegation
                (Just newCapital, Nothing) -> unless (newCapital <= oldCapital) doCheckOverDelegation
                (Nothing, Just newTarget) -> unless (newTarget == oldTarget) doCheckOverDelegation
                _ -> return ()


doUpdateBakerKeys ::(SupportsPersistentState pv m, AccountVersionFor pv ~ 'AccountV0)
    => PersistentBlockState pv
    -> AccountIndex
    -> BakerKeyUpdate
    -> m (BakerKeyUpdateResult, PersistentBlockState pv)
doUpdateBakerKeys pbs ai bku@BakerKeyUpdate{..} = do
        bsp <- loadPBS pbs
        onAccount ai bsp accountBaker >>= \case
            -- The account is valid and has a baker
            Just bkr -> do
                pab <- refLoad (_birkActiveBakers (bspBirkParameters bsp))
                let oldAggregationKey = bkr ^. BaseAccounts.bakerAggregationVerifyKey
                -- Try updating the aggregation keys
                (keyOK, newAggregationKeys) <-
                        -- If the aggregation key has not changed, we have nothing to do.
                        if bkuAggregationKey == oldAggregationKey then
                            return (True, _aggregationKeys pab)
                        else do
                            -- Remove the old key
                            ak1 <- Trie.delete oldAggregationKey (_aggregationKeys pab)
                            -- Add the new key and check that it is not already present
                            let updAgg Nothing = return (True, Trie.Insert ())
                                updAgg (Just ()) = return (False, Trie.NoChange)
                            Trie.adjust updAgg bkuAggregationKey ak1
                if keyOK then do
                    -- The new aggregation key is known to be unique
                    newActiveBakers <- refMake pab{_aggregationKeys = newAggregationKeys}
                    let newBirkParams = bspBirkParameters bsp & birkActiveBakers .~ newActiveBakers
                    -- Update the account with the new keys
                    newAccounts <- Accounts.updateAccountsAtIndex' (setAccountBakerKeys bku) ai (bspAccounts bsp)
                    (BKUSuccess (BakerId ai),) <$> storePBS pbs bsp{
                        bspBirkParameters = newBirkParams,
                        bspAccounts = newAccounts
                    }
                else
                    return (BKUDuplicateAggregationKey, pbs)
            -- Cannot resolve the account, or it is not a baker
            _ -> return (BKUInvalidBaker, pbs)

doUpdateBakerStake
    :: (SupportsPersistentState pv m, AccountVersionFor pv ~ 'AccountV0, ChainParametersVersionFor pv ~ 'ChainParametersV0)
    => PersistentBlockState pv
    -> AccountIndex
    -> Amount
    -> m (BakerStakeUpdateResult, PersistentBlockState pv)
doUpdateBakerStake pbs ai newStake = do
        bsp <- loadPBS pbs

        onAccount' ai bsp accountStakeDetails >>= \case
            Just StakeDetailsBaker{..} -> do
                if sdPendingChange /= BaseAccounts.NoChange
                -- A change is already pending
                then return (BSUChangePending (BakerId ai), pbs)
                -- We can make the change
                else do
                    let curEpoch = epoch $ _birkSeedState (bspBirkParameters bsp)
                    upds <- refLoad (bspUpdates bsp)
                    cooldown <- (2+) . _cpBakerExtraCooldownEpochs . _cpCooldownParameters . unStoreSerialized <$> refLoad (currentParameters upds)

                    bakerStakeThreshold <- (^. cpPoolParameters . ppBakerStakeThreshold) <$> doGetChainParameters pbs
                    let applyUpdate updAcc = do
                           newAccounts <- Accounts.updateAccountsAtIndex' updAcc ai (bspAccounts bsp)
                           storePBS pbs bsp{bspAccounts = newAccounts}
                    case compare newStake sdStakedCapital of
                            LT -> if newStake < bakerStakeThreshold
                                  then return (BSUStakeUnderThreshold, pbs)
                                  else (BSUStakeReduced (BakerId ai) (curEpoch + cooldown),) <$>
                                        applyUpdate
                                            (setAccountStakePendingChange
                                                (BaseAccounts.ReduceStake newStake (BaseAccounts.PendingChangeEffectiveV0 $ curEpoch + cooldown)))
                            EQ -> return (BSUStakeUnchanged (BakerId ai), pbs)
                            GT -> (BSUStakeIncreased (BakerId ai),) <$> applyUpdate (setAccountStake newStake)
            _ -> return (BSUInvalidBaker, pbs)

doUpdateBakerRestakeEarnings :: (SupportsPersistentState pv m)
    => PersistentBlockState pv
    -> AccountIndex
    -> Bool
    -> m (BakerRestakeEarningsUpdateResult, PersistentBlockState pv)
doUpdateBakerRestakeEarnings pbs ai newRestakeEarnings = do
        bsp <- loadPBS pbs
        onAccount' ai bsp accountStakeDetails >>= \case
            Just StakeDetailsBaker{..} -> do
                if newRestakeEarnings == sdRestakeEarnings
                then return (BREUUpdated (BakerId ai), pbs)
                else do
                    let updAcc = setAccountRestakeEarnings newRestakeEarnings
                    newAccounts <- Accounts.updateAccountsAtIndex' updAcc ai (bspAccounts bsp)
                    (BREUUpdated (BakerId ai),) <$> storePBS pbs bsp{bspAccounts = newAccounts}
            _ -> return (BREUInvalidBaker, pbs)


doRemoveBaker
    :: (SupportsPersistentState pv m, AccountVersionFor pv ~ 'AccountV0, ChainParametersVersionFor pv ~ 'ChainParametersV0)
    => PersistentBlockState pv
    -> AccountIndex
    -> m (BakerRemoveResult, PersistentBlockState pv)
doRemoveBaker pbs ai = do
        bsp <- loadPBS pbs
        onAccount' ai bsp accountStakeDetails >>= \case
            -- The account is valid and has a baker
            Just StakeDetailsBaker{..} -> do
                if sdPendingChange /= BaseAccounts.NoChange then
                    -- A change is already pending
                    return (BRChangePending (BakerId ai), pbs)
                else do
                    -- We can make the change
                    -- Note: this just sets the account to be removed at a future epoch
                    -- transition.
                    let curEpoch = epoch $ _birkSeedState (bspBirkParameters bsp)
                    upds <- refLoad (bspUpdates bsp)
                    cooldown <- (2+) . _cpBakerExtraCooldownEpochs . _cpCooldownParameters . unStoreSerialized <$> refLoad (currentParameters upds)
                    let updAcc = setAccountStakePendingChange $
                            BaseAccounts.RemoveStake (BaseAccounts.PendingChangeEffectiveV0 $ curEpoch + cooldown)
                    newAccounts <- Accounts.updateAccountsAtIndex' updAcc ai (bspAccounts bsp)
                    (BRRemoved (BakerId ai) (curEpoch + cooldown),) <$> storePBS pbs bsp{bspAccounts = newAccounts}
            -- The account is not valid or has no baker
            _ -> return (BRInvalidBaker, pbs)

doRewardAccount :: forall pv m. (SupportsPersistentState pv m) => PersistentBlockState pv -> AccountIndex -> Amount -> m (Maybe AccountAddress, PersistentBlockState pv)
doRewardAccount pbs ai reward = do
        bsp <- loadPBS pbs
        (mRes, newAccounts) <- Accounts.updateAccountsAtIndex updAcc ai (bspAccounts bsp)
        case mRes of
            Nothing -> return (Nothing, pbs)
            Just (addr, updActiveBkrs) -> do
                newActiveBkrs <- updActiveBkrs (bspBirkParameters bsp ^. birkActiveBakers)
                (Just addr,) <$> storePBS pbs bsp{
                        bspAccounts = newAccounts,
                        bspBirkParameters = bspBirkParameters bsp & birkActiveBakers .~ newActiveBkrs
                    }
    where
        updAcc acc = do
            addr <- accountCanonicalAddress acc
            stakeDetails <- accountStakeDetails acc
            (restaked, acc1) <- case stakeDetails of
                StakeDetailsBaker{..} | sdRestakeEarnings -> do
                    acc' <- setAccountStake (sdStakedCapital + reward) acc
                    let upd pActiveBkrs = do
                            activeBkrs <- refLoad pActiveBkrs
                            refMake $! activeBkrs & totalActiveCapital %~ addActiveCapital reward
                    return (upd, acc')
                StakeDetailsDelegator{..} | sdRestakeEarnings -> do
                    acc' <- setAccountStake (sdStakedCapital + reward) acc
                    let upd pActiveBkrs = do
                            activeBkrs0 <- refLoad pActiveBkrs
                            activeBkrs1 <- updateDelegationPoolCapital activeBkrs0 sdDelegationTarget
                            refMake $! activeBkrs1 & totalActiveCapital %~ addActiveCapital reward
                    return (upd, acc')
                _ -> return (return, acc)
            acc2 <- addAccountAmount reward acc1
            return ((addr, restaked), acc2)

        updateDelegationPoolCapital
            :: (IsAccountVersion av)
            => PersistentActiveBakers av
            -> Transactions.DelegationTarget
            -> m (PersistentActiveBakers av)
        updateDelegationPoolCapital activeBkrs Transactions.DelegatePassive = do
            let tot = adDelegatorTotalCapital $ activeBkrs ^. passiveDelegators
            return $! activeBkrs & passiveDelegators %~ \dlgs ->
                dlgs{adDelegatorTotalCapital = tot + reward}
        updateDelegationPoolCapital activeBkrs (Transactions.DelegateToBaker bid) = do
            let activeBkrsMap = activeBkrs ^. activeBakers
                adj Nothing = error "Invariant violation: active baker account is not in active bakers map"
                adj (Just dlgs) = do
                    let tot = adDelegatorTotalCapital dlgs
                    return ((), Trie.Insert $ dlgs{adDelegatorTotalCapital = tot + reward})
            (_, newActiveBkrsMap) <- Trie.adjust adj bid activeBkrsMap
            return $! activeBkrs & activeBakers .~ newActiveBkrsMap

doGetBakerPoolRewardDetails :: (SupportsDelegation pv, SupportsPersistentState pv m) => PersistentBlockState pv -> m (Map.Map BakerId BakerPoolRewardDetails)
doGetBakerPoolRewardDetails pbs = do
    bsp <- loadPBS pbs
    let hpr = case bspRewardDetails bsp of BlockRewardDetailsV1 hp -> hp
    poolRewards <- refLoad hpr
    rewardsList <- LFMBT.toAscList (bakerPoolRewardDetails poolRewards)
    capitals <- refLoad $ currentCapital poolRewards
    let bakerIdList = bcBakerId <$> Vec.toList (bakerPoolCapital capitals)
    -- The lists must be the same length since the rewards are reset when the current capital
    -- distribution is updated.
    return $! Map.fromList (zip bakerIdList rewardsList)

doGetRewardStatus :: forall pv m. (SupportsPersistentState pv m) => PersistentBlockState pv -> m (RewardStatus' Epoch)
doGetRewardStatus pbs = do
        bsp <- loadPBS pbs
        let bankStatus = _unhashed $ bspBank bsp
        let rewardsV0 :: RewardStatus' Epoch
            rewardsV0 = RewardStatusV0 {
                    rsTotalAmount = bankStatus ^. Rewards.totalGTU,
                    rsTotalEncryptedAmount = bankStatus ^. Rewards.totalEncryptedGTU,
                    rsBakingRewardAccount = bankStatus ^. Rewards.bakingRewardAccount,
                    rsFinalizationRewardAccount = bankStatus ^. Rewards.finalizationRewardAccount,
                    rsGasAccount = bankStatus ^. Rewards.gasAccount,
                    rsProtocolVersion = demoteProtocolVersion (protocolVersion @pv)
                }
            rewardsV1 :: (SupportsDelegation pv) => m (RewardStatus' Epoch)
            rewardsV1 = do
                poolRewards <- refLoad (bspPoolRewards bsp)
                tc <- totalCapital bsp
                return RewardStatusV1 {
                    rsTotalAmount = bankStatus ^. Rewards.totalGTU,
                    rsTotalEncryptedAmount = bankStatus ^. Rewards.totalEncryptedGTU,
                    rsBakingRewardAccount = bankStatus ^. Rewards.bakingRewardAccount,
                    rsFinalizationRewardAccount = bankStatus ^. Rewards.finalizationRewardAccount,
                    rsGasAccount = bankStatus ^. Rewards.gasAccount,
                    rsFoundationTransactionRewards = foundationTransactionRewards poolRewards,
                    rsNextPaydayTime = nextPaydayEpoch poolRewards,
                    rsNextPaydayMintRate = nextPaydayMintRate poolRewards,
                    rsTotalStakedCapital = tc,
                    rsProtocolVersion = demoteProtocolVersion (protocolVersion @pv)
                }
        case protocolVersion @pv of
            SP1 -> return rewardsV0
            SP2 -> return rewardsV0
            SP3 -> return rewardsV0
            SP4 -> rewardsV1
            SP5 -> rewardsV1

doRewardFoundationAccount :: (SupportsPersistentState pv m) => PersistentBlockState pv -> Amount -> m (PersistentBlockState pv)
doRewardFoundationAccount pbs reward = do
        bsp <- loadPBS pbs
        let updAcc = addAccountAmount reward
        foundationAccount <- (^. cpFoundationAccount) <$> lookupCurrentParameters (bspUpdates bsp)
        newAccounts <- Accounts.updateAccountsAtIndex' updAcc foundationAccount (bspAccounts bsp)
        storePBS pbs (bsp {bspAccounts = newAccounts})

doGetFoundationAccount :: (SupportsPersistentState pv m) => PersistentBlockState pv -> m (PersistentAccount (AccountVersionFor pv))
doGetFoundationAccount pbs = do
        bsp <- loadPBS pbs
        foundationAccount <- (^. cpFoundationAccount) <$> lookupCurrentParameters (bspUpdates bsp)
        macc <- Accounts.indexedAccount foundationAccount (bspAccounts bsp)
        case macc of
            Nothing -> error "bsoGetFoundationAccount: invalid foundation account"
            Just acc -> return acc

doMint :: (SupportsPersistentState pv m) => PersistentBlockState pv -> MintAmounts -> m (PersistentBlockState pv)
doMint pbs mint = do
        bsp <- loadPBS pbs
        let newBank = bspBank bsp &
                unhashed %~
                (Rewards.totalGTU +~ mintTotal mint) .
                (Rewards.bakingRewardAccount +~ mintBakingReward mint) .
                (Rewards.finalizationRewardAccount +~ mintFinalizationReward mint)
        let updAcc = addAccountAmount $ mintDevelopmentCharge mint
        foundationAccount <- (^. cpFoundationAccount) <$> lookupCurrentParameters (bspUpdates bsp)
        newAccounts <- Accounts.updateAccountsAtIndex' updAcc foundationAccount (bspAccounts bsp)
        storePBS pbs (bsp {bspBank = newBank, bspAccounts = newAccounts})

doGetAccount :: (SupportsPersistentState pv m) => PersistentBlockState pv -> AccountAddress -> m (Maybe (AccountIndex, PersistentAccount (AccountVersionFor pv)))
doGetAccount pbs addr = do
        bsp <- loadPBS pbs
        Accounts.getAccountWithIndex addr (bspAccounts bsp)

doGetAccountExists :: (SupportsPersistentState pv m) => PersistentBlockState pv -> AccountAddress -> m Bool
doGetAccountExists pbs aaddr = do
       bsp <- loadPBS pbs
       Accounts.exists aaddr (bspAccounts bsp)

doGetActiveBakers :: (SupportsPersistentState pv m) => PersistentBlockState pv -> m [BakerId]
doGetActiveBakers pbs = do
    bsp <- loadPBS pbs
    ab <- refLoad $ bspBirkParameters bsp ^. birkActiveBakers
    Trie.keysAsc (ab ^. activeBakers)

doGetAccountByCredId :: (SupportsPersistentState pv m) => PersistentBlockState pv -> ID.RawCredentialRegistrationID -> m (Maybe (AccountIndex, PersistentAccount (AccountVersionFor pv)))
doGetAccountByCredId pbs cid = do
        bsp <- loadPBS pbs
        Accounts.getAccountByCredId cid (bspAccounts bsp)

doGetAccountIndex :: (SupportsPersistentState pv m) => PersistentBlockState pv -> AccountAddress -> m (Maybe AccountIndex)
doGetAccountIndex pbs addr = do
        bsp <- loadPBS pbs
        Accounts.getAccountIndex addr (bspAccounts bsp)

doGetAccountByIndex :: (SupportsPersistentState pv m) => PersistentBlockState pv -> AccountIndex -> m (Maybe (PersistentAccount (AccountVersionFor pv)))
doGetAccountByIndex pbs aid = do
        bsp <- loadPBS pbs
        Accounts.indexedAccount aid (bspAccounts bsp)

doGetIndexedAccountByIndex :: (SupportsPersistentState pv m) => PersistentBlockState pv -> AccountIndex -> m (Maybe (AccountIndex, PersistentAccount (AccountVersionFor pv)))
doGetIndexedAccountByIndex pbs idx = fmap (idx, ) <$> doGetAccountByIndex pbs idx

doAccountList :: (SupportsPersistentState pv m) => PersistentBlockState pv -> m [AccountAddress]
doAccountList pbs = do
        bsp <- loadPBS pbs
        Accounts.accountAddresses (bspAccounts bsp)

doAddressWouldClash :: (SupportsPersistentState pv m) => PersistentBlockState pv -> AccountAddress -> m Bool
doAddressWouldClash pbs addr = do
        bsp <- loadPBS pbs
        Accounts.addressWouldClash addr (bspAccounts bsp)

doRegIdExists :: (SupportsPersistentState pv m) => PersistentBlockState pv -> ID.CredentialRegistrationID -> m Bool

doRegIdExists pbs regid = do
        bsp <- loadPBS pbs
        isJust <$> Accounts.regIdExists regid (bspAccounts bsp)

doCreateAccount :: (SupportsPersistentState pv m) => PersistentBlockState pv -> ID.GlobalContext -> AccountAddress -> ID.AccountCredential ->  m (Maybe (PersistentAccount (AccountVersionFor pv)), PersistentBlockState pv)
doCreateAccount pbs cryptoParams acctAddr credential = do
        acct <- newAccount cryptoParams acctAddr credential
        bsp <- loadPBS pbs
        -- Add the account
        (res, accts1) <- Accounts.putNewAccount acct (bspAccounts bsp)
        case res of
          Just idx -> do
            -- Record the RegId since we created a new account.
            accts2 <- Accounts.recordRegId (ID.credId credential) idx accts1
            (Just acct,) <$> storePBS pbs (bsp {bspAccounts = accts2})
          Nothing -> -- the account was not created
            return (Nothing, pbs)

doModifyAccount :: (SupportsPersistentState pv m) => PersistentBlockState pv -> AccountUpdate -> m (PersistentBlockState pv)
doModifyAccount pbs aUpd@AccountUpdate{..} = do
        bsp <- loadPBS pbs
        -- Do the update to the account
        accts1 <- Accounts.updateAccountsAtIndex' (updateAccount aUpd) _auIndex (bspAccounts bsp)
        storePBS pbs (bsp {bspAccounts = accts1})

doSetAccountCredentialKeys :: (SupportsPersistentState pv m) => PersistentBlockState pv -> AccountIndex -> ID.CredentialIndex -> ID.CredentialPublicKeys -> m (PersistentBlockState pv)
doSetAccountCredentialKeys pbs accIndex credIx credKeys = do
        bsp <- loadPBS pbs
        accts1 <- Accounts.updateAccountsAtIndex' upd accIndex (bspAccounts bsp)
        storePBS pbs (bsp {bspAccounts = accts1})
    where
        upd = updateAccountCredentialKeys credIx credKeys

doUpdateAccountCredentials :: (SupportsPersistentState pv m) =>
    PersistentBlockState pv
    -> AccountIndex -- ^ Address of the account to update.
    -> [ID.CredentialIndex] -- ^ List of credential indices to remove.
    -> Map.Map ID.CredentialIndex ID.AccountCredential -- ^ New credentials to add.
    -> ID.AccountThreshold -- ^ New account threshold
    -> m (PersistentBlockState pv)
doUpdateAccountCredentials pbs accIndex remove add thrsh = do
        bsp <- loadPBS pbs
        (res, accts1) <- Accounts.updateAccountsAtIndex upd accIndex (bspAccounts bsp)
        case res of
          Just () -> do
            -- If we deploy a credential, record it
            accts2 <- Accounts.recordRegIds ((, accIndex) <$> Map.elems (ID.credId <$> add)) accts1
            storePBS pbs (bsp {bspAccounts = accts2})
          Nothing -> return pbs -- this should not happen, the precondition of this method is that the account exists. But doing nothing is safe.
    where
        upd oldAccount = ((), ) <$> updateAccountCredentials remove add thrsh oldAccount

doGetInstance :: (SupportsPersistentState pv m)
              => PersistentBlockState pv
              -> ContractAddress
              -> m (Maybe (InstanceInfoType Modules.PersistentInstrumentedModuleV Instances.InstanceStateV))
doGetInstance pbs caddr = do
        bsp <- loadPBS pbs
        minst <- Instances.lookupContractInstance caddr (bspInstances bsp)
        forM minst Instances.mkInstanceInfo

doContractInstanceList :: (SupportsPersistentState pv m) => PersistentBlockState pv -> m [ContractAddress]
doContractInstanceList pbs = do
        bsp <- loadPBS pbs
        Instances.allInstances (bspInstances bsp)

doPutNewInstance :: forall m pv v. (SupportsPersistentState pv m, Wasm.IsWasmVersion v)
                 => PersistentBlockState pv
                 -> NewInstanceData (Modules.PersistentInstrumentedModuleV v) v
                 -> m (ContractAddress, PersistentBlockState pv)
doPutNewInstance pbs NewInstanceData{..} = do
        bsp <- loadPBS pbs
        mods <- refLoad (bspModules bsp)
        -- Create the instance
        (ca, insts) <- Instances.newContractInstance (fnew mods) (bspInstances bsp)
        (ca,) <$> storePBS pbs bsp{bspInstances = insts}
    where
        fnew mods ca =
          case Wasm.getWasmVersion @v of
            Wasm.SV0 -> do
              let params = PersistentInstanceParameters {
                pinstanceAddress = ca,
                pinstanceOwner = nidOwner,
                pinstanceContractModule = GSWasm.miModuleRef nidInterface,
                pinstanceReceiveFuns = nidEntrypoints,
                pinstanceInitName = nidInitName,
                pinstanceParameterHash = Instances.makeInstanceParameterHash ca nidOwner (GSWasm.miModuleRef nidInterface) nidInitName
                }
              pinstanceParameters <- makeBufferedRef params
              -- We retrieve the module interface here so that we only have a single copy of it, meaning that
              -- all instances created from the same module share a reference to the module.
              -- Seeing that we know that the instance is V0, and that the module exists, this cannot fail.
              ~(Just modRef) <- Modules.getModuleReference (GSWasm.miModuleRef nidInterface) mods
              (csHash, initialState) <- freezeContractState nidInitialState
                  -- The module version is V0 because of the 'WasmVersion' is V0.
              return $!! (ca, PersistentInstanceV0 Instances.PersistentInstanceV{
                  pinstanceModuleInterface = modRef,
                  pinstanceModel = initialState,
                  pinstanceAmount = nidInitialAmount,
                  pinstanceHash = Instances.makeInstanceHashV0 (pinstanceParameterHash params) csHash nidInitialAmount,
                  ..
                  })
            Wasm.SV1 -> do
              let params = PersistentInstanceParameters {
                pinstanceAddress = ca,
                pinstanceOwner = nidOwner,
                pinstanceContractModule = GSWasm.miModuleRef nidInterface,
                pinstanceReceiveFuns = nidEntrypoints,
                pinstanceInitName = nidInitName,
                pinstanceParameterHash = Instances.makeInstanceParameterHash ca nidOwner (GSWasm.miModuleRef nidInterface) nidInitName
                }
              pinstanceParameters <- makeBufferedRef params
              -- We retrieve the module interface here so that we only have a single copy of it, meaning that
              -- all instances created from the same module share a reference to the module.
              -- Seeing that we know that the instance is V1, and that the module exists, this cannot fail.
              ~(Just modRef) <- Modules.getModuleReference (GSWasm.miModuleRef nidInterface) mods
              (csHash, initialState) <- freezeContractState nidInitialState
              let pinstanceHash = Instances.makeInstanceHashV1 (pinstanceParameterHash params) csHash nidInitialAmount
                  -- The module version is V1 because of the 'WasmVersion' is V1.
              return $!! (ca, PersistentInstanceV1 Instances.PersistentInstanceV{
                  pinstanceModuleInterface = modRef,
                  pinstanceModel = initialState,
                  pinstanceAmount = nidInitialAmount,
                  ..
                  })

doModifyInstance :: forall pv m v . (SupportsPersistentState pv m, Wasm.IsWasmVersion v) => PersistentBlockState pv -> ContractAddress -> AmountDelta -> Maybe (UpdatableContractState v) -> m (PersistentBlockState pv)
doModifyInstance pbs caddr deltaAmnt val = do
        bsp <- loadPBS pbs
        -- Update the instance
        Instances.updateContractInstance upd caddr (bspInstances bsp) >>= \case
            Nothing -> error "Invalid contract address"
            Just (_, insts) ->
                storePBS pbs bsp{bspInstances = insts}
    where
        upd :: PersistentInstance pv -> m ((), PersistentInstance pv)
        upd (PersistentInstanceV0 oldInst) = case Wasm.getWasmVersion @v of
            Wasm.SV0 -> do
              (piParams, newParamsRef) <- cacheBufferedRef (pinstanceParameters oldInst)
              if deltaAmnt == 0 then
                  case val of
                      Nothing -> return ((), PersistentInstanceV0 oldInst {pinstanceParameters = newParamsRef})
                      Just newVal -> do
                        (csHash, newModel) <- freezeContractState newVal
                        return ((), PersistentInstanceV0 $
                                   rehashV0
                                   (Just csHash)
                                   (pinstanceParameterHash piParams)
                                   (oldInst {pinstanceParameters = newParamsRef, pinstanceModel = newModel}))
              else
                  case val of
                      Nothing -> return ((), PersistentInstanceV0 $
                                           rehashV0
                                           Nothing
                                           (pinstanceParameterHash piParams)
                                           oldInst {pinstanceParameters = newParamsRef,
                                                    pinstanceAmount = applyAmountDelta deltaAmnt (pinstanceAmount oldInst)})
                      Just newVal -> do
                          (csHash, newModel) <- freezeContractState newVal
                          return ((), PersistentInstanceV0 $
                                     rehashV0
                                     (Just csHash)
                                     (pinstanceParameterHash piParams)
                                     oldInst {pinstanceParameters = newParamsRef,
                                              pinstanceAmount = applyAmountDelta deltaAmnt (pinstanceAmount oldInst),
                                              pinstanceModel = newModel})
            Wasm.SV1 -> error "Expected instance version V0, got V1."
        upd (PersistentInstanceV1 oldInst) = case Wasm.getWasmVersion @v of
            Wasm.SV0 -> error "Expected V1 contract instance, got V0."
            Wasm.SV1 -> do
                (piParams, newParamsRef) <- cacheBufferedRef (pinstanceParameters oldInst)
                if deltaAmnt == 0 then
                    case val of
                        Nothing -> return ((), PersistentInstanceV1 oldInst {pinstanceParameters = newParamsRef})
                        Just newVal -> do
                              (csHash, newModel) <- freezeContractState newVal
                              rehashV1
                                (Just csHash)
                                (pinstanceParameterHash piParams)
                                (oldInst {pinstanceParameters = newParamsRef,
                                          pinstanceModel = newModel})
                else
                    case val of
                        Nothing -> rehashV1 Nothing (pinstanceParameterHash piParams) $ oldInst {pinstanceParameters = newParamsRef, pinstanceAmount = applyAmountDelta deltaAmnt (pinstanceAmount oldInst)}
                        Just newVal -> do
                              (csHash, newModel) <- freezeContractState newVal
                              rehashV1
                                (Just csHash)
                                (pinstanceParameterHash piParams)
                                oldInst {pinstanceParameters = newParamsRef,
                                         pinstanceAmount = applyAmountDelta deltaAmnt (pinstanceAmount oldInst),
                                         pinstanceModel = newModel}
        rehashV0 (Just csHash) iph inst@PersistentInstanceV {..} = inst {pinstanceHash = Instances.makeInstanceHashV0 iph csHash pinstanceAmount}
        rehashV0 Nothing iph inst@PersistentInstanceV {..} =
            inst {pinstanceHash = Instances.makeInstanceHashV0State iph pinstanceModel pinstanceAmount}
        rehashV1 (Just csHash) iph inst@PersistentInstanceV {..} =
            return ((), PersistentInstanceV1 inst {pinstanceHash = Instances.makeInstanceHashV1 iph csHash pinstanceAmount})
        rehashV1 Nothing iph inst@PersistentInstanceV {..} =
            (\newHash -> ((), PersistentInstanceV1 inst {pinstanceHash = newHash})) <$> Instances.makeInstanceHashV1State iph pinstanceModel pinstanceAmount

doGetIdentityProvider :: (SupportsPersistentState pv m) => PersistentBlockState pv -> ID.IdentityProviderIdentity -> m (Maybe IPS.IpInfo)
doGetIdentityProvider pbs ipId = do
        bsp <- loadPBS pbs
        ips <- refLoad (bspIdentityProviders bsp)
        return $! IPS.idProviders ips ^? ix ipId

doGetAllIdentityProvider :: (SupportsPersistentState pv m) => PersistentBlockState pv -> m [IPS.IpInfo]
doGetAllIdentityProvider pbs = do
        bsp <- loadPBS pbs
        ips <- refLoad (bspIdentityProviders bsp)
        return $! Map.elems $ IPS.idProviders ips

doGetAnonymityRevokers :: (SupportsPersistentState pv m) => PersistentBlockState pv -> [ID.ArIdentity] -> m (Maybe [ARS.ArInfo])
doGetAnonymityRevokers pbs arIds = do
        bsp <- loadPBS pbs
        ars <- refLoad (bspAnonymityRevokers bsp)
        return
          $! let arsMap = ARS.arRevokers ars
              in forM arIds (`Map.lookup` arsMap)

doGetAllAnonymityRevokers :: (SupportsPersistentState pv m) => PersistentBlockState pv -> m [ARS.ArInfo]
doGetAllAnonymityRevokers pbs = do
        bsp <- loadPBS pbs
        ars <- refLoad (bspAnonymityRevokers bsp)
        return $! Map.elems $ ARS.arRevokers ars

doGetCryptoParams :: (SupportsPersistentState pv m) => PersistentBlockState pv -> m CryptographicParameters
doGetCryptoParams pbs = do
        bsp <- loadPBS pbs
        refLoad (bspCryptographicParameters bsp)

doGetPaydayEpoch :: forall pv m. (SupportsPersistentState pv m, SupportsDelegation pv) => PersistentBlockState pv -> m Epoch
doGetPaydayEpoch pbs = do
        bsp <- loadPBS pbs
        case bspRewardDetails bsp of
            BlockRewardDetailsV1 hpr -> nextPaydayEpoch <$> refLoad hpr

doGetPaydayMintRate :: forall pv m. (SupportsPersistentState pv m, SupportsDelegation pv) => PersistentBlockState pv -> m MintRate
doGetPaydayMintRate pbs = do
        bsp <- loadPBS pbs
        case bspRewardDetails bsp of
            BlockRewardDetailsV1 hpr -> nextPaydayMintRate <$> refLoad hpr

doSetPaydayEpoch :: forall pv m. (SupportsPersistentState pv m, SupportsDelegation pv) => PersistentBlockState pv -> Epoch -> m (PersistentBlockState pv)
doSetPaydayEpoch pbs e = do
        bsp <- loadPBS pbs
        case bspRewardDetails bsp of
            BlockRewardDetailsV1 hpr -> do
              pr <- refLoad hpr
              hpr' <- refMake pr{nextPaydayEpoch = e}
              storePBS pbs bsp{bspRewardDetails = BlockRewardDetailsV1 hpr'}

doSetPaydayMintRate :: forall pv m. (SupportsPersistentState pv m, SupportsDelegation pv) => PersistentBlockState pv -> MintRate -> m (PersistentBlockState pv)
doSetPaydayMintRate pbs r = do
        bsp <- loadPBS pbs
        case bspRewardDetails bsp of
            BlockRewardDetailsV1 hpr -> do
              pr <- refLoad hpr
              hpr' <- refMake pr{nextPaydayMintRate = r}
              storePBS pbs bsp{bspRewardDetails = BlockRewardDetailsV1 hpr'}

doGetPoolStatus ::
    forall pv m.
    ( IsProtocolVersion pv,
      SupportsPersistentAccount pv m,
      Modules.SupportsPersistentModule m,
      SupportsDelegation pv
    ) =>
    PersistentBlockState pv ->
    Maybe BakerId ->
    m (Maybe PoolStatus)
doGetPoolStatus pbs Nothing = case delegationChainParameters @pv of
    DelegationChainParametersV1 -> do
        bsp <- loadPBS pbs
        psDelegatedCapital <- passiveDelegationCapital bsp
        psCommissionRates <- _ppPassiveCommissions . _cpPoolParameters <$> lookupCurrentParameters (bspUpdates bsp)
        poolRewards <- refLoad (bspPoolRewards bsp)
        let psCurrentPaydayTransactionFeesEarned = passiveDelegationTransactionRewards poolRewards
        psCurrentPaydayDelegatedCapital <- currentPassiveDelegationCapital poolRewards
        psAllPoolTotalCapital <- totalCapital bsp
        return $ Just PassiveDelegationStatus {..}
doGetPoolStatus pbs (Just psBakerId@(BakerId aid)) = case delegationChainParameters @pv of
    DelegationChainParametersV1 -> do
        bsp <- loadPBS pbs
        Accounts.indexedAccount aid (bspAccounts bsp) >>= \case
            Nothing -> return Nothing
            Just acct -> accountBaker acct >>= \case
                    Nothing -> return Nothing
                    Just baker -> do
                        let psBakerEquityCapital = baker ^. BaseAccounts.stakedAmount
                        psDelegatedCapital <- poolDelegatorCapital bsp psBakerId
                        poolParameters <- _cpPoolParameters <$> lookupCurrentParameters (bspUpdates bsp)
                        psAllPoolTotalCapital <- totalCapital bsp
                        let psDelegatedCapitalCap = delegatedCapitalCap
                                poolParameters
                                psAllPoolTotalCapital
                                psBakerEquityCapital
                                psDelegatedCapital
                        psBakerAddress <- accountCanonicalAddress acct
                        let psPoolInfo = baker ^. BaseAccounts.bakerPoolInfo
                        let psBakerStakePendingChange =
<<<<<<< HEAD
                                makePoolPendingChange $ BaseAccounts.stakePendingChangeTimestamp (baker ^. BaseAccounts.bakerPendingChange)
=======
                                makePoolPendingChange $ BaseAccounts.pendingChangeEffectiveTimestamp <$> (baker ^. bakerPendingChange)
>>>>>>> 400bd573
                        epochBakers <- refLoad (_birkCurrentEpochBakers $ bspBirkParameters bsp)
                        mepochBaker <- epochBaker psBakerId epochBakers
                        psCurrentPaydayStatus <- case mepochBaker of
                            Nothing -> return Nothing
                            Just (_, effectiveStake) -> do
                                poolRewards <- refLoad (bspPoolRewards bsp)
                                mbcr <- lookupBakerCapitalAndRewardDetails psBakerId poolRewards
                                case mbcr of
                                    Nothing -> return Nothing -- This should not happen
                                    Just (bc, BakerPoolRewardDetails{..}) -> do
                                        return $ Just CurrentPaydayBakerPoolStatus {
                                                bpsBlocksBaked = blockCount,
                                                bpsFinalizationLive = finalizationAwake,
                                                bpsTransactionFeesEarned = transactionFeesAccrued,
                                                bpsEffectiveStake = effectiveStake,
                                                bpsLotteryPower = fromIntegral effectiveStake
                                                    / fromIntegral (_bakerTotalStake epochBakers),
                                                bpsBakerEquityCapital = bcBakerEquityCapital bc,
                                                bpsDelegatedCapital = bcTotalDelegatorCapital bc
                                            }
                        return $ Just BakerPoolStatus{..}

doGetTransactionOutcome :: (SupportsPersistentState pv m) => PersistentBlockState pv -> Transactions.TransactionIndex -> m (Maybe TransactionSummary)
doGetTransactionOutcome pbs transHash = do
        bsp <- loadPBS pbs
        return $! bspTransactionOutcomes bsp ^? ix transHash

doGetTransactionOutcomesHash :: (SupportsPersistentState pv m) => PersistentBlockState pv -> m TransactionOutcomesHash
doGetTransactionOutcomesHash pbs =  do
    bsp <- loadPBS pbs
    return $! getHash (bspTransactionOutcomes bsp)

doSetTransactionOutcomes :: (SupportsPersistentState pv m) => PersistentBlockState pv -> [TransactionSummary] -> m (PersistentBlockState pv)
doSetTransactionOutcomes pbs transList = do
        bsp <- loadPBS pbs
        storePBS pbs bsp {bspTransactionOutcomes = Transactions.transactionOutcomesFromList transList}

doNotifyEncryptedBalanceChange :: (SupportsPersistentState pv m) => PersistentBlockState pv -> AmountDelta -> m (PersistentBlockState pv)
doNotifyEncryptedBalanceChange pbs amntDiff = do
        bsp <- loadPBS pbs
        storePBS pbs bsp{bspBank = bspBank bsp & unhashed . Rewards.totalEncryptedGTU %~ applyAmountDelta amntDiff}

doGetSpecialOutcomes :: (SupportsPersistentState pv m) => PersistentBlockState pv -> m (Seq.Seq Transactions.SpecialTransactionOutcome)
doGetSpecialOutcomes pbs = (^. to bspTransactionOutcomes . Transactions.outcomeSpecial) <$> loadPBS pbs

doGetOutcomes :: (SupportsPersistentState pv m) => PersistentBlockState pv -> m (Vec.Vector TransactionSummary)
doGetOutcomes pbs = (^. to bspTransactionOutcomes . to Transactions.outcomeValues) <$> loadPBS pbs

doAddSpecialTransactionOutcome :: (SupportsPersistentState pv m) => PersistentBlockState pv -> Transactions.SpecialTransactionOutcome -> m (PersistentBlockState pv)
doAddSpecialTransactionOutcome pbs !o = do
        bsp <- loadPBS pbs
        storePBS pbs $! bsp {bspTransactionOutcomes = bspTransactionOutcomes bsp & Transactions.outcomeSpecial %~ (Seq.|> o)}

doGetElectionDifficulty :: (SupportsPersistentState pv m) => PersistentBlockState pv -> Timestamp -> m ElectionDifficulty
doGetElectionDifficulty pbs ts = do
        bsp <- loadPBS pbs
        futureElectionDifficulty (bspUpdates bsp) ts

doGetNextUpdateSequenceNumber :: (SupportsPersistentState pv m) => PersistentBlockState pv -> UpdateType -> m UpdateSequenceNumber
doGetNextUpdateSequenceNumber pbs uty = do
        bsp <- loadPBS pbs
        lookupNextUpdateSequenceNumber (bspUpdates bsp) uty

doGetCurrentElectionDifficulty :: (SupportsPersistentState pv m) => PersistentBlockState pv -> m ElectionDifficulty
doGetCurrentElectionDifficulty pbs = do
        bsp <- loadPBS pbs
        upds <- refLoad (bspUpdates bsp)
        _cpElectionDifficulty . unStoreSerialized <$> refLoad (currentParameters upds)

doGetUpdates :: (SupportsPersistentState pv m) => PersistentBlockState pv -> m (UQ.Updates pv)
doGetUpdates = makeBasicUpdates <=< refLoad . bspUpdates <=< loadPBS

doGetProtocolUpdateStatus :: (SupportsPersistentState pv m) => PersistentBlockState pv -> m UQ.ProtocolUpdateStatus
doGetProtocolUpdateStatus = protocolUpdateStatus . bspUpdates <=< loadPBS

doProcessUpdateQueues
    :: (SupportsPersistentState pv m)
    => PersistentBlockState pv
    -> Timestamp
    -> m (Map.Map TransactionTime (UpdateValue (ChainParametersVersionFor pv)), PersistentBlockState pv)
doProcessUpdateQueues pbs ts = do
        bsp <- loadPBS pbs
        let (u, ars, ips) = (bspUpdates bsp, bspAnonymityRevokers bsp, bspIdentityProviders bsp)
        (changes, (u', ars', ips')) <- processUpdateQueues ts (u, ars, ips)
        (changes,) <$> storePBS pbs bsp{bspUpdates = u', bspAnonymityRevokers = ars', bspIdentityProviders = ips'}

doProcessReleaseSchedule :: (SupportsPersistentState pv m) => PersistentBlockState pv -> Timestamp -> m (PersistentBlockState pv)
doProcessReleaseSchedule pbs ts = do
        bsp <- loadPBS pbs
        releaseSchedule <- refLoad (bspReleaseSchedule bsp)
        if Map.null releaseSchedule
          then return pbs
          else do
          let (accountsToRemove, blockReleaseSchedule') = Map.partition (<= ts) releaseSchedule
              f (ba, readded) addr = do
                (toRead, ba') <- Accounts.updateAccounts (unlockAccountReleases ts) addr ba
                return (ba', case snd =<< toRead of
                               Just t -> (addr, t) : readded
                               Nothing -> readded)
          (bspAccounts', accsToReadd) <- foldlM f (bspAccounts bsp, []) (Map.keys accountsToRemove)
          bspReleaseSchedule' <- refMake $ foldl' (\b (a, t) -> Map.insert a t b) blockReleaseSchedule' accsToReadd
          storePBS pbs (bsp {bspAccounts = bspAccounts', bspReleaseSchedule = bspReleaseSchedule'})

doGetUpdateKeyCollection
    :: (SupportsPersistentState pv m)
    => PersistentBlockState pv
    -> m (UpdateKeysCollection (ChainParametersVersionFor pv))
doGetUpdateKeyCollection pbs = do
        bsp <- loadPBS pbs
        u <- refLoad (bspUpdates bsp)
        unStoreSerialized <$> refLoad (currentKeyCollection u)

doEnqueueUpdate
    :: (SupportsPersistentState pv m)
    => PersistentBlockState pv
    -> TransactionTime
    -> UpdateValue (ChainParametersVersionFor pv)
    -> m (PersistentBlockState pv)
doEnqueueUpdate pbs effectiveTime payload = do
        bsp <- loadPBS pbs
        u' <- enqueueUpdate effectiveTime payload (bspUpdates bsp)
        storePBS pbs bsp{bspUpdates = u'}

doOverwriteElectionDifficulty :: (SupportsPersistentState pv m) => PersistentBlockState pv -> ElectionDifficulty -> m (PersistentBlockState pv)
doOverwriteElectionDifficulty pbs newElectionDifficulty = do
        bsp <- loadPBS pbs
        u' <- overwriteElectionDifficulty newElectionDifficulty (bspUpdates bsp)
        storePBS pbs bsp{bspUpdates = u'}

doClearProtocolUpdate :: (SupportsPersistentState pv m) => PersistentBlockState pv -> m (PersistentBlockState pv)
doClearProtocolUpdate pbs = do
        bsp <- loadPBS pbs
        u' <- clearProtocolUpdate (bspUpdates bsp)
        storePBS pbs bsp{bspUpdates = u'}

doSetNextCapitalDistribution
    :: forall pv m
     . (SupportsPersistentState pv m, SupportsDelegation pv)
    => PersistentBlockState pv
    -> CapitalDistribution
    -> m (PersistentBlockState pv)
doSetNextCapitalDistribution pbs cd = do
    bsp <- loadPBS pbs
    capDist <- refMake cd
    newRewardDetails <- case bspRewardDetails bsp of
        BlockRewardDetailsV1 hpr -> do
            pr <- refLoad hpr
            BlockRewardDetailsV1 <$> refMake (pr {nextCapital = capDist})
    storePBS pbs bsp{bspRewardDetails = newRewardDetails}

doRotateCurrentCapitalDistribution
    :: (SupportsPersistentState pv m, SupportsDelegation pv)
    => PersistentBlockState pv
    -> m (PersistentBlockState pv)
doRotateCurrentCapitalDistribution pbs = do
    bsp <- loadPBS pbs
    newRewardDetails <- case bspRewardDetails bsp of
        BlockRewardDetailsV1 hpr -> BlockRewardDetailsV1 <$> rotateCapitalDistribution hpr
    storePBS pbs bsp{bspRewardDetails = newRewardDetails}

doAddReleaseSchedule :: (SupportsPersistentState pv m) => PersistentBlockState pv -> [(AccountAddress, Timestamp)] -> m (PersistentBlockState pv)
doAddReleaseSchedule pbs rel = do
        bsp <- loadPBS pbs
        releaseSchedule <- loadBufferedRef (bspReleaseSchedule bsp)
        let f relSchedule (addr, t) = Map.alter (\case
                                                    Nothing -> Just t
                                                    Just t' -> Just $ min t' t) addr relSchedule
        bspReleaseSchedule' <- makeBufferedRef $ foldl' f releaseSchedule rel
        storePBS pbs bsp {bspReleaseSchedule = bspReleaseSchedule'}

doGetEnergyRate :: (SupportsPersistentState pv m) => PersistentBlockState pv -> m EnergyRate
doGetEnergyRate pbs = do
    bsp <- loadPBS pbs
    lookupEnergyRate (bspUpdates bsp)

doGetChainParameters :: (SupportsPersistentState pv m) => PersistentBlockState pv -> m (ChainParameters pv)
doGetChainParameters pbs = do
        bsp <- loadPBS pbs
        lookupCurrentParameters (bspUpdates bsp)

doGetPendingTimeParameters :: (SupportsPersistentState pv m) => PersistentBlockState pv -> m [(TransactionTime, TimeParameters (ChainParametersVersionFor pv))]
doGetPendingTimeParameters pbs = do
        bsp <- loadPBS pbs
        lookupPendingTimeParameters (bspUpdates bsp)

doGetPendingPoolParameters :: (SupportsPersistentState pv m) => PersistentBlockState pv -> m [(TransactionTime, PoolParameters (ChainParametersVersionFor pv))]
doGetPendingPoolParameters pbs = do
        bsp <- loadPBS pbs
        lookupPendingPoolParameters (bspUpdates bsp)

doGetEpochBlocksBaked :: (SupportsPersistentState pv m) => PersistentBlockState pv -> m (Word64, [(BakerId, Word64)])
doGetEpochBlocksBaked pbs = do
        bsp <- loadPBS pbs
        case bspRewardDetails bsp of
            BlockRewardDetailsV0 heb ->
                accumBakersFromEpochBlocks (hebBlocks heb) 0 Map.empty
            BlockRewardDetailsV1 hpr -> do
                pr <- refLoad hpr
                bcs <- bakerBlockCounts pr
                return (sum (snd <$> bcs), bcs)
    where
        accumBakersFromEpochBlocks Null t m = return (t, Map.toList m)
        accumBakersFromEpochBlocks (Some ref) t m = do
            EpochBlock{..} <- refLoad ref
            let !t' = t + 1
                !m' = m & at ebBakerId . non 0 +~ 1
            accumBakersFromEpochBlocks ebPrevious t' m'

-- |This function updates the baker pool rewards details of a baker. It is a precondition that
-- the given baker is active.
modifyBakerPoolRewardDetailsInPoolRewards :: (SupportsPersistentAccount pv m, SupportsDelegation pv) => BlockStatePointers pv -> BakerId -> (BakerPoolRewardDetails -> BakerPoolRewardDetails) -> m (BlockStatePointers pv)
modifyBakerPoolRewardDetailsInPoolRewards bsp bid f = do
    let hpr = case bspRewardDetails bsp of BlockRewardDetailsV1 hp -> hp
    pr <- refLoad hpr
    let bprs = bakerPoolRewardDetails pr
    bpc <- bakerPoolCapital <$> refLoad (currentCapital pr)
    case binarySearchI bcBakerId bpc bid of
        Nothing ->
            error "Invariant violation: unable to find baker in baker pool capital vector"
        Just (i, _) -> do
            newBPRs <- updateBPRs i bprs
            newBlockRewardDetails <- BlockRewardDetailsV1 <$> refMake pr{bakerPoolRewardDetails = newBPRs}
            return bsp{bspRewardDetails = newBlockRewardDetails}
      where
        updateBPRs i bprs = do
            mBPRs <- LFMBT.update (return . ((),) . f) (fromIntegral i) bprs
            case mBPRs of
                Nothing ->
                    error "Invariant violation: unable to find baker in baker pool reward details tree"
                Just ((), newBPRs) ->
                    return newBPRs

doNotifyBlockBaked :: forall pv m. (SupportsPersistentState pv m) => PersistentBlockState pv -> BakerId -> m (PersistentBlockState pv)
doNotifyBlockBaked pbs bid = do
    bsp <- loadPBS pbs
    case delegationSupport @(AccountVersionFor pv) of
        SAVDelegationNotSupported -> do
            newBlockRewardDetails <- consBlockRewardDetails bid (bspRewardDetails bsp)
            storePBS pbs bsp{bspRewardDetails = newBlockRewardDetails}
        SAVDelegationSupported ->
            let incBPR bpr = bpr{blockCount = blockCount bpr + 1}
            in storePBS pbs =<< modifyBakerPoolRewardDetailsInPoolRewards bsp bid incBPR

doUpdateAccruedTransactionFeesBaker :: forall pv m. (SupportsDelegation pv, SupportsPersistentState pv m) => PersistentBlockState pv -> BakerId -> AmountDelta -> m (PersistentBlockState pv)
doUpdateAccruedTransactionFeesBaker pbs bid delta = do
    bsp <- loadPBS pbs
    let accrueAmountBPR bpr = bpr{transactionFeesAccrued = applyAmountDelta delta (transactionFeesAccrued bpr)}
    storePBS pbs =<< modifyBakerPoolRewardDetailsInPoolRewards bsp bid accrueAmountBPR

doMarkFinalizationAwakeBakers :: forall pv m. (SupportsPersistentState pv m, SupportsDelegation pv) => PersistentBlockState pv -> [BakerId] -> m (PersistentBlockState pv)
doMarkFinalizationAwakeBakers pbs bids = do
    bsp <- loadPBS pbs
    let hpr = case bspRewardDetails bsp of BlockRewardDetailsV1 hp -> hp
    pr <- refLoad hpr
    let bprs = bakerPoolRewardDetails pr
    bpc <- bakerPoolCapital <$> refLoad (currentCapital pr)
    newBPRs <- foldM (markFinalizerAwake bpc) bprs bids
    newBlockRewardDetails <- BlockRewardDetailsV1 <$> refMake pr{bakerPoolRewardDetails = newBPRs}
    newHash :: (Rewards.BlockRewardDetailsHash (AccountVersionFor pv))
        <- getHashM newBlockRewardDetails
    oldHash <- getHashM (bspRewardDetails bsp)
    if newHash == oldHash then
        return pbs
    else
        storePBS pbs bsp{bspRewardDetails = newBlockRewardDetails}
  where
    markFinalizerAwake bpc bprs bid = do
        case binarySearchI bcBakerId bpc bid of
            Nothing -> return bprs
            Just (i, _) -> do
                mBPRs <- LFMBT.update setAwake (fromIntegral i) bprs
                case mBPRs of
                    Nothing ->
                        error "Invariant violation: unable to find baker in baker pool reward details tree"
                    Just ((), newBPRs) ->
                        return newBPRs
    setAwake bpr = return ((), bpr{finalizationAwake = True})

doUpdateAccruedTransactionFeesPassive :: forall pv m. (SupportsDelegation pv, SupportsPersistentState pv m) => PersistentBlockState pv -> AmountDelta -> m (PersistentBlockState pv)
doUpdateAccruedTransactionFeesPassive pbs delta = do
    bsp <- loadPBS pbs
    let hpr = case bspRewardDetails bsp of BlockRewardDetailsV1 hp -> hp
    pr <- refLoad hpr
    newBlockRewardDetails <- BlockRewardDetailsV1 <$> refMake pr{
            passiveDelegationTransactionRewards = applyAmountDelta delta (passiveDelegationTransactionRewards pr)
        }
    storePBS pbs $ bsp{bspRewardDetails = newBlockRewardDetails}

doGetAccruedTransactionFeesPassive :: forall pv m. (SupportsPersistentState pv m, SupportsDelegation pv) => PersistentBlockState pv -> m Amount
doGetAccruedTransactionFeesPassive pbs = do
    bsp <- loadPBS pbs
    let hpr = case bspRewardDetails bsp of BlockRewardDetailsV1 hp -> hp
    passiveDelegationTransactionRewards <$> refLoad hpr

doUpdateAccruedTransactionFeesFoundationAccount :: forall pv m. (SupportsPersistentState pv m, SupportsDelegation pv) => PersistentBlockState pv -> AmountDelta -> m (PersistentBlockState pv)
doUpdateAccruedTransactionFeesFoundationAccount pbs delta = do
    bsp <- loadPBS pbs
    let hpr = case bspRewardDetails bsp of BlockRewardDetailsV1 hp -> hp
    pr <- refLoad hpr
    newBlockRewardDetails <- BlockRewardDetailsV1 <$> refMake pr{
            foundationTransactionRewards = applyAmountDelta delta (foundationTransactionRewards pr)
        }
    storePBS pbs $ bsp{bspRewardDetails = newBlockRewardDetails}

doGetAccruedTransactionFeesFoundationAccount :: forall pv m. (SupportsPersistentState pv m, SupportsDelegation pv) => PersistentBlockState pv -> m Amount
doGetAccruedTransactionFeesFoundationAccount pbs = do
    bsp <- loadPBS pbs
    let hpr = case bspRewardDetails bsp of BlockRewardDetailsV1 hp -> hp
    foundationTransactionRewards <$> refLoad hpr

doClearEpochBlocksBaked :: (SupportsPersistentState pv m) => PersistentBlockState pv -> m (PersistentBlockState pv)
doClearEpochBlocksBaked pbs = do
        bsp <- loadPBS pbs
        rewardDetails <- emptyBlockRewardDetails
        storePBS pbs bsp{bspRewardDetails = rewardDetails}

doRotateCurrentEpochBakers
    :: (SupportsPersistentState pv m)
    => PersistentBlockState pv
    -> m (PersistentBlockState pv)
doRotateCurrentEpochBakers pbs = do
    bsp <- loadPBS pbs
    let oldBirkParams = bspBirkParameters bsp
        newBirkParams = oldBirkParams & birkCurrentEpochBakers .~ (oldBirkParams ^. birkNextEpochBakers)
    storePBS pbs bsp{bspBirkParameters = newBirkParams}

doSetNextEpochBakers
    :: (SupportsPersistentState pv m)
    => PersistentBlockState pv
    -> [(PersistentBakerInfoRef (AccountVersionFor pv), Amount)]
    -> m (PersistentBlockState pv)
doSetNextEpochBakers pbs bakers = do
    bsp <- loadPBS pbs
    _bakerInfos <- refMake (BakerInfos preBakerInfos)
    _bakerStakes <- refMake (BakerStakes preBakerStakes)
    let _bakerTotalStake = sum preBakerStakes
    pebRef <- refMake PersistentEpochBakers{..}
    let newBirkParams = (bspBirkParameters bsp){_birkNextEpochBakers = pebRef}
    storePBS pbs bsp{bspBirkParameters = newBirkParams}
      where
        bakers' = Vec.fromList bakers
        preBakerInfos = fst <$> bakers'
        preBakerStakes = snd <$> bakers'

doProcessPendingChanges
    :: forall pv m
     . (SupportsPersistentState pv m, SupportsDelegation pv)
    => PersistentBlockState pv
    -> (Timestamp -> Bool)
    -- ^Guard determining if a change is effective
    -> m (PersistentBlockState pv)
doProcessPendingChanges persistentBS isEffective = do
    bsp <- loadPBS persistentBS
    newBSP <- processPendingChanges bsp
    storePBS persistentBS newBSP
    where
      processPendingChanges bsp0 = do
        pab0 <- refLoad (bsp0 ^. birkParameters . birkActiveBakers)
        (ps1, a1) <- modifyPassiveDelegation (pab0, bspAccounts bsp0)
        ((pab2, accts2), a2) <- modifyBakers ps1
        -- Update the total active capital to the sum of the new passive delegators and bakers.
        newAB <- refMake $! (pab2 & totalActiveCapital .~ TotalActiveCapitalV1 (a1 + a2))
        return $ bsp0 {bspAccounts = accts2} & (birkParameters . birkActiveBakers .~ newAB)

      -- Process the passive delegators, handling any cooldowns.  This updates the active
      -- bakers index, as well as the accounts themselves.
      -- The returned amount is the total capital now staked by the passive delegators
      -- (before any other delegators have been moved to passive delegation).
      modifyPassiveDelegation (pab, accts) = do
        (pab', accts') <- MTL.runStateT (passiveDelegators processDelegators pab) accts
        return ((pab', accts'), adDelegatorTotalCapital (pab' ^. passiveDelegators))

      -- Process the baker pools, handling any cooldowns.  This updates the active
      -- bakers index, as well as the accounts themselves.
      -- The returned amount is the total capital now delegated by the processed bakers
      -- and their delegators.
      modifyBakers (pab, accts) = do
        ((newBakers, total), (accts', newAggs, newPassive)) <- MTL.runStateT
            (processBakers (pab ^. activeBakers))
            (accts, pab ^. aggregationKeys, pab ^. passiveDelegators)
        let pab' = pab
                & activeBakers .~ newBakers
                & aggregationKeys .~ newAggs
                & passiveDelegators .~ newPassive
        return ((pab', accts'), total)

      -- Process a set of delegators for elapsed cooldowns, updating the total delegated amount
      -- in the process. This does not update the active bakers, but should be used to modify
      -- an entry for a particular pool.
      processDelegators
        :: PersistentActiveDelegators (AccountVersionFor pv)
        -> MTL.StateT (Accounts.Accounts pv) m (PersistentActiveDelegators (AccountVersionFor pv))
      processDelegators (PersistentActiveDelegatorsV1 dset _) = do
        (newDlgs, newAmt) <- MTL.runWriterT $ Trie.filterKeysM processDelegator dset
        return (PersistentActiveDelegatorsV1 newDlgs newAmt)

      -- Update the delegator on an account if its cooldown has expired.
      -- This only updates the account table, and not the active bakers index.
      -- This also 'MTL.tell's the (updated) staked amount of the account.
      processDelegator :: DelegatorId -> MTL.WriterT Amount (MTL.StateT (Accounts.Accounts pv) m) Bool
      processDelegator (DelegatorId accId) = do
        accounts <- MTL.get
        Accounts.indexedAccount accId accounts >>= \case
            Just acct -> updateAccountDelegator accId acct
            Nothing -> error "Invariant violation: active delegator account was not found"

      -- Update the delegator on a given account if its cooldown has expired.
      -- This only updates the account table, and not the active bakers index.
      -- This also 'MTL.tell's the (updated) staked amount of the account.
      -- The boolean return value indicates if the delegator is still a delegator.
      updateAccountDelegator
        :: AccountIndex
        -> PersistentAccount (AccountVersionFor pv) -> MTL.WriterT Amount (MTL.StateT (Accounts.Accounts pv) m) Bool
<<<<<<< HEAD
      updateAccountDelegator accId acct = accountDelegator acct >>= \case
        Just BaseAccounts.AccountDelegationV1{..} -> do
            case BaseAccounts.stakePendingChangeTimestamp _delegationPendingChange of
=======
      updateAccountDelegator accId acct = loadAccountDelegator acct >>= \case
        Just acctDel@BaseAccounts.AccountDelegationV1{..} -> do
            case BaseAccounts.pendingChangeEffectiveTimestamp <$> _delegationPendingChange of
>>>>>>> 400bd573
                BaseAccounts.RemoveStake pet | isEffective pet -> do
                    lift $ removeDelegatorStake accId
                    return False
                BaseAccounts.ReduceStake newAmt pet | isEffective pet -> do
                    MTL.tell newAmt
                    lift $ reduceDelegatorStake accId newAmt
                    return True
                _ -> do -- No change to the stake
                    MTL.tell _delegationStakedAmount
                    return True
        Nothing ->
            error "Invariant violation: active delegator is not a delegation account"

      -- Remove a delegator from an account.
      -- This only affects the account, and does not affect the active bakers index.
      removeDelegatorStake :: AccountIndex -> MTL.StateT (Accounts.Accounts pv) m ()
      removeDelegatorStake accId = do
        accounts <- MTL.get
        newAccounts <- Accounts.updateAccountsAtIndex' removeAccountStaking accId accounts
        MTL.put newAccounts

      -- Reduce the stake of a delegator account to the new amount, given the current delegation.
      -- This also removes the pending change on the account.
      -- This only affects the account, and does not affect the active bakers index.
      reduceDelegatorStake
        :: AccountIndex
        -> Amount
        -> MTL.StateT (Accounts.Accounts pv) m ()
      reduceDelegatorStake accId newAmt = do
        accounts <- MTL.get
        let updAcc = setAccountStake newAmt >=> setAccountStakePendingChange BaseAccounts.NoChange
        newAccounts <- Accounts.updateAccountsAtIndex' updAcc accId accounts
        MTL.put newAccounts

      -- Traverse over the active baker index, processing bakers and delegators that have elapsed cooldowns.
      -- Changes to the account table, aggregation keys set, and passive delegation set are
      -- applied to the state.
      -- The new total capital staked by the bakers and their original delegators is returned.
      -- (Note that stakes may have been reduced or removed, or moved to passive delegation.)
      processBakers
        :: BakerIdTrieMap (AccountVersionFor pv)
        -> MTL.StateT
            (Accounts.Accounts pv, AggregationKeySet, PersistentActiveDelegators (AccountVersionFor pv))
            m
            (BakerIdTrieMap (AccountVersionFor pv), Amount)
      processBakers = MTL.runWriterT . Trie.alterMapM processBaker

      -- Process a baker's entry in the active baker pools table, updating the account table,
      -- aggregation key set, and passive delegators accordingly.
      -- If a baker's cooldown is elapsed, its stake is reduced or the pool is removed.
      -- The new delegated amount of the baker and its delegators is accumulated.
      -- The return value indicates how the active baker pool table should be updated.
      processBaker
          :: BakerId
          -> PersistentActiveDelegators (AccountVersionFor pv)
          -> MTL.WriterT
                Amount
                (MTL.StateT (Accounts.Accounts pv, AggregationKeySet, PersistentActiveDelegators (AccountVersionFor pv)) m)
                (Trie.Alteration (PersistentActiveDelegators (AccountVersionFor pv)))
      processBaker bid@(BakerId accId) oldDelegators = do
          accts0 <- use _1
          (newDelegators, accts1) <- lift $ lift $ MTL.runStateT (processDelegators oldDelegators) accts0
          _1 .=! accts1
          MTL.tell (adDelegatorTotalCapital newDelegators)
          let trieInsert
                | adDelegatorTotalCapital oldDelegators /= adDelegatorTotalCapital newDelegators =
                    return (Trie.Insert newDelegators)
                | otherwise = do
                    oldKeys <- Trie.keys (adDelegators oldDelegators)
                    newKeys <- Trie.keys (adDelegators newDelegators)
                    if newKeys == oldKeys
                    then return Trie.NoChange
                    else return (Trie.Insert newDelegators)
          Accounts.indexedAccount accId accts1 >>= \case
<<<<<<< HEAD
            Just acct -> accountStakeDetails acct >>= \case
                StakeDetailsBaker{..} -> do
                    --acctBkr@PersistentAccountBaker{..} <- refLoad acctBkrRef
                    case BaseAccounts.stakePendingChangeTimestamp sdPendingChange of
=======
            Just acct -> case acct ^. accountBaker of
                Some acctBkrRef -> do
                    acctBkr@PersistentAccountBaker{..} <- refLoad acctBkrRef
                    case BaseAccounts.pendingChangeEffectiveTimestamp <$> _bakerPendingChange of
>>>>>>> 400bd573
                        BaseAccounts.RemoveStake pet | isEffective pet -> do
                            -- This will not fail, since we know the account is a baker
                            acctBkr <- fromJust <$> accountBaker acct
                            lift $ removeBaker bid acctBkr newDelegators
                            return Trie.Remove
                        BaseAccounts.ReduceStake newAmt pet | isEffective pet -> do
                            MTL.tell newAmt
                            lift $ reduceBakerStake bid newAmt
                            trieInsert
                        _ -> do
                            MTL.tell sdStakedCapital
                            trieInsert
                _ ->
                    error "Persistent.bsoProcessPendingChanges invariant violation: active baker account not a baker"
            Nothing ->
                error "Persistent.bsoProcessPendingChanges invariant violation: active baker account not valid"

      -- Remove the baker, transferring its delegators to passive delegation.
      -- The three components of the state are updated as follows:
      -- 1. The accounts table is updated to reflect the change both for the account and delegators.
      -- 2. The baker's aggregation key is removed from the aggregation key set.
      -- 3. The delegators are added to the passive delegators.
      removeBaker
        :: BakerId
        -> AccountBaker av
        -> PersistentActiveDelegators (AccountVersionFor pv)
        -> MTL.StateT (Accounts.Accounts pv, AggregationKeySet, PersistentActiveDelegators (AccountVersionFor pv)) m ()
      removeBaker (BakerId accId) acctBkr (PersistentActiveDelegatorsV1 dset dcapital) = do
        accounts0 <- use _1
        -- Update the baker's account to have no delegation
        accounts1 <- Accounts.updateAccountsAtIndex' removeAccountStaking accId accounts0
        -- Update the delegators' accounts to delegate to passive
        dlist <- Trie.keysAsc dset
        accounts2 <- foldM redelegatePassive accounts1 dlist
        _1 .=! accounts2

        -- Remove the baker's aggregation key from the aggregation keys set
        (_2 .=!) =<< Trie.delete (acctBkr ^. BaseAccounts.bakerAggregationVerifyKey) =<< use _2

        -- Add the delegators to the passive delegators
        oldPAD <- use _3
        newDset <- foldM (\t d -> Trie.insert d () t) (adDelegators oldPAD) dlist
        _3 .=! PersistentActiveDelegatorsV1 newDset (adDelegatorTotalCapital oldPAD + dcapital)

      -- Reduce the baker's stake, making the update to the account table.
      reduceBakerStake
        :: BakerId
        -> Amount
        -> MTL.StateT (Accounts.Accounts pv, a, b) m ()
      reduceBakerStake (BakerId accId) newAmt = do
        let updAcc = setAccountStake newAmt >=> setAccountStakePendingChange BaseAccounts.NoChange 
        accounts <- use _1
        newAccounts <- lift $ Accounts.updateAccountsAtIndex' updAcc accId accounts
        _1 .=! newAccounts

doGetBankStatus :: (SupportsPersistentState pv m) => PersistentBlockState pv -> m Rewards.BankStatus
doGetBankStatus pbs = _unhashed . bspBank <$> loadPBS pbs

doSetRewardAccounts :: (SupportsPersistentState pv m) => PersistentBlockState pv -> Rewards.RewardAccounts -> m (PersistentBlockState pv)
doSetRewardAccounts pbs rewards = do
        bsp <- loadPBS pbs
        storePBS pbs bsp{bspBank = bspBank bsp & unhashed . Rewards.rewardAccounts .~ rewards}

-- |Context that supports the persistent block state.
data PersistentBlockStateContext pv = PersistentBlockStateContext {
    -- |The 'BlobStore' used for storing the persistent state.
    pbscBlobStore :: !BlobStore,
    -- |Cache used for caching accounts.
    pbscAccountCache :: !(AccountCache (AccountVersionFor pv)),
    -- |Cache used for caching modules.
    pbscModuleCache :: !Modules.ModuleCache
}

instance HasBlobStore (PersistentBlockStateContext av) where
    blobStore = bscBlobStore . pbscBlobStore
    blobLoadCallback = bscLoadCallback . pbscBlobStore
    blobStoreCallback = bscStoreCallback . pbscBlobStore

instance AccountVersionFor pv ~ av => Cache.HasCache (AccountCache av) (PersistentBlockStateContext pv) where
  projectCache = pbscAccountCache

instance Cache.HasCache Modules.ModuleCache (PersistentBlockStateContext pv) where
  projectCache = pbscModuleCache

-- |Create a new account cache of the specified size for running the given monadic operation by
-- extending the 'BlobStore' context to a 'PersistentBlockStateContext'.
withNewAccountCache :: (MonadIO m) => Int -> BlobStoreT (PersistentBlockStateContext pv) m a -> BlobStoreT BlobStore m a
withNewAccountCache size bsm = do
    ac <- liftIO $ newAccountCache size
    mc <- liftIO $ Modules.newModuleCache 100
    alterBlobStoreT (\bs -> PersistentBlockStateContext bs ac mc) bsm

newtype PersistentBlockStateMonad (pv :: ProtocolVersion) r m a = PersistentBlockStateMonad {runPersistentBlockStateMonad :: m a}
    deriving (Functor, Applicative, Monad, MonadIO, MonadReader r, MonadLogger)

type PersistentState av pv r m = (
  MonadIO m,
  MonadReader r m,
  HasBlobStore r,
  AccountVersionFor pv ~ av, Cache.HasCache (AccountCache av) r,
  Cache.HasCache Modules.ModuleCache r)

instance PersistentState av pv r m => MonadBlobStore (PersistentBlockStateMonad pv r m)
instance PersistentState av pv r m => MonadBlobStore (PutT (PersistentBlockStateMonad pv r m))
instance PersistentState av pv r m => MonadBlobStore (PutH (PersistentBlockStateMonad pv r m))

instance PersistentState av pv r m => Cache.MonadCache (AccountCache av) (PersistentBlockStateMonad pv r m)
instance PersistentState av pv r m => Cache.MonadCache Modules.ModuleCache (PersistentBlockStateMonad pv r m)

type instance BlockStatePointer (PersistentBlockState pv) = BlobRef (BlockStatePointers pv)
type instance BlockStatePointer (HashedPersistentBlockState pv) = BlobRef (BlockStatePointers pv)

instance (IsProtocolVersion pv) => MonadProtocolVersion (PersistentBlockStateMonad pv r m) where
    type MPV (PersistentBlockStateMonad pv r m) = pv

instance BlockStateTypes (PersistentBlockStateMonad pv r m) where
    type BlockState (PersistentBlockStateMonad pv r m) = HashedPersistentBlockState pv
    type UpdatableBlockState (PersistentBlockStateMonad pv r m) = PersistentBlockState pv
    type Account (PersistentBlockStateMonad pv r m) = PersistentAccount (AccountVersionFor pv)
    type BakerInfoRef (PersistentBlockStateMonad pv r m) = PersistentBakerInfoRef (AccountVersionFor pv)
    type ContractState (PersistentBlockStateMonad pv r m) = Instances.InstanceStateV
    type InstrumentedModuleRef (PersistentBlockStateMonad pv r m) = Modules.PersistentInstrumentedModuleV

instance (PersistentState av pv r m) => ModuleQuery (PersistentBlockStateMonad pv r m) where
    getModuleArtifact = doGetModuleArtifact

instance (IsProtocolVersion pv, PersistentState av pv r m) => BlockStateQuery (PersistentBlockStateMonad pv r m) where
    getModule = doGetModuleSource . hpbsPointers
    getModuleInterface pbs mref = doGetModule (hpbsPointers pbs) mref
    getAccount = doGetAccount . hpbsPointers
    accountExists = doGetAccountExists . hpbsPointers
    getActiveBakers = doGetActiveBakers . hpbsPointers
    getActiveBakersAndDelegators = doGetActiveBakersAndDelegators . hpbsPointers
    getActiveDelegators = doGetActiveDelegators . hpbsPointers
    getCurrentDelegators = doGetCurrentDelegators . hpbsPointers
    getAccountByCredId = doGetAccountByCredId . hpbsPointers
    getAccountByIndex = doGetIndexedAccountByIndex . hpbsPointers
    getContractInstance = doGetInstance . hpbsPointers
    getModuleList = doGetModuleList . hpbsPointers
    getAccountList = doAccountList . hpbsPointers
    getContractInstanceList = doContractInstanceList . hpbsPointers
    getSeedState = doGetSeedState . hpbsPointers
    getCurrentEpochBakers = doGetCurrentEpochBakers . hpbsPointers
    getNextEpochBakers = doGetNextEpochBakers . hpbsPointers
    getSlotBakersP1 = doGetSlotBakersP1 . hpbsPointers
    getBakerAccount = doGetBakerAccount . hpbsPointers
    getRewardStatus = doGetRewardStatus . hpbsPointers
    getTransactionOutcome = doGetTransactionOutcome . hpbsPointers
    getTransactionOutcomesHash = doGetTransactionOutcomesHash . hpbsPointers
    getStateHash = return . hpbsHash
    getSpecialOutcomes = doGetSpecialOutcomes . hpbsPointers
    getOutcomes = doGetOutcomes . hpbsPointers
    getAllIdentityProviders = doGetAllIdentityProvider . hpbsPointers
    getAllAnonymityRevokers = doGetAllAnonymityRevokers . hpbsPointers
    getElectionDifficulty = doGetElectionDifficulty . hpbsPointers
    getNextUpdateSequenceNumber = doGetNextUpdateSequenceNumber . hpbsPointers
    getCurrentElectionDifficulty = doGetCurrentElectionDifficulty . hpbsPointers
    getUpdates = doGetUpdates . hpbsPointers
    getPendingTimeParameters = doGetPendingTimeParameters . hpbsPointers
    getPendingPoolParameters = doGetPendingPoolParameters . hpbsPointers
    getProtocolUpdateStatus = doGetProtocolUpdateStatus . hpbsPointers
    getCryptographicParameters = doGetCryptoParams . hpbsPointers
    getIdentityProvider = doGetIdentityProvider . hpbsPointers
    getAnonymityRevokers =  doGetAnonymityRevokers . hpbsPointers
    getUpdateKeysCollection = doGetUpdateKeyCollection . hpbsPointers
    getEnergyRate = doGetEnergyRate . hpbsPointers
    getPaydayEpoch = doGetPaydayEpoch . hpbsPointers
    getPoolStatus = doGetPoolStatus . hpbsPointers

instance (MonadIO m, PersistentState av pv r m) => ContractStateOperations (PersistentBlockStateMonad pv r m) where
  thawContractState (Instances.InstanceStateV0 inst) = return inst
  thawContractState (Instances.InstanceStateV1 inst) = liftIO . flip StateV1.thaw inst . fst =<< getCallbacks
  externalContractState (Instances.InstanceStateV0 inst) = return inst
  externalContractState (Instances.InstanceStateV1 inst) = return inst
  stateSizeV0 (Instances.InstanceStateV0 inst) = return (Wasm.contractStateSize inst)
  getV1StateContext = asks blobLoadCallback
  contractStateToByteString (Instances.InstanceStateV0 st) = return (encode st)
  contractStateToByteString (Instances.InstanceStateV1 st) = runPut . putByteStringLen <$> StateV1.toByteString st
  {-# INLINE thawContractState #-}
  {-# INLINE stateSizeV0 #-}
  {-# INLINE getV1StateContext #-}
  {-# INLINE contractStateToByteString #-}

instance (PersistentState av pv r m, IsProtocolVersion pv) => AccountOperations (PersistentBlockStateMonad pv r m) where

  getAccountCanonicalAddress = accountCanonicalAddress

  getAccountAmount = accountAmount

  getAccountNonce = accountNonce

  checkAccountIsAllowed = accountIsAllowed

  getAccountCredentials = Concordium.GlobalState.Persistent.Account.accountCredentials

  getAccountVerificationKeys = Concordium.GlobalState.Persistent.Account.accountVerificationKeys

  getAccountEncryptedAmount = accountEncryptedAmount

  getAccountEncryptionKey = Concordium.GlobalState.Persistent.Account.accountEncryptionKey

  getAccountReleaseSchedule = accountReleaseSchedule

  getAccountBaker = accountBaker

  getAccountDelegator = accountDelegator

  getAccountStake = accountStake

  getAccountBakerInfoRef = accountBakerInfoRef

  derefBakerInfo = loadBakerInfo

  getAccountHash = accountHash

instance (IsProtocolVersion pv, PersistentState av pv r m) => BlockStateOperations (PersistentBlockStateMonad pv r m) where
    bsoGetModule pbs mref = doGetModule pbs mref
    bsoGetAccount bs = doGetAccount bs
    bsoGetAccountIndex = doGetAccountIndex
    bsoGetAccountByIndex = doGetAccountByIndex
    bsoGetInstance = doGetInstance
    bsoAddressWouldClash = doAddressWouldClash
    bsoRegIdExists = doRegIdExists
    bsoCreateAccount = doCreateAccount
    bsoPutNewInstance = doPutNewInstance
    bsoPutNewModule = doPutNewModule
    bsoModifyAccount = doModifyAccount
    bsoSetAccountCredentialKeys = doSetAccountCredentialKeys
    bsoUpdateAccountCredentials = doUpdateAccountCredentials
    bsoModifyInstance = doModifyInstance
    bsoNotifyEncryptedBalanceChange = doNotifyEncryptedBalanceChange
    bsoGetSeedState = doGetSeedState
    bsoSetSeedState = doSetSeedState
    bsoTransitionEpochBakers = doTransitionEpochBakers
    bsoGetActiveBakers = doGetActiveBakers
    bsoGetActiveBakersAndDelegators = doGetActiveBakersAndDelegators
    bsoGetCurrentEpochBakers = doGetCurrentEpochBakers
    bsoGetCurrentEpochFullBakersEx = doGetCurrentEpochFullBakersEx
    bsoGetCurrentCapitalDistribution = doGetCurrentCapitalDistribution
    bsoAddBaker = doAddBaker
    bsoConfigureBaker = doConfigureBaker
    bsoConstrainBakerCommission = doConstrainBakerCommission
    bsoConfigureDelegation = doConfigureDelegation
    bsoUpdateBakerKeys = doUpdateBakerKeys
    bsoUpdateBakerStake = doUpdateBakerStake
    bsoUpdateBakerRestakeEarnings = doUpdateBakerRestakeEarnings
    bsoRemoveBaker = doRemoveBaker
    bsoRewardAccount = doRewardAccount
    bsoGetBakerPoolRewardDetails = doGetBakerPoolRewardDetails
    bsoRewardFoundationAccount = doRewardFoundationAccount
    bsoGetFoundationAccount = doGetFoundationAccount
    bsoMint = doMint
    bsoGetIdentityProvider = doGetIdentityProvider
    bsoGetAnonymityRevokers = doGetAnonymityRevokers
    bsoGetCryptoParams = doGetCryptoParams
    bsoGetPaydayEpoch = doGetPaydayEpoch
    bsoGetPaydayMintRate = doGetPaydayMintRate
    bsoSetPaydayEpoch = doSetPaydayEpoch
    bsoSetPaydayMintRate = doSetPaydayMintRate
    bsoSetTransactionOutcomes = doSetTransactionOutcomes
    bsoAddSpecialTransactionOutcome = doAddSpecialTransactionOutcome
    bsoProcessUpdateQueues = doProcessUpdateQueues
    bsoProcessReleaseSchedule = doProcessReleaseSchedule
    bsoGetUpdateKeyCollection = doGetUpdateKeyCollection
    bsoGetNextUpdateSequenceNumber = doGetNextUpdateSequenceNumber
    bsoEnqueueUpdate = doEnqueueUpdate
    bsoOverwriteElectionDifficulty = doOverwriteElectionDifficulty
    bsoClearProtocolUpdate = doClearProtocolUpdate
    bsoSetNextCapitalDistribution = doSetNextCapitalDistribution
    bsoRotateCurrentCapitalDistribution = doRotateCurrentCapitalDistribution
    bsoAddReleaseSchedule = doAddReleaseSchedule
    bsoGetEnergyRate = doGetEnergyRate
    bsoGetChainParameters = doGetChainParameters
    bsoGetEpochBlocksBaked = doGetEpochBlocksBaked
    bsoNotifyBlockBaked = doNotifyBlockBaked
    bsoUpdateAccruedTransactionFeesBaker = doUpdateAccruedTransactionFeesBaker
    bsoMarkFinalizationAwakeBakers = doMarkFinalizationAwakeBakers
    bsoUpdateAccruedTransactionFeesPassive = doUpdateAccruedTransactionFeesPassive
    bsoGetAccruedTransactionFeesPassive = doGetAccruedTransactionFeesPassive
    bsoUpdateAccruedTransactionFeesFoundationAccount = doUpdateAccruedTransactionFeesFoundationAccount
    bsoGetAccruedTransactionFeesFoundationAccount = doGetAccruedTransactionFeesFoundationAccount
    bsoClearEpochBlocksBaked = doClearEpochBlocksBaked
    bsoRotateCurrentEpochBakers = doRotateCurrentEpochBakers
    bsoSetNextEpochBakers = doSetNextEpochBakers
    bsoProcessPendingChanges = doProcessPendingChanges
    bsoGetBankStatus = doGetBankStatus
    bsoSetRewardAccounts = doSetRewardAccounts

instance (IsProtocolVersion pv, PersistentState av pv r m) => BlockStateStorage (PersistentBlockStateMonad pv r m) where
    thawBlockState HashedPersistentBlockState{..} =
            liftIO $ newIORef =<< readIORef hpbsPointers

    freezeBlockState pbs = hashBlockState pbs

    dropUpdatableBlockState pbs = liftIO $ writeIORef pbs (error "Block state dropped")

    purgeBlockState _ = return ()
    {-# INLINE purgeBlockState #-}

    archiveBlockState HashedPersistentBlockState{..} = do
        inner <- liftIO $ readIORef hpbsPointers
        !inner' <- uncacheBufferedRef inner
        liftIO $ writeIORef hpbsPointers inner'

    saveBlockState HashedPersistentBlockState{..} = do
        inner <- liftIO $ readIORef hpbsPointers
        (!inner', !ref) <- flushBufferedRef inner
        liftIO $ writeIORef hpbsPointers inner'
        flushStore
        return ref

    loadBlockState hpbsHash ref = do
        hpbsPointers <- liftIO $ newIORef $ blobRefToBufferedRef ref
        return HashedPersistentBlockState{..}

    serializeBlockState hpbs = do
        p <- runPutT (putBlockStateV0 (hpbsPointers hpbs))
        return $ runPut p

    blockStateLoadCallback = asks blobLoadCallback
    {-# INLINE blockStateLoadCallback #-}

    collapseCaches = do
        Cache.collapseCache (Proxy :: Proxy (AccountCache av))
        Cache.collapseCache (Proxy :: Proxy Modules.ModuleCache)

-- |Migrate the block state from the representation used by protocol version
-- @oldpv@ to the one used by protocol version @pv@. The migration is done gradually,
-- and that is the reason for the monad @m@ and the transformer @t@. The inner monad @m@ is
-- used to __load__ the state, only the loading part of the 'MonadBlobStore' is used.
-- The outer monad @t m@ is used to __write__ the new state after migration.
--
-- The intention is that the inner @m@ is @BlobStoreT
-- (PersistentBlockStateContext oldpv) IO@, whereas the @t@ is @BlobStoreT
-- (PersistentBlockStateContext pv)@. Since they both implement the
-- 'MonadBlobStore' interface some care must be observed to read and write in
-- the correct context in the implementation of this function. Typically,
-- reading from the old state requires @lift@ing the relevant operation.
--
-- The migration function should not do non-trivial changes, i.e., it should
-- only migrate representation, and fill in the defaults as specified by the
-- state migration parameters.
migratePersistentBlockState ::
    forall oldpv pv t m.
    (MonadTrans t,
     MonadBlobStore (t m),
     SupportsPersistentAccount oldpv m,
     SupportsPersistentAccount pv (t m),
     Modules.SupportsPersistentModule m,
     Modules.SupportsPersistentModule (t m)) =>
    StateMigrationParameters oldpv pv ->
    PersistentBlockState oldpv ->
    t m (PersistentBlockState pv)
migratePersistentBlockState migration oldState = do
    !newState <- migrateBlockPointers migration =<< lift . refLoad =<< liftIO (readIORef oldState)
    newStateRef <- refMake newState
    (newStateRefFlushed, _) <- refFlush newStateRef
    liftIO . newIORef $! newStateRefFlushed

migrateBlockPointers ::
    forall oldpv pv t m.
    (SupportMigration m t,
     SupportsPersistentAccount oldpv m,
     SupportsPersistentAccount pv (t m),
     Modules.SupportsPersistentModule m,
     Modules.SupportsPersistentModule (t m)) =>
    StateMigrationParameters oldpv pv ->
    BlockStatePointers oldpv ->
    t m (BlockStatePointers pv)
migrateBlockPointers migration BlockStatePointers {..} = do
    newAccounts <- Accounts.migrateAccounts migration bspAccounts
    newModules <- migrateHashedBufferedRef Modules.migrateModules bspModules
    modules <- refLoad newModules
    newInstances <- Instances.migrateInstances modules bspInstances
    let newBank = bspBank
    newIdentityProviders <- migrateHashedBufferedRefKeepHash bspIdentityProviders
    newAnonymityRevokers <- migrateHashedBufferedRefKeepHash bspAnonymityRevokers
    newBirkParameters <- migratePersistentBirkParameters migration newAccounts bspBirkParameters
    newCryptographicParameters <- migrateHashedBufferedRefKeepHash bspCryptographicParameters
    newUpdates <- migrateReference (migrateUpdates migration) bspUpdates
    newReleaseSchedule <- migrateReference return bspReleaseSchedule
    curBakers <- extractBakerStakes =<< refLoad (_birkCurrentEpochBakers newBirkParameters)
    nextBakers <- extractBakerStakes =<< refLoad (_birkNextEpochBakers newBirkParameters)
    -- clear transaction outcomes.
    let newTransactionOutcomes = Transactions.emptyTransactionOutcomes
    chainParams <- refLoad . currentParameters =<< refLoad newUpdates
    let timeParams = _cpTimeParameters . unStoreSerialized $ chainParams
    newRewardDetails <- migrateBlockRewardDetails migration curBakers nextBakers timeParams bspRewardDetails

    return $! BlockStatePointers {
      bspAccounts = newAccounts,
      bspInstances = newInstances,
      bspModules = newModules,
      bspBank = newBank,
      bspIdentityProviders = newIdentityProviders,
      bspAnonymityRevokers = newAnonymityRevokers,
      bspBirkParameters = newBirkParameters,
      bspCryptographicParameters = newCryptographicParameters,
      bspUpdates = newUpdates,
      bspReleaseSchedule = newReleaseSchedule,
      bspTransactionOutcomes = newTransactionOutcomes,
      bspRewardDetails = newRewardDetails
        }

-- |Cache the block state and get the initial (empty) transaction table with the next account nonces
-- and update sequence numbers populated.
cacheStateAndGetTransactionTable ::
    forall pv m.
    (SupportsPersistentState pv m) =>
    HashedPersistentBlockState pv ->
    m TransactionTable.TransactionTable
cacheStateAndGetTransactionTable hpbs = do
    BlockStatePointers{..} <- loadPBS (hpbsPointers hpbs)
    -- When caching the accounts, we populate the transaction table with the next account nonces.
    -- This is done by using 'liftCache' on the account table with a custom cache function that
    -- records the nonces.
    let perAcct acct = do
            -- Note: we do not need to cache the account because a loaded account is already fully
            -- cached. (Indeed, 'cache' is defined to be 'pure'.)
            nonce <- accountNonce acct
            unless (nonce == minNonce) $ do
                addr <- accountCanonicalAddress acct
                MTL.modify
                    ( TransactionTable.ttNonFinalizedTransactions . at' (accountAddressEmbed addr)
                        ?~ TransactionTable.emptyANFTWithNonce nonce
                    )
            return acct
    (accts, tt0) <- MTL.runStateT (liftCache perAcct bspAccounts) TransactionTable.emptyTransactionTable
    -- first cache the modules
    mods <- cache bspModules
    -- then cache the instances, but don't cache the modules again. Instead
    -- share the references in memory we have already constructed by caching
    -- modules above. Loading the modules here is cheap since we cached them.
    insts <- runReaderT (cache bspInstances) =<< refLoad mods
    ips <- cache bspIdentityProviders
    ars <- cache bspAnonymityRevokers
    birkParams <- cache bspBirkParameters
    cryptoParams <- cache bspCryptographicParameters
    upds <- cache bspUpdates
    -- Update the transaction table with the sequence numbers for chain updates.
    let updInTT tt uty = do
            sn <- lookupNextUpdateSequenceNumber bspUpdates uty
            if sn /= minUpdateSequenceNumber
                then
                    return $! tt
                        & TransactionTable.ttNonFinalizedChainUpdates . at' uty
                        ?~ TransactionTable.emptyNFCUWithSequenceNumber sn
                else return tt
    tt <- foldM updInTT tt0 [minBound ..]
    rels <- cache bspReleaseSchedule
    red <- cache bspRewardDetails
    _ <-
        storePBS
            (hpbsPointers hpbs)
            BlockStatePointers
                { bspAccounts = accts,
                  bspInstances = insts,
                  bspModules = mods,
                  bspBank = bspBank,
                  bspIdentityProviders = ips,
                  bspAnonymityRevokers = ars,
                  bspBirkParameters = birkParams,
                  bspCryptographicParameters = cryptoParams,
                  bspUpdates = upds,
                  bspReleaseSchedule = rels,
                  bspTransactionOutcomes = bspTransactionOutcomes,
                  bspRewardDetails = red
                }
    return tt<|MERGE_RESOLUTION|>--- conflicted
+++ resolved
@@ -897,11 +897,7 @@
                     activeBakerInfoRef = binfoRef,
                     activeBakerEquityCapital = theBaker ^. BaseAccounts.stakedAmount,
                     activeBakerPendingChange =
-<<<<<<< HEAD
-                        BaseAccounts.stakePendingChangeTimestamp $ theBaker ^. BaseAccounts.bakerPendingChange,
-=======
-                        BaseAccounts.pendingChangeEffectiveTimestamp <$> theBaker ^. bakerPendingChange,
->>>>>>> 400bd573
+                        BaseAccounts.pendingChangeEffectiveTimestamp <$> theBaker ^. BaseAccounts.bakerPendingChange,
                     activeBakerDelegators = abd
                 }
             mkActiveDelegatorInfo :: BlockStatePointers pv -> DelegatorId -> m ActiveDelegatorInfo
@@ -2110,11 +2106,7 @@
                         psBakerAddress <- accountCanonicalAddress acct
                         let psPoolInfo = baker ^. BaseAccounts.bakerPoolInfo
                         let psBakerStakePendingChange =
-<<<<<<< HEAD
-                                makePoolPendingChange $ BaseAccounts.stakePendingChangeTimestamp (baker ^. BaseAccounts.bakerPendingChange)
-=======
-                                makePoolPendingChange $ BaseAccounts.pendingChangeEffectiveTimestamp <$> (baker ^. bakerPendingChange)
->>>>>>> 400bd573
+                                makePoolPendingChange $ BaseAccounts.pendingChangeEffectiveTimestamp <$> (baker ^. BaseAccounts.bakerPendingChange)
                         epochBakers <- refLoad (_birkCurrentEpochBakers $ bspBirkParameters bsp)
                         mepochBaker <- epochBaker psBakerId epochBakers
                         psCurrentPaydayStatus <- case mepochBaker of
@@ -2528,15 +2520,9 @@
       updateAccountDelegator
         :: AccountIndex
         -> PersistentAccount (AccountVersionFor pv) -> MTL.WriterT Amount (MTL.StateT (Accounts.Accounts pv) m) Bool
-<<<<<<< HEAD
       updateAccountDelegator accId acct = accountDelegator acct >>= \case
         Just BaseAccounts.AccountDelegationV1{..} -> do
-            case BaseAccounts.stakePendingChangeTimestamp _delegationPendingChange of
-=======
-      updateAccountDelegator accId acct = loadAccountDelegator acct >>= \case
-        Just acctDel@BaseAccounts.AccountDelegationV1{..} -> do
             case BaseAccounts.pendingChangeEffectiveTimestamp <$> _delegationPendingChange of
->>>>>>> 400bd573
                 BaseAccounts.RemoveStake pet | isEffective pet -> do
                     lift $ removeDelegatorStake accId
                     return False
@@ -2611,17 +2597,9 @@
                     then return Trie.NoChange
                     else return (Trie.Insert newDelegators)
           Accounts.indexedAccount accId accts1 >>= \case
-<<<<<<< HEAD
             Just acct -> accountStakeDetails acct >>= \case
                 StakeDetailsBaker{..} -> do
-                    --acctBkr@PersistentAccountBaker{..} <- refLoad acctBkrRef
-                    case BaseAccounts.stakePendingChangeTimestamp sdPendingChange of
-=======
-            Just acct -> case acct ^. accountBaker of
-                Some acctBkrRef -> do
-                    acctBkr@PersistentAccountBaker{..} <- refLoad acctBkrRef
-                    case BaseAccounts.pendingChangeEffectiveTimestamp <$> _bakerPendingChange of
->>>>>>> 400bd573
+                    case BaseAccounts.pendingChangeEffectiveTimestamp <$> sdPendingChange of
                         BaseAccounts.RemoveStake pet | isEffective pet -> do
                             -- This will not fail, since we know the account is a baker
                             acctBkr <- fromJust <$> accountBaker acct
