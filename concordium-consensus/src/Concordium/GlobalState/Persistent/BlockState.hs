{-# LANGUAGE DeriveGeneric #-}
{-# LANGUAGE TypeFamilies #-}
{-# LANGUAGE BangPatterns #-}
{-# LANGUAGE TemplateHaskell #-}
{-# LANGUAGE OverloadedStrings #-}
{-# LANGUAGE ConstraintKinds #-}
{-# LANGUAGE UndecidableInstances #-}
module Concordium.GlobalState.Persistent.BlockState where

import Data.Serialize
import qualified Data.HashMap.Strict as HM
import Data.IORef
import Control.Monad.Reader.Class
import Control.Monad.Trans
import Control.Monad
import Control.Exception
import Lens.Micro.Platform
import Concordium.Utils
import qualified Data.Set as Set
import qualified Data.Vector as Vec
import Data.Map.Strict as Map hiding (null)

import GHC.Generics (Generic)

import qualified Concordium.Crypto.SHA256 as H
import Concordium.Types
import Concordium.Types.Execution
import qualified Concordium.Wasm as Wasm
import qualified Concordium.ID.Types as ID
import Concordium.Types.Updates

import Concordium.GlobalState.BakerInfo
import qualified Concordium.GlobalState.Basic.BlockState.Bakers as BB
import Concordium.GlobalState.Persistent.BlobStore
import qualified Concordium.GlobalState.Persistent.Trie as Trie
import Concordium.GlobalState.BlockState
import Concordium.GlobalState.Parameters
import Concordium.GlobalState.Types
import Concordium.GlobalState.Account
import qualified Concordium.GlobalState.IdentityProviders as IPS
import qualified Concordium.GlobalState.AnonymityRevokers as ARS
import qualified Concordium.GlobalState.Rewards as Rewards
import qualified Concordium.GlobalState.Persistent.Accounts as Accounts
import Concordium.GlobalState.Persistent.Bakers
import qualified Concordium.GlobalState.Persistent.Instances as Instances
import qualified Concordium.Types.Transactions as Transactions
import qualified Concordium.Types.Execution as Transactions
import Concordium.GlobalState.Persistent.Instances(PersistentInstance(..), PersistentInstanceParameters(..), CacheableInstanceParameters(..))
import Concordium.GlobalState.Instance (Instance(..),InstanceParameters(..),makeInstanceHash')
import Concordium.GlobalState.Persistent.Account
import Concordium.GlobalState.Persistent.BlockState.Updates
import qualified Concordium.GlobalState.Basic.BlockState.Account as TransientAccount
import qualified Concordium.GlobalState.Basic.BlockState as Basic
import qualified Concordium.GlobalState.Modules as TransientMods
import Concordium.GlobalState.SeedState
import Concordium.Logger (MonadLogger)
import Concordium.Types.HashableTo
import qualified Concordium.GlobalState.Persistent.LFMBTree as L

type PersistentBlockState = IORef (BufferedRef BlockStatePointers)

data BlockStatePointers = BlockStatePointers {
    bspAccounts :: !Accounts.Accounts,
    bspInstances :: !Instances.Instances,
    bspModules :: !(HashedBufferedRef Modules),
    bspBank :: !(Hashed Rewards.BankStatus),
    bspIdentityProviders :: !(HashedBufferedRef IPS.IdentityProviders),
    bspAnonymityRevokers :: !(HashedBufferedRef ARS.AnonymityRevokers),
    bspBirkParameters :: !PersistentBirkParameters,
    bspCryptographicParameters :: !(HashedBufferedRef CryptographicParameters),
    bspUpdates :: !(BufferedRef Updates),
    -- FIXME: Store transaction outcomes in a way that allows for individual indexing.
    bspTransactionOutcomes :: !Transactions.TransactionOutcomes
}

data HashedPersistentBlockState = HashedPersistentBlockState {
    hpbsPointers :: !PersistentBlockState,
    hpbsHash :: !StateHash
}

hashBlockState :: MonadBlobStore m => PersistentBlockState -> m HashedPersistentBlockState
hashBlockState hpbsPointers = do
        rbsp <- liftIO $ readIORef hpbsPointers
        bsp <- refLoad rbsp
        hpbsHash <- getHashM bsp
        return HashedPersistentBlockState{..}

<<<<<<< HEAD
{-
-- |Update the 'bspHash' component of the 'BlockStatePointers' to reflect
-- the correct value based on the components.
recomputeBlockHashes :: MonadBlobStore m => BlockStatePointers -> m BlockStatePointers
recomputeBlockHashes bsp@BlockStatePointers{..} = do

    return bsp{bspHash = makeBlockStateHash BlockStateHashInputs{..}}
-}
{-
makeBlockHashesM :: MonadBlobStore m => BlockStatePointers -> m Basic.BlockStateHashes
makeBlockHashesM BlockStatePointers {..} = do
  birkHash <- getHashM bspBirkParameters
  cryptoHash <- getHashM bspCryptographicParameters
  ipsHash <- getHashM bspIdentityProviders
  arsHash <- getHashM bspAnonymityRevokers
  modulesHash <- getHashM bspModules
  accountsHash <- getHashM bspAccounts
  instancesHash <- getHashM bspInstances
  let hashOfBirkParamsAndCryptoParams = H.hashOfHashes birkHash cryptoHash
      hashOfIPsAndARs = H.hashOfHashes ipsHash arsHash
      hashOfModulesAndBank = H.hashOfHashes modulesHash (getHash bspBank)
      hashOfAccountsAndInstances = H.hashOfHashes accountsHash instancesHash
      hashOfBirkCryptoIPsARs = H.hashOfHashes hashOfBirkParamsAndCryptoParams hashOfIPsAndARs
      hashOfModulesBankAccountsIntances = H.hashOfHashes hashOfModulesAndBank hashOfAccountsAndInstances
      blockStateHash = StateHashV0 (H.hashOfHashes hashOfBirkCryptoIPsARs hashOfModulesBankAccountsIntances)
  return Basic.BlockStateHashes {..}
-}

instance MonadBlobStore m => MHashableTo m StateHash BlockStatePointers where
=======
instance MonadBlobStore r m => MHashableTo m StateHash BlockStatePointers where
>>>>>>> 869acd90
    getHashM BlockStatePointers{..} = do
        bshBirkParameters <- getHashM bspBirkParameters
        bshCryptographicParameters <- getHashM bspCryptographicParameters
        bshIdentityProviders <- getHashM bspIdentityProviders
        bshAnonymityRevokers <- getHashM bspAnonymityRevokers
        bshModules <- getHashM bspModules
        let bshBankStatus = getHash bspBank
        bshAccounts <- getHashM bspAccounts
        bshInstances <- getHashM bspInstances
        bshUpdates <- getHashM bspUpdates
        return $ makeBlockStateHash BlockStateHashInputs{..}

instance (MonadBlobStore m, BlobStorable m (Nullable (BlobRef Accounts.RegIdHistory))) => BlobStorable m BlockStatePointers where
    storeUpdate bsp0@BlockStatePointers{..} = do
        (paccts, bspAccounts') <- storeUpdate bspAccounts
        (pinsts, bspInstances') <- storeUpdate bspInstances
        (pmods, bspModules') <- storeUpdate bspModules
        (pips, bspIdentityProviders') <- storeUpdate bspIdentityProviders
        (pars, bspAnonymityRevokers') <- storeUpdate bspAnonymityRevokers
        (pbps, bspBirkParameters') <- storeUpdate bspBirkParameters
        (pcryptps, bspCryptographicParameters') <- storeUpdate bspCryptographicParameters
        (pupdates, bspUpdates') <- storeUpdate bspUpdates
        let putBSP = do
                paccts
                pinsts
                pmods
                put $ _unhashed bspBank
                pips
                pars
                pbps
                pcryptps
                put bspTransactionOutcomes
                pupdates
        return (putBSP, bsp0 {
                    bspAccounts = bspAccounts',
                    bspInstances = bspInstances',
                    bspModules = bspModules',
                    bspIdentityProviders = bspIdentityProviders',
                    bspAnonymityRevokers = bspAnonymityRevokers',
                    bspBirkParameters = bspBirkParameters',
                    bspCryptographicParameters = bspCryptographicParameters',
                    bspUpdates = bspUpdates'
                })
    store bsp = fst <$> storeUpdate bsp
    load = do
        maccts <- label "Accounts" load
        minsts <- label "Instances" load
        mmods <- label "Modules" load
        bspBank <- makeHashed <$> label "Bank" get
        mpips <- label "Identity providers" load
        mars <- label "Anonymity revokers" load
        mbps <- label "Birk parameters" load
        mcryptps <- label "Cryptographic parameters" load
        bspTransactionOutcomes <- label "Transaction outcomes" get
        mUpdates <- label "Updates" load
        return $! do
            bspAccounts <- maccts
            bspInstances <- minsts
            bspModules <- mmods
            bspIdentityProviders <- mpips
            bspAnonymityRevokers <- mars
            bspBirkParameters <- mbps
            bspCryptographicParameters <- mcryptps
            bspUpdates <- mUpdates
            return $! BlockStatePointers{..}

data PersistentModule = PersistentModule {
    pmInterface :: !Wasm.ModuleInterface,
    pmIndex :: !ModuleIndex
}

persistentModuleToModule :: PersistentModule -> Module
persistentModuleToModule PersistentModule{..} = Module {
    moduleInterface = pmInterface,
    moduleIndex = pmIndex
}

instance Serialize PersistentModule where
    put PersistentModule{..} = put pmInterface <> put pmIndex
    get = PersistentModule <$> get <*> get

instance MonadBlobStore m => BlobStorable m PersistentModule

data Modules = Modules {
    modules :: Trie.TrieN (BufferedBlobbed BlobRef) ModuleRef PersistentModule,
    nextModuleIndex :: !ModuleIndex,
    runningHash :: !H.Hash
}

emptyModules :: Modules
emptyModules = Modules {
        modules = Trie.empty,
        nextModuleIndex = 0,
        runningHash = H.hash ""
    }

instance (MonadBlobStore m) => BlobStorable m Modules where
    storeUpdate ms@Modules{..} = do
        (pm, modules') <- storeUpdate modules
        return (pm >> put nextModuleIndex >> put runningHash, ms {modules = modules'})
    store m = fst <$> storeUpdate m
    load = do
        mmodules <- load
        nextModuleIndex <- get
        runningHash <- get
        return $ do
            modules <- mmodules
            return Modules{..}

instance HashableTo H.Hash Modules where
  getHash Modules {..} = runningHash

instance Monad m => MHashableTo m H.Hash Modules

makePersistentModules :: MonadIO m => TransientMods.Modules -> m Modules
makePersistentModules TransientMods.Modules{..} = do
    m' <- Trie.fromList $ upd <$> HM.toList _modules
    return $ Modules m' _nextModuleIndex _runningHash
    where
        upd (mref, Module{..}) = (mref, PersistentModule{
                pmInterface = moduleInterface,
                pmIndex = moduleIndex
            })

data PersistentBirkParameters = PersistentBirkParameters {
    -- |The current stake of bakers. All updates should be to this state.
    _birkCurrentBakers :: !PersistentBakers,
    -- |The state of bakers at the end of the previous epoch,
    -- will be used as lottery bakers in next epoch.
    _birkPrevEpochBakers :: !(BufferedRef PersistentBakers),
    -- |The state of the bakers fixed before previous epoch,
    -- the lottery power and reward account is used in leader election.
    _birkLotteryBakers :: !(BufferedRef PersistentBakers),
    _birkSeedState :: !SeedState
} deriving (Generic, Show)

makeLenses ''PersistentBirkParameters

instance MonadBlobStore m => MHashableTo m H.Hash PersistentBirkParameters where
  getHashM PersistentBirkParameters {..} = do
    currentHash <- getHashM _birkCurrentBakers
    prevHash <- getHashM _birkPrevEpochBakers
    lotteryHash <- getHashM _birkLotteryBakers
    let bpH0 = H.hash $ "SeedState" <> encode _birkSeedState
        bpH1 = H.hashOfHashes prevHash lotteryHash
        bpH2 = H.hashOfHashes currentHash bpH1
    return $ H.hashOfHashes bpH0 bpH2

instance MonadBlobStore m => BlobStorable m PersistentBirkParameters where
    storeUpdate bps@PersistentBirkParameters{..} = do
        (ppebs, prevEpochBakers) <- storeUpdate _birkPrevEpochBakers
        (plbs, lotteryBakers) <- storeUpdate _birkLotteryBakers
        (pcbs, currBakers) <- storeUpdate _birkCurrentBakers
        let putBSP = do
                pcbs
                ppebs
                plbs
                put _birkSeedState
        return (putBSP, bps {
                    _birkCurrentBakers = currBakers,
                    _birkPrevEpochBakers = prevEpochBakers,
                    _birkLotteryBakers = lotteryBakers
                })
    store bps = fst <$> storeUpdate bps
    load = do
        mcbs <- label "Current bakers" $ load
        mpebs <- label "Previous-epoch bakers" $ load
        mlbs <- label "Lottery bakers" $ load
        _birkSeedState <- label "Seed state" get
        return $! do
            _birkCurrentBakers <- mcbs
            _birkPrevEpochBakers <- mpebs
            _birkLotteryBakers <- mlbs
            return PersistentBirkParameters{..}

makePersistentBirkParameters :: MonadBlobStore m => Basic.BasicBirkParameters -> m PersistentBirkParameters
makePersistentBirkParameters Basic.BasicBirkParameters{..} = do
    prevEpochBakers <- refMake =<< makePersistentBakers ( _unhashed _birkPrevEpochBakers)
    lotteryBakers <- refMake =<< makePersistentBakers (_unhashed _birkLotteryBakers)
    currBakers <- makePersistentBakers _birkCurrentBakers
    return $ PersistentBirkParameters
        currBakers
        prevEpochBakers
        lotteryBakers
        _birkSeedState

makePersistent :: MonadBlobStore m  => Basic.BlockState -> m HashedPersistentBlockState
makePersistent Basic.BlockState{..} = do
  persistentBlockInstances <- Instances.makePersistent _blockInstances
  persistentBirkParameters <- makePersistentBirkParameters _blockBirkParameters
  persistentMods <- makePersistentModules _blockModules
  modules <- refMake persistentMods
  identityProviders <- bufferHashed _blockIdentityProviders
  anonymityRevokers <- bufferHashed _blockAnonymityRevokers
  cryptographicParameters <- bufferHashed _blockCryptographicParameters
  blockAccounts <- Accounts.makePersistent _blockAccounts
  updates <- makeBufferedRef =<< makePersistentUpdates _blockUpdates
  bsp <-
    makeBufferedRef $
      BlockStatePointers
        { bspAccounts = blockAccounts,
          bspInstances = persistentBlockInstances,
          bspModules = modules,
          bspBank = _blockBank,
          bspIdentityProviders = identityProviders,
          bspAnonymityRevokers = anonymityRevokers,
          bspBirkParameters = persistentBirkParameters,
          bspCryptographicParameters = cryptographicParameters,
          bspTransactionOutcomes = _blockTransactionOutcomes,
          bspUpdates = updates
        }
  bps <- liftIO $ newIORef $! bsp
  hashBlockState bps

initialPersistentState :: MonadBlobStore m => Basic.BasicBirkParameters
             -> CryptographicParameters
             -> [TransientAccount.Account]
             -> IPS.IdentityProviders
             -> ARS.AnonymityRevokers
             -> Amount
             -> Authorizations
             -> ChainParameters
             -> m HashedPersistentBlockState
initialPersistentState bps cps accts ips ars amt auths chainParams = makePersistent $ Basic.initialState bps cps accts ips ars amt auths chainParams

-- |Mostly empty block state, apart from using 'Rewards.genesisBankStatus' which
-- has hard-coded initial values for amount of gtu in existence.
emptyBlockState :: MonadBlobStore m => PersistentBirkParameters -> CryptographicParameters -> Authorizations -> ChainParameters -> m PersistentBlockState
emptyBlockState bspBirkParameters cryptParams auths chainParams = do
  modules <- refMake emptyModules
  identityProviders <- refMake IPS.emptyIdentityProviders
  anonymityRevokers <- refMake ARS.emptyAnonymityRevokers
  cryptographicParameters <- refMake cryptParams
  bspUpdates <- refMake =<< initialUpdates auths chainParams

  bsp <- makeBufferedRef $ BlockStatePointers
          { bspAccounts = Accounts.emptyAccounts,
            bspInstances = Instances.emptyInstances,
            bspModules = modules,
            bspBank = makeHashed Rewards.emptyBankStatus,
            bspIdentityProviders = identityProviders,
            bspAnonymityRevokers = anonymityRevokers,
            bspCryptographicParameters = cryptographicParameters,
            bspTransactionOutcomes = Transactions.emptyTransactionOutcomes,
            ..
          }
  liftIO $ newIORef $! bsp

fromPersistentInstance ::  MonadBlobStore m =>
    PersistentBlockState -> Instances.PersistentInstance -> m Instance
fromPersistentInstance _ Instances.PersistentInstance{pinstanceCachedParameters = (Some CacheableInstanceParameters{..}), ..} = do
    PersistentInstanceParameters{..} <- loadBufferedRef pinstanceParameters
    let instanceParameters = InstanceParameters {
            instanceAddress = pinstanceAddress,
            instanceOwner = pinstanceOwner,
            instanceContractModule = pinstanceContractModule,
            instanceInitName = pinstanceInitName,
            instanceReceiveFuns = pinstanceReceiveFuns,
            instanceModuleInterface = pinstanceModuleInterface,
            instanceParameterHash = pinstanceParameterHash
        }
    return Instance{ instanceModel = pinstanceModel,
            instanceAmount = pinstanceAmount,
            instanceHash = pinstanceHash,
            ..
         }
fromPersistentInstance pbs Instances.PersistentInstance{..} = do
    PersistentInstanceParameters{..} <- loadBufferedRef pinstanceParameters
    doGetModule pbs pinstanceContractModule >>= \case
        Nothing -> error "fromPersistentInstance: unresolvable module" -- TODO: Possibly don't error here
        Just m -> do
            let instanceParameters = InstanceParameters {
                    instanceAddress = pinstanceAddress,
                    instanceOwner = pinstanceOwner,
                    instanceContractModule = pinstanceContractModule,
                    instanceInitName = pinstanceInitName,
                    instanceReceiveFuns = pinstanceReceiveFuns,
                    instanceModuleInterface = moduleInterface m,
                    instanceParameterHash = pinstanceParameterHash
                }
            return Instance{
                    instanceModel = pinstanceModel,
                    instanceAmount = pinstanceAmount,
                    instanceHash = pinstanceHash,
                    ..
                }

loadPBS :: MonadBlobStore m => PersistentBlockState -> m BlockStatePointers
loadPBS = loadBufferedRef <=< liftIO . readIORef

storePBS :: MonadBlobStore m => PersistentBlockState -> BlockStatePointers -> m PersistentBlockState
storePBS pbs bsp = liftIO $ do
    pbsp <- makeBufferedRef bsp
    writeIORef pbs pbsp
    return pbs

doGetModule :: MonadBlobStore m => PersistentBlockState -> ModuleRef -> m (Maybe Module)
doGetModule s modRef = do
    bsp <- loadPBS s
    mods <- refLoad (bspModules bsp)
    fmap persistentModuleToModule <$> Trie.lookup modRef (modules mods)

doGetModuleList :: MonadBlobStore m => PersistentBlockState -> m [ModuleRef]
doGetModuleList s = do
    bsp <- loadPBS s
    mods <- refLoad (bspModules bsp)
    Trie.keys (modules mods)

doPutNewModule :: MonadBlobStore m =>PersistentBlockState
    -> Wasm.ModuleInterface
    -> m (Bool, PersistentBlockState)
doPutNewModule pbs pmInterface = do
        let mref = Wasm.miModuleRef pmInterface
        bsp <- loadPBS pbs
        mods <- refLoad (bspModules bsp)
        let
            newMod = PersistentModule{pmIndex = nextModuleIndex mods, ..}
            tryIns Nothing = return (True, Trie.Insert newMod)
            tryIns (Just _) = return (False, Trie.NoChange)
        (b, modules') <- Trie.adjust tryIns mref (modules mods)
        if b then do
            let
                newMods = mods {modules = modules', nextModuleIndex = nextModuleIndex mods + 1}
            modules <- refMake newMods
            (True,) <$> storePBS pbs (bsp {bspModules = modules})
        else
            return (False, pbs)

doGetBlockBirkParameters :: MonadBlobStore m => PersistentBlockState -> m PersistentBirkParameters
doGetBlockBirkParameters pbs = bspBirkParameters <$> loadPBS pbs

doAddBaker :: MonadBlobStore m => PersistentBlockState -> BakerInfo -> m (Either BakerError BakerId, PersistentBlockState)
doAddBaker pbs binfo = do
        bsp <- loadPBS pbs
        createBaker binfo (bspBirkParameters bsp ^. birkCurrentBakers) >>= \case
            Left err -> return (Left err, pbs)
            Right (bid, newBakers) -> (Right bid,) <$> storePBS pbs (bsp {bspBirkParameters = bspBirkParameters bsp & birkCurrentBakers .~ newBakers})

doUpdateBaker :: MonadBlobStore m => PersistentBlockState -> BB.BakerUpdate -> m (Bool, PersistentBlockState)
doUpdateBaker pbs bupdate = do
        bsp <- loadPBS pbs
        updateBaker bupdate (bspBirkParameters bsp ^. birkCurrentBakers) >>= \case
            Nothing -> return (False, pbs)
            Just newBakers ->
              (True,) <$!> storePBS pbs (bsp {bspBirkParameters = bspBirkParameters bsp & birkCurrentBakers .~ newBakers})

doRemoveBaker :: MonadBlobStore m => PersistentBlockState -> BakerId -> m (Bool, PersistentBlockState)
doRemoveBaker pbs bid = do
        bsp <- loadPBS pbs
        (rv, newBakers) <- removeBaker bid (bspBirkParameters bsp ^. birkCurrentBakers)
        (rv,) <$> storePBS pbs (bsp {bspBirkParameters = bspBirkParameters bsp & birkCurrentBakers .~ newBakers})

doGetRewardStatus :: MonadBlobStore m => PersistentBlockState -> m Rewards.BankStatus
doGetRewardStatus pbs = _unhashed . bspBank <$> loadPBS pbs

doSetInflation :: MonadBlobStore m => PersistentBlockState -> Amount -> m PersistentBlockState
doSetInflation pbs amount = do
        bsp <- loadPBS pbs
        storePBS pbs (bsp {bspBank = bspBank bsp & unhashed . Rewards.mintedGTUPerSlot .~ amount})

doMint :: MonadBlobStore m => PersistentBlockState -> Amount -> m (Amount, PersistentBlockState)
doMint pbs amount = do
        bsp <- loadPBS pbs
        let newBank = bspBank bsp & (unhashed . Rewards.totalGTU +~ amount) . (unhashed . Rewards.centralBankGTU +~ amount)
        (newBank ^. unhashed . Rewards.centralBankGTU,) <$> storePBS pbs (bsp {bspBank = newBank})

doDecrementCentralBankGTU :: MonadBlobStore m => PersistentBlockState -> Amount -> m (Amount, PersistentBlockState)
doDecrementCentralBankGTU pbs amount = do
        bsp <- loadPBS pbs
        let newBank = bspBank bsp & unhashed . Rewards.centralBankGTU -~ amount
        (newBank ^. unhashed . Rewards.centralBankGTU,) <$> storePBS pbs (bsp {bspBank = newBank})

doGetAccount :: MonadBlobStore m => PersistentBlockState -> AccountAddress -> m (Maybe PersistentAccount)
doGetAccount pbs addr = do
        bsp <- loadPBS pbs
        Accounts.getAccount addr (bspAccounts bsp)

doAccountList :: MonadBlobStore m => PersistentBlockState -> m [AccountAddress]
doAccountList pbs = do
        bsp <- loadPBS pbs
        Accounts.accountAddresses (bspAccounts bsp)

doRegIdExists :: MonadBlobStore m => PersistentBlockState -> ID.CredentialRegistrationID -> m Bool
doRegIdExists pbs regid = do
        bsp <- loadPBS pbs
        fst <$> Accounts.regIdExists regid (bspAccounts bsp)

doPutNewAccount :: MonadBlobStore m => PersistentBlockState -> PersistentAccount -> m (Bool, PersistentBlockState)
doPutNewAccount pbs acct = do
        bsp <- loadPBS pbs
        -- Add the account
        (res, accts1) <- Accounts.putNewAccount acct (bspAccounts bsp)
        if res then (True,) <$> do
            PersistingAccountData{..} <- acct ^^. id
            -- Record the RegIds of any credentials
            accts2 <- foldM (flip Accounts.recordRegId) accts1 (ID.cdvRegId <$> _accountCredentials)
            -- Update the delegation if necessary
            case _accountStakeDelegate of
                Nothing -> storePBS pbs (bsp {bspAccounts = accts2})
                target@(Just _) -> assert (null _accountInstances) $ do
                    newCurrBakers <- addStake target (acct ^. accountAmount) (bspBirkParameters bsp ^. birkCurrentBakers)
                    storePBS pbs (bsp {
                            bspAccounts = accts2,
                            bspBirkParameters = bspBirkParameters bsp & birkCurrentBakers .~ newCurrBakers
                        })
        else
            return (False, pbs)

doModifyAccount :: MonadBlobStore m => PersistentBlockState -> AccountUpdate -> m PersistentBlockState
doModifyAccount pbs aUpd@AccountUpdate{..} = do
        bsp <- loadPBS pbs
        -- Do the update to the account
        (mbalinfo, accts1) <- Accounts.updateAccounts upd _auAddress (bspAccounts bsp)
        -- If we deploy a credential, record it
        accts2 <- case _auCredential of
            Just cdi -> Accounts.recordRegId (ID.cdvRegId cdi) accts1
            Nothing -> return accts1
        -- If the amount is changed update the delegate stake
        birkParams1 <- case (_auAmount, mbalinfo) of
                (Just deltaAmnt, Just delegate) -> do
                    newCurrBakers <- modifyStake delegate deltaAmnt (bspBirkParameters bsp ^. birkCurrentBakers)
                    return $ bspBirkParameters bsp & birkCurrentBakers .~ newCurrBakers
                _ -> return $ bspBirkParameters bsp
        storePBS pbs (bsp {bspAccounts = accts2, bspBirkParameters = birkParams1})
    where
        upd oldAccount = do
          delegate <- oldAccount ^^. accountStakeDelegate
          newAcc <- Accounts.updateAccount aUpd oldAccount
          return (delegate, newAcc)

doGetInstance :: MonadBlobStore m => PersistentBlockState -> ContractAddress -> m (Maybe Instance)
doGetInstance pbs caddr = do
        bsp <- loadPBS pbs
        minst <- Instances.lookupContractInstance caddr (bspInstances bsp)
        forM minst $ fromPersistentInstance pbs

doContractInstanceList :: MonadBlobStore m => PersistentBlockState -> m [Instance]
doContractInstanceList pbs = do
        bsp <- loadPBS pbs
        insts <- Instances.allInstances (bspInstances bsp)
        mapM (fromPersistentInstance pbs) insts

doPutNewInstance :: MonadBlobStore m => PersistentBlockState -> (ContractAddress -> Instance) -> m (ContractAddress, PersistentBlockState)
doPutNewInstance pbs fnew = do
        bsp <- loadPBS pbs
        -- Create the instance
        (inst, insts) <- Instances.newContractInstance fnew' (bspInstances bsp)
        let ca = instanceAddress (instanceParameters inst)
        -- Update the owner account's set of instances
        let updAcct oldAccount = do
              delegate <- oldAccount ^^. accountStakeDelegate
              newAccount <- oldAccount & accountInstances %~~ Set.insert ca
              return (delegate, newAccount)
        (mdelegate, accts) <- Accounts.updateAccounts updAcct (instanceOwner (instanceParameters inst)) (bspAccounts bsp)
        -- Update the stake delegate
        case mdelegate of
            Nothing -> error "Invalid contract owner"
            Just delegate -> do
                newCurrBakers <- modifyStake delegate (amountToDelta (instanceAmount inst)) (bspBirkParameters bsp ^. birkCurrentBakers)
                (ca,) <$> storePBS pbs bsp{
                                    bspInstances = insts,
                                    bspAccounts = accts,
                                    bspBirkParameters = bspBirkParameters bsp & birkCurrentBakers .~ newCurrBakers
                                }
    where
        fnew' ca = let inst@Instance{instanceParameters = InstanceParameters{..}, ..} = fnew ca in do
            params <- makeBufferedRef $ PersistentInstanceParameters {
                                            pinstanceAddress = instanceAddress,
                                            pinstanceOwner = instanceOwner,
                                            pinstanceContractModule = instanceContractModule,
                                            pinstanceReceiveFuns = instanceReceiveFuns,
                                            pinstanceInitName = instanceInitName,
                                            pinstanceParameterHash = instanceParameterHash
                                        }
            return (inst, PersistentInstance{
                pinstanceParameters = params,
                pinstanceCachedParameters = Some (CacheableInstanceParameters{
                        pinstanceModuleInterface = instanceModuleInterface
                    }),
                pinstanceModel = instanceModel,
                pinstanceAmount = instanceAmount,
                pinstanceHash = instanceHash
            })

doModifyInstance :: MonadBlobStore m => PersistentBlockState -> ContractAddress -> AmountDelta -> Wasm.ContractState -> m PersistentBlockState
doModifyInstance pbs caddr deltaAmnt val = do
        bsp <- loadPBS pbs
        -- Update the instance
        Instances.updateContractInstance upd caddr (bspInstances bsp) >>= \case
            Nothing -> error "Invalid contract address"
            Just (Nothing, insts) -> -- no change to staking
                storePBS pbs bsp{bspInstances = insts}
            Just (Just owner, insts) ->
                -- Lookup the owner account and update its stake delegate
                Accounts.getAccount owner (bspAccounts bsp) >>= \case
                    Nothing -> error "Invalid contract owner"
                    Just acct -> do
                        delegate <- acct ^^. accountStakeDelegate
                        newCurrBakers <- modifyStake delegate deltaAmnt (bspBirkParameters bsp ^. birkCurrentBakers)
                        storePBS pbs bsp{
                            bspInstances = insts,
                            bspBirkParameters = bspBirkParameters bsp & birkCurrentBakers .~ newCurrBakers
                        }
    where
        upd oldInst = do
            (piParams, newParamsRef) <- cacheBufferedRef (pinstanceParameters oldInst)
            if deltaAmnt == 0 then
                return (Nothing, rehash (pinstanceParameterHash piParams) $ oldInst {pinstanceParameters = newParamsRef, pinstanceModel = val})
            else do
                acct <- pinstanceOwner <$> loadBufferedRef (pinstanceParameters oldInst)
                return (Just acct, rehash (pinstanceParameterHash piParams) $ oldInst {pinstanceParameters = newParamsRef, pinstanceAmount = applyAmountDelta deltaAmnt (pinstanceAmount oldInst), pinstanceModel = val})
        rehash iph inst@(PersistentInstance {..}) = inst {pinstanceHash = makeInstanceHash' iph pinstanceModel pinstanceAmount}

doDelegateStake :: MonadBlobStore m => PersistentBlockState -> AccountAddress -> Maybe BakerId -> m (Bool, PersistentBlockState)
doDelegateStake pbs aaddr target = do
        bsp <- loadPBS pbs
        targetValid <- case target of
                Nothing -> return True
                Just bid -> do
                    mbInfo <- L.lookup bid $ bspBirkParameters bsp ^. birkCurrentBakers . bakerMap
                    case mbInfo of
                      Just (Some _) -> return True
                      _ -> return False
        if targetValid then do
            let updAcc acct = do
                  delegate <- acct ^^. accountStakeDelegate
                  newAccount <- acct & accountStakeDelegate .~~ target
                  instances <- acct ^^. accountInstances
                  return ((delegate, acct ^. accountAmount, Set.toList instances), newAccount)
            Accounts.updateAccounts updAcc aaddr (bspAccounts bsp) >>= \case
                (Nothing, _) -> error "Invalid account address"
                (Just (acctOldTarget, acctBal, acctInsts), accts) -> do
                    instBals <- forM acctInsts $ \caddr -> maybe (error "Invalid contract instance") pinstanceAmount <$> Instances.lookupContractInstance caddr (bspInstances bsp)
                    let stake = acctBal + sum instBals
                    newCurrBakers <- removeStake acctOldTarget stake =<< addStake target stake (bspBirkParameters bsp ^. birkCurrentBakers)
                    pbs' <- storePBS pbs bsp{
                            bspAccounts = accts,
                            bspBirkParameters = bspBirkParameters bsp & birkCurrentBakers .~ newCurrBakers
                        }
                    return (True, pbs')
        else return (False, pbs)

doGetIdentityProvider :: MonadBlobStore m => PersistentBlockState -> ID.IdentityProviderIdentity -> m (Maybe IPS.IpInfo)
doGetIdentityProvider pbs ipId = do
        bsp <- loadPBS pbs
        ips <- refLoad (bspIdentityProviders bsp)
        return $! IPS.idProviders ips ^? ix ipId

doGetAllIdentityProvider :: MonadBlobStore m => PersistentBlockState -> m [IPS.IpInfo]
doGetAllIdentityProvider pbs = do
        bsp <- loadPBS pbs
        ips <- refLoad (bspIdentityProviders bsp)
        return $! Map.elems $ IPS.idProviders ips

doGetAnonymityRevokers :: MonadBlobStore m => PersistentBlockState -> [ID.ArIdentity] -> m (Maybe [ARS.ArInfo])
doGetAnonymityRevokers pbs arIds = do
        bsp <- loadPBS pbs
        ars <- refLoad (bspAnonymityRevokers bsp)
        return
          $! let arsMap = ARS.arRevokers ars
              in forM arIds (`Map.lookup` arsMap)

doGetAllAnonymityRevokers :: MonadBlobStore m => PersistentBlockState -> m [ARS.ArInfo]
doGetAllAnonymityRevokers pbs = do
        bsp <- loadPBS pbs
        ars <- refLoad (bspAnonymityRevokers bsp)
        return $! Map.elems $ ARS.arRevokers ars

doGetCryptoParams :: MonadBlobStore m => PersistentBlockState -> m CryptographicParameters
doGetCryptoParams pbs = do
        bsp <- loadPBS pbs
        refLoad (bspCryptographicParameters bsp)

doGetTransactionOutcome :: MonadBlobStore m => PersistentBlockState -> Transactions.TransactionIndex -> m (Maybe TransactionSummary)
doGetTransactionOutcome pbs transHash = do
        bsp <- loadPBS pbs
        return $! bspTransactionOutcomes bsp ^? ix transHash

doGetTransactionOutcomesHash :: MonadBlobStore m => PersistentBlockState -> m TransactionOutcomesHash 
doGetTransactionOutcomesHash pbs =  do
    bsp <- loadPBS pbs
    return $! getHash (bspTransactionOutcomes bsp)

doSetTransactionOutcomes :: MonadBlobStore m => PersistentBlockState -> [TransactionSummary] -> m PersistentBlockState
doSetTransactionOutcomes pbs transList = do
        bsp <- loadPBS pbs
        storePBS pbs bsp {bspTransactionOutcomes = Transactions.transactionOutcomesFromList transList}

doNotifyExecutionCost :: MonadBlobStore m => PersistentBlockState -> Amount -> m PersistentBlockState
doNotifyExecutionCost pbs amnt = do
        bsp <- loadPBS pbs
        storePBS pbs bsp {bspBank = bspBank bsp & unhashed . Rewards.executionCost +~ amnt}

doNotifyEncryptedBalanceChange :: MonadBlobStore m => PersistentBlockState -> AmountDelta -> m PersistentBlockState
doNotifyEncryptedBalanceChange pbs amntDiff = do
        bsp <- loadPBS pbs
        storePBS pbs bsp{bspBank = bspBank bsp & unhashed . Rewards.totalEncryptedGTU %~ applyAmountDelta amntDiff}

doNotifyIdentityIssuerCredential :: MonadBlobStore m => PersistentBlockState -> ID.IdentityProviderIdentity -> m PersistentBlockState
doNotifyIdentityIssuerCredential pbs idk = do
        bsp <- loadPBS pbs
        storePBS pbs bsp {bspBank = bspBank bsp & (unhashed . Rewards.identityIssuersRewards . at' idk . non 0) +~ 1}

doGetExecutionCost :: MonadBlobStore m => PersistentBlockState -> m Amount
doGetExecutionCost pbs = (^. unhashed . Rewards.executionCost) . bspBank <$> loadPBS pbs

doGetSpecialOutcomes :: MonadBlobStore m => PersistentBlockState -> m [Transactions.SpecialTransactionOutcome]
doGetSpecialOutcomes pbs = (^. to bspTransactionOutcomes . Transactions.outcomeSpecial) <$> loadPBS pbs

doGetOutcomes :: MonadBlobStore m => PersistentBlockState -> m (Vec.Vector TransactionSummary)
doGetOutcomes pbs = (^. to bspTransactionOutcomes . to Transactions.outcomeValues) <$> loadPBS pbs

doAddSpecialTransactionOutcome :: MonadBlobStore m => PersistentBlockState -> Transactions.SpecialTransactionOutcome -> m PersistentBlockState
doAddSpecialTransactionOutcome pbs !o = do
        bsp <- loadPBS pbs
        storePBS pbs $! bsp {bspTransactionOutcomes = bspTransactionOutcomes bsp & Transactions.outcomeSpecial %~ (o :)}

doUpdateBirkParameters :: MonadBlobStore m => PersistentBlockState -> PersistentBirkParameters -> m PersistentBlockState
doUpdateBirkParameters pbs newBirk = do
        bsp <- loadPBS pbs
        storePBS pbs bsp {bspBirkParameters = newBirk}

doGetElectionDifficulty :: MonadBlobStore m => PersistentBlockState -> Timestamp -> m ElectionDifficulty
doGetElectionDifficulty pbs ts = do
        bsp <- loadPBS pbs
        futureElectionDifficulty (bspUpdates bsp) ts

doGetNextUpdateSequenceNumber :: MonadBlobStore m => PersistentBlockState -> UpdateType -> m UpdateSequenceNumber
doGetNextUpdateSequenceNumber pbs uty = do
        bsp <- loadPBS pbs
        lookupNextUpdateSequenceNumber (bspUpdates bsp) uty

doProcessUpdateQueues :: MonadBlobStore m => PersistentBlockState -> Timestamp -> m PersistentBlockState
doProcessUpdateQueues pbs ts = do
        bsp <- loadPBS pbs
        u' <- processUpdateQueues ts (bspUpdates bsp)
        storePBS pbs bsp{bspUpdates = u'}

doGetCurrentAuthorizations :: MonadBlobStore m => PersistentBlockState -> m Authorizations
doGetCurrentAuthorizations pbs = do
        bsp <- loadPBS pbs
        u <- refLoad (bspUpdates bsp)
        unStoreSerialized <$> refLoad (currentAuthorizations u)

doEnqueueUpdate :: MonadBlobStore m => PersistentBlockState -> TransactionTime -> UpdatePayload -> m PersistentBlockState
doEnqueueUpdate pbs effectiveTime payload = do
        bsp <- loadPBS pbs
        u' <- enqueueUpdate effectiveTime payload (bspUpdates bsp)
        storePBS pbs bsp{bspUpdates = u'}

newtype PersistentBlockStateContext = PersistentBlockStateContext {
    pbscBlobStore :: BlobStore
}

instance HasBlobStore PersistentBlockStateContext where
    blobStore = pbscBlobStore

newtype PersistentBlockStateMonad r m a = PersistentBlockStateMonad {runPersistentBlockStateMonad :: m a}
    deriving (Functor, Applicative, Monad, MonadIO, MonadReader r, MonadLogger)

type PersistentState r m = (MonadIO m, MonadReader r m, HasBlobStore r)

instance PersistentState r m => MonadBlobStore (PersistentBlockStateMonad r m)

type instance BlockStatePointer PersistentBlockState = BlobRef BlockStatePointers
type instance BlockStatePointer HashedPersistentBlockState = BlobRef BlockStatePointers

instance BlockStateTypes (PersistentBlockStateMonad r m) where
    type BlockState (PersistentBlockStateMonad r m) = HashedPersistentBlockState
    type UpdatableBlockState (PersistentBlockStateMonad r m) = PersistentBlockState
    type BirkParameters (PersistentBlockStateMonad r m) = PersistentBirkParameters
    type Bakers (PersistentBlockStateMonad r m) = PersistentBakers
    type Account (PersistentBlockStateMonad r m) = PersistentAccount

instance PersistentState r m => BirkParametersOperations (PersistentBlockStateMonad r m) where

    getSeedState bps = return $ _birkSeedState bps

    updateBirkParametersForNewEpoch seedState bps = do
        currentBakers <- makeBufferedRef $ bps ^. birkCurrentBakers
        return $ bps &
            birkSeedState .~ seedState &
            -- use stake distribution saved from the former epoch for leader election
            birkLotteryBakers .~ (bps ^. birkPrevEpochBakers) &
            -- save the stake distribution from the end of the epoch
            birkPrevEpochBakers .~ currentBakers

    getCurrentBakers = return . _birkCurrentBakers

    getLotteryBakers = loadBufferedRef . _birkLotteryBakers

    updateSeedState f bps = return $ bps & birkSeedState %~ f

instance PersistentState r m => BlockStateQuery (PersistentBlockStateMonad r m) where
    getModule = doGetModule . hpbsPointers
    getAccount = doGetAccount . hpbsPointers
    getContractInstance = doGetInstance . hpbsPointers
    getModuleList = doGetModuleList . hpbsPointers
    getAccountList = doAccountList . hpbsPointers
    getContractInstanceList = doContractInstanceList . hpbsPointers
    getBlockBirkParameters = doGetBlockBirkParameters . hpbsPointers
    getRewardStatus = doGetRewardStatus . hpbsPointers
    getTransactionOutcome = doGetTransactionOutcome . hpbsPointers
    getTransactionOutcomesHash = doGetTransactionOutcomesHash . hpbsPointers
    getStateHash = return . hpbsHash
    getSpecialOutcomes = doGetSpecialOutcomes . hpbsPointers
    getOutcomes = doGetOutcomes . hpbsPointers
    getAllIdentityProviders = doGetAllIdentityProvider . hpbsPointers
    getAllAnonymityRevokers = doGetAllAnonymityRevokers . hpbsPointers
    getElectionDifficulty = doGetElectionDifficulty . hpbsPointers
    getNextUpdateSequenceNumber = doGetNextUpdateSequenceNumber . hpbsPointers
    {-# INLINE getModule #-}
    {-# INLINE getAccount #-}
    {-# INLINE getContractInstance #-}
    {-# INLINE getModuleList #-}
    {-# INLINE getAccountList #-}
    {-# INLINE getContractInstanceList #-}
    {-# INLINE getBlockBirkParameters #-}
    {-# INLINE getRewardStatus #-}
    {-# INLINE getTransactionOutcome #-}
    {-# INLINE getOutcomes #-}
    {-# INLINE getSpecialOutcomes #-}
    {-# INLINE getAllIdentityProviders #-}
    {-# INLINE getAllAnonymityRevokers #-}
    {-# INLINE getElectionDifficulty #-}
    {-# INLINE getNextUpdateSequenceNumber #-}

doGetBakerStake :: MonadBlobStore m => PersistentBakers -> BakerId -> m (Maybe Amount)
doGetBakerStake bs bid =
    L.lookup bid (bs ^. bakerMap) >>= \case
      Just (Some (_, s)) -> return (Just s)
      _ -> return Nothing

instance PersistentState r m => BakerQuery (PersistentBlockStateMonad r m) where

  getBakerStake = doGetBakerStake

  getBakerFromKey bs k = return $ bs ^. bakersByKey . at' k

  getTotalBakerStake bs = return $ bs ^. bakerTotalStake

  getBakerInfo bs bid = L.lookup bid (bs ^. bakerMap) >>= \case
    Just (Some (bInfoRef, _)) -> Just <$> loadBufferedRef bInfoRef
    _ -> return Nothing

  getFullBakerInfos PersistentBakers {..} = do
    l <- L.toAscPairList _bakerMap
    Map.fromAscList <$> mapM getFullInfo [(i, x) | (i, Some x) <- l]
    where
      getFullInfo (i, (binfoRef, stake)) = do
        binfo <- loadBufferedRef binfoRef
        return (i, FullBakerInfo binfo stake)

instance PersistentState r m => AccountOperations (PersistentBlockStateMonad r m) where

  getAccountAddress acc = acc ^^. accountAddress

  getAccountAmount acc = return $ acc ^. accountAmount

  getAccountNonce acc = return $ acc ^. accountNonce

  getAccountCredentials acc = acc ^^. accountCredentials

  getAccountMaxCredentialValidTo acc = acc ^^. accountMaxCredentialValidTo

  getAccountVerificationKeys acc = acc ^^. accountVerificationKeys

  getAccountEncryptedAmount acc = return $ acc ^. accountEncryptedAmount
  
  getAccountEncryptionKey acc = acc ^^. accountEncryptionKey

  getAccountStakeDelegate acc = acc ^^. accountStakeDelegate

  getAccountInstances acc = acc ^^. accountInstances

  createNewAccount cryptoParams _accountVerificationKeys _accountAddress cdv = do
      let pData = PersistingAccountData {
                    _accountEncryptionKey = ID.makeEncryptionKey cryptoParams (ID.cdvRegId cdv),
                    _accountCredentials = [cdv],
                    _accountMaxCredentialValidTo = ID.pValidTo (ID.cdvPolicy cdv),
                    _accountStakeDelegate = Nothing,
                    _accountInstances = Set.empty,
                    ..
                  }
          _accountNonce = minNonce
          _accountAmount = 0
          _accountEncryptedAmount = initialAccountEncryptedAmount
      _persistingData <- makeBufferedRef pData
      let _accountHash = makeAccountHash _accountNonce _accountAmount _accountEncryptedAmount pData
      return $ PersistentAccount {..}

  updateAccountAmount acc amnt = do
    let newAcc@PersistentAccount{..} = acc & accountAmount .~ amnt
    pData <- loadBufferedRef _persistingData
    return $ newAcc & accountHash .~ makeAccountHash _accountNonce amnt _accountEncryptedAmount pData

instance PersistentState r m => BlockStateOperations (PersistentBlockStateMonad r m) where
    bsoGetModule pbs mref = fmap moduleInterface <$> doGetModule pbs mref
    bsoGetAccount = doGetAccount
    bsoGetInstance = doGetInstance
    bsoRegIdExists = doRegIdExists
    bsoPutNewAccount = doPutNewAccount
    bsoPutNewInstance = doPutNewInstance
    bsoPutNewModule = doPutNewModule
    bsoModifyAccount = doModifyAccount
    bsoModifyInstance = doModifyInstance
    bsoNotifyExecutionCost = doNotifyExecutionCost
    bsoNotifyEncryptedBalanceChange = doNotifyEncryptedBalanceChange
    bsoNotifyIdentityIssuerCredential = doNotifyIdentityIssuerCredential
    bsoGetExecutionCost = doGetExecutionCost
    bsoGetBlockBirkParameters = doGetBlockBirkParameters
    bsoAddBaker = doAddBaker
    bsoUpdateBaker = doUpdateBaker
    bsoRemoveBaker = doRemoveBaker
    bsoSetInflation = doSetInflation
    bsoMint = doMint
    bsoDecrementCentralBankGTU = doDecrementCentralBankGTU
    bsoDelegateStake = doDelegateStake
    bsoGetIdentityProvider = doGetIdentityProvider
    bsoGetAnonymityRevokers = doGetAnonymityRevokers
    bsoGetCryptoParams = doGetCryptoParams
    bsoSetTransactionOutcomes = doSetTransactionOutcomes
    bsoAddSpecialTransactionOutcome = doAddSpecialTransactionOutcome
    bsoUpdateBirkParameters = doUpdateBirkParameters
    bsoProcessUpdateQueues = doProcessUpdateQueues
    bsoGetCurrentAuthorizations = doGetCurrentAuthorizations
    bsoGetNextUpdateSequenceNumber = doGetNextUpdateSequenceNumber
    bsoEnqueueUpdate = doEnqueueUpdate
    {-# INLINE bsoGetModule #-}
    {-# INLINE bsoGetAccount #-}
    {-# INLINE bsoGetInstance #-}
    {-# INLINE bsoRegIdExists #-}
    {-# INLINE bsoPutNewAccount #-}
    {-# INLINE bsoPutNewInstance #-}
    {-# INLINE bsoPutNewModule #-}
    {-# INLINE bsoModifyAccount #-}
    {-# INLINE bsoModifyInstance #-}
    {-# INLINE bsoNotifyExecutionCost #-}
    {-# INLINE bsoNotifyIdentityIssuerCredential #-}
    {-# INLINE bsoGetExecutionCost #-}
    {-# INLINE bsoNotifyEncryptedBalanceChange #-}
    {-# INLINE bsoGetBlockBirkParameters #-}
    {-# INLINE bsoAddBaker #-}
    {-# INLINE bsoUpdateBaker #-}
    {-# INLINE bsoRemoveBaker #-}
    {-# INLINE bsoSetInflation #-}
    {-# INLINE bsoMint #-}
    {-# INLINE bsoDecrementCentralBankGTU #-}
    {-# INLINE bsoDelegateStake #-}
    {-# INLINE bsoGetIdentityProvider #-}
    {-# INLINE bsoGetAnonymityRevokers #-}
    {-# INLINE bsoGetCryptoParams #-}
    {-# INLINE bsoSetTransactionOutcomes #-}
    {-# INLINE bsoAddSpecialTransactionOutcome #-}
    {-# INLINE bsoUpdateBirkParameters #-}
    {-# INLINE bsoProcessUpdateQueues #-}
    {-# INLINE bsoGetCurrentAuthorizations #-}
    {-# INLINE bsoGetNextUpdateSequenceNumber #-}
    {-# INLINE bsoEnqueueUpdate #-}

instance PersistentState r m => BlockStateStorage (PersistentBlockStateMonad r m) where
    {-# INLINE thawBlockState #-}
    thawBlockState HashedPersistentBlockState{..} = do
            bsp <- loadPBS hpbsPointers
            pbsp <- makeBufferedRef bsp {
                        bspBank = bspBank bsp & unhashed . Rewards.executionCost .~ 0 & unhashed . Rewards.identityIssuersRewards .~ HM.empty
                    }
            liftIO $ newIORef $! pbsp

    {-# INLINE freezeBlockState #-}
    freezeBlockState pbs = hashBlockState pbs

    {-# INLINE dropUpdatableBlockState #-}
    dropUpdatableBlockState pbs = liftIO $ writeIORef pbs (error "Block state dropped")

    {-# INLINE purgeBlockState #-}
    purgeBlockState pbs = liftIO $ writeIORef (hpbsPointers pbs) (error "Block state purged")

    {-# INLINE archiveBlockState #-}
    archiveBlockState HashedPersistentBlockState{..} = do
        inner <- liftIO $ readIORef hpbsPointers
        inner' <- uncacheBuffered inner
        liftIO $ writeIORef hpbsPointers inner'

    saveBlockState HashedPersistentBlockState{..} = do
        inner <- liftIO $ readIORef hpbsPointers
        (inner', ref) <- flushBufferedRef inner
        liftIO $ writeIORef hpbsPointers inner'
        flushStore
        return ref

    loadBlockState hpbsHash ref = do
        hpbsPointers <- liftIO $ newIORef $ BRBlobbed ref
        return HashedPersistentBlockState{..}<|MERGE_RESOLUTION|>--- conflicted
+++ resolved
@@ -85,39 +85,7 @@
         hpbsHash <- getHashM bsp
         return HashedPersistentBlockState{..}
 
-<<<<<<< HEAD
-{-
--- |Update the 'bspHash' component of the 'BlockStatePointers' to reflect
--- the correct value based on the components.
-recomputeBlockHashes :: MonadBlobStore m => BlockStatePointers -> m BlockStatePointers
-recomputeBlockHashes bsp@BlockStatePointers{..} = do
-
-    return bsp{bspHash = makeBlockStateHash BlockStateHashInputs{..}}
--}
-{-
-makeBlockHashesM :: MonadBlobStore m => BlockStatePointers -> m Basic.BlockStateHashes
-makeBlockHashesM BlockStatePointers {..} = do
-  birkHash <- getHashM bspBirkParameters
-  cryptoHash <- getHashM bspCryptographicParameters
-  ipsHash <- getHashM bspIdentityProviders
-  arsHash <- getHashM bspAnonymityRevokers
-  modulesHash <- getHashM bspModules
-  accountsHash <- getHashM bspAccounts
-  instancesHash <- getHashM bspInstances
-  let hashOfBirkParamsAndCryptoParams = H.hashOfHashes birkHash cryptoHash
-      hashOfIPsAndARs = H.hashOfHashes ipsHash arsHash
-      hashOfModulesAndBank = H.hashOfHashes modulesHash (getHash bspBank)
-      hashOfAccountsAndInstances = H.hashOfHashes accountsHash instancesHash
-      hashOfBirkCryptoIPsARs = H.hashOfHashes hashOfBirkParamsAndCryptoParams hashOfIPsAndARs
-      hashOfModulesBankAccountsIntances = H.hashOfHashes hashOfModulesAndBank hashOfAccountsAndInstances
-      blockStateHash = StateHashV0 (H.hashOfHashes hashOfBirkCryptoIPsARs hashOfModulesBankAccountsIntances)
-  return Basic.BlockStateHashes {..}
--}
-
 instance MonadBlobStore m => MHashableTo m StateHash BlockStatePointers where
-=======
-instance MonadBlobStore r m => MHashableTo m StateHash BlockStatePointers where
->>>>>>> 869acd90
     getHashM BlockStatePointers{..} = do
         bshBirkParameters <- getHashM bspBirkParameters
         bshCryptographicParameters <- getHashM bspCryptographicParameters
