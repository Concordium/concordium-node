{-# LANGUAGE BangPatterns #-}
{-# LANGUAGE ConstraintKinds #-}
{-# LANGUAGE DataKinds #-}
{-# LANGUAGE EmptyCase #-}
{-# LANGUAGE GADTs #-}
{-# LANGUAGE MultiWayIf #-}
{-# LANGUAGE OverloadedStrings #-}
{-# LANGUAGE RankNTypes #-}
{-# LANGUAGE ScopedTypeVariables #-}
{-# LANGUAGE StandaloneDeriving #-}
{-# LANGUAGE TemplateHaskell #-}
{-# LANGUAGE TypeApplications #-}
{-# LANGUAGE TypeFamilies #-}
{-# LANGUAGE UndecidableInstances #-}
-- We suppress redundant constraint warnings since GHC does not detect when a constraint is used
-- for pattern matching. (See: https://gitlab.haskell.org/ghc/ghc/-/issues/20896)
{-# OPTIONS_GHC -Wno-redundant-constraints #-}

module Concordium.GlobalState.Persistent.BlockState (
    PersistentBlockState,
    BlockStatePointers (..),
    HashedPersistentBlockState (..),
    hashBlockState,
    PersistentBirkParameters (..),
    initialPersistentState,
    emptyBlockState,
    emptyHashedEpochBlocks,
    emptyPersistentTransactionOutcomes,
    PersistentBlockStateContext (..),
    PersistentState,
    BlockRewardDetails (..),
    PersistentBlockStateMonad (..),
    withNewAccountCache,
    cacheStateAndGetTransactionTable,
    migratePersistentBlockState,
    SupportsPersistentState,
) where

import qualified Concordium.Crypto.SHA256 as H
import qualified Concordium.Crypto.SHA256 as SHA256
import Concordium.GlobalState.Account hiding (addIncomingEncryptedAmount, addToSelfEncryptedAmount)
import Concordium.GlobalState.BakerInfo
import Concordium.GlobalState.BlockState
import Concordium.GlobalState.CapitalDistribution
import qualified Concordium.GlobalState.ContractStateV1 as StateV1
import Concordium.GlobalState.Parameters
import Concordium.GlobalState.Persistent.Account
import Concordium.GlobalState.Persistent.Accounts (SupportsPersistentAccount)
import qualified Concordium.GlobalState.Persistent.Accounts as Accounts
import Concordium.GlobalState.Persistent.Bakers
import Concordium.GlobalState.Persistent.BlobStore
import qualified Concordium.GlobalState.Persistent.BlockState.Modules as Modules
import Concordium.GlobalState.Persistent.BlockState.Updates
import qualified Concordium.GlobalState.Persistent.Cache as Cache
import Concordium.GlobalState.Persistent.Instances (PersistentInstance (..), PersistentInstanceParameters (..), PersistentInstanceV (..))
import qualified Concordium.GlobalState.Persistent.Instances as Instances
import qualified Concordium.GlobalState.Persistent.LFMBTree as LFMBT
import Concordium.GlobalState.Persistent.PoolRewards
import Concordium.GlobalState.Persistent.ReleaseSchedule
import qualified Concordium.GlobalState.Persistent.Trie as Trie
import qualified Concordium.GlobalState.Rewards as Rewards
import qualified Concordium.GlobalState.TransactionTable as TransactionTable
import Concordium.GlobalState.Types
import qualified Concordium.GlobalState.Wasm as GSWasm
import qualified Concordium.ID.Parameters as ID
import qualified Concordium.ID.Types as ID
import Concordium.Kontrol.Bakers
import Concordium.Logger (MonadLogger)
import Concordium.TimeMonad (TimeMonad)
import Concordium.Types
import Concordium.Types.Accounts (AccountBaker (..))
import qualified Concordium.Types.Accounts as BaseAccounts
import qualified Concordium.Types.AnonymityRevokers as ARS
import Concordium.Types.Execution (DelegationTarget (..), TransactionIndex, TransactionSummary)
import qualified Concordium.Types.Execution as Transactions
import Concordium.Types.HashableTo
import qualified Concordium.Types.IdentityProviders as IPS
import Concordium.Types.Queries (CurrentPaydayBakerPoolStatus (..), PoolStatus (..), RewardStatus' (..), makePoolPendingChange)
import Concordium.Types.SeedState
import qualified Concordium.Types.Transactions as Transactions
import qualified Concordium.Types.UpdateQueues as UQ
import Concordium.Types.Updates
import Concordium.Utils
import Concordium.Utils.BinarySearch
import Concordium.Utils.Serialization
import Concordium.Utils.Serialization.Put
import qualified Concordium.Wasm as Wasm

import qualified Control.Monad.Except as MTL
import Control.Monad.Reader
import qualified Control.Monad.State.Strict as MTL
import qualified Control.Monad.Writer.Strict as MTL
import Data.IORef
import Data.Kind (Type)
import qualified Data.Map.Strict as Map
import Data.Maybe
import Data.Proxy
import qualified Data.Sequence as Seq
import Data.Serialize
import qualified Data.Set as Set
import qualified Data.Vector as Vec
import Data.Word
import Lens.Micro.Platform

-- * Birk parameters

data PersistentBirkParameters (pv :: ProtocolVersion) = PersistentBirkParameters
    { -- |The currently-registered bakers.
      _birkActiveBakers :: !(BufferedRef (PersistentActiveBakers (AccountVersionFor pv))),
      -- |The bakers that will be used for the next epoch.
      _birkNextEpochBakers :: !(HashedBufferedRef (PersistentEpochBakers pv)),
      -- |The bakers for the current epoch.
      _birkCurrentEpochBakers :: !(HashedBufferedRef (PersistentEpochBakers pv)),
      -- |The seed state used to derive the leadership election nonce.
      _birkSeedState :: !(SeedState (SeedStateVersionFor pv))
    }
    deriving (Show)

makeLenses ''PersistentBirkParameters

-- |Migrate a 'SeedState' between protocol versions.
-- For migrations in consensus version 0, changes to the seed state are handled prior to state
-- migration. For consensus version 1, they should be handled here.
migrateSeedState :: StateMigrationParameters oldpv pv -> SeedState (SeedStateVersionFor oldpv) -> SeedState (SeedStateVersionFor pv)
migrateSeedState StateMigrationParametersTrivial{} ss = ss
migrateSeedState StateMigrationParametersP1P2{} ss = ss
migrateSeedState StateMigrationParametersP2P3{} ss = ss
migrateSeedState StateMigrationParametersP3ToP4{} ss = ss
migrateSeedState StateMigrationParametersP4ToP5{} ss = ss

-- |See documentation of @migratePersistentBlockState@.
--
-- Migrate the birk parameters assuming accounts have already been migrated.
migratePersistentBirkParameters ::
    forall oldpv pv t m.
    ( IsProtocolVersion pv,
      IsProtocolVersion oldpv,
      SupportMigration m t,
      SupportsPersistentAccount pv (t m)
    ) =>
    StateMigrationParameters oldpv pv ->
    Accounts.Accounts pv ->
    PersistentBirkParameters oldpv ->
    t m (PersistentBirkParameters pv)
migratePersistentBirkParameters migration accounts PersistentBirkParameters{..} = do
    newActiveBakers <- migrateReference (migratePersistentActiveBakers migration accounts) _birkActiveBakers
    newNextEpochBakers <- migrateHashedBufferedRef (migratePersistentEpochBakers migration) _birkNextEpochBakers
    newCurrentEpochBakers <- migrateHashedBufferedRef (migratePersistentEpochBakers migration) _birkCurrentEpochBakers
    return
        PersistentBirkParameters
            { _birkActiveBakers = newActiveBakers,
              _birkNextEpochBakers = newNextEpochBakers,
              _birkCurrentEpochBakers = newCurrentEpochBakers,
              _birkSeedState = migrateSeedState migration _birkSeedState
            }

-- |Accumulated state when iterating accounts, meant for constructing PersistentBirkParameters.
-- Used internally by initialBirkParameters.
data IBPFromAccountsAccum av = IBPFromAccountsAccum
    { -- | Collection of the IDs of the active bakers.
      aibpBakerIds :: !(BakerIdTrieMap av),
      -- | Collection of the aggregation keys of the active bakers.
      aibpBakerKeys :: !AggregationKeySet,
      -- | Total amount owned by accounts.
      aibpTotal :: !Amount,
      -- | Total staked amount by bakers.
      aibpStakedTotal :: !Amount,
      -- | List of baker info refs in incremental order of the baker ID.
      aibpBakerInfoRefs :: !(Vec.Vector (PersistentBakerInfoRef av)),
      -- | List of baker stake in incremental order of the baker ID.
      -- Entries in this list should have a matching entry in agsBakerCapitals.
      -- In the end result these are needed separately and are therefore constructed separately.
      aibpBakerStakes :: !(Vec.Vector Amount)
    }

-- |Initial state for iterating accounts.
initialIBPFromAccountsAccum :: IBPFromAccountsAccum pv
initialIBPFromAccountsAccum =
    IBPFromAccountsAccum
        { aibpBakerIds = Trie.empty,
          aibpBakerKeys = Trie.empty,
          aibpTotal = 0,
          aibpStakedTotal = 0,
          aibpBakerInfoRefs = Vec.empty,
          aibpBakerStakes = Vec.empty
        }

-- |Collections of delegators, grouped by the pool they are delegating to.
-- Used internally by initialBirkParameters.
data IBPCollectedDelegators av = IBPCollectedDelegators
    { -- |Delegators delegating to the passive pool.
      ibpcdToPassive :: !(PersistentActiveDelegators av),
      -- |Delegators delegating to bakers
      ibpcdToBaker :: !(Map.Map BakerId (PersistentActiveDelegators av))
    }

-- |Empty collections of delegators.
emptyIBPCollectedDelegators :: (IsAccountVersion av) => IBPCollectedDelegators av
emptyIBPCollectedDelegators =
    IBPCollectedDelegators
        { ibpcdToPassive = emptyPersistentActiveDelegators,
          ibpcdToBaker = Map.empty
        }

-- |Generate initial birk parameters from accounts and seed state.
initialBirkParameters ::
    forall pv av m.
    (MonadBlobStore m, IsProtocolVersion pv, av ~ AccountVersionFor pv) =>
    -- |The accounts in ascending order of the account index.
    [PersistentAccount av] ->
    -- |The seed state
    SeedState (SeedStateVersionFor pv) ->
    -- |The finalization committee parameters (if relevant)
    OFinalizationCommitteeParameters pv ->
    m (PersistentBirkParameters pv)
initialBirkParameters accounts seedState _bakerFinalizationCommitteeParameters = do
    -- Iterate accounts and collect delegators.
    IBPCollectedDelegators{..} <- case delegationSupport @av of
        SAVDelegationNotSupported -> return emptyIBPCollectedDelegators
        SAVDelegationSupported -> foldM collectDelegator emptyIBPCollectedDelegators accounts

    -- Iterate the accounts again accumulate all relevant information.
    IBPFromAccountsAccum{..} <- foldM (accumFromAccounts ibpcdToBaker) initialIBPFromAccountsAccum accounts

    persistentActiveBakers <-
        refMake $!
            PersistentActiveBakers
                { _activeBakers = aibpBakerIds,
                  _aggregationKeys = aibpBakerKeys,
                  _passiveDelegators = ibpcdToPassive,
                  _totalActiveCapital = case delegationSupport @av of
                    SAVDelegationNotSupported -> TotalActiveCapitalV0
                    SAVDelegationSupported -> TotalActiveCapitalV1 aibpTotal
                }

    nextEpochBakers <- do
        _bakerInfos <- refMake $ BakerInfos aibpBakerInfoRefs
        _bakerStakes <- refMake $ BakerStakes aibpBakerStakes
        refMake PersistentEpochBakers{_bakerTotalStake = aibpStakedTotal, ..}

    return $!
        PersistentBirkParameters
            { _birkSeedState = seedState,
              _birkCurrentEpochBakers = nextEpochBakers,
              _birkNextEpochBakers = nextEpochBakers,
              _birkActiveBakers = persistentActiveBakers
            }
  where
    -- If the account is delegating, add it to the collection.
    collectDelegator ::
        (AVSupportsDelegation av) =>
        IBPCollectedDelegators av ->
        PersistentAccount av ->
        m (IBPCollectedDelegators av)
    collectDelegator accum account = do
        maybeDelegation <- accountDelegator account
        case maybeDelegation of
            Nothing -> return accum
            Just accountDelegationV1 ->
                let delegatorId = accountDelegationV1 ^. BaseAccounts.delegationIdentity
                    staked = accountDelegationV1 ^. BaseAccounts.delegationStakedAmount
                    insertDelegator = addDelegatorHelper delegatorId staked
                in  case accountDelegationV1 ^. BaseAccounts.delegationTarget of
                        DelegatePassive -> do
                            nextToPassive <- insertDelegator (ibpcdToPassive accum)
                            return accum{ibpcdToPassive = nextToPassive}
                        DelegateToBaker targetBaker -> do
                            let activeDelegators =
                                    fromMaybe emptyPersistentActiveDelegators $
                                        Map.lookup targetBaker $
                                            ibpcdToBaker accum
                            nextActiveDelegators <- insertDelegator activeDelegators
                            let nextToBaker =
                                    Map.insert targetBaker nextActiveDelegators $
                                        ibpcdToBaker accum
                            return accum{ibpcdToBaker = nextToBaker}

    -- Add account information to the state accumulator.
    accumFromAccounts ::
        Map.Map BakerId (PersistentActiveDelegators av) ->
        IBPFromAccountsAccum av ->
        PersistentAccount av ->
        m (IBPFromAccountsAccum av)
    accumFromAccounts delegatorMap accum account = do
        publicBalance <- accountAmount account
        let !updatedAccum = accum{aibpTotal = aibpTotal accum + publicBalance}

        maybeInfoRef <- accountBakerInfoRef account
        case maybeInfoRef of
            Just infoRef -> do
                bakerInfo <- loadBakerInfo infoRef

                let bakerId = bakerInfo ^. BaseAccounts.bakerIdentity
                let aggregationKey = bakerInfo ^. BaseAccounts.bakerAggregationVerifyKey
                let activeDelegators = fromMaybe emptyPersistentActiveDelegators $ Map.lookup bakerId delegatorMap

                nextBakerIds <- Trie.insert bakerId activeDelegators $ aibpBakerIds accum
                nextBakerKeys <- Trie.insert aggregationKey () $ aibpBakerKeys accum
                stake <- accountStakedAmount account

                return
                    updatedAccum
                        { aibpBakerIds = nextBakerIds,
                          aibpBakerKeys = nextBakerKeys,
                          aibpBakerInfoRefs = Vec.snoc (aibpBakerInfoRefs accum) infoRef,
                          aibpBakerStakes = Vec.snoc (aibpBakerStakes accum) stake,
                          aibpStakedTotal = aibpStakedTotal accum + stake
                        }
            Nothing -> return updatedAccum

freezeContractState :: forall v m. (Wasm.IsWasmVersion v, MonadBlobStore m) => UpdatableContractState v -> m (SHA256.Hash, Instances.InstanceStateV v)
freezeContractState cs = case Wasm.getWasmVersion @v of
    Wasm.SV0 -> return (getHash cs, Instances.InstanceStateV0 cs)
    Wasm.SV1 -> do
        (cbk, _) <- getCallbacks
        (hsh, persistent) <- liftIO (StateV1.freeze cbk cs)
        return (hsh, Instances.InstanceStateV1 persistent)

-- |Serialize 'PersistentBirkParameters' in V0 format.
putBirkParametersV0 :: forall m pv. (IsProtocolVersion pv, MonadBlobStore m, MonadPut m) => PersistentBirkParameters pv -> m ()
putBirkParametersV0 PersistentBirkParameters{..} = withIsSeedStateVersionFor (protocolVersion @pv) $ do
    sPut _birkSeedState
    putEpochBakers =<< refLoad _birkNextEpochBakers
    putEpochBakers =<< refLoad _birkCurrentEpochBakers

instance (IsProtocolVersion pv, MonadBlobStore m) => MHashableTo m H.Hash (PersistentBirkParameters pv) where
    getHashM PersistentBirkParameters{..} = withIsSeedStateVersionFor (protocolVersion @pv) $ do
        nextHash <- getHashM _birkNextEpochBakers
        currentHash <- getHashM _birkCurrentEpochBakers
        let bpH0 = H.hash $ "SeedState" <> encode _birkSeedState
            bpH1 = H.hashOfHashes nextHash currentHash
        return $ H.hashOfHashes bpH0 bpH1

instance (MonadBlobStore m, IsProtocolVersion pv) => BlobStorable m (PersistentBirkParameters pv) where
    storeUpdate bps@PersistentBirkParameters{..} = withIsSeedStateVersionFor (protocolVersion @pv) $ do
        (pabs, actBakers) <- storeUpdate _birkActiveBakers
        (pnebs, nextBakers) <- storeUpdate _birkNextEpochBakers
        (pcebs, currentBakers) <- storeUpdate _birkCurrentEpochBakers
        let putBSP = do
                pabs
                pnebs
                pcebs
                put _birkSeedState
        return $!!
            ( putBSP,
              bps
                { _birkActiveBakers = actBakers,
                  _birkNextEpochBakers = nextBakers,
                  _birkCurrentEpochBakers = currentBakers
                }
            )
    load = withIsSeedStateVersionFor (protocolVersion @pv) $ do
        mabs <- label "Active bakers" load
        mnebs <- label "Next epoch bakers" load
        mcebs <- label "Current epoch bakers" load
        _birkSeedState <- label "Seed state" get
        return $! do
            _birkActiveBakers <- mabs
            _birkNextEpochBakers <- mnebs
            _birkCurrentEpochBakers <- mcebs
            return PersistentBirkParameters{..}

instance (MonadBlobStore m, IsProtocolVersion pv) => Cacheable m (PersistentBirkParameters pv) where
    cache PersistentBirkParameters{..} = do
        activeBaks <- cache _birkActiveBakers
        next <- cache _birkNextEpochBakers
        cur <- cache _birkCurrentEpochBakers
        return
            PersistentBirkParameters
                { _birkActiveBakers = activeBaks,
                  _birkNextEpochBakers = next,
                  _birkCurrentEpochBakers = cur,
                  ..
                }

-- * Epoch baked blocks

type EpochBlocks = Nullable (BufferedRef EpochBlock)

-- |Structure for tracking which bakers have baked blocks
-- in the current epoch.
data EpochBlock = EpochBlock
    { ebBakerId :: !BakerId,
      ebPrevious :: !EpochBlocks
    }

-- |Migrate the 'EpochBlocks' structure, reading it from context @m@ and writing
-- it to context @t m@.
migrateEpochBlocks :: (MonadTrans t, BlobStorable m EpochBlock, BlobStorable (t m) EpochBlock) => EpochBlocks -> t m EpochBlocks
migrateEpochBlocks Null = return Null
migrateEpochBlocks (Some inner) = Some <$> migrateReference go inner
  where
    go EpochBlock{..} = do
        newPrevious <- migrateEpochBlocks ebPrevious
        return EpochBlock{ebPrevious = newPrevious, ..}

-- |Return a map, mapping baker ids to the number of blocks they baked as they
-- appear in the 'EpochBlocks' structure.
bakersFromEpochBlocks :: (MonadBlobStore m) => EpochBlocks -> m (Map.Map BakerId Word64)
bakersFromEpochBlocks = go Map.empty
  where
    go m Null = return m
    go m (Some ref) = do
        EpochBlock{..} <- refLoad ref
        let !m' = m & at ebBakerId . non 0 +~ 1
        go m' ebPrevious

instance (MonadBlobStore m) => BlobStorable m EpochBlock where
    storeUpdate eb@EpochBlock{..} = do
        (ppref, ebPrevious') <- storeUpdate ebPrevious
        let putEB = put ebBakerId >> ppref
        let eb' = eb{ebPrevious = ebPrevious'}
        return $!! (putEB, eb')
    load = do
        ebBakerId <- get
        mPrevious <- load
        return $! do
            ebPrevious <- mPrevious
            return EpochBlock{..}

instance MonadBlobStore m => Cacheable m EpochBlock where
    cache eb = do
        ebPrevious' <- cache (ebPrevious eb)
        return eb{ebPrevious = ebPrevious'}

instance MonadBlobStore m => MHashableTo m Rewards.EpochBlocksHash EpochBlock where
    getHashM EpochBlock{..} = Rewards.epochBlockHash ebBakerId <$> getHashM ebPrevious

instance MonadBlobStore m => MHashableTo m Rewards.EpochBlocksHash EpochBlocks where
    getHashM Null = return Rewards.emptyEpochBlocksHash
    getHashM (Some r) = getHashM r

data HashedEpochBlocks = HashedEpochBlocks
    { hebBlocks :: !EpochBlocks,
      hebHash :: !Rewards.EpochBlocksHash
    }

-- |Like 'migrateEpochBlocks', but for hashed blocks. This makes use of the fact
-- that the hash does not change upon migration and so it is carried over.
--
-- See also documentation of @migratePersistentBlockState@.
migrateHashedEpochBlocks :: (MonadTrans t, BlobStorable m EpochBlock, BlobStorable (t m) EpochBlock) => HashedEpochBlocks -> t m HashedEpochBlocks
migrateHashedEpochBlocks HashedEpochBlocks{..} = do
    newHebBlocks <- migrateEpochBlocks hebBlocks
    return
        HashedEpochBlocks
            { hebBlocks = newHebBlocks,
              ..
            }

instance HashableTo Rewards.EpochBlocksHash HashedEpochBlocks where
    getHash = hebHash

instance MonadBlobStore m => BlobStorable m HashedEpochBlocks where
    storeUpdate heb = do
        (pblocks, blocks') <- storeUpdate (hebBlocks heb)
        return $!! (pblocks, heb{hebBlocks = blocks'})
    load = do
        mhebBlocks <- load
        return $! do
            hebBlocks <- mhebBlocks
            hebHash <- getHashM hebBlocks
            return HashedEpochBlocks{..}

instance MonadBlobStore m => Cacheable m HashedEpochBlocks where
    cache red = do
        blocks' <- cache (hebBlocks red)
        return $! red{hebBlocks = blocks'}

-- |The empty 'HashedEpochBlocks'.
emptyHashedEpochBlocks :: HashedEpochBlocks
emptyHashedEpochBlocks =
    HashedEpochBlocks
        { hebBlocks = Null,
          hebHash = Rewards.emptyEpochBlocksHash
        }

-- |Add a new 'BakerId' to the start of a 'HashedEpochBlocks'.
consEpochBlock :: (MonadBlobStore m) => BakerId -> HashedEpochBlocks -> m HashedEpochBlocks
consEpochBlock b hebbs = do
    mbr <-
        refMake
            EpochBlock
                { ebBakerId = b,
                  ebPrevious = hebBlocks hebbs
                }
    return
        HashedEpochBlocks
            { hebBlocks = Some mbr,
              hebHash = Rewards.epochBlockHash b (hebHash hebbs)
            }

-- |Serialize the 'HashedEpochBlocks' structure in V0 format.
putHashedEpochBlocksV0 :: (MonadBlobStore m, MonadPut m) => HashedEpochBlocks -> m ()
putHashedEpochBlocksV0 HashedEpochBlocks{..} = do
    ebs <- loadEB Seq.empty hebBlocks
    liftPut $ do
        putLength (Seq.length ebs)
        mapM_ put ebs
  where
    loadEB s Null = return s
    loadEB s (Some ebref) = do
        EpochBlock{..} <- refLoad ebref
        loadEB (s Seq.|> ebBakerId) ebPrevious

data BlockRewardDetails (av :: AccountVersion) where
    BlockRewardDetailsV0 :: !HashedEpochBlocks -> BlockRewardDetails 'AccountV0
    BlockRewardDetailsV1 :: (AVSupportsDelegation av) => !(HashedBufferedRef' Rewards.PoolRewardsHash PoolRewards) -> BlockRewardDetails av

-- |Migrate the block reward details.
-- When migrating to a 'P4' or later, this sets the 'nextPaydayEpoch' to the reward period length.
migrateBlockRewardDetails ::
    forall t m oldpv pv.
    ( MonadBlobStore (t m),
      MonadTrans t,
      SupportsPersistentAccount oldpv m
    ) =>
    StateMigrationParameters oldpv pv ->
    -- |Current epoch bakers and stakes, in ascending order of 'BakerId'.
    [(BakerId, Amount)] ->
    -- |Next epoch bakers and stakes, in ascending order of 'BakerId'.
    [(BakerId, Amount)] ->
    OParam 'PTTimeParameters (ChainParametersVersionFor pv) TimeParameters ->
    BlockRewardDetails (AccountVersionFor oldpv) ->
    t m (BlockRewardDetails (AccountVersionFor pv))
migrateBlockRewardDetails StateMigrationParametersTrivial _ _ tp = \case
    (BlockRewardDetailsV0 heb) -> BlockRewardDetailsV0 <$> migrateHashedEpochBlocks heb
    (BlockRewardDetailsV1 hbr) -> case tp of
        SomeParam TimeParametersV1{..} ->
            BlockRewardDetailsV1
                <$> migrateHashedBufferedRef (migratePoolRewards (rewardPeriodEpochs _tpRewardPeriodLength)) hbr
        NoParam -> case protocolVersion @pv of {}
migrateBlockRewardDetails StateMigrationParametersP1P2 _ _ _ = \case
    (BlockRewardDetailsV0 heb) -> BlockRewardDetailsV0 <$> migrateHashedEpochBlocks heb
migrateBlockRewardDetails StateMigrationParametersP2P3 _ _ _ = \case
    (BlockRewardDetailsV0 heb) -> BlockRewardDetailsV0 <$> migrateHashedEpochBlocks heb
migrateBlockRewardDetails (StateMigrationParametersP3ToP4 _) curBakers nextBakers (SomeParam TimeParametersV1{..}) = \case
    (BlockRewardDetailsV0 heb) -> do
        blockCounts <- bakersFromEpochBlocks (hebBlocks heb)
        (!newRef, _) <- refFlush =<< refMake =<< migratePoolRewardsP1 curBakers nextBakers blockCounts (rewardPeriodEpochs _tpRewardPeriodLength) _tpMintPerPayday
        return (BlockRewardDetailsV1 newRef)
migrateBlockRewardDetails StateMigrationParametersP4ToP5{} _ _ (SomeParam TimeParametersV1{..}) = \case
    (BlockRewardDetailsV1 hbr) ->
        BlockRewardDetailsV1
            <$> migrateHashedBufferedRef (migratePoolRewards (rewardPeriodEpochs _tpRewardPeriodLength)) hbr

instance MonadBlobStore m => MHashableTo m (Rewards.BlockRewardDetailsHash av) (BlockRewardDetails av) where
    getHashM (BlockRewardDetailsV0 heb) = return $ Rewards.BlockRewardDetailsHashV0 (getHash heb)
    getHashM (BlockRewardDetailsV1 pr) = Rewards.BlockRewardDetailsHashV1 <$> getHashM pr

instance (IsAccountVersion av, MonadBlobStore m) => BlobStorable m (BlockRewardDetails av) where
    storeUpdate (BlockRewardDetailsV0 heb) = fmap (fmap BlockRewardDetailsV0) $ storeUpdate heb
    storeUpdate (BlockRewardDetailsV1 hpr) = fmap (fmap BlockRewardDetailsV1) $ storeUpdate hpr
    load = case delegationSupport @av of
        SAVDelegationNotSupported -> fmap (fmap BlockRewardDetailsV0) load
        SAVDelegationSupported -> fmap (fmap BlockRewardDetailsV1) load

instance MonadBlobStore m => Cacheable m (BlockRewardDetails av) where
    cache (BlockRewardDetailsV0 heb) = BlockRewardDetailsV0 <$> cache heb
    cache (BlockRewardDetailsV1 hpr) = BlockRewardDetailsV1 <$> cache hpr

putBlockRewardDetails :: (MonadBlobStore m, MonadPut m) => BlockRewardDetails av -> m ()
putBlockRewardDetails (BlockRewardDetailsV0 heb) = putHashedEpochBlocksV0 heb
putBlockRewardDetails (BlockRewardDetailsV1 hpr) = refLoad hpr >>= putPoolRewards

-- |Extend a 'BlockRewardDetails' ''AccountV0' with an additional baker.
consBlockRewardDetails ::
    MonadBlobStore m =>
    BakerId ->
    BlockRewardDetails 'AccountV0 ->
    m (BlockRewardDetails 'AccountV0)
consBlockRewardDetails bid (BlockRewardDetailsV0 heb) = do
    BlockRewardDetailsV0 <$> consEpochBlock bid heb

-- |The empty 'BlockRewardDetails'.
emptyBlockRewardDetails ::
    forall av m.
    (MonadBlobStore m, IsAccountVersion av) =>
    m (BlockRewardDetails av)
emptyBlockRewardDetails =
    case delegationSupport @av of
        SAVDelegationNotSupported -> return $ BlockRewardDetailsV0 emptyHashedEpochBlocks
        SAVDelegationSupported -> BlockRewardDetailsV1 <$> (emptyPoolRewards >>= refMake)

-- * Block state

-- |Type representing a persistent block state. This is a 'BufferedRef' inside an 'IORef',
-- which supports making changes to the state without them (necessarily) being written to
-- disk.
type PersistentBlockState (pv :: ProtocolVersion) = IORef (BufferedRef (BlockStatePointers pv))

-- |Transaction outcomes stored in a merkle binary tree.
data MerkleTransactionOutcomes = MerkleTransactionOutcomes
    { -- |Normal transaction outcomes
      mtoOutcomes :: LFMBT.LFMBTree TransactionIndex HashedBufferedRef TransactionSummaryV1,
      -- |Special transaction outcomes
      mtoSpecials :: LFMBT.LFMBTree TransactionIndex HashedBufferedRef Transactions.SpecialTransactionOutcome
    }
    deriving (Show)

-- |Create an empty 'MerkleTransactionOutcomes'
emptyMerkleTransactionOutcomes :: MerkleTransactionOutcomes
emptyMerkleTransactionOutcomes =
    MerkleTransactionOutcomes
        { mtoOutcomes = LFMBT.empty,
          mtoSpecials = LFMBT.empty
        }

-- |Transaction outcomes stored in the 'Persistent' block state.
-- From PV1 to PV4 transaction outcomes are stored within a list 'Transactions.TransactionOutcomes'.
-- From PV5 and onwards the transaction outcomes are stored in a binary merkle tree.
-- Note. There are no difference in the actual stored 'TransactionSummary' however there
-- is a difference in the hashing scheme.
-- In PV1 to PV4 the transaction outcomes are hashed as a list based on all of the data
-- in the 'TransactionSummary'.
-- In PV5 and onwards the exact 'RejectReason's are omitted from the computed hash and moreover
-- the hashing scheme is not a hash list but a merkle tree, so it is the root hash that is
-- used in the final 'BlockHash'.
data PersistentTransactionOutcomes (tov :: TransactionOutcomesVersion) where
    PTOV0 :: Transactions.TransactionOutcomes -> PersistentTransactionOutcomes 'TOV0
    PTOV1 :: MerkleTransactionOutcomes -> PersistentTransactionOutcomes 'TOV1

-- |Create an empty persistent transaction outcome
emptyPersistentTransactionOutcomes :: forall tov. IsTransactionOutcomesVersion tov => PersistentTransactionOutcomes tov
emptyPersistentTransactionOutcomes = case transactionOutcomesVersion @tov of
    STOV0 -> PTOV0 Transactions.emptyTransactionOutcomesV0
    STOV1 -> PTOV1 emptyMerkleTransactionOutcomes

instance BlobStorable m TransactionSummaryV1 => MHashableTo m Transactions.TransactionOutcomesHash (PersistentTransactionOutcomes tov) where
    getHashM (PTOV0 bto) = return (getHash bto)
    getHashM (PTOV1 MerkleTransactionOutcomes{..}) = do
        out <- getHashM mtoOutcomes
        special <- getHashM mtoSpecials
        return $! Transactions.TransactionOutcomesHash (H.hashShort ("TransactionOutcomesHashV1" <> H.hashToShortByteString out <> H.hashToShortByteString special))

instance
    ( TransactionOutcomesVersionFor (MPV m) ~ tov,
      MonadBlobStore m,
      MonadProtocolVersion m
    ) =>
    BlobStorable m (PersistentTransactionOutcomes tov)
    where
    storeUpdate out@(PTOV0 bto) = return (Transactions.putTransactionOutcomes bto, out)
    storeUpdate (PTOV1 MerkleTransactionOutcomes{..}) = do
        (pout, mtoOutcomes') <- storeUpdate mtoOutcomes
        (pspecial, mtoSpecials') <- storeUpdate mtoSpecials
        return (pout <> pspecial, PTOV1 MerkleTransactionOutcomes{mtoOutcomes = mtoOutcomes', mtoSpecials = mtoSpecials'})

    load = do
        case transactionOutcomesVersion @(TransactionOutcomesVersionFor (MPV m)) of
            STOV0 -> do
                out <- PTOV0 <$!> Transactions.getTransactionOutcomes (protocolVersion @(MPV m))
                pure . pure $! out
            STOV1 -> do
                mout <- load
                mspecials <- load
                return $! do
                    mtoOutcomes <- mout
                    mtoSpecials <- mspecials
                    return $! PTOV1 MerkleTransactionOutcomes{..}

-- |Create an empty 'PersistentTransactionOutcomes' based on the 'ProtocolVersion'.
emptyTransactionOutcomes ::
    forall pv.
    (SupportsTransactionOutcomes pv) =>
    Proxy pv ->
    PersistentTransactionOutcomes (TransactionOutcomesVersionFor pv)
emptyTransactionOutcomes Proxy = case transactionOutcomesVersion @(TransactionOutcomesVersionFor pv) of
    STOV0 -> PTOV0 Transactions.emptyTransactionOutcomesV0
    STOV1 -> PTOV1 emptyMerkleTransactionOutcomes

-- |References to the components that make up the block state.
--
-- This type is parametric in the protocol version (as opposed to defined
-- as a data family) on the principle that the structure will be mostly
-- similar across versions. Where component change between versions,
-- those components themselves should be parametrised by the protocol
-- version.
data BlockStatePointers (pv :: ProtocolVersion) = BlockStatePointers
    { bspAccounts :: !(Accounts.Accounts pv),
      bspInstances :: !(Instances.Instances pv),
      bspModules :: !(HashedBufferedRef Modules.Modules),
      bspBank :: !(Hashed Rewards.BankStatus),
      bspIdentityProviders :: !(HashedBufferedRef IPS.IdentityProviders),
      bspAnonymityRevokers :: !(HashedBufferedRef ARS.AnonymityRevokers),
      bspBirkParameters :: !(PersistentBirkParameters pv),
      bspCryptographicParameters :: !(HashedBufferedRef CryptographicParameters),
      bspUpdates :: !(BufferedRef (Updates pv)),
      bspReleaseSchedule :: !(ReleaseSchedule pv),
      bspTransactionOutcomes :: !(PersistentTransactionOutcomes (TransactionOutcomesVersionFor pv)),
      -- |Details of bakers that baked blocks in the current epoch. This is
      -- used for rewarding bakers at the end of epochs.
      bspRewardDetails :: !(BlockRewardDetails (AccountVersionFor pv))
    }

-- |Lens for accessing the birk parameters of a 'BlockStatePointers' structure.
birkParameters :: Lens' (BlockStatePointers pv) (PersistentBirkParameters pv)
birkParameters = lens bspBirkParameters (\bsp bp -> bsp{bspBirkParameters = bp})

-- |A hashed version of 'PersistingBlockState'.  This is used when the block state
-- is not being mutated so that the hash values are not recomputed constantly.
data HashedPersistentBlockState pv = HashedPersistentBlockState
    { hpbsPointers :: !(PersistentBlockState pv),
      hpbsHash :: !StateHash
    }

instance HashableTo StateHash (HashedPersistentBlockState pv) where
    getHash = hpbsHash

instance Monad m => MHashableTo m StateHash (HashedPersistentBlockState pv)

-- |Constraint for ensuring that @m@ supports both persistent accounts and persistent modules.
type SupportsPersistentState pv m = (MonadProtocolVersion m, MPV m ~ pv, SupportsPersistentAccount pv m, Modules.SupportsPersistentModule m)

-- |Convert a 'PersistentBlockState' to a 'HashedPersistentBlockState' by computing
-- the state hash.
hashBlockState :: (SupportsPersistentState pv m) => PersistentBlockState pv -> m (HashedPersistentBlockState pv)
hashBlockState hpbsPointers = do
    rbsp <- liftIO $ readIORef hpbsPointers
    bsp <- refLoad rbsp
    hpbsHash <- getHashM bsp
    return HashedPersistentBlockState{..}

instance (SupportsPersistentState pv m) => MHashableTo m StateHash (BlockStatePointers pv) where
    getHashM BlockStatePointers{..} = do
        bshBirkParameters <- getHashM bspBirkParameters
        bshCryptographicParameters <- getHashM bspCryptographicParameters
        bshIdentityProviders <- getHashM bspIdentityProviders
        bshAnonymityRevokers <- getHashM bspAnonymityRevokers
        bshModules <- getHashM bspModules
        let bshBankStatus = getHash bspBank
        bshAccounts <- getHashM bspAccounts
        bshInstances <- getHashM bspInstances
        bshUpdates <- getHashM bspUpdates
        bshBlockRewardDetails <- getHashM bspRewardDetails
        return $ makeBlockStateHash @pv BlockStateHashInputs{..}

instance (SupportsPersistentState pv m) => BlobStorable m (BlockStatePointers pv) where
    storeUpdate bsp0@BlockStatePointers{..} = do
        (paccts, bspAccounts') <- storeUpdate bspAccounts
        (pinsts, bspInstances') <- storeUpdate bspInstances
        (pmods, bspModules') <- storeUpdate bspModules
        (pips, bspIdentityProviders') <- storeUpdate bspIdentityProviders
        (pars, bspAnonymityRevokers') <- storeUpdate bspAnonymityRevokers
        (pbps, bspBirkParameters') <- storeUpdate bspBirkParameters
        (pcryptps, bspCryptographicParameters') <- storeUpdate bspCryptographicParameters
        (poutcomes, bspTransactionOutcomes') <- storeUpdate bspTransactionOutcomes
        (pupdates, bspUpdates') <- storeUpdate bspUpdates
        (preleases, bspReleaseSchedule') <- storeUpdate bspReleaseSchedule
        (pRewardDetails, bspRewardDetails') <- storeUpdate bspRewardDetails
        let putBSP = do
                paccts
                pinsts
                pmods
                put $ _unhashed bspBank
                pips
                pars
                pbps
                pcryptps
                poutcomes
                pupdates
                preleases
                pRewardDetails
        return
            ( putBSP,
              bsp0
                { bspAccounts = bspAccounts',
                  bspInstances = bspInstances',
                  bspModules = bspModules',
                  bspIdentityProviders = bspIdentityProviders',
                  bspAnonymityRevokers = bspAnonymityRevokers',
                  bspBirkParameters = bspBirkParameters',
                  bspCryptographicParameters = bspCryptographicParameters',
                  bspTransactionOutcomes = bspTransactionOutcomes',
                  bspUpdates = bspUpdates',
                  bspReleaseSchedule = bspReleaseSchedule',
                  bspRewardDetails = bspRewardDetails'
                }
            )
    load = do
        maccts <- label "Accounts" load
        minsts <- label "Instances" load
        mmods <- label "Modules" load
        bspBank <- makeHashed <$> label "Bank" get
        mpips <- label "Identity providers" load
        mars <- label "Anonymity revokers" load
        mbps <- label "Birk parameters" load
        mcryptps <- label "Cryptographic parameters" load
        moutcomes <- label "Transaction outcomes" load
        mUpdates <- label "Updates" load
        mReleases <- label "Release schedule" load
        mRewardDetails <- label "Epoch blocks" load
        return $! do
            bspAccounts <- maccts
            bspInstances <- minsts
            bspModules <- mmods
            bspIdentityProviders <- mpips
            bspAnonymityRevokers <- mars
            bspBirkParameters <- mbps
            bspCryptographicParameters <- mcryptps
            bspTransactionOutcomes <- moutcomes
            bspUpdates <- mUpdates
            bspReleaseSchedule <- mReleases
            bspRewardDetails <- mRewardDetails
            return $! BlockStatePointers{..}

-- |Accessor for getting the pool rewards when supported by the protocol version.
bspPoolRewards :: PVSupportsDelegation pv => BlockStatePointers pv -> HashedBufferedRef' Rewards.PoolRewardsHash PoolRewards
bspPoolRewards bsp = case bspRewardDetails bsp of
    BlockRewardDetailsV1 pr -> pr

-- |An initial 'HashedPersistentBlockState', which may be used for testing purposes.
initialPersistentState ::
    (SupportsPersistentState pv m) =>
    SeedState (SeedStateVersionFor pv) ->
    CryptographicParameters ->
    [PersistentAccount (AccountVersionFor pv)] ->
    IPS.IdentityProviders ->
    ARS.AnonymityRevokers ->
    UpdateKeysCollection (AuthorizationsVersionForPV pv) ->
    ChainParameters pv ->
    m (HashedPersistentBlockState pv)
initialPersistentState seedState cryptoParams accounts ips ars keysCollection chainParams = do
    persistentBirkParameters <- initialBirkParameters accounts seedState (chainParams ^. cpFinalizationCommitteeParameters)
    modules <- refMake Modules.emptyModules
    identityProviders <- bufferHashed $ makeHashed ips
    anonymityRevokers <- bufferHashed $ makeHashed ars
    cryptographicParameters <- bufferHashed $ makeHashed cryptoParams
    blockAccounts <- Accounts.fromList accounts
    initialAmount <- foldM (\sumSoFar account -> (+ sumSoFar) <$> accountAmount account) 0 accounts
    updates <- refMake =<< initialUpdates keysCollection chainParams
    releaseSchedule <- emptyReleaseSchedule
    red <- emptyBlockRewardDetails

    bsp <-
        makeBufferedRef $
            BlockStatePointers
                { bspAccounts = blockAccounts,
                  bspInstances = Instances.emptyInstances,
                  bspModules = modules,
                  bspBank = makeHashed $ Rewards.makeGenesisBankStatus initialAmount,
                  bspIdentityProviders = identityProviders,
                  bspAnonymityRevokers = anonymityRevokers,
                  bspBirkParameters = persistentBirkParameters,
                  bspCryptographicParameters = cryptographicParameters,
                  bspTransactionOutcomes = emptyPersistentTransactionOutcomes,
                  bspUpdates = updates,
                  bspReleaseSchedule = releaseSchedule,
                  bspRewardDetails = red
                }
    bps <- liftIO $ newIORef $! bsp
    hashBlockState bps

-- |A mostly empty block state, but with the given birk parameters,
-- cryptographic parameters, update authorizations and chain parameters.
emptyBlockState ::
    forall pv m.
    (SupportsPersistentState pv m) =>
    PersistentBirkParameters pv ->
    CryptographicParameters ->
    UpdateKeysCollection (AuthorizationsVersionForPV pv) ->
    ChainParameters pv ->
    m (PersistentBlockState pv)
{-# WARNING emptyBlockState "should only be used for testing" #-}
emptyBlockState bspBirkParameters cryptParams keysCollection chainParams = do
    modules <- refMake Modules.emptyModules
    identityProviders <- refMake IPS.emptyIdentityProviders
    anonymityRevokers <- refMake ARS.emptyAnonymityRevokers
    cryptographicParameters <- refMake cryptParams
    bspUpdates <- refMake =<< initialUpdates keysCollection chainParams
    bspReleaseSchedule <- emptyReleaseSchedule
    bspRewardDetails <- emptyBlockRewardDetails
    bsp <-
        makeBufferedRef $
            BlockStatePointers
                { bspAccounts = Accounts.emptyAccounts,
                  bspInstances = Instances.emptyInstances,
                  bspModules = modules,
                  bspBank = makeHashed Rewards.emptyBankStatus,
                  bspIdentityProviders = identityProviders,
                  bspAnonymityRevokers = anonymityRevokers,
                  bspCryptographicParameters = cryptographicParameters,
                  bspTransactionOutcomes = emptyTransactionOutcomes (Proxy @pv),
                  ..
                }
    liftIO $ newIORef $! bsp

-- |Serialize the block state. The format may depend on the protocol version.
putBlockStateV0 :: (SupportsPersistentState pv m, MonadPut m) => PersistentBlockState pv -> m ()
putBlockStateV0 pbs = do
    BlockStatePointers{..} <- loadPBS pbs
    -- BirkParameters
    putBirkParametersV0 bspBirkParameters
    -- CryptographicParameters
    cryptoParams <- refLoad bspCryptographicParameters
    sPut cryptoParams
    -- IdentityProviders
    sPut =<< refLoad bspIdentityProviders
    -- AnonymityRevokers
    sPut =<< refLoad bspAnonymityRevokers
    -- Modules
    Modules.putModulesV0 =<< refLoad bspModules
    -- BankStatus
    sPut $ _unhashed bspBank
    -- Accounts
    Accounts.serializeAccounts cryptoParams bspAccounts
    -- Instances
    Instances.putInstancesV0 bspInstances
    -- Updates
    putUpdatesV0 =<< refLoad bspUpdates
    -- Epoch blocks / pool rewards
    putBlockRewardDetails bspRewardDetails

loadPBS :: (SupportsPersistentState pv m) => PersistentBlockState pv -> m (BlockStatePointers pv)
loadPBS = loadBufferedRef <=< liftIO . readIORef
{-# INLINE loadPBS #-}

storePBS :: SupportsPersistentAccount pv m => PersistentBlockState pv -> BlockStatePointers pv -> m (PersistentBlockState pv)
storePBS pbs bsp = liftIO $ do
    pbsp <- makeBufferedRef bsp
    writeIORef pbs pbsp
    return pbs
{-# INLINE storePBS #-}

-- | Get total delegated pool capital, sum of delegator stakes,
-- 'poolDelegatorCapital' @bsp@ @bid@, where
-- * @bsp@ is used to lookup accounts and active bakers,
-- * @bid@ is the baker.
-- If @bid@ is not a baker in @accounts@, then @0@ is returned.
-- If @bid@ is not an active baker in @ab@, then the baker's equity capital (stake) is returned.
-- It is assumed that all delegators to the baker @bid@ are delegator accounts in @accounts@.
poolDelegatorCapital ::
    forall pv m.
    (IsProtocolVersion pv, PVSupportsDelegation pv, SupportsPersistentAccount pv m) =>
    BlockStatePointers pv ->
    BakerId ->
    m Amount
poolDelegatorCapital bsp bid = do
    pab <- refLoad (bspBirkParameters bsp ^. birkActiveBakers)
    Trie.lookup bid (pab ^. activeBakers) >>= \case
        Nothing -> return 0
        Just PersistentActiveDelegatorsV1{..} -> return adDelegatorTotalCapital

-- | Get the total passively-delegated capital.
passiveDelegationCapital ::
    (IsProtocolVersion pv, PVSupportsDelegation pv, SupportsPersistentAccount pv m) =>
    BlockStatePointers pv ->
    m Amount
passiveDelegationCapital bsp = do
    pab <- refLoad (bspBirkParameters bsp ^. birkActiveBakers)
    return $! adDelegatorTotalCapital (pab ^. passiveDelegators)

-- | Get the total capital currently staked by bakers and delegators.
-- Note, this is separate from the stake and capital distribution used for the current payday, as
-- it reflects the current value of accounts.
totalCapital :: (IsProtocolVersion pv, PVSupportsDelegation pv, SupportsPersistentAccount pv m) => BlockStatePointers pv -> m Amount
totalCapital bsp = do
    pab <- refLoad (bspBirkParameters bsp ^. birkActiveBakers)
    return $! pab ^. totalActiveCapitalV1

-- |Look up an account by index and run an operation on it.
-- This returns 'Nothing' if the account is not present or the operation returns 'Nothing'.
onAccount ::
    (SupportsPersistentAccount pv m) =>
    -- |Account index to resolve
    AccountIndex ->
    -- |Block state
    BlockStatePointers pv ->
    -- |Operation to apply to the account
    (PersistentAccount (AccountVersionFor pv) -> m (Maybe a)) ->
    m (Maybe a)
onAccount ai bsp f =
    Accounts.indexedAccount ai (bspAccounts bsp) >>= \case
        Nothing -> return Nothing
        Just acc -> f acc

-- |Look up an account by index and run an operation on it.
-- This returns 'Nothing' if the account is not present.
onAccount' ::
    (SupportsPersistentAccount pv m) =>
    -- |Account index to resolve
    AccountIndex ->
    -- |Block state
    BlockStatePointers pv ->
    -- |Operation to apply to the account
    (PersistentAccount (AccountVersionFor pv) -> m a) ->
    m (Maybe a)
onAccount' ai bsp f = Accounts.indexedAccount ai (bspAccounts bsp) >>= mapM f

doGetModule :: (SupportsPersistentState pv m) => PersistentBlockState pv -> ModuleRef -> m (Maybe (GSWasm.ModuleInterface Modules.PersistentInstrumentedModuleV))
doGetModule s modRef = do
    bsp <- loadPBS s
    mods <- refLoad (bspModules bsp)
    Modules.getInterface modRef mods

doGetModuleArtifact :: (MonadBlobStore m, Wasm.IsWasmVersion v) => Modules.PersistentInstrumentedModuleV v -> m (GSWasm.InstrumentedModuleV v)
doGetModuleArtifact = Modules.loadInstrumentedModuleV

doGetModuleList :: (SupportsPersistentState pv m) => PersistentBlockState pv -> m [ModuleRef]
doGetModuleList s = do
    bsp <- loadPBS s
    mods <- refLoad (bspModules bsp)
    return $ Modules.moduleRefList mods

doGetModuleSource :: (SupportsPersistentState pv m) => PersistentBlockState pv -> ModuleRef -> m (Maybe Wasm.WasmModule)
doGetModuleSource s modRef = do
    bsp <- loadPBS s
    mods <- refLoad (bspModules bsp)
    Modules.getSource modRef mods

doPutNewModule ::
    (Wasm.IsWasmVersion v, SupportsPersistentState pv m) =>
    PersistentBlockState pv ->
    (GSWasm.ModuleInterfaceV v, Wasm.WasmModuleV v) ->
    m (Bool, PersistentBlockState pv)
doPutNewModule pbs (pmInterface, pmSource) = do
    bsp <- loadPBS pbs
    mods <- refLoad (bspModules bsp)
    mMods' <- Modules.putInterface (pmInterface, pmSource) mods
    case mMods' of
        Nothing -> return (False, pbs)
        Just mods' -> do
            modules <- refMake mods'
            (True,) <$> storePBS pbs (bsp{bspModules = modules})

doGetSeedState ::
    (SupportsPersistentState pv m) =>
    PersistentBlockState pv ->
    m (SeedState (SeedStateVersionFor pv))
doGetSeedState pbs = _birkSeedState . bspBirkParameters <$> loadPBS pbs

doSetSeedState ::
    (SupportsPersistentState pv m) =>
    PersistentBlockState pv ->
    SeedState (SeedStateVersionFor pv) ->
    m (PersistentBlockState pv)
doSetSeedState pbs ss = do
    bsp <- loadPBS pbs
    storePBS pbs bsp{bspBirkParameters = (bspBirkParameters bsp){_birkSeedState = ss}}

doGetCurrentEpochFinalizationCommitteeParameters ::
    ( SupportsPersistentState pv m,
      IsSupported 'PTFinalizationCommitteeParameters (ChainParametersVersionFor pv) ~ 'True
    ) =>
    PersistentBlockState pv ->
    m FinalizationCommitteeParameters
doGetCurrentEpochFinalizationCommitteeParameters pbs = do
    eb <- refLoad . _birkCurrentEpochBakers . bspBirkParameters =<< loadPBS pbs
    return $ eb ^. bakerFinalizationCommitteeParameters . supportedOParam

doGetCurrentEpochBakers :: (SupportsPersistentState pv m) => PersistentBlockState pv -> m FullBakers
doGetCurrentEpochBakers pbs = epochToFullBakers =<< refLoad . _birkCurrentEpochBakers . bspBirkParameters =<< loadPBS pbs

doGetCurrentEpochFullBakersEx :: (SupportsPersistentState pv m, PVSupportsDelegation pv) => PersistentBlockState pv -> m FullBakersEx
doGetCurrentEpochFullBakersEx pbs = epochToFullBakersEx =<< refLoad . _birkCurrentEpochBakers . bspBirkParameters =<< loadPBS pbs

doGetCurrentCapitalDistribution :: forall pv m. (SupportsPersistentState pv m, PVSupportsDelegation pv) => PersistentBlockState pv -> m CapitalDistribution
doGetCurrentCapitalDistribution pbs = do
    bsp <- loadPBS pbs
    let hpr = case bspRewardDetails bsp of BlockRewardDetailsV1 hp -> hp
    poolRewards <- refLoad hpr
    refLoad $ currentCapital poolRewards

doGetNextEpochFinalizationCommitteeParameters ::
    ( SupportsPersistentState pv m,
      IsSupported 'PTFinalizationCommitteeParameters (ChainParametersVersionFor pv) ~ 'True
    ) =>
    PersistentBlockState pv ->
    m FinalizationCommitteeParameters
doGetNextEpochFinalizationCommitteeParameters pbs = do
    eb <- refLoad . _birkNextEpochBakers . bspBirkParameters =<< loadPBS pbs
    return $ eb ^. bakerFinalizationCommitteeParameters . supportedOParam

doGetNextEpochBakers :: (SupportsPersistentState pv m) => PersistentBlockState pv -> m FullBakers
doGetNextEpochBakers pbs = do
    bsp <- loadPBS pbs
    epochToFullBakers =<< refLoad (bspBirkParameters bsp ^. birkNextEpochBakers)

doGetSlotBakersP1 ::
    ( AccountVersionFor pv ~ 'AccountV0,
      SeedStateVersionFor pv ~ 'SeedStateVersion0,
      SupportsPersistentState pv m
    ) =>
    PersistentBlockState pv ->
    Slot ->
    m FullBakers
doGetSlotBakersP1 pbs slot = do
    bs <- loadPBS pbs
    let bps = bspBirkParameters bs
        SeedStateV0{..} = bps ^. birkSeedState
<<<<<<< HEAD
        slotEpoch = fromIntegral $ slot `quot` epochLength
    case compare slotEpoch (epoch + 1) of
=======
        slotEpoch = fromIntegral $ slot `quot` ss0EpochLength
    case compare slotEpoch (ss0Epoch + 1) of
>>>>>>> 4cb34969
        LT -> epochToFullBakers =<< refLoad (bps ^. birkCurrentEpochBakers)
        EQ -> epochToFullBakers =<< refLoad (bps ^. birkNextEpochBakers)
        GT -> do
            activeBids <- Trie.keysAsc . _activeBakers =<< refLoad (bps ^. birkActiveBakers)
            let resolveBaker (BakerId aid) =
                    onAccount' aid bs accountBaker <&> \case
                        Just (Just pab) -> case _bakerPendingChange pab of
                            BaseAccounts.RemoveStake (BaseAccounts.PendingChangeEffectiveV0 remEpoch)
                                | remEpoch < slotEpoch -> Nothing
                            BaseAccounts.ReduceStake newAmt (BaseAccounts.PendingChangeEffectiveV0 redEpoch)
                                | redEpoch < slotEpoch -> Just $! FullBakerInfo (pab ^. BaseAccounts.bakerInfo) newAmt
                            _ -> Just $! FullBakerInfo (pab ^. BaseAccounts.bakerInfo) (pab ^. BaseAccounts.stakedAmount)
                        Just Nothing -> error "Persistent.getSlotBakers invariant violation: active baker account not a valid baker"
                        Nothing -> error "Persistent.getSlotBakers invariant violation: active baker account does not exist"
            futureBakers <- Vec.fromList . catMaybes <$> mapM resolveBaker activeBids
            return
                FullBakers
                    { fullBakerInfos = futureBakers,
                      bakerTotalStake = sum (_bakerStake <$> futureBakers)
                    }

doGetBakerAccount :: (SupportsPersistentState pv m) => PersistentBlockState pv -> BakerId -> m (Maybe (PersistentAccount (AccountVersionFor pv)))
doGetBakerAccount pbs (BakerId ai) = do
    bsp <- loadPBS pbs
    Accounts.indexedAccount ai (bspAccounts bsp)

doTransitionEpochBakers :: forall m pv. (SupportsPersistentState pv m, AccountVersionFor pv ~ 'AccountV0) => PersistentBlockState pv -> Epoch -> m (PersistentBlockState pv)
doTransitionEpochBakers pbs newEpoch = do
    bsp <- loadPBS pbs
    let oldBPs = bspBirkParameters bsp
    curActiveBIDs <- Trie.keysAsc . _activeBakers =<< refLoad (_birkActiveBakers oldBPs)
    -- Retrieve/update the baker info, accumulating the baker info to the list if it is still a
    -- baker after updating to account for any elapsed pending update.
    let accumBakers :: (BlockStatePointers pv, [(PersistentBakerInfoRef 'AccountV0, Amount)]) -> BakerId -> m (BlockStatePointers pv, [(PersistentBakerInfoRef 'AccountV0, Amount)])
        accumBakers (bs0, bkrs0) bkr@(BakerId aid) =
            onAccount aid bsp accountBakerAndInfoRef >>= \case
                Just (acctBkr, binfoRef) ->
                    case _bakerPendingChange acctBkr of
                        BaseAccounts.RemoveStake (BaseAccounts.PendingChangeEffectiveV0 remEpoch)
                            -- Removal takes effect next epoch, so exclude it from the list of bakers
                            | remEpoch == newEpoch + 1 -> return (bs0, bkrs0)
                            -- Removal complete, so update the active bakers and account as well
                            | remEpoch <= newEpoch -> do
                                -- Remove the baker from the active bakers
                                curABs <- refLoad (_birkActiveBakers (bspBirkParameters bs0))
                                newAB <- Trie.delete bkr (_activeBakers curABs)
                                let abi = acctBkr ^. BaseAccounts.bakerInfo
                                newAK <- Trie.delete (BaseAccounts._bakerAggregationVerifyKey abi) (_aggregationKeys curABs)
                                newABs <-
                                    refMake $
                                        PersistentActiveBakers
                                            { _activeBakers = newAB,
                                              _aggregationKeys = newAK,
                                              _passiveDelegators = curABs ^. passiveDelegators,
                                              _totalActiveCapital = TotalActiveCapitalV0
                                            }
                                -- Remove the baker from the account by applying the change
                                newAccounts <- Accounts.updateAccountsAtIndex' applyPendingStakeChange aid (bspAccounts bs0)
                                -- The baker is not included for this epoch
                                return
                                    ( bs0
                                        { bspBirkParameters = (bspBirkParameters bs0){_birkActiveBakers = newABs},
                                          bspAccounts = newAccounts
                                        },
                                      bkrs0
                                    )
                        BaseAccounts.ReduceStake newAmt (BaseAccounts.PendingChangeEffectiveV0 redEpoch)
                            -- Reduction takes effect next epoch, so apply it in the generated list
                            | redEpoch == newEpoch + 1 -> do
                                return (bs0, (binfoRef, newAmt) : bkrs0)
                            -- Reduction complete, so update the account as well
                            | redEpoch <= newEpoch -> do
                                -- Reduce the baker's stake on the account by applying the change
                                newAccounts <- Accounts.updateAccountsAtIndex' applyPendingStakeChange aid (bspAccounts bs0)
                                -- The baker is included with the revised stake
                                return (bs0{bspAccounts = newAccounts}, (binfoRef, newAmt) : bkrs0)
                        _ -> return (bs0, (binfoRef, _stakedAmount acctBkr) : bkrs0)
                Nothing -> error "Persistent.bsoTransitionEpochBakers invariant violation: active baker account not a valid baker"
    -- Get the baker info. The list of baker ids is reversed in the input so the accumulated list
    -- is in ascending order.
    (bsp', bkrs) <- foldM accumBakers (bsp, []) (reverse curActiveBIDs)
    newBakerInfos <- refMake . BakerInfos . Vec.fromList $ fst <$> bkrs
    let stakesVec = Vec.fromList $ snd <$> bkrs
    newBakerStakes <- refMake (BakerStakes stakesVec)
    let newCurrentBakers = oldBPs ^. birkNextEpochBakers
    neb <- refLoad newCurrentBakers
    -- If the baker infos structure has the same hash as the previous one,
    -- use that to avoid duplicate storage.
    _bakerInfos <- secondIfEqual newBakerInfos (_bakerInfos neb)
    -- Also for stakes. This is less likely to be useful, but it's pretty cheap to check,
    -- so why not?
    _bakerStakes <- secondIfEqual newBakerStakes (_bakerStakes neb)
    let _bakerTotalStake = sum stakesVec
        _bakerFinalizationCommitteeParameters = case protocolVersion @pv of
            SP1 -> NoParam
            SP2 -> NoParam
            SP3 -> NoParam
    newNextBakers <- refMake PersistentEpochBakers{..}
    storePBS
        pbs
        bsp'
            { bspBirkParameters =
                (bspBirkParameters bsp')
                    { _birkCurrentEpochBakers = newCurrentBakers,
                      _birkNextEpochBakers = newNextBakers
                    }
            }
  where
    secondIfEqual a b = do
        h1 <- getHashM a
        h2 <- getHashM b
        return $ if (h1 :: H.Hash) == h2 then b else a

doGetActiveBakersAndDelegators ::
    forall pv m.
    ( IsProtocolVersion pv,
      SupportsPersistentState pv m,
      PVSupportsDelegation pv,
      BakerInfoRef m ~ PersistentBakerInfoRef (AccountVersionFor pv)
    ) =>
    PersistentBlockState pv ->
    m ([ActiveBakerInfo m], [ActiveDelegatorInfo])
doGetActiveBakersAndDelegators pbs = do
    bsp <- loadPBS pbs
    ab <- refLoad $ bspBirkParameters bsp ^. birkActiveBakers
    abis <- Trie.toAscList (ab ^. activeBakers) >>= mapM (mkActiveBakerInfo bsp)
    let PersistentActiveDelegatorsV1 dset _ = ab ^. passiveDelegators
    lps <- Trie.keys dset >>= mapM (mkActiveDelegatorInfo bsp)
    return (abis, lps)
  where
    mkActiveBakerInfo bsp (BakerId acct, PersistentActiveDelegatorsV1 dlgs _) =
        onAccount acct bsp accountBakerAndInfoRef >>= \case
            Nothing -> error "Invariant violation: active baker is not a baker account"
            Just (theBaker, binfoRef) -> do
                dlglist <- Trie.keysAsc dlgs
                abd <- mapM (mkActiveDelegatorInfo bsp) dlglist
                return
                    ActiveBakerInfo
                        { activeBakerInfoRef = binfoRef,
                          activeBakerEquityCapital = theBaker ^. BaseAccounts.stakedAmount,
                          activeBakerPendingChange =
                            BaseAccounts.pendingChangeEffectiveTimestamp <$> theBaker ^. BaseAccounts.bakerPendingChange,
                          activeBakerDelegators = abd
                        }
    mkActiveDelegatorInfo :: BlockStatePointers pv -> DelegatorId -> m ActiveDelegatorInfo
    mkActiveDelegatorInfo bsp activeDelegatorId@(DelegatorId acct) =
        onAccount acct bsp accountDelegator >>= \case
            Nothing -> error "Invariant violation: active delegator is not a delegator account"
            Just theDelegator@BaseAccounts.AccountDelegationV1{} -> do
                return
                    ActiveDelegatorInfo
                        { activeDelegatorStake = theDelegator ^. BaseAccounts.delegationStakedAmount,
                          activeDelegatorPendingChange =
                            BaseAccounts.pendingChangeEffectiveTimestamp
                                <$> theDelegator ^. BaseAccounts.delegationPendingChange,
                          ..
                        }

-- |Get the registered delegators of a pool. Changes are reflected immediately here and will be effective in the next reward period.
-- The baker id is used to identify the pool and Nothing is used for the passive delegators.
-- Returns Nothing if it fails to identify the baker pool. Should always return a value for the passive delegators.
doGetActiveDelegators ::
    forall pv m.
    ( IsProtocolVersion pv,
      SupportsPersistentState pv m,
      PVSupportsDelegation pv
    ) =>
    PersistentBlockState pv ->
    Maybe BakerId ->
    m (Maybe [(AccountAddress, ActiveDelegatorInfo)])
doGetActiveDelegators pbs mPoolId = do
    bsp <- loadPBS pbs
    ab <- refLoad $ bspBirkParameters bsp ^. birkActiveBakers
    case mPoolId of
        Nothing -> do
            let PersistentActiveDelegatorsV1 dset _ = ab ^. passiveDelegators
            dids <- Trie.keys dset
            lps <- mapM (mkActiveDelegatorInfo bsp) dids
            return (Just lps)
        Just bid -> do
            Trie.lookup bid (ab ^. activeBakers) >>= \case
                Nothing -> return Nothing
                Just (PersistentActiveDelegatorsV1 dlgs _) -> do
                    lps <- Trie.keys dlgs >>= mapM (mkActiveDelegatorInfo bsp)
                    return (Just lps)
  where
    mkActiveDelegatorInfo :: BlockStatePointers pv -> DelegatorId -> m (AccountAddress, ActiveDelegatorInfo)
    mkActiveDelegatorInfo bsp activeDelegatorId@(DelegatorId acct) = do
        let myFromJust = fromMaybe (error "Invariant violation: active baker is not a baker account")
        theAcct <- myFromJust <$> Accounts.indexedAccount acct (bspAccounts bsp)
        addr <- accountCanonicalAddress theAcct
        theDelegator@BaseAccounts.AccountDelegationV1{} <- myFromJust <$> accountDelegator theAcct
        return
            ( addr,
              ActiveDelegatorInfo
                { activeDelegatorStake = theDelegator ^. BaseAccounts.delegationStakedAmount,
                  activeDelegatorPendingChange =
                    BaseAccounts.pendingChangeEffectiveTimestamp
                        <$> theDelegator ^. BaseAccounts.delegationPendingChange,
                  ..
                }
            )

-- |Get the delegators of a pool for the reward period. Changes are not reflected here until the next reward period.
-- The baker id is used to identify the pool and Nothing is used for the passive delegators.
-- Returns Nothing if it fails to identify the baker pool. Should always return a value for the passive delegators.
doGetCurrentDelegators ::
    forall pv m.
    ( SupportsPersistentState pv m,
      PVSupportsDelegation pv
    ) =>
    PersistentBlockState pv ->
    Maybe BakerId ->
    m (Maybe [(AccountAddress, DelegatorCapital)])
doGetCurrentDelegators pbs mPoolId = do
    bsp <- loadPBS pbs
    let hpr = case bspRewardDetails bsp of BlockRewardDetailsV1 hp -> hp
    poolRewards <- refLoad hpr
    CapitalDistribution{..} <- refLoad $ currentCapital poolRewards
    let mkReturn dc@DelegatorCapital{dcDelegatorId = DelegatorId acctId} =
            Accounts.indexedAccount acctId (bspAccounts bsp) >>= \case
                Nothing -> error "Invariant violation: current delegator does not exist."
                Just acct -> do
                    addr <- accountCanonicalAddress acct
                    return (addr, dc)
    case mPoolId of
        Nothing -> do
            dlgs <- mapM mkReturn . Vec.toList $ passiveDelegatorsCapital
            return (Just dlgs)
        Just poolId ->
            case binarySearch bcBakerId bakerPoolCapital poolId of
                Nothing -> return Nothing
                Just BakerCapital{..} -> do
                    dlgs <- mapM mkReturn . Vec.toList $ bcDelegatorCapital
                    return (Just dlgs)

doAddBaker ::
    (SupportsPersistentState pv m, AccountVersionFor pv ~ 'AccountV0, ChainParametersVersionFor pv ~ 'ChainParametersV0) =>
    PersistentBlockState pv ->
    AccountIndex ->
    BakerAdd ->
    m (BakerAddResult, PersistentBlockState pv)
doAddBaker pbs ai ba@BakerAdd{..} = do
    bsp <- loadPBS pbs
    Accounts.indexedAccount ai (bspAccounts bsp) >>= \case
        -- Cannot resolve the account
        Nothing -> return (BAInvalidAccount, pbs)
        Just acct
            -- Account is already a baker
            | accountHasStake acct -> return (BAAlreadyBaker (BakerId ai), pbs)
            -- Account is not a baker
            | otherwise -> do
                cp <- (^. cpPoolParameters . ppBakerStakeThreshold) <$> lookupCurrentParameters (bspUpdates bsp)
                if baStake < cp
                    then return (BAStakeUnderThreshold, pbs)
                    else do
                        let bid = BakerId ai
                        pab <- refLoad (_birkActiveBakers (bspBirkParameters bsp))
                        let updAgg Nothing = return (True, Trie.Insert ())
                            updAgg (Just ()) = return (False, Trie.NoChange)
                        Trie.adjust updAgg (bkuAggregationKey baKeys) (_aggregationKeys pab) >>= \case
                            -- Aggregation key is a duplicate
                            (False, _) -> return (BADuplicateAggregationKey, pbs)
                            (True, newAggregationKeys) -> do
                                newActiveBakers <- Trie.insert bid emptyPersistentActiveDelegators (_activeBakers pab)
                                newpabref <-
                                    refMake
                                        PersistentActiveBakers
                                            { _aggregationKeys = newAggregationKeys,
                                              _activeBakers = newActiveBakers,
                                              _passiveDelegators = pab ^. passiveDelegators,
                                              _totalActiveCapital = TotalActiveCapitalV0
                                            }
                                let newBirkParams = bspBirkParameters bsp & birkActiveBakers .~ newpabref
                                let updAcc = addAccountBakerV0 bid ba
                                -- This cannot fail to update the account, since we already looked up the account.
                                newAccounts <- Accounts.updateAccountsAtIndex' updAcc ai (bspAccounts bsp)
                                (BASuccess bid,)
                                    <$> storePBS
                                        pbs
                                        bsp
                                            { bspBirkParameters = newBirkParams,
                                              bspAccounts = newAccounts
                                            }

-- |Update an account's delegation to passive delegation. This only updates the account table,
-- and does not update the active baker index, which must be handled separately.
-- The account __must__ be an active delegator.
redelegatePassive ::
    forall pv m.
    (SupportsPersistentAccount pv m, PVSupportsDelegation pv) =>
    Accounts.Accounts pv ->
    DelegatorId ->
    m (Accounts.Accounts pv)
redelegatePassive accounts (DelegatorId accId) =
    Accounts.updateAccountsAtIndex'
        (setAccountDelegationTarget Transactions.DelegatePassive)
        accId
        accounts

doConfigureBaker ::
    forall pv m.
    ( SupportsPersistentState pv m,
      PVSupportsDelegation pv,
      IsSupported 'PTTimeParameters (ChainParametersVersionFor pv) ~ 'True,
      PoolParametersVersionFor (ChainParametersVersionFor pv) ~ 'PoolParametersVersion1,
      CooldownParametersVersionFor (ChainParametersVersionFor pv) ~ 'CooldownParametersVersion1
    ) =>
    PersistentBlockState pv ->
    AccountIndex ->
    BakerConfigure ->
    m (BakerConfigureResult, PersistentBlockState pv)
doConfigureBaker pbs ai BakerConfigureAdd{..} = do
    -- It is assumed here that this account is NOT a baker and NOT a delegator.
    bsp <- loadPBS pbs
    Accounts.indexedAccount ai (bspAccounts bsp) >>= \case
        -- Cannot resolve the account
        Nothing -> return (BCInvalidAccount, pbs)
        Just _ -> do
            chainParams <- lookupCurrentParameters (bspUpdates bsp)
            let poolParams = chainParams ^. cpPoolParameters
            let capitalMin = poolParams ^. ppMinimumEquityCapital
            let ranges = poolParams ^. ppCommissionBounds
            if
                    | bcaCapital < capitalMin -> return (BCStakeUnderThreshold, pbs)
                    | not (isInRange bcaTransactionFeeCommission (ranges ^. transactionCommissionRange)) ->
                        return (BCTransactionFeeCommissionNotInRange, pbs)
                    | not (isInRange bcaBakingRewardCommission (ranges ^. bakingCommissionRange)) ->
                        return (BCBakingRewardCommissionNotInRange, pbs)
                    | not (isInRange bcaFinalizationRewardCommission (ranges ^. finalizationCommissionRange)) ->
                        return (BCFinalizationRewardCommissionNotInRange, pbs)
                    | otherwise -> do
                        let bid = BakerId ai
                        pab <- refLoad (_birkActiveBakers (bspBirkParameters bsp))
                        let updAgg Nothing = return (True, Trie.Insert ())
                            updAgg (Just ()) = return (False, Trie.NoChange)
                        Trie.adjust updAgg (bkuAggregationKey bcaKeys) (_aggregationKeys pab) >>= \case
                            -- Aggregation key is a duplicate
                            (False, _) -> return (BCDuplicateAggregationKey (bkuAggregationKey bcaKeys), pbs)
                            (True, newAggregationKeys) -> do
                                newActiveBakers <- Trie.insert bid emptyPersistentActiveDelegators (_activeBakers pab)
                                newpabref <-
                                    refMake
                                        PersistentActiveBakers
                                            { _aggregationKeys = newAggregationKeys,
                                              _activeBakers = newActiveBakers,
                                              _passiveDelegators = pab ^. passiveDelegators,
                                              _totalActiveCapital = addActiveCapital bcaCapital (_totalActiveCapital pab)
                                            }
                                let newBirkParams = bspBirkParameters bsp & birkActiveBakers .~ newpabref
                                let cr =
                                        CommissionRates
                                            { _finalizationCommission = bcaFinalizationRewardCommission,
                                              _bakingCommission = bcaBakingRewardCommission,
                                              _transactionCommission = bcaTransactionFeeCommission
                                            }
                                    poolInfo =
                                        BaseAccounts.BakerPoolInfo
                                            { _poolOpenStatus = bcaOpenForDelegation,
                                              _poolMetadataUrl = bcaMetadataURL,
                                              _poolCommissionRates = cr
                                            }
                                    bakerInfo = bakerKeyUpdateToInfo bid bcaKeys
                                    bakerInfoEx =
                                        BaseAccounts.BakerInfoExV1
                                            { _bieBakerPoolInfo = poolInfo,
                                              _bieBakerInfo = bakerInfo
                                            }
                                    updAcc = addAccountBakerV1 bakerInfoEx bcaCapital bcaRestakeEarnings
                                -- This cannot fail to update the account, since we already looked up the account.
                                newAccounts <- Accounts.updateAccountsAtIndex' updAcc ai (bspAccounts bsp)
                                (BCSuccess [] bid,)
                                    <$> storePBS
                                        pbs
                                        bsp
                                            { bspBirkParameters = newBirkParams,
                                              bspAccounts = newAccounts
                                            }
doConfigureBaker pbs ai BakerConfigureUpdate{..} = do
    origBSP <- loadPBS pbs
    cp <- lookupCurrentParameters (bspUpdates origBSP)
    res <- MTL.runExceptT $ MTL.runWriterT $ flip MTL.execStateT origBSP $ do
        baker <- getAccountOrFail
        -- Check the various updates are OK, getting the transformation on the account
        -- implied by each.
        uKeys <- updateKeys baker
        uRestake <- updateRestakeEarnings baker
        uPoolInfo <- updateBakerPoolInfo baker cp
        uCapital <- updateCapital baker cp
        -- Compose together the transformations and apply them to the account.
        let updAcc = uKeys >=> uRestake >=> uPoolInfo >=> uCapital
        modifyAccount' updAcc
    case res of
        Left errorRes -> return (errorRes, pbs)
        Right (newBSP, changes) -> (BCSuccess changes bid,) <$> storePBS pbs newBSP
  where
    -- Lift a monadic action over the ExceptT, WriterT and StateT layers.
    liftBSO = lift . lift . lift
    bid = BakerId ai
    getAccountOrFail :: MTL.StateT (BlockStatePointers pv) (MTL.WriterT [BakerConfigureUpdateChange] (MTL.ExceptT BakerConfigureResult m)) (AccountBaker (AccountVersionFor pv))
    getAccountOrFail = do
        bsp <- MTL.get
        liftBSO (Accounts.indexedAccount ai (bspAccounts bsp)) >>= \case
            Nothing -> MTL.throwError BCInvalidAccount
            Just acc ->
                accountBaker acc >>= \case
                    Nothing -> MTL.throwError BCInvalidBaker
                    Just bkr -> return bkr
    modifyAccount' updAcc = do
        bsp <- MTL.get
        newAccounts <- liftBSO $ Accounts.updateAccountsAtIndex' updAcc ai (bspAccounts bsp)
        MTL.put bsp{bspAccounts = newAccounts}
    ifPresent Nothing _ = return return
    ifPresent (Just v) k = k v
    updateKeys oldBkr = ifPresent bcuKeys $ \keys -> do
        bsp <- MTL.get
        pab <- liftBSO $ refLoad (_birkActiveBakers (bspBirkParameters bsp))
        let key = oldBkr ^. BaseAccounts.bakerAggregationVerifyKey
        -- Try updating the aggregation keys
        (keyOK, newAggregationKeys) <-
            -- If the aggregation key has not changed, we have nothing to do.
            if bkuAggregationKey keys == key
                then return (True, _aggregationKeys pab)
                else do
                    -- Remove the old key
                    ak1 <- liftBSO $ Trie.delete key (_aggregationKeys pab)
                    -- Add the new key and check that it is not already present
                    let updAgg Nothing = return (True, Trie.Insert ())
                        updAgg (Just ()) = return (False, Trie.NoChange)
                    liftBSO $ Trie.adjust updAgg (bkuAggregationKey keys) ak1
        unless keyOK (MTL.throwError (BCDuplicateAggregationKey key))
        newActiveBakers <- liftBSO $ refMake pab{_aggregationKeys = newAggregationKeys}
        let newBirkParams = bspBirkParameters bsp & birkActiveBakers .~ newActiveBakers
        MTL.modify' $ \s -> s{bspBirkParameters = newBirkParams}
        MTL.tell [BakerConfigureUpdateKeys keys]
        -- Update the account with the new keys
        return (setAccountBakerKeys keys)
    updateRestakeEarnings oldBkr = ifPresent bcuRestakeEarnings $ \restakeEarnings -> do
        MTL.tell [BakerConfigureRestakeEarnings restakeEarnings]
        if oldBkr ^. BaseAccounts.stakeEarnings == restakeEarnings
            then return return
            else return $ setAccountRestakeEarnings restakeEarnings
    updateBakerPoolInfo ::
        AccountBaker (AccountVersionFor pv) ->
        ChainParameters pv ->
        MTL.StateT
            (BlockStatePointers pv)
            ( MTL.WriterT
                [BakerConfigureUpdateChange]
                (MTL.ExceptT BakerConfigureResult m)
            )
            (PersistentAccount (AccountVersionFor pv) -> m (PersistentAccount (AccountVersionFor pv)))
    updateBakerPoolInfo oldBkr cp = do
        let pu0 = emptyBakerPoolInfoUpdate
        pu1 <- condPoolInfoUpdate bcuOpenForDelegation (updateOpenForDelegation oldBkr) pu0
        pu2 <- condPoolInfoUpdate bcuMetadataURL (updateMetadataURL oldBkr) pu1
        pu3 <- condPoolInfoUpdate bcuTransactionFeeCommission (updateTransactionFeeCommission oldBkr cp) pu2
        pu4 <- condPoolInfoUpdate bcuBakingRewardCommission (updateBakingRewardCommission oldBkr cp) pu3
        pu5 <- condPoolInfoUpdate bcuFinalizationRewardCommission (updateFinalizationRewardCommission oldBkr cp) pu4
        return $ updateAccountBakerPoolInfo pu5
    condPoolInfoUpdate Nothing _ pu = return pu
    condPoolInfoUpdate (Just x) a pu = a x pu
    updateOpenForDelegation oldBkr openForDelegation pu = do
        MTL.tell [BakerConfigureOpenForDelegation openForDelegation]
        if oldBkr ^. BaseAccounts.poolOpenStatus == openForDelegation
            then return pu
            else do
                when (openForDelegation == Transactions.ClosedForAll) $ do
                    -- Transfer all existing delegators to passive delegation.
                    birkParams <- MTL.gets bspBirkParameters
                    activeBkrs <- liftBSO $ refLoad (birkParams ^. birkActiveBakers)
                    -- Update the active bakers
                    (delegators, newActiveBkrs) <- transferDelegatorsToPassive bid activeBkrs
                    newActiveBkrsRef <- refMake newActiveBkrs
                    MTL.modify $ \bsp -> bsp{bspBirkParameters = birkParams & birkActiveBakers .~ newActiveBkrsRef}
                    -- Update each baker account
                    accts0 <- MTL.gets bspAccounts
                    accts1 <- foldM redelegatePassive accts0 delegators
                    MTL.modify $ \bsp -> bsp{bspAccounts = accts1}
                return $! pu{updOpenForDelegation = Just openForDelegation}
    updateMetadataURL oldBkr metadataURL pu = do
        MTL.tell [BakerConfigureMetadataURL metadataURL]
        if oldBkr ^. BaseAccounts.poolMetadataUrl == metadataURL
            then return pu
            else return $! pu{updMetadataURL = Just metadataURL}
    updateTransactionFeeCommission oldBkr cp tfc pu = do
        let range = cp ^. cpPoolParameters . ppCommissionBounds . transactionCommissionRange
        unless (isInRange tfc range) (MTL.throwError BCTransactionFeeCommissionNotInRange)
        MTL.tell [BakerConfigureTransactionFeeCommission tfc]
        if oldBkr ^. BaseAccounts.poolCommissionRates . transactionCommission == tfc
            then return pu
            else return $! pu{updTransactionFeeCommission = Just tfc}
    updateBakingRewardCommission oldBkr cp brc pu = do
        let range = cp ^. cpPoolParameters . ppCommissionBounds . bakingCommissionRange
        unless (isInRange brc range) (MTL.throwError BCBakingRewardCommissionNotInRange)
        MTL.tell [BakerConfigureBakingRewardCommission brc]
        if oldBkr ^. BaseAccounts.poolCommissionRates . bakingCommission == brc
            then return pu
            else return $! pu{updBakingRewardCommission = Just brc}
    updateFinalizationRewardCommission oldBkr cp frc pu = do
        let range = cp ^. cpPoolParameters . ppCommissionBounds . finalizationCommissionRange
        unless (isInRange frc range) (MTL.throwError BCFinalizationRewardCommissionNotInRange)
        MTL.tell [BakerConfigureFinalizationRewardCommission frc]
        if oldBkr ^. BaseAccounts.poolCommissionRates . finalizationCommission == frc
            then return pu
            else return $! pu{updFinalizationRewardCommission = Just frc}
    updateCapital oldBkr cp = ifPresent bcuCapital $ \capital -> do
        when (_bakerPendingChange oldBkr /= BaseAccounts.NoChange) (MTL.throwError BCChangePending)
        let capitalMin = cp ^. cpPoolParameters . ppMinimumEquityCapital
        let cooldownDuration = cp ^. cpCooldownParameters . cpPoolOwnerCooldown
            cooldownElapsed = addDurationSeconds bcuSlotTimestamp cooldownDuration
        if capital == 0
            then do
                let bpc = BaseAccounts.RemoveStake (BaseAccounts.PendingChangeEffectiveV1 cooldownElapsed)
                MTL.tell [BakerConfigureStakeReduced capital]
                return $ setAccountStakePendingChange bpc
            else do
                when (capital < capitalMin) (MTL.throwError BCStakeUnderThreshold)
                case compare capital (_stakedAmount oldBkr) of
                    LT -> do
                        let bpc = BaseAccounts.ReduceStake capital (BaseAccounts.PendingChangeEffectiveV1 cooldownElapsed)
                        MTL.tell [BakerConfigureStakeReduced capital]
                        return $ setAccountStakePendingChange bpc
                    EQ -> do
                        MTL.tell [BakerConfigureStakeIncreased capital]
                        return return
                    GT -> do
                        birkParams <- MTL.gets bspBirkParameters
                        activeBkrs <- liftBSO $ refLoad (birkParams ^. birkActiveBakers)
                        newActiveBkrs <-
                            liftBSO $
                                refMake $
                                    activeBkrs
                                        & totalActiveCapital %~ addActiveCapital (capital - _stakedAmount oldBkr)
                        MTL.modify' $ \bsp -> bsp{bspBirkParameters = birkParams & birkActiveBakers .~ newActiveBkrs}
                        MTL.tell [BakerConfigureStakeIncreased capital]
                        return $ setAccountStake capital

doConstrainBakerCommission ::
    (SupportsPersistentState pv m, PVSupportsDelegation pv) =>
    PersistentBlockState pv ->
    AccountIndex ->
    CommissionRanges ->
    m (PersistentBlockState pv)
doConstrainBakerCommission pbs ai ranges = do
    bsp <- loadPBS pbs
    onAccount ai bsp accountBaker >>= \case
        Nothing -> return pbs
        Just bkr -> do
            let oldRates = bkr ^. BaseAccounts.poolCommissionRates
            let newRates = updateRates oldRates
            if oldRates == newRates
                then return pbs
                else do
                    newAccounts <- Accounts.updateAccountsAtIndex' (setAccountCommissionRates newRates) ai (bspAccounts bsp)
                    storePBS pbs bsp{bspAccounts = newAccounts}
  where
    updateRates = updateTransactionFeeCommission . updateBakingRewardCommission . updateFinalizationRewardCommission
    updateTransactionFeeCommission =
        transactionCommission %~ (`closestInRange` (ranges ^. transactionCommissionRange))
    updateBakingRewardCommission =
        bakingCommission %~ (`closestInRange` (ranges ^. bakingCommissionRange))
    updateFinalizationRewardCommission =
        finalizationCommission %~ (`closestInRange` (ranges ^. finalizationCommissionRange))

-- |Checks that the delegation target is not over-delegated.
-- This can throw one of the following 'DelegationConfigureResult's, in order:
--
--   * 'DCInvalidDelegationTarget' if the target baker is not a baker.
--   * 'DCPoolStakeOverThreshold' if the delegated amount puts the pool over the leverage bound.
--   * 'DCPoolOverDelegated' if the delegated amount puts the pool over the capital bound.
delegationConfigureDisallowOverdelegation ::
    (IsProtocolVersion pv, PVSupportsDelegation pv, MTL.MonadError DelegationConfigureResult m, SupportsPersistentAccount pv m) =>
    BlockStatePointers pv ->
    PoolParameters 'ChainParametersV1 ->
    DelegationTarget ->
    m ()
delegationConfigureDisallowOverdelegation bsp poolParams target = case target of
    Transactions.DelegatePassive -> return ()
    Transactions.DelegateToBaker bid@(BakerId baid) -> do
        bakerEquityCapital <-
            onAccount baid bsp accountBakerStakeAmount >>= \case
                Just amt -> return amt
                _ -> MTL.throwError (DCInvalidDelegationTarget bid)
        capitalTotal <- totalCapital bsp
        bakerDelegatedCapital <- poolDelegatorCapital bsp bid
        let PoolCaps{..} = delegatedCapitalCaps poolParams capitalTotal bakerEquityCapital bakerDelegatedCapital
        when (bakerDelegatedCapital > leverageCap) $ MTL.throwError DCPoolStakeOverThreshold
        when (bakerDelegatedCapital > boundCap) $ MTL.throwError DCPoolOverDelegated

-- |Check that a delegation target is open for delegation.
-- If the target is not a baker, this throws 'DCInvalidDelegationTarget'.
-- If the target is not open for all, this throws 'DCPoolClosed'.
delegationCheckTargetOpen ::
    (IsProtocolVersion pv, PVSupportsDelegation pv, MTL.MonadError DelegationConfigureResult m, SupportsPersistentAccount pv m) =>
    BlockStatePointers pv ->
    DelegationTarget ->
    m ()
delegationCheckTargetOpen _ Transactions.DelegatePassive = return ()
delegationCheckTargetOpen bsp (Transactions.DelegateToBaker bid@(BakerId baid)) = do
    onAccount baid bsp accountBaker >>= \case
        Just baker -> do
            case baker ^. BaseAccounts.poolOpenStatus of
                Transactions.OpenForAll -> return ()
                _ -> MTL.throwError DCPoolClosed
        _ -> MTL.throwError (DCInvalidDelegationTarget bid)

doConfigureDelegation ::
    forall pv m.
    ( SupportsPersistentState pv m,
      PVSupportsDelegation pv,
      IsSupported 'PTTimeParameters (ChainParametersVersionFor pv) ~ 'True,
      PoolParametersVersionFor (ChainParametersVersionFor pv) ~ 'PoolParametersVersion1,
      CooldownParametersVersionFor (ChainParametersVersionFor pv) ~ 'CooldownParametersVersion1
    ) =>
    PersistentBlockState pv ->
    AccountIndex ->
    DelegationConfigure ->
    m (DelegationConfigureResult, PersistentBlockState pv)
doConfigureDelegation pbs ai DelegationConfigureAdd{..} = do
    -- It is assumed here that this account is NOT a baker and NOT a delegator.
    bsp <- loadPBS pbs
    poolParams <- _cpPoolParameters <$> lookupCurrentParameters (bspUpdates bsp)
    result <- MTL.runExceptT $ do
        newBSP <- updateBlockState bsp
        delegationConfigureDisallowOverdelegation newBSP poolParams dcaDelegationTarget
        return newBSP
    case result of
        Left e -> return (e, pbs)
        Right newBirkParams -> (DCSuccess [] did,) <$> storePBS pbs newBirkParams
  where
    did = DelegatorId ai
    updateBlockState bsp =
        lift (Accounts.indexedAccount ai (bspAccounts bsp)) >>= \case
            Nothing -> MTL.throwError DCInvalidAccount
            Just _ -> do
                delegationCheckTargetOpen bsp dcaDelegationTarget
                newBirkParams <- updateBirk bsp dcaDelegationTarget
                let dlg =
                        BaseAccounts.AccountDelegationV1
                            { BaseAccounts._delegationIdentity = did,
                              BaseAccounts._delegationStakedAmount = dcaCapital,
                              BaseAccounts._delegationStakeEarnings = dcaRestakeEarnings,
                              BaseAccounts._delegationTarget = dcaDelegationTarget,
                              BaseAccounts._delegationPendingChange = BaseAccounts.NoChange
                            }
                -- This cannot fail to update the accounts, since we already looked up the accounts:
                newAccounts <- lift $ Accounts.updateAccountsAtIndex' (addAccountDelegator dlg) ai (bspAccounts bsp)
                return bsp{bspBirkParameters = newBirkParams, bspAccounts = newAccounts}
    updateBirk bsp Transactions.DelegatePassive = lift $ do
        ab <- refLoad (bspBirkParameters bsp ^. birkActiveBakers)
        let PersistentActiveDelegatorsV1 dset tot = ab ^. passiveDelegators
        newDset <- Trie.insert did () dset
        newAB <-
            refMake
                ab
                    { _passiveDelegators = PersistentActiveDelegatorsV1 newDset (tot + dcaCapital),
                      _totalActiveCapital = addActiveCapital dcaCapital (_totalActiveCapital ab)
                    }
        return $! bspBirkParameters bsp & birkActiveBakers .~ newAB
    updateBirk bsp (Transactions.DelegateToBaker bid) = do
        pab <- lift $ refLoad (bspBirkParameters bsp ^. birkActiveBakers)
        mDels <- lift $ Trie.lookup bid (pab ^. activeBakers)
        case mDels of
            Nothing -> MTL.throwError (DCInvalidDelegationTarget bid)
            Just (PersistentActiveDelegatorsV1 dels tot) -> do
                newDels <- lift $ flip PersistentActiveDelegatorsV1 (tot + dcaCapital) <$> (Trie.insert did () dels)
                newActiveBakers <- lift $ Trie.insert bid newDels (pab ^. activeBakers)
                newpabref <- lift $ refMake pab{_activeBakers = newActiveBakers, _totalActiveCapital = addActiveCapital dcaCapital (_totalActiveCapital pab)}
                return $! bspBirkParameters bsp & birkActiveBakers .~ newpabref
doConfigureDelegation pbs ai DelegationConfigureUpdate{..} = do
    origBSP <- loadPBS pbs
    cp <- lookupCurrentParameters (bspUpdates origBSP)
    res <- MTL.runExceptT $ MTL.runWriterT $ flip MTL.execStateT origBSP $ do
        oldTarget <- updateDelegationTarget
        updateRestakeEarnings
        oldCapital <- updateCapital cp
        checkOverdelegation oldCapital oldTarget cp
    case res of
        Left errorRes -> return (errorRes, pbs)
        Right (newBSP, changes) -> (DCSuccess changes did,) <$> storePBS pbs newBSP
  where
    did = DelegatorId ai
    getAccountOrFail = do
        bsp <- MTL.get
        Accounts.indexedAccount ai (bspAccounts bsp) >>= \case
            Nothing -> MTL.throwError DCInvalidAccount
            Just acc ->
                accountDelegator acc >>= \case
                    Just del -> return del
                    Nothing -> MTL.throwError DCInvalidDelegator
    modifyAccount updAcc = do
        bsp <- MTL.get
        newAccounts <- Accounts.updateAccountsAtIndex' updAcc ai (bspAccounts bsp)
        MTL.put
            bsp
                { bspAccounts = newAccounts
                }
    updateDelegationTarget = do
        acctDlg <- getAccountOrFail
        let oldTarget = acctDlg ^. BaseAccounts.delegationTarget
        forM_ dcuDelegationTarget $ \target -> do
            unless (oldTarget == target) $ do
                -- Check that the target pool is open for delegation
                bsp0 <- MTL.get
                delegationCheckTargetOpen bsp0 target
                ab <- refLoad =<< use (to bspBirkParameters . birkActiveBakers)
                let stakedAmt = acctDlg ^. BaseAccounts.delegationStakedAmount
                -- Transfer the delegator in the active bakers from the old target to the new one.
                -- Note, these functions do not modify the total stake, but this is not being changed
                -- - just moved.
                ab1 <- removeDelegator oldTarget did stakedAmt ab
                ab2 <-
                    addDelegator target did stakedAmt ab1 >>= \case
                        Left bid -> MTL.throwError (DCInvalidDelegationTarget bid)
                        Right ab2 -> return ab2
                newActiveBakers <- refMake ab2
                MTL.modify' $ \bsp -> bsp{bspBirkParameters = bspBirkParameters bsp & birkActiveBakers .~ newActiveBakers}
                -- Update the account with the new delegation target.
                modifyAccount (setAccountDelegationTarget target)
            MTL.tell [DelegationConfigureDelegationTarget target]
        return oldTarget
    updateRestakeEarnings = forM_ dcuRestakeEarnings $ \restakeEarnings -> do
        acctDlg <- getAccountOrFail
        unless (acctDlg ^. BaseAccounts.delegationStakeEarnings == restakeEarnings) $ do
            modifyAccount (setAccountRestakeEarnings restakeEarnings)
        MTL.tell [DelegationConfigureRestakeEarnings restakeEarnings]
    updateCapital cp = do
        ad <- getAccountOrFail
        forM_ dcuCapital $ \capital -> do
            when (BaseAccounts._delegationPendingChange ad /= BaseAccounts.NoChange) (MTL.throwError DCChangePending)
            -- Cooldown time, used when the change reduces or removes the stake.
            let cooldownDuration = cp ^. cpCooldownParameters . cpDelegatorCooldown
                cooldownElapsed = addDurationSeconds dcuSlotTimestamp cooldownDuration
            if capital == 0
                then do
                    let dpc = BaseAccounts.RemoveStake (BaseAccounts.PendingChangeEffectiveV1 cooldownElapsed)
                    modifyAccount $ setAccountStakePendingChange dpc
                    MTL.tell [DelegationConfigureStakeReduced capital]
                else case compare capital (BaseAccounts._delegationStakedAmount ad) of
                    LT -> do
                        let dpc = BaseAccounts.ReduceStake capital (BaseAccounts.PendingChangeEffectiveV1 cooldownElapsed)
                        modifyAccount $ setAccountStakePendingChange dpc
                        MTL.tell [DelegationConfigureStakeReduced capital]
                    EQ ->
                        MTL.tell [DelegationConfigureStakeIncreased capital]
                    GT -> do
                        bsp1 <- MTL.get
                        ab <- refLoad (bspBirkParameters bsp1 ^. birkActiveBakers)
                        newActiveBakers <- addTotalsInActiveBakers ab ad (capital - BaseAccounts._delegationStakedAmount ad)
                        MTL.modify' $ \bsp -> bsp{bspBirkParameters = bspBirkParameters bsp1 & birkActiveBakers .~ newActiveBakers}
                        modifyAccount $ setAccountStake capital
                        MTL.tell [DelegationConfigureStakeIncreased capital]
        return $ BaseAccounts._delegationStakedAmount ad
    addTotalsInActiveBakers ab0 ad delta = do
        let ab1 = ab0 & totalActiveCapital %~ addActiveCapital delta
        case ad ^. BaseAccounts.delegationTarget of
            Transactions.DelegatePassive -> do
                let PersistentActiveDelegatorsV1 dset dtot = ab1 ^. passiveDelegators
                refMake $! ab1 & passiveDelegators .~ PersistentActiveDelegatorsV1 dset (dtot + delta)
            Transactions.DelegateToBaker bid -> do
                Trie.lookup bid (ab1 ^. activeBakers) >>= \case
                    Nothing -> error "Invariant violation: delegation target is not an active baker"
                    Just (PersistentActiveDelegatorsV1 dset dtot) -> do
                        newActiveMap <- Trie.insert bid (PersistentActiveDelegatorsV1 dset (dtot + delta)) (ab1 ^. activeBakers)
                        refMake $! ab1 & activeBakers .~ newActiveMap
    checkOverdelegation oldCapital oldTarget cp = do
        let doCheckOverDelegation = do
                let pp = cp ^. cpPoolParameters
                ad <- getAccountOrFail
                let target = ad ^. BaseAccounts.delegationTarget
                bsp <- MTL.get
                delegationConfigureDisallowOverdelegation bsp pp target
        case (dcuCapital, dcuDelegationTarget) of
            (Just newCapital, Just newTarget) -> unless (newCapital <= oldCapital && newTarget == oldTarget) doCheckOverDelegation
            (Just newCapital, Nothing) -> unless (newCapital <= oldCapital) doCheckOverDelegation
            (Nothing, Just newTarget) -> unless (newTarget == oldTarget) doCheckOverDelegation
            _ -> return ()

doUpdateBakerKeys ::
    (SupportsPersistentState pv m, AccountVersionFor pv ~ 'AccountV0) =>
    PersistentBlockState pv ->
    AccountIndex ->
    BakerKeyUpdate ->
    m (BakerKeyUpdateResult, PersistentBlockState pv)
doUpdateBakerKeys pbs ai bku@BakerKeyUpdate{..} = do
    bsp <- loadPBS pbs
    onAccount ai bsp accountBaker >>= \case
        -- The account is valid and has a baker
        Just bkr -> do
            pab <- refLoad (_birkActiveBakers (bspBirkParameters bsp))
            let oldAggregationKey = bkr ^. BaseAccounts.bakerAggregationVerifyKey
            -- Try updating the aggregation keys
            (keyOK, newAggregationKeys) <-
                -- If the aggregation key has not changed, we have nothing to do.
                if bkuAggregationKey == oldAggregationKey
                    then return (True, _aggregationKeys pab)
                    else do
                        -- Remove the old key
                        ak1 <- Trie.delete oldAggregationKey (_aggregationKeys pab)
                        -- Add the new key and check that it is not already present
                        let updAgg Nothing = return (True, Trie.Insert ())
                            updAgg (Just ()) = return (False, Trie.NoChange)
                        Trie.adjust updAgg bkuAggregationKey ak1
            if keyOK
                then do
                    -- The new aggregation key is known to be unique
                    newActiveBakers <- refMake pab{_aggregationKeys = newAggregationKeys}
                    let newBirkParams = bspBirkParameters bsp & birkActiveBakers .~ newActiveBakers
                    -- Update the account with the new keys
                    newAccounts <- Accounts.updateAccountsAtIndex' (setAccountBakerKeys bku) ai (bspAccounts bsp)
                    (BKUSuccess (BakerId ai),)
                        <$> storePBS
                            pbs
                            bsp
                                { bspBirkParameters = newBirkParams,
                                  bspAccounts = newAccounts
                                }
                else return (BKUDuplicateAggregationKey, pbs)
        -- Cannot resolve the account, or it is not a baker
        _ -> return (BKUInvalidBaker, pbs)

doUpdateBakerStake ::
    (SupportsPersistentState pv m, AccountVersionFor pv ~ 'AccountV0, ChainParametersVersionFor pv ~ 'ChainParametersV0) =>
    PersistentBlockState pv ->
    AccountIndex ->
    Amount ->
    m (BakerStakeUpdateResult, PersistentBlockState pv)
doUpdateBakerStake pbs ai newStake = do
    bsp <- loadPBS pbs

    onAccount' ai bsp accountStakeDetails >>= \case
        Just StakeDetailsBaker{..} -> do
            if sdPendingChange /= BaseAccounts.NoChange
                then -- A change is already pending
                    return (BSUChangePending (BakerId ai), pbs)
                else -- We can make the change
                do
                    let curEpoch = bspBirkParameters bsp ^. birkSeedState . epoch
                    upds <- refLoad (bspUpdates bsp)
                    cooldown <- (2 +) . _cpBakerExtraCooldownEpochs . _cpCooldownParameters . unStoreSerialized <$> refLoad (currentParameters upds)

                    bakerStakeThreshold <- (^. cpPoolParameters . ppBakerStakeThreshold) <$> doGetChainParameters pbs
                    let applyUpdate updAcc = do
                            newAccounts <- Accounts.updateAccountsAtIndex' updAcc ai (bspAccounts bsp)
                            storePBS pbs bsp{bspAccounts = newAccounts}
                    case compare newStake sdStakedCapital of
                        LT ->
                            if newStake < bakerStakeThreshold
                                then return (BSUStakeUnderThreshold, pbs)
                                else
                                    (BSUStakeReduced (BakerId ai) (curEpoch + cooldown),)
                                        <$> applyUpdate
                                            ( setAccountStakePendingChange
                                                (BaseAccounts.ReduceStake newStake (BaseAccounts.PendingChangeEffectiveV0 $ curEpoch + cooldown))
                                            )
                        EQ -> return (BSUStakeUnchanged (BakerId ai), pbs)
                        GT -> (BSUStakeIncreased (BakerId ai),) <$> applyUpdate (setAccountStake newStake)
        _ -> return (BSUInvalidBaker, pbs)

doUpdateBakerRestakeEarnings ::
    (SupportsPersistentState pv m) =>
    PersistentBlockState pv ->
    AccountIndex ->
    Bool ->
    m (BakerRestakeEarningsUpdateResult, PersistentBlockState pv)
doUpdateBakerRestakeEarnings pbs ai newRestakeEarnings = do
    bsp <- loadPBS pbs
    onAccount' ai bsp accountStakeDetails >>= \case
        Just StakeDetailsBaker{..} -> do
            if newRestakeEarnings == sdRestakeEarnings
                then return (BREUUpdated (BakerId ai), pbs)
                else do
                    let updAcc = setAccountRestakeEarnings newRestakeEarnings
                    newAccounts <- Accounts.updateAccountsAtIndex' updAcc ai (bspAccounts bsp)
                    (BREUUpdated (BakerId ai),) <$> storePBS pbs bsp{bspAccounts = newAccounts}
        _ -> return (BREUInvalidBaker, pbs)

doRemoveBaker ::
    (SupportsPersistentState pv m, AccountVersionFor pv ~ 'AccountV0, ChainParametersVersionFor pv ~ 'ChainParametersV0) =>
    PersistentBlockState pv ->
    AccountIndex ->
    m (BakerRemoveResult, PersistentBlockState pv)
doRemoveBaker pbs ai = do
    bsp <- loadPBS pbs
    onAccount' ai bsp accountStakeDetails >>= \case
        -- The account is valid and has a baker
        Just StakeDetailsBaker{..} -> do
            if sdPendingChange /= BaseAccounts.NoChange
                then -- A change is already pending
                    return (BRChangePending (BakerId ai), pbs)
                else do
                    -- We can make the change
                    -- Note: this just sets the account to be removed at a future epoch
                    -- transition.
                    let curEpoch = bspBirkParameters bsp ^. birkSeedState . epoch
                    upds <- refLoad (bspUpdates bsp)
                    cooldown <- (2 +) . _cpBakerExtraCooldownEpochs . _cpCooldownParameters . unStoreSerialized <$> refLoad (currentParameters upds)
                    let updAcc =
                            setAccountStakePendingChange $
                                BaseAccounts.RemoveStake (BaseAccounts.PendingChangeEffectiveV0 $ curEpoch + cooldown)
                    newAccounts <- Accounts.updateAccountsAtIndex' updAcc ai (bspAccounts bsp)
                    (BRRemoved (BakerId ai) (curEpoch + cooldown),) <$> storePBS pbs bsp{bspAccounts = newAccounts}
        -- The account is not valid or has no baker
        _ -> return (BRInvalidBaker, pbs)

doRewardAccount :: forall pv m. (SupportsPersistentState pv m) => PersistentBlockState pv -> AccountIndex -> Amount -> m (Maybe AccountAddress, PersistentBlockState pv)
doRewardAccount pbs ai reward = do
    bsp <- loadPBS pbs
    (mRes, newAccounts) <- Accounts.updateAccountsAtIndex updAcc ai (bspAccounts bsp)
    case mRes of
        Nothing -> return (Nothing, pbs)
        Just (addr, updActiveBkrs) -> do
            newActiveBkrs <- updActiveBkrs (bspBirkParameters bsp ^. birkActiveBakers)
            (Just addr,)
                <$> storePBS
                    pbs
                    bsp
                        { bspAccounts = newAccounts,
                          bspBirkParameters = bspBirkParameters bsp & birkActiveBakers .~ newActiveBkrs
                        }
  where
    updAcc acc = do
        addr <- accountCanonicalAddress acc
        stakeDetails <- accountStakeDetails acc
        (restaked, acc1) <- case stakeDetails of
            StakeDetailsBaker{..} | sdRestakeEarnings -> do
                acc' <- setAccountStake (sdStakedCapital + reward) acc
                let upd pActiveBkrs = do
                        activeBkrs <- refLoad pActiveBkrs
                        refMake $! activeBkrs & totalActiveCapital %~ addActiveCapital reward
                return (upd, acc')
            StakeDetailsDelegator{..} | sdRestakeEarnings -> do
                acc' <- setAccountStake (sdStakedCapital + reward) acc
                let upd pActiveBkrs = do
                        activeBkrs0 <- refLoad pActiveBkrs
                        activeBkrs1 <- updateDelegationPoolCapital activeBkrs0 sdDelegationTarget
                        refMake $! activeBkrs1 & totalActiveCapital %~ addActiveCapital reward
                return (upd, acc')
            _ -> return (return, acc)
        acc2 <- addAccountAmount reward acc1
        return ((addr, restaked), acc2)

    updateDelegationPoolCapital ::
        (AVSupportsDelegation av, IsAccountVersion av) =>
        PersistentActiveBakers av ->
        Transactions.DelegationTarget ->
        m (PersistentActiveBakers av)
    updateDelegationPoolCapital activeBkrs Transactions.DelegatePassive = do
        let tot = adDelegatorTotalCapital $ activeBkrs ^. passiveDelegators
        return $!
            activeBkrs
                & passiveDelegators %~ \dlgs ->
                    dlgs{adDelegatorTotalCapital = tot + reward}
    updateDelegationPoolCapital activeBkrs (Transactions.DelegateToBaker bid) = do
        let activeBkrsMap = activeBkrs ^. activeBakers
            adj Nothing = error "Invariant violation: active baker account is not in active bakers map"
            adj (Just dlgs) = do
                let tot = adDelegatorTotalCapital dlgs
                return ((), Trie.Insert $ dlgs{adDelegatorTotalCapital = tot + reward})
        (_, newActiveBkrsMap) <- Trie.adjust adj bid activeBkrsMap
        return $! activeBkrs & activeBakers .~ newActiveBkrsMap

doGetBakerPoolRewardDetails :: (PVSupportsDelegation pv, SupportsPersistentState pv m) => PersistentBlockState pv -> m (Map.Map BakerId BakerPoolRewardDetails)
doGetBakerPoolRewardDetails pbs = do
    bsp <- loadPBS pbs
    let hpr = case bspRewardDetails bsp of BlockRewardDetailsV1 hp -> hp
    poolRewards <- refLoad hpr
    rewardsList <- LFMBT.toAscList (bakerPoolRewardDetails poolRewards)
    capitals <- refLoad $ currentCapital poolRewards
    let bakerIdList = bcBakerId <$> Vec.toList (bakerPoolCapital capitals)
    -- The lists must be the same length since the rewards are reset when the current capital
    -- distribution is updated.
    return $! Map.fromList (zip bakerIdList rewardsList)

doGetRewardStatus :: forall pv m. (SupportsPersistentState pv m) => PersistentBlockState pv -> m (RewardStatus' Epoch)
doGetRewardStatus pbs = do
    bsp <- loadPBS pbs
    let bankStatus = _unhashed $ bspBank bsp
    let rewardsV0 :: RewardStatus' Epoch
        rewardsV0 =
            RewardStatusV0
                { rsTotalAmount = bankStatus ^. Rewards.totalGTU,
                  rsTotalEncryptedAmount = bankStatus ^. Rewards.totalEncryptedGTU,
                  rsBakingRewardAccount = bankStatus ^. Rewards.bakingRewardAccount,
                  rsFinalizationRewardAccount = bankStatus ^. Rewards.finalizationRewardAccount,
                  rsGasAccount = bankStatus ^. Rewards.gasAccount,
                  rsProtocolVersion = demoteProtocolVersion (protocolVersion @pv)
                }
        rewardsV1 :: (PVSupportsDelegation pv) => m (RewardStatus' Epoch)
        rewardsV1 = do
            poolRewards <- refLoad (bspPoolRewards bsp)
            tc <- totalCapital bsp
            return
                RewardStatusV1
                    { rsTotalAmount = bankStatus ^. Rewards.totalGTU,
                      rsTotalEncryptedAmount = bankStatus ^. Rewards.totalEncryptedGTU,
                      rsBakingRewardAccount = bankStatus ^. Rewards.bakingRewardAccount,
                      rsFinalizationRewardAccount = bankStatus ^. Rewards.finalizationRewardAccount,
                      rsGasAccount = bankStatus ^. Rewards.gasAccount,
                      rsFoundationTransactionRewards = foundationTransactionRewards poolRewards,
                      rsNextPaydayTime = nextPaydayEpoch poolRewards,
                      rsNextPaydayMintRate = nextPaydayMintRate poolRewards,
                      rsTotalStakedCapital = tc,
                      rsProtocolVersion = demoteProtocolVersion (protocolVersion @pv)
                    }
    case protocolVersion @pv of
        SP1 -> return rewardsV0
        SP2 -> return rewardsV0
        SP3 -> return rewardsV0
        SP4 -> rewardsV1
        SP5 -> rewardsV1
        SP6 -> rewardsV1

doRewardFoundationAccount :: (SupportsPersistentState pv m) => PersistentBlockState pv -> Amount -> m (PersistentBlockState pv)
doRewardFoundationAccount pbs reward = do
    bsp <- loadPBS pbs
    let updAcc = addAccountAmount reward
    foundationAccount <- (^. cpFoundationAccount) <$> lookupCurrentParameters (bspUpdates bsp)
    newAccounts <- Accounts.updateAccountsAtIndex' updAcc foundationAccount (bspAccounts bsp)
    storePBS pbs (bsp{bspAccounts = newAccounts})

doGetFoundationAccount :: (SupportsPersistentState pv m) => PersistentBlockState pv -> m (PersistentAccount (AccountVersionFor pv))
doGetFoundationAccount pbs = do
    bsp <- loadPBS pbs
    foundationAccount <- (^. cpFoundationAccount) <$> lookupCurrentParameters (bspUpdates bsp)
    macc <- Accounts.indexedAccount foundationAccount (bspAccounts bsp)
    case macc of
        Nothing -> error "bsoGetFoundationAccount: invalid foundation account"
        Just acc -> return acc

doMint :: (SupportsPersistentState pv m) => PersistentBlockState pv -> MintAmounts -> m (PersistentBlockState pv)
doMint pbs mint = do
    bsp <- loadPBS pbs
    let newBank =
            bspBank bsp
                & unhashed
                    %~ (Rewards.totalGTU +~ mintTotal mint)
                    . (Rewards.bakingRewardAccount +~ mintBakingReward mint)
                    . (Rewards.finalizationRewardAccount +~ mintFinalizationReward mint)
    let updAcc = addAccountAmount $ mintDevelopmentCharge mint
    foundationAccount <- (^. cpFoundationAccount) <$> lookupCurrentParameters (bspUpdates bsp)
    newAccounts <- Accounts.updateAccountsAtIndex' updAcc foundationAccount (bspAccounts bsp)
    storePBS pbs (bsp{bspBank = newBank, bspAccounts = newAccounts})

doGetAccount :: (SupportsPersistentState pv m) => PersistentBlockState pv -> AccountAddress -> m (Maybe (AccountIndex, PersistentAccount (AccountVersionFor pv)))
doGetAccount pbs addr = do
    bsp <- loadPBS pbs
    Accounts.getAccountWithIndex addr (bspAccounts bsp)

doGetAccountExists :: (SupportsPersistentState pv m) => PersistentBlockState pv -> AccountAddress -> m Bool
doGetAccountExists pbs aaddr = do
    bsp <- loadPBS pbs
    Accounts.exists aaddr (bspAccounts bsp)

doGetActiveBakers :: (SupportsPersistentState pv m) => PersistentBlockState pv -> m [BakerId]
doGetActiveBakers pbs = do
    bsp <- loadPBS pbs
    ab <- refLoad $ bspBirkParameters bsp ^. birkActiveBakers
    Trie.keysAsc (ab ^. activeBakers)

doGetAccountByCredId :: (SupportsPersistentState pv m) => PersistentBlockState pv -> ID.RawCredentialRegistrationID -> m (Maybe (AccountIndex, PersistentAccount (AccountVersionFor pv)))
doGetAccountByCredId pbs cid = do
    bsp <- loadPBS pbs
    Accounts.getAccountByCredId cid (bspAccounts bsp)

doGetAccountIndex :: (SupportsPersistentState pv m) => PersistentBlockState pv -> AccountAddress -> m (Maybe AccountIndex)
doGetAccountIndex pbs addr = do
    bsp <- loadPBS pbs
    Accounts.getAccountIndex addr (bspAccounts bsp)

doGetAccountByIndex :: (SupportsPersistentState pv m) => PersistentBlockState pv -> AccountIndex -> m (Maybe (PersistentAccount (AccountVersionFor pv)))
doGetAccountByIndex pbs aid = do
    bsp <- loadPBS pbs
    Accounts.indexedAccount aid (bspAccounts bsp)

doGetIndexedAccountByIndex :: (SupportsPersistentState pv m) => PersistentBlockState pv -> AccountIndex -> m (Maybe (AccountIndex, PersistentAccount (AccountVersionFor pv)))
doGetIndexedAccountByIndex pbs idx = fmap (idx,) <$> doGetAccountByIndex pbs idx

doAccountList :: (SupportsPersistentState pv m) => PersistentBlockState pv -> m [AccountAddress]
doAccountList pbs = do
    bsp <- loadPBS pbs
    Accounts.accountAddresses (bspAccounts bsp)

doAddressWouldClash :: (SupportsPersistentState pv m) => PersistentBlockState pv -> AccountAddress -> m Bool
doAddressWouldClash pbs addr = do
    bsp <- loadPBS pbs
    Accounts.addressWouldClash addr (bspAccounts bsp)

doRegIdExists :: (SupportsPersistentState pv m) => PersistentBlockState pv -> ID.CredentialRegistrationID -> m Bool
doRegIdExists pbs regid = do
    bsp <- loadPBS pbs
    isJust <$> Accounts.regIdExists regid (bspAccounts bsp)

doCreateAccount :: (SupportsPersistentState pv m) => PersistentBlockState pv -> ID.GlobalContext -> AccountAddress -> ID.AccountCredential -> m (Maybe (PersistentAccount (AccountVersionFor pv)), PersistentBlockState pv)
doCreateAccount pbs cryptoParams acctAddr credential = do
    acct <- newAccount cryptoParams acctAddr credential
    bsp <- loadPBS pbs
    -- Add the account
    (res, accts1) <- Accounts.putNewAccount acct (bspAccounts bsp)
    case res of
        Just idx -> do
            -- Record the RegId since we created a new account.
            accts2 <- Accounts.recordRegId (ID.credId credential) idx accts1
            (Just acct,) <$> storePBS pbs (bsp{bspAccounts = accts2})
        Nothing ->
            -- the account was not created
            return (Nothing, pbs)

doModifyAccount :: forall m pv. (SupportsPersistentState pv m) => PersistentBlockState pv -> AccountUpdate -> m (PersistentBlockState pv)
doModifyAccount pbs aUpd@AccountUpdate{..} = do
    bsp <- loadPBS pbs
    -- Do the update to the account. The first component of the return value is a @Just@ when
    -- the release schedule for the account is updated. This is a triple of: the reference
    -- to the account (used by the release schedule index), the former first release timestamp
    -- (or @Nothing@ if there was none), and the new first release timestamp (or @Nothing@ if
    -- there is none). These are used to update the release schedule index as necessary.
    let doUpd ::
            PersistentAccount (AccountVersionFor pv) ->
            m (Maybe (RSAccountRef pv, Maybe Timestamp, Maybe Timestamp), PersistentAccount (AccountVersionFor pv))
        doUpd acc = do
            acc' <- updateAccount aUpd acc
            releaseChange <- forM _auReleaseSchedule $ \_ -> do
                acctRef <- case protocolVersion @pv of
                    SP1 -> accountCanonicalAddress acc'
                    SP2 -> accountCanonicalAddress acc'
                    SP3 -> accountCanonicalAddress acc'
                    SP4 -> accountCanonicalAddress acc'
                    SP5 -> return _auIndex
                    SP6 -> return _auIndex
                !oldRel <- accountNextReleaseTimestamp acc
                !newRel <- accountNextReleaseTimestamp acc'
                return (acctRef :: RSAccountRef pv, oldRel, newRel)
            return (releaseChange, acc')
    (releaseChange, accts1) <- Accounts.updateAccountsAtIndex doUpd _auIndex (bspAccounts bsp)
    newRS <- case releaseChange of
        Just (Just (aref, Nothing, Just ts)) -> addAccountRelease ts aref (bspReleaseSchedule bsp)
        Just (Just (aref, Just oldts, Just newts))
            | newts < oldts -> updateAccountRelease oldts newts aref (bspReleaseSchedule bsp)
        _ -> return $ bspReleaseSchedule bsp
    storePBS pbs (bsp{bspAccounts = accts1, bspReleaseSchedule = newRS})

doSetAccountCredentialKeys :: (SupportsPersistentState pv m) => PersistentBlockState pv -> AccountIndex -> ID.CredentialIndex -> ID.CredentialPublicKeys -> m (PersistentBlockState pv)
doSetAccountCredentialKeys pbs accIndex credIx credKeys = do
    bsp <- loadPBS pbs
    accts1 <- Accounts.updateAccountsAtIndex' upd accIndex (bspAccounts bsp)
    storePBS pbs (bsp{bspAccounts = accts1})
  where
    upd = updateAccountCredentialKeys credIx credKeys

doUpdateAccountCredentials ::
    (SupportsPersistentState pv m) =>
    PersistentBlockState pv ->
    -- | Address of the account to update.
    AccountIndex ->
    -- | List of credential indices to remove.
    [ID.CredentialIndex] ->
    -- | New credentials to add.
    Map.Map ID.CredentialIndex ID.AccountCredential ->
    -- | New account threshold
    ID.AccountThreshold ->
    m (PersistentBlockState pv)
doUpdateAccountCredentials pbs accIndex remove add thrsh = do
    bsp <- loadPBS pbs
    (res, accts1) <- Accounts.updateAccountsAtIndex upd accIndex (bspAccounts bsp)
    case res of
        Just () -> do
            -- If we deploy a credential, record it
            accts2 <- Accounts.recordRegIds ((,accIndex) <$> Map.elems (ID.credId <$> add)) accts1
            storePBS pbs (bsp{bspAccounts = accts2})
        Nothing -> return pbs -- this should not happen, the precondition of this method is that the account exists. But doing nothing is safe.
  where
    upd oldAccount = ((),) <$> updateAccountCredentials remove add thrsh oldAccount

doGetInstance ::
    (SupportsPersistentState pv m) =>
    PersistentBlockState pv ->
    ContractAddress ->
    m (Maybe (InstanceInfoType Modules.PersistentInstrumentedModuleV Instances.InstanceStateV))
doGetInstance pbs caddr = do
    bsp <- loadPBS pbs
    minst <- Instances.lookupContractInstance caddr (bspInstances bsp)
    forM minst Instances.mkInstanceInfo

doContractInstanceList :: (SupportsPersistentState pv m) => PersistentBlockState pv -> m [ContractAddress]
doContractInstanceList pbs = do
    bsp <- loadPBS pbs
    Instances.allInstances (bspInstances bsp)

doPutNewInstance ::
    forall m pv v.
    (SupportsPersistentState pv m, Wasm.IsWasmVersion v) =>
    PersistentBlockState pv ->
    NewInstanceData (Modules.PersistentInstrumentedModuleV v) v ->
    m (ContractAddress, PersistentBlockState pv)
doPutNewInstance pbs NewInstanceData{..} = do
    bsp <- loadPBS pbs
    mods <- refLoad (bspModules bsp)
    -- Create the instance
    (ca, insts) <- Instances.newContractInstance (fnew mods) (bspInstances bsp)
    (ca,) <$> storePBS pbs bsp{bspInstances = insts}
  where
    fnew mods ca =
        case Wasm.getWasmVersion @v of
            Wasm.SV0 -> do
                let params =
                        PersistentInstanceParameters
                            { pinstanceAddress = ca,
                              pinstanceOwner = nidOwner,
                              pinstanceContractModule = GSWasm.miModuleRef nidInterface,
                              pinstanceReceiveFuns = nidEntrypoints,
                              pinstanceInitName = nidInitName,
                              pinstanceParameterHash = Instances.makeInstanceParameterHash ca nidOwner (GSWasm.miModuleRef nidInterface) nidInitName
                            }
                pinstanceParameters <- makeBufferedRef params
                -- We retrieve the module interface here so that we only have a single copy of it, meaning that
                -- all instances created from the same module share a reference to the module.
                -- Seeing that we know that the instance is V0, and that the module exists, this cannot fail.
                modRef <- fromJust <$> Modules.getModuleReference (GSWasm.miModuleRef nidInterface) mods
                (csHash, initialState) <- freezeContractState nidInitialState
                -- The module version is V0 because of the 'WasmVersion' is V0.
                return $!!
                    ( ca,
                      PersistentInstanceV0
                        Instances.PersistentInstanceV
                            { pinstanceModuleInterface = modRef,
                              pinstanceModel = initialState,
                              pinstanceAmount = nidInitialAmount,
                              pinstanceHash = Instances.makeInstanceHashV0 (pinstanceParameterHash params) csHash nidInitialAmount,
                              ..
                            }
                    )
            Wasm.SV1 -> do
                let params =
                        PersistentInstanceParameters
                            { pinstanceAddress = ca,
                              pinstanceOwner = nidOwner,
                              pinstanceContractModule = GSWasm.miModuleRef nidInterface,
                              pinstanceReceiveFuns = nidEntrypoints,
                              pinstanceInitName = nidInitName,
                              pinstanceParameterHash = Instances.makeInstanceParameterHash ca nidOwner (GSWasm.miModuleRef nidInterface) nidInitName
                            }
                pinstanceParameters <- makeBufferedRef params
                -- We retrieve the module interface here so that we only have a single copy of it, meaning that
                -- all instances created from the same module share a reference to the module.
                -- Seeing that we know that the instance is V1, and that the module exists, this cannot fail.
                modRef <- fromJust <$> Modules.getModuleReference (GSWasm.miModuleRef nidInterface) mods
                (csHash, initialState) <- freezeContractState nidInitialState
                let pinstanceHash = Instances.makeInstanceHashV1 (pinstanceParameterHash params) csHash nidInitialAmount
                -- The module version is V1 because of the 'WasmVersion' is V1.
                return $!!
                    ( ca,
                      PersistentInstanceV1
                        Instances.PersistentInstanceV
                            { pinstanceModuleInterface = modRef,
                              pinstanceModel = initialState,
                              pinstanceAmount = nidInitialAmount,
                              ..
                            }
                    )

doModifyInstance ::
    forall pv m v.
    (SupportsPersistentState pv m, Wasm.IsWasmVersion v) =>
    PersistentBlockState pv ->
    ContractAddress ->
    AmountDelta ->
    Maybe (UpdatableContractState v) ->
    Maybe (GSWasm.ModuleInterfaceA (Modules.PersistentInstrumentedModuleV v), Set.Set Wasm.ReceiveName) ->
    m (PersistentBlockState pv)
doModifyInstance pbs caddr deltaAmnt val newModule = do
    bsp <- loadPBS pbs
    -- Update the instance
    Instances.updateContractInstance (upd bsp) caddr (bspInstances bsp) >>= \case
        Nothing -> error "Invalid contract address"
        Just (_, insts) ->
            storePBS pbs bsp{bspInstances = insts}
  where
    upd :: BlockStatePointers pv -> PersistentInstance pv -> m ((), PersistentInstance pv)
    upd _ (PersistentInstanceV0 oldInst) = case Wasm.getWasmVersion @v of
        Wasm.SV0 -> do
            -- V0 instances cannot be upgraded, so we don't need to do any
            piParams <- loadBufferedRef (pinstanceParameters oldInst)
            if deltaAmnt == 0
                then case val of
                    Nothing -> return ((), PersistentInstanceV0 oldInst)
                    Just newVal -> do
                        (csHash, newModel) <- freezeContractState newVal
                        return
                            ( (),
                              PersistentInstanceV0 $
                                rehashV0
                                    (Just csHash)
                                    (pinstanceParameterHash piParams)
                                    (oldInst{pinstanceModel = newModel})
                            )
                else case val of
                    Nothing ->
                        return
                            ( (),
                              PersistentInstanceV0 $
                                rehashV0
                                    Nothing
                                    (pinstanceParameterHash piParams)
                                    oldInst{pinstanceAmount = applyAmountDelta deltaAmnt (pinstanceAmount oldInst)}
                            )
                    Just newVal -> do
                        (csHash, newModel) <- freezeContractState newVal
                        return
                            ( (),
                              PersistentInstanceV0 $
                                rehashV0
                                    (Just csHash)
                                    (pinstanceParameterHash piParams)
                                    oldInst
                                        { pinstanceAmount = applyAmountDelta deltaAmnt (pinstanceAmount oldInst),
                                          pinstanceModel = newModel
                                        }
                            )
        Wasm.SV1 -> error "Expected instance version V0, got V1."
    upd bsp (PersistentInstanceV1 oldInst) = case Wasm.getWasmVersion @v of
        Wasm.SV0 -> error "Expected V1 contract instance, got V0."
        Wasm.SV1 -> do
            -- V1 instances can be upgraded to other V1 instances.
            -- First compute whether the parameters and the in-memory module reference need to be updated.
            (piParams, newParamsRef, newModuleInterface) <- do
                (params, newParamsRef) <- cacheBufferedRef (pinstanceParameters oldInst)
                case newModule of
                    Nothing -> return (params, newParamsRef, pinstanceModuleInterface oldInst)
                    Just (nm, newEntryPoints) -> do
                        let newParams' =
                                params
                                    { pinstanceContractModule = GSWasm.miModuleRef nm,
                                      pinstanceReceiveFuns = newEntryPoints
                                    }
                            -- compute the new hash of parameters since the module has changed
                            newHash = Instances.makeInstanceParameterHash (pinstanceAddress newParams') (pinstanceOwner newParams') (pinstanceContractModule newParams') (pinstanceInitName newParams')
                            newParams = newParams'{pinstanceParameterHash = newHash}
                        mods <- refLoad (bspModules bsp)
                        newModuleInterface <- fromMaybe (error "Cannot upgrade to a module that does not exist.") <$> (Modules.getModuleReference (GSWasm.miModuleRef nm) mods)
                        br <- makeBufferedRef newParams
                        return (newParams, br, newModuleInterface)
            if deltaAmnt == 0
                then -- there is no change in amount owned by the contract
                case val of
                    -- no change in either the state or the module. No need to change the instance
                    Nothing
                        | Nothing <- newModule -> return ((), PersistentInstanceV1 oldInst)
                        | otherwise ->
                            -- the module is the only thing that was updated, so change parameters, and rehash
                            rehashV1
                                Nothing
                                (pinstanceParameterHash piParams)
                                oldInst
                                    { pinstanceParameters = newParamsRef,
                                      pinstanceModuleInterface = newModuleInterface
                                    }
                    Just newVal -> do
                        -- the state has changed, we need to rehash the instance.
                        -- we also update parameters, but the update might be a no-op if newModel = Nothing,
                        -- since then newParamsRef = pinstanceParameters
                        (csHash, newModel) <- freezeContractState newVal
                        rehashV1
                            (Just csHash)
                            (pinstanceParameterHash piParams)
                            ( oldInst
                                { pinstanceParameters = newParamsRef,
                                  pinstanceModel = newModel,
                                  pinstanceModuleInterface = newModuleInterface
                                }
                            )
                else -- at least the amount has changed rehash in all cases
                case val of
                    Nothing ->
                        rehashV1
                            Nothing
                            (pinstanceParameterHash piParams)
                            oldInst
                                { pinstanceParameters = newParamsRef,
                                  pinstanceAmount = applyAmountDelta deltaAmnt (pinstanceAmount oldInst),
                                  pinstanceModuleInterface = newModuleInterface
                                }
                    Just newVal -> do
                        (csHash, newModel) <- freezeContractState newVal
                        rehashV1
                            (Just csHash)
                            (pinstanceParameterHash piParams)
                            oldInst
                                { pinstanceParameters = newParamsRef,
                                  pinstanceAmount = applyAmountDelta deltaAmnt (pinstanceAmount oldInst),
                                  pinstanceModel = newModel,
                                  pinstanceModuleInterface = newModuleInterface
                                }
    rehashV0 (Just csHash) iph inst@PersistentInstanceV{..} = inst{pinstanceHash = Instances.makeInstanceHashV0 iph csHash pinstanceAmount}
    rehashV0 Nothing iph inst@PersistentInstanceV{..} =
        inst{pinstanceHash = Instances.makeInstanceHashV0State iph pinstanceModel pinstanceAmount}
    rehashV1 (Just csHash) iph inst@PersistentInstanceV{..} =
        return ((), PersistentInstanceV1 inst{pinstanceHash = Instances.makeInstanceHashV1 iph csHash pinstanceAmount})
    rehashV1 Nothing iph inst@PersistentInstanceV{..} =
        (\newHash -> ((), PersistentInstanceV1 inst{pinstanceHash = newHash})) <$> Instances.makeInstanceHashV1State iph pinstanceModel pinstanceAmount

doGetIdentityProvider :: (SupportsPersistentState pv m) => PersistentBlockState pv -> ID.IdentityProviderIdentity -> m (Maybe IPS.IpInfo)
doGetIdentityProvider pbs ipId = do
    bsp <- loadPBS pbs
    ips <- refLoad (bspIdentityProviders bsp)
    return $! IPS.idProviders ips ^? ix ipId

doGetAllIdentityProvider :: (SupportsPersistentState pv m) => PersistentBlockState pv -> m [IPS.IpInfo]
doGetAllIdentityProvider pbs = do
    bsp <- loadPBS pbs
    ips <- refLoad (bspIdentityProviders bsp)
    return $! Map.elems $ IPS.idProviders ips

doGetAnonymityRevokers :: (SupportsPersistentState pv m) => PersistentBlockState pv -> [ID.ArIdentity] -> m (Maybe [ARS.ArInfo])
doGetAnonymityRevokers pbs arIds = do
    bsp <- loadPBS pbs
    ars <- refLoad (bspAnonymityRevokers bsp)
    return $!
        let arsMap = ARS.arRevokers ars
        in  forM arIds (`Map.lookup` arsMap)

doGetAllAnonymityRevokers :: (SupportsPersistentState pv m) => PersistentBlockState pv -> m [ARS.ArInfo]
doGetAllAnonymityRevokers pbs = do
    bsp <- loadPBS pbs
    ars <- refLoad (bspAnonymityRevokers bsp)
    return $! Map.elems $ ARS.arRevokers ars

doGetCryptoParams :: (SupportsPersistentState pv m) => PersistentBlockState pv -> m CryptographicParameters
doGetCryptoParams pbs = do
    bsp <- loadPBS pbs
    refLoad (bspCryptographicParameters bsp)

doGetPaydayEpoch :: forall pv m. (SupportsPersistentState pv m, PVSupportsDelegation pv) => PersistentBlockState pv -> m Epoch
doGetPaydayEpoch pbs = do
    bsp <- loadPBS pbs
    case bspRewardDetails bsp of
        BlockRewardDetailsV1 hpr -> nextPaydayEpoch <$> refLoad hpr

doGetPaydayMintRate :: forall pv m. (SupportsPersistentState pv m, PVSupportsDelegation pv) => PersistentBlockState pv -> m MintRate
doGetPaydayMintRate pbs = do
    bsp <- loadPBS pbs
    case bspRewardDetails bsp of
        BlockRewardDetailsV1 hpr -> nextPaydayMintRate <$> refLoad hpr

doSetPaydayEpoch :: forall pv m. (SupportsPersistentState pv m, PVSupportsDelegation pv) => PersistentBlockState pv -> Epoch -> m (PersistentBlockState pv)
doSetPaydayEpoch pbs e = do
    bsp <- loadPBS pbs
    case bspRewardDetails bsp of
        BlockRewardDetailsV1 hpr -> do
            pr <- refLoad hpr
            hpr' <- refMake pr{nextPaydayEpoch = e}
            storePBS pbs bsp{bspRewardDetails = BlockRewardDetailsV1 hpr'}

doSetPaydayMintRate :: forall pv m. (SupportsPersistentState pv m, PVSupportsDelegation pv) => PersistentBlockState pv -> MintRate -> m (PersistentBlockState pv)
doSetPaydayMintRate pbs r = do
    bsp <- loadPBS pbs
    case bspRewardDetails bsp of
        BlockRewardDetailsV1 hpr -> do
            pr <- refLoad hpr
            hpr' <- refMake pr{nextPaydayMintRate = r}
            storePBS pbs bsp{bspRewardDetails = BlockRewardDetailsV1 hpr'}

doGetPoolStatus ::
    forall pv m.
    ( IsProtocolVersion pv,
      SupportsPersistentState pv m,
      PVSupportsDelegation pv
    ) =>
    PersistentBlockState pv ->
    Maybe BakerId ->
    m (Maybe PoolStatus)
doGetPoolStatus pbs Nothing = case delegationChainParameters @pv of
    DelegationChainParameters -> do
        bsp <- loadPBS pbs
        psDelegatedCapital <- passiveDelegationCapital bsp
        psCommissionRates <- _ppPassiveCommissions . _cpPoolParameters <$> lookupCurrentParameters (bspUpdates bsp)
        poolRewards <- refLoad (bspPoolRewards bsp)
        let psCurrentPaydayTransactionFeesEarned = passiveDelegationTransactionRewards poolRewards
        psCurrentPaydayDelegatedCapital <- currentPassiveDelegationCapital poolRewards
        psAllPoolTotalCapital <- totalCapital bsp
        return $ Just PassiveDelegationStatus{..}
doGetPoolStatus pbs (Just psBakerId@(BakerId aid)) = case delegationChainParameters @pv of
    DelegationChainParameters -> do
        bsp <- loadPBS pbs
        Accounts.indexedAccount aid (bspAccounts bsp) >>= \case
            Nothing -> return Nothing
            Just acct ->
                accountBaker acct >>= \case
                    Nothing -> return Nothing
                    Just baker -> do
                        let psBakerEquityCapital = baker ^. BaseAccounts.stakedAmount
                        psDelegatedCapital <- poolDelegatorCapital bsp psBakerId
                        poolParameters <- _cpPoolParameters <$> lookupCurrentParameters (bspUpdates bsp)
                        psAllPoolTotalCapital <- totalCapital bsp
                        let psDelegatedCapitalCap =
                                delegatedCapitalCap
                                    poolParameters
                                    psAllPoolTotalCapital
                                    psBakerEquityCapital
                                    psDelegatedCapital
                        psBakerAddress <- accountCanonicalAddress acct
                        let psPoolInfo = baker ^. BaseAccounts.bakerPoolInfo
                        let psBakerStakePendingChange =
                                makePoolPendingChange $ BaseAccounts.pendingChangeEffectiveTimestamp <$> (baker ^. BaseAccounts.bakerPendingChange)
                        epochBakers <- refLoad (_birkCurrentEpochBakers $ bspBirkParameters bsp)
                        mepochBaker <- epochBaker psBakerId epochBakers
                        psCurrentPaydayStatus <- case mepochBaker of
                            Nothing -> return Nothing
                            Just (_, effectiveStake) -> do
                                poolRewards <- refLoad (bspPoolRewards bsp)
                                mbcr <- lookupBakerCapitalAndRewardDetails psBakerId poolRewards
                                case mbcr of
                                    Nothing -> return Nothing -- This should not happen
                                    Just (bc, BakerPoolRewardDetails{..}) -> do
                                        return $
                                            Just
                                                CurrentPaydayBakerPoolStatus
                                                    { bpsBlocksBaked = blockCount,
                                                      bpsFinalizationLive = finalizationAwake,
                                                      bpsTransactionFeesEarned = transactionFeesAccrued,
                                                      bpsEffectiveStake = effectiveStake,
                                                      bpsLotteryPower =
                                                        fromIntegral effectiveStake
                                                            / fromIntegral (_bakerTotalStake epochBakers),
                                                      bpsBakerEquityCapital = bcBakerEquityCapital bc,
                                                      bpsDelegatedCapital = bcTotalDelegatorCapital bc
                                                    }
                        return $ Just BakerPoolStatus{..}

doGetTransactionOutcome :: forall pv m. (SupportsPersistentState pv m) => PersistentBlockState pv -> Transactions.TransactionIndex -> m (Maybe TransactionSummary)
doGetTransactionOutcome pbs transHash = do
    bsp <- loadPBS pbs
    case bspTransactionOutcomes bsp of
        PTOV0 bto -> return $! bto ^? ix transHash
        PTOV1 bto -> do
            fmap _transactionSummaryV1 <$> LFMBT.lookup transHash (mtoOutcomes bto)

doGetTransactionOutcomesHash :: forall pv m. (SupportsPersistentState pv m) => PersistentBlockState pv -> m Transactions.TransactionOutcomesHash
doGetTransactionOutcomesHash pbs = do
    bsp <- loadPBS pbs
    getHashM (bspTransactionOutcomes bsp)

doSetTransactionOutcomes :: forall pv m. (SupportsPersistentState pv m) => PersistentBlockState pv -> [TransactionSummary] -> m (PersistentBlockState pv)
doSetTransactionOutcomes pbs transList = do
    bsp <- loadPBS pbs
    case bspTransactionOutcomes bsp of
        PTOV0 _ ->
            storePBS pbs bsp{bspTransactionOutcomes = PTOV0 (Transactions.transactionOutcomesV0FromList transList)}
        PTOV1 _ -> do
            mtoOutcomes <- LFMBT.fromAscList . map TransactionSummaryV1 $ transList
            let mtoSpecials = LFMBT.empty
            storePBS pbs bsp{bspTransactionOutcomes = PTOV1 MerkleTransactionOutcomes{..}}

doNotifyEncryptedBalanceChange :: (SupportsPersistentState pv m) => PersistentBlockState pv -> AmountDelta -> m (PersistentBlockState pv)
doNotifyEncryptedBalanceChange pbs amntDiff = do
    bsp <- loadPBS pbs
    storePBS pbs bsp{bspBank = bspBank bsp & unhashed . Rewards.totalEncryptedGTU %~ applyAmountDelta amntDiff}

doGetSpecialOutcomes :: (SupportsPersistentState pv m, MonadProtocolVersion m) => PersistentBlockState pv -> m (Seq.Seq Transactions.SpecialTransactionOutcome)
doGetSpecialOutcomes pbs = do
    bsp <- loadPBS pbs
    case bspTransactionOutcomes bsp of
        PTOV0 bto -> return (bto ^. Transactions.outcomeSpecial)
        PTOV1 bto -> Seq.fromList <$> LFMBT.toAscList (mtoSpecials bto)

doGetOutcomes :: (SupportsPersistentState pv m, MonadProtocolVersion m) => PersistentBlockState pv -> m (Vec.Vector TransactionSummary)
doGetOutcomes pbs = do
    bsp <- loadPBS pbs
    case bspTransactionOutcomes bsp of
        PTOV0 bto -> return (Transactions.outcomeValues bto)
        PTOV1 bto -> Vec.fromList . map _transactionSummaryV1 <$> LFMBT.toAscList (mtoOutcomes bto)

doAddSpecialTransactionOutcome :: (SupportsPersistentState pv m, MonadProtocolVersion m) => PersistentBlockState pv -> Transactions.SpecialTransactionOutcome -> m (PersistentBlockState pv)
doAddSpecialTransactionOutcome pbs !o = do
    bsp <- loadPBS pbs
    case bspTransactionOutcomes bsp of
        PTOV0 bto ->
            storePBS pbs $! bsp{bspTransactionOutcomes = PTOV0 (bto & Transactions.outcomeSpecial %~ (Seq.|> o))}
        PTOV1 bto -> do
            (_, newSpecials) <- LFMBT.append o (mtoSpecials bto)
            storePBS pbs $! bsp{bspTransactionOutcomes = PTOV1 (bto{mtoSpecials = newSpecials})}

doGetElectionDifficulty ::
    ( SupportsPersistentState pv m,
      ConsensusParametersVersionFor (ChainParametersVersionFor pv) ~ 'ConsensusParametersVersion0
    ) =>
    PersistentBlockState pv ->
    Timestamp ->
    m ElectionDifficulty
doGetElectionDifficulty pbs ts = do
    bsp <- loadPBS pbs
    futureElectionDifficulty (bspUpdates bsp) ts

doGetNextUpdateSequenceNumber :: (SupportsPersistentState pv m) => PersistentBlockState pv -> UpdateType -> m UpdateSequenceNumber
doGetNextUpdateSequenceNumber pbs uty = do
    bsp <- loadPBS pbs
    lookupNextUpdateSequenceNumber (bspUpdates bsp) uty

doGetCurrentElectionDifficulty ::
    ( SupportsPersistentState pv m,
      ConsensusParametersVersionFor
        (ChainParametersVersionFor pv)
        ~ 'ConsensusParametersVersion0
    ) =>
    PersistentBlockState pv ->
    m ElectionDifficulty
doGetCurrentElectionDifficulty pbs = do
    bsp <- loadPBS pbs
    upds <- refLoad (bspUpdates bsp)
    _cpElectionDifficulty . _cpConsensusParameters . unStoreSerialized <$> refLoad (currentParameters upds)

doGetUpdates :: (SupportsPersistentState pv m) => PersistentBlockState pv -> m (UQ.Updates pv)
doGetUpdates = makeBasicUpdates <=< refLoad . bspUpdates <=< loadPBS

doGetProtocolUpdateStatus :: (SupportsPersistentState pv m) => PersistentBlockState pv -> m UQ.ProtocolUpdateStatus
doGetProtocolUpdateStatus = protocolUpdateStatus . bspUpdates <=< loadPBS

doProcessUpdateQueues ::
    (SupportsPersistentState pv m) =>
    PersistentBlockState pv ->
    Timestamp ->
    m (Map.Map TransactionTime (UpdateValue (ChainParametersVersionFor pv)), PersistentBlockState pv)
doProcessUpdateQueues pbs ts = do
    bsp <- loadPBS pbs
    let (u, ars, ips) = (bspUpdates bsp, bspAnonymityRevokers bsp, bspIdentityProviders bsp)
    (changes, (u', ars', ips')) <- processUpdateQueues ts (u, ars, ips)
    (changes,) <$> storePBS pbs bsp{bspUpdates = u', bspAnonymityRevokers = ars', bspIdentityProviders = ips'}

doProcessReleaseSchedule :: forall m pv. (SupportsPersistentState pv m) => PersistentBlockState pv -> Timestamp -> m (PersistentBlockState pv)
doProcessReleaseSchedule pbs ts = do
    bsp <- loadPBS pbs
    (affectedAccounts, remRS) <- processReleasesUntil ts (bspReleaseSchedule bsp)
    if null affectedAccounts
        then return pbs
        else do
            let processAccountP1 ::
                    (RSAccountRef pv ~ AccountAddress) =>
                    (Accounts.Accounts pv, ReleaseSchedule pv) ->
                    RSAccountRef pv ->
                    m (Accounts.Accounts pv, ReleaseSchedule pv)
                processAccountP1 (accs, rs) addr = do
                    (reAdd, accs') <- Accounts.updateAccounts (unlockAccountReleases ts) addr accs
                    rs' <- case reAdd of
                        Just (_, Just nextTS) -> addAccountRelease nextTS addr rs
                        Just (_, Nothing) -> return rs
                        Nothing -> error "processReleaseSchedule: scheduled release for invalid account address"
                    return (accs', rs')
                processAccountP5 ::
                    (RSAccountRef pv ~ AccountIndex) =>
                    (Accounts.Accounts pv, ReleaseSchedule pv) ->
                    RSAccountRef pv ->
                    m (Accounts.Accounts pv, ReleaseSchedule pv)
                processAccountP5 (accs, rs) ai = do
                    (reAdd, accs') <- Accounts.updateAccountsAtIndex (unlockAccountReleases ts) ai accs
                    rs' <- case reAdd of
                        Just (Just nextTS) -> addAccountRelease nextTS ai rs
                        Just Nothing -> return rs
                        Nothing -> error "processReleaseSchedule: scheduled release for invalid account index"
                    return (accs', rs')
                processAccount :: (Accounts.Accounts pv, ReleaseSchedule pv) -> RSAccountRef pv -> m (Accounts.Accounts pv, ReleaseSchedule pv)
                processAccount = case protocolVersion @pv of
                    SP1 -> processAccountP1
                    SP2 -> processAccountP1
                    SP3 -> processAccountP1
                    SP4 -> processAccountP1
                    SP5 -> processAccountP5
                    SP6 -> processAccountP5
            (newAccs, newRS) <- foldM processAccount (bspAccounts bsp, remRS) affectedAccounts
            storePBS pbs (bsp{bspAccounts = newAccs, bspReleaseSchedule = newRS})

doGetUpdateKeyCollection ::
    forall pv m.
    (SupportsPersistentState pv m) =>
    PersistentBlockState pv ->
    m (UpdateKeysCollection (AuthorizationsVersionForPV pv))
doGetUpdateKeyCollection pbs = do
    bsp <- loadPBS pbs
    u <- refLoad (bspUpdates bsp)
    withIsAuthorizationsVersionForPV (protocolVersion @pv) $
        unStoreSerialized <$> refLoad (currentKeyCollection u)

doEnqueueUpdate ::
    (SupportsPersistentState pv m) =>
    PersistentBlockState pv ->
    TransactionTime ->
    UpdateValue (ChainParametersVersionFor pv) ->
    m (PersistentBlockState pv)
doEnqueueUpdate pbs effectiveTime payload = do
    bsp <- loadPBS pbs
    u' <- enqueueUpdate effectiveTime payload (bspUpdates bsp)
    storePBS pbs bsp{bspUpdates = u'}

doOverwriteElectionDifficulty ::
    ( SupportsPersistentState pv m,
      ConsensusParametersVersionFor
        (ChainParametersVersionFor pv)
        ~ 'ConsensusParametersVersion0
    ) =>
    PersistentBlockState pv ->
    ElectionDifficulty ->
    m (PersistentBlockState pv)
doOverwriteElectionDifficulty pbs newElectionDifficulty = do
    bsp <- loadPBS pbs
    u' <- overwriteElectionDifficulty newElectionDifficulty (bspUpdates bsp)
    storePBS pbs bsp{bspUpdates = u'}

doClearProtocolUpdate :: (SupportsPersistentState pv m) => PersistentBlockState pv -> m (PersistentBlockState pv)
doClearProtocolUpdate pbs = do
    bsp <- loadPBS pbs
    u' <- clearProtocolUpdate (bspUpdates bsp)
    storePBS pbs bsp{bspUpdates = u'}

doSetNextCapitalDistribution ::
    forall pv m.
    (SupportsPersistentState pv m, PVSupportsDelegation pv) =>
    PersistentBlockState pv ->
    CapitalDistribution ->
    m (PersistentBlockState pv)
doSetNextCapitalDistribution pbs cd = do
    bsp <- loadPBS pbs
    capDist <- refMake cd
    newRewardDetails <- case bspRewardDetails bsp of
        BlockRewardDetailsV1 hpr -> do
            pr <- refLoad hpr
            BlockRewardDetailsV1 <$> refMake (pr{nextCapital = capDist})
    storePBS pbs bsp{bspRewardDetails = newRewardDetails}

doRotateCurrentCapitalDistribution ::
    (SupportsPersistentState pv m, PVSupportsDelegation pv) =>
    PersistentBlockState pv ->
    m (PersistentBlockState pv)
doRotateCurrentCapitalDistribution pbs = do
    bsp <- loadPBS pbs
    newRewardDetails <- case bspRewardDetails bsp of
        BlockRewardDetailsV1 hpr -> BlockRewardDetailsV1 <$> rotateCapitalDistribution hpr
    storePBS pbs bsp{bspRewardDetails = newRewardDetails}

doGetExchangeRates :: (SupportsPersistentState pv m) => PersistentBlockState pv -> m ExchangeRates
doGetExchangeRates pbs = do
    bsp <- loadPBS pbs
    lookupExchangeRates (bspUpdates bsp)

doGetChainParameters :: (SupportsPersistentState pv m) => PersistentBlockState pv -> m (ChainParameters pv)
doGetChainParameters pbs = do
    bsp <- loadPBS pbs
    lookupCurrentParameters (bspUpdates bsp)

doGetPendingTimeParameters :: (SupportsPersistentState pv m) => PersistentBlockState pv -> m [(TransactionTime, TimeParameters)]
doGetPendingTimeParameters pbs = do
    bsp <- loadPBS pbs
    lookupPendingTimeParameters (bspUpdates bsp)

doGetPendingPoolParameters :: (SupportsPersistentState pv m) => PersistentBlockState pv -> m [(TransactionTime, PoolParameters (ChainParametersVersionFor pv))]
doGetPendingPoolParameters pbs = do
    bsp <- loadPBS pbs
    lookupPendingPoolParameters (bspUpdates bsp)

doGetEpochBlocksBaked :: (SupportsPersistentState pv m) => PersistentBlockState pv -> m (Word64, [(BakerId, Word64)])
doGetEpochBlocksBaked pbs = do
    bsp <- loadPBS pbs
    case bspRewardDetails bsp of
        BlockRewardDetailsV0 heb ->
            accumBakersFromEpochBlocks (hebBlocks heb) 0 Map.empty
        BlockRewardDetailsV1 hpr -> do
            pr <- refLoad hpr
            bcs <- bakerBlockCounts pr
            return (sum (snd <$> bcs), bcs)
  where
    accumBakersFromEpochBlocks Null t m = return (t, Map.toList m)
    accumBakersFromEpochBlocks (Some ref) t m = do
        EpochBlock{..} <- refLoad ref
        let !t' = t + 1
            !m' = m & at ebBakerId . non 0 +~ 1
        accumBakersFromEpochBlocks ebPrevious t' m'

-- |This function updates the baker pool rewards details of a baker. It is a precondition that
-- the given baker is active.
modifyBakerPoolRewardDetailsInPoolRewards :: (SupportsPersistentAccount pv m, PVSupportsDelegation pv) => BlockStatePointers pv -> BakerId -> (BakerPoolRewardDetails -> BakerPoolRewardDetails) -> m (BlockStatePointers pv)
modifyBakerPoolRewardDetailsInPoolRewards bsp bid f = do
    let hpr = case bspRewardDetails bsp of BlockRewardDetailsV1 hp -> hp
    pr <- refLoad hpr
    let bprs = bakerPoolRewardDetails pr
    bpc <- bakerPoolCapital <$> refLoad (currentCapital pr)
    case binarySearchI bcBakerId bpc bid of
        Nothing ->
            error "Invariant violation: unable to find baker in baker pool capital vector"
        Just (i, _) -> do
            newBPRs <- updateBPRs i bprs
            newBlockRewardDetails <- BlockRewardDetailsV1 <$> refMake pr{bakerPoolRewardDetails = newBPRs}
            return bsp{bspRewardDetails = newBlockRewardDetails}
  where
    updateBPRs i bprs = do
        mBPRs <- LFMBT.update (return . ((),) . f) (fromIntegral i) bprs
        case mBPRs of
            Nothing ->
                error "Invariant violation: unable to find baker in baker pool reward details tree"
            Just ((), newBPRs) ->
                return newBPRs

doNotifyBlockBaked :: forall pv m. (SupportsPersistentState pv m) => PersistentBlockState pv -> BakerId -> m (PersistentBlockState pv)
doNotifyBlockBaked pbs bid = do
    bsp <- loadPBS pbs
    case delegationSupport @(AccountVersionFor pv) of
        SAVDelegationNotSupported -> do
            newBlockRewardDetails <- consBlockRewardDetails bid (bspRewardDetails bsp)
            storePBS pbs bsp{bspRewardDetails = newBlockRewardDetails}
        SAVDelegationSupported ->
            let incBPR bpr = bpr{blockCount = blockCount bpr + 1}
            in  storePBS pbs =<< modifyBakerPoolRewardDetailsInPoolRewards bsp bid incBPR

doUpdateAccruedTransactionFeesBaker :: forall pv m. (PVSupportsDelegation pv, SupportsPersistentState pv m) => PersistentBlockState pv -> BakerId -> AmountDelta -> m (PersistentBlockState pv)
doUpdateAccruedTransactionFeesBaker pbs bid delta = do
    bsp <- loadPBS pbs
    let accrueAmountBPR bpr = bpr{transactionFeesAccrued = applyAmountDelta delta (transactionFeesAccrued bpr)}
    storePBS pbs =<< modifyBakerPoolRewardDetailsInPoolRewards bsp bid accrueAmountBPR

doMarkFinalizationAwakeBakers :: forall pv m. (SupportsPersistentState pv m, PVSupportsDelegation pv) => PersistentBlockState pv -> [BakerId] -> m (PersistentBlockState pv)
doMarkFinalizationAwakeBakers pbs bids = do
    bsp <- loadPBS pbs
    let hpr = case bspRewardDetails bsp of BlockRewardDetailsV1 hp -> hp
    pr <- refLoad hpr
    let bprs = bakerPoolRewardDetails pr
    bpc <- bakerPoolCapital <$> refLoad (currentCapital pr)
    newBPRs <- foldM (markFinalizerAwake bpc) bprs bids
    newBlockRewardDetails <- BlockRewardDetailsV1 <$> refMake pr{bakerPoolRewardDetails = newBPRs}
    newHash :: (Rewards.BlockRewardDetailsHash (AccountVersionFor pv)) <-
        getHashM newBlockRewardDetails
    oldHash <- getHashM (bspRewardDetails bsp)
    if newHash == oldHash
        then return pbs
        else storePBS pbs bsp{bspRewardDetails = newBlockRewardDetails}
  where
    markFinalizerAwake bpc bprs bid = do
        case binarySearchI bcBakerId bpc bid of
            Nothing -> return bprs
            Just (i, _) -> do
                mBPRs <- LFMBT.update setAwake (fromIntegral i) bprs
                case mBPRs of
                    Nothing ->
                        error "Invariant violation: unable to find baker in baker pool reward details tree"
                    Just ((), newBPRs) ->
                        return newBPRs
    setAwake bpr = return ((), bpr{finalizationAwake = True})

doUpdateAccruedTransactionFeesPassive :: forall pv m. (PVSupportsDelegation pv, SupportsPersistentState pv m) => PersistentBlockState pv -> AmountDelta -> m (PersistentBlockState pv)
doUpdateAccruedTransactionFeesPassive pbs delta = do
    bsp <- loadPBS pbs
    let hpr = case bspRewardDetails bsp of BlockRewardDetailsV1 hp -> hp
    pr <- refLoad hpr
    newBlockRewardDetails <-
        BlockRewardDetailsV1
            <$> refMake
                pr
                    { passiveDelegationTransactionRewards = applyAmountDelta delta (passiveDelegationTransactionRewards pr)
                    }
    storePBS pbs $ bsp{bspRewardDetails = newBlockRewardDetails}

doGetAccruedTransactionFeesPassive :: forall pv m. (SupportsPersistentState pv m, PVSupportsDelegation pv) => PersistentBlockState pv -> m Amount
doGetAccruedTransactionFeesPassive pbs = do
    bsp <- loadPBS pbs
    let hpr = case bspRewardDetails bsp of BlockRewardDetailsV1 hp -> hp
    passiveDelegationTransactionRewards <$> refLoad hpr

doUpdateAccruedTransactionFeesFoundationAccount :: forall pv m. (SupportsPersistentState pv m, PVSupportsDelegation pv) => PersistentBlockState pv -> AmountDelta -> m (PersistentBlockState pv)
doUpdateAccruedTransactionFeesFoundationAccount pbs delta = do
    bsp <- loadPBS pbs
    let hpr = case bspRewardDetails bsp of BlockRewardDetailsV1 hp -> hp
    pr <- refLoad hpr
    newBlockRewardDetails <-
        BlockRewardDetailsV1
            <$> refMake
                pr
                    { foundationTransactionRewards = applyAmountDelta delta (foundationTransactionRewards pr)
                    }
    storePBS pbs $ bsp{bspRewardDetails = newBlockRewardDetails}

doGetAccruedTransactionFeesFoundationAccount :: forall pv m. (SupportsPersistentState pv m, PVSupportsDelegation pv) => PersistentBlockState pv -> m Amount
doGetAccruedTransactionFeesFoundationAccount pbs = do
    bsp <- loadPBS pbs
    let hpr = case bspRewardDetails bsp of BlockRewardDetailsV1 hp -> hp
    foundationTransactionRewards <$> refLoad hpr

doClearEpochBlocksBaked :: (SupportsPersistentState pv m) => PersistentBlockState pv -> m (PersistentBlockState pv)
doClearEpochBlocksBaked pbs = do
    bsp <- loadPBS pbs
    rewardDetails <- emptyBlockRewardDetails
    storePBS pbs bsp{bspRewardDetails = rewardDetails}

doRotateCurrentEpochBakers ::
    (SupportsPersistentState pv m) =>
    PersistentBlockState pv ->
    m (PersistentBlockState pv)
doRotateCurrentEpochBakers pbs = do
    bsp <- loadPBS pbs
    let oldBirkParams = bspBirkParameters bsp
        newBirkParams = oldBirkParams & birkCurrentEpochBakers .~ (oldBirkParams ^. birkNextEpochBakers)
    storePBS pbs bsp{bspBirkParameters = newBirkParams}

doSetNextEpochBakers ::
    (SupportsPersistentState pv m) =>
    PersistentBlockState pv ->
    [(PersistentBakerInfoRef (AccountVersionFor pv), Amount)] ->
    OFinalizationCommitteeParameters pv ->
    m (PersistentBlockState pv)
doSetNextEpochBakers pbs bakers _bakerFinalizationCommitteeParameters = do
    bsp <- loadPBS pbs
    _bakerInfos <- refMake (BakerInfos preBakerInfos)
    _bakerStakes <- refMake (BakerStakes preBakerStakes)
    let _bakerTotalStake = sum preBakerStakes
    pebRef <- refMake PersistentEpochBakers{..}
    let newBirkParams = (bspBirkParameters bsp){_birkNextEpochBakers = pebRef}
    storePBS pbs bsp{bspBirkParameters = newBirkParams}
  where
    bakers' = Vec.fromList bakers
    preBakerInfos = fst <$> bakers'
    preBakerStakes = snd <$> bakers'

doProcessPendingChanges ::
    forall pv m.
    (SupportsPersistentState pv m, PVSupportsDelegation pv) =>
    PersistentBlockState pv ->
    -- |Guard determining if a change is effective
    (Timestamp -> Bool) ->
    m (PersistentBlockState pv)
doProcessPendingChanges persistentBS isEffective = do
    bsp <- loadPBS persistentBS
    newBSP <- processPendingChanges bsp
    storePBS persistentBS newBSP
  where
    processPendingChanges bsp0 = do
        pab0 <- refLoad (bsp0 ^. birkParameters . birkActiveBakers)
        (ps1, a1) <- modifyPassiveDelegation (pab0, bspAccounts bsp0)
        ((pab2, accts2), a2) <- modifyBakers ps1
        -- Update the total active capital to the sum of the new passive delegators and bakers.
        newAB <- refMake $! (pab2 & totalActiveCapital .~ TotalActiveCapitalV1 (a1 + a2))
        return $ bsp0{bspAccounts = accts2} & (birkParameters . birkActiveBakers .~ newAB)

    -- Process the passive delegators, handling any cooldowns.  This updates the active
    -- bakers index, as well as the accounts themselves.
    -- The returned amount is the total capital now staked by the passive delegators
    -- (before any other delegators have been moved to passive delegation).
    modifyPassiveDelegation (pab, accts) = do
        (pab', accts') <- MTL.runStateT (passiveDelegators processDelegators pab) accts
        return ((pab', accts'), adDelegatorTotalCapital (pab' ^. passiveDelegators))

    -- Process the baker pools, handling any cooldowns.  This updates the active
    -- bakers index, as well as the accounts themselves.
    -- The returned amount is the total capital now delegated by the processed bakers
    -- and their delegators.
    modifyBakers (pab, accts) = do
        ((newBakers, total), (accts', newAggs, newPassive)) <-
            MTL.runStateT
                (processBakers (pab ^. activeBakers))
                (accts, pab ^. aggregationKeys, pab ^. passiveDelegators)
        let pab' =
                pab
                    & activeBakers .~ newBakers
                    & aggregationKeys .~ newAggs
                    & passiveDelegators .~ newPassive
        return ((pab', accts'), total)

    -- Process a set of delegators for elapsed cooldowns, updating the total delegated amount
    -- in the process. This does not update the active bakers, but should be used to modify
    -- an entry for a particular pool.
    processDelegators ::
        PersistentActiveDelegators (AccountVersionFor pv) ->
        MTL.StateT (Accounts.Accounts pv) m (PersistentActiveDelegators (AccountVersionFor pv))
    processDelegators (PersistentActiveDelegatorsV1 dset _) = do
        (newDlgs, newAmt) <- MTL.runWriterT $ Trie.filterKeysM processDelegator dset
        return (PersistentActiveDelegatorsV1 newDlgs newAmt)

    -- Update the delegator on an account if its cooldown has expired.
    -- This only updates the account table, and not the active bakers index.
    -- This also 'MTL.tell's the (updated) staked amount of the account.
    processDelegator :: DelegatorId -> MTL.WriterT Amount (MTL.StateT (Accounts.Accounts pv) m) Bool
    processDelegator (DelegatorId accId) = do
        accounts <- MTL.get
        Accounts.indexedAccount accId accounts >>= \case
            Just acct -> updateAccountDelegator accId acct
            Nothing -> error "Invariant violation: active delegator account was not found"

    -- Update the delegator on a given account if its cooldown has expired.
    -- This only updates the account table, and not the active bakers index.
    -- This also 'MTL.tell's the (updated) staked amount of the account.
    -- The boolean return value indicates if the delegator is still a delegator.
    updateAccountDelegator ::
        AccountIndex ->
        PersistentAccount (AccountVersionFor pv) ->
        MTL.WriterT Amount (MTL.StateT (Accounts.Accounts pv) m) Bool
    updateAccountDelegator accId acct =
        accountDelegator acct >>= \case
            Just BaseAccounts.AccountDelegationV1{..} -> do
                case BaseAccounts.pendingChangeEffectiveTimestamp <$> _delegationPendingChange of
                    BaseAccounts.RemoveStake pet | isEffective pet -> do
                        lift $ removeDelegatorStake accId
                        return False
                    BaseAccounts.ReduceStake newAmt pet | isEffective pet -> do
                        MTL.tell newAmt
                        lift $ reduceDelegatorStake accId newAmt
                        return True
                    _ -> do
                        -- No change to the stake
                        MTL.tell _delegationStakedAmount
                        return True
            Nothing ->
                error "Invariant violation: active delegator is not a delegation account"

    -- Remove a delegator from an account.
    -- This only affects the account, and does not affect the active bakers index.
    removeDelegatorStake :: AccountIndex -> MTL.StateT (Accounts.Accounts pv) m ()
    removeDelegatorStake accId = do
        accounts <- MTL.get
        newAccounts <- Accounts.updateAccountsAtIndex' removeAccountStaking accId accounts
        MTL.put newAccounts

    -- Reduce the stake of a delegator account to the new amount, given the current delegation.
    -- This also removes the pending change on the account.
    -- This only affects the account, and does not affect the active bakers index.
    reduceDelegatorStake ::
        AccountIndex ->
        Amount ->
        MTL.StateT (Accounts.Accounts pv) m ()
    reduceDelegatorStake accId newAmt = do
        accounts <- MTL.get
        let updAcc = setAccountStake newAmt >=> setAccountStakePendingChange BaseAccounts.NoChange
        newAccounts <- Accounts.updateAccountsAtIndex' updAcc accId accounts
        MTL.put newAccounts

    -- Traverse over the active baker index, processing bakers and delegators that have elapsed cooldowns.
    -- Changes to the account table, aggregation keys set, and passive delegation set are
    -- applied to the state.
    -- The new total capital staked by the bakers and their original delegators is returned.
    -- (Note that stakes may have been reduced or removed, or moved to passive delegation.)
    processBakers ::
        BakerIdTrieMap (AccountVersionFor pv) ->
        MTL.StateT
            (Accounts.Accounts pv, AggregationKeySet, PersistentActiveDelegators (AccountVersionFor pv))
            m
            (BakerIdTrieMap (AccountVersionFor pv), Amount)
    processBakers = MTL.runWriterT . Trie.alterMapM processBaker

    -- Process a baker's entry in the active baker pools table, updating the account table,
    -- aggregation key set, and passive delegators accordingly.
    -- If a baker's cooldown is elapsed, its stake is reduced or the pool is removed.
    -- The new delegated amount of the baker and its delegators is accumulated.
    -- The return value indicates how the active baker pool table should be updated.
    processBaker ::
        BakerId ->
        PersistentActiveDelegators (AccountVersionFor pv) ->
        MTL.WriterT
            Amount
            (MTL.StateT (Accounts.Accounts pv, AggregationKeySet, PersistentActiveDelegators (AccountVersionFor pv)) m)
            (Trie.Alteration (PersistentActiveDelegators (AccountVersionFor pv)))
    processBaker bid@(BakerId accId) oldDelegators = do
        accts0 <- use _1
        (newDelegators, accts1) <- lift $ lift $ MTL.runStateT (processDelegators oldDelegators) accts0
        _1 .=! accts1
        MTL.tell (adDelegatorTotalCapital newDelegators)
        let trieInsert
                | adDelegatorTotalCapital oldDelegators /= adDelegatorTotalCapital newDelegators =
                    return (Trie.Insert newDelegators)
                | otherwise = do
                    oldKeys <- Trie.keys (adDelegators oldDelegators)
                    newKeys <- Trie.keys (adDelegators newDelegators)
                    if newKeys == oldKeys
                        then return Trie.NoChange
                        else return (Trie.Insert newDelegators)
        Accounts.indexedAccount accId accts1 >>= \case
            Just acct ->
                accountStakeDetails acct >>= \case
                    StakeDetailsBaker{..} -> do
                        case BaseAccounts.pendingChangeEffectiveTimestamp <$> sdPendingChange of
                            BaseAccounts.RemoveStake pet | isEffective pet -> do
                                -- This will not fail, since we know the account is a baker
                                acctBkr <- fromJust <$> accountBaker acct
                                lift $ removeBaker bid acctBkr newDelegators
                                return Trie.Remove
                            BaseAccounts.ReduceStake newAmt pet | isEffective pet -> do
                                MTL.tell newAmt
                                lift $ reduceBakerStake bid newAmt
                                trieInsert
                            _ -> do
                                MTL.tell sdStakedCapital
                                trieInsert
                    _ ->
                        error "Persistent.bsoProcessPendingChanges invariant violation: active baker account not a baker"
            Nothing ->
                error "Persistent.bsoProcessPendingChanges invariant violation: active baker account not valid"

    -- Remove the baker, transferring its delegators to passive delegation.
    -- The three components of the state are updated as follows:
    -- 1. The accounts table is updated to reflect the change both for the account and delegators.
    -- 2. The baker's aggregation key is removed from the aggregation key set.
    -- 3. The delegators are added to the passive delegators.
    removeBaker ::
        BakerId ->
        AccountBaker av ->
        PersistentActiveDelegators (AccountVersionFor pv) ->
        MTL.StateT (Accounts.Accounts pv, AggregationKeySet, PersistentActiveDelegators (AccountVersionFor pv)) m ()
    removeBaker (BakerId accId) acctBkr (PersistentActiveDelegatorsV1 dset dcapital) = do
        accounts0 <- use _1
        -- Update the baker's account to have no delegation
        accounts1 <- Accounts.updateAccountsAtIndex' removeAccountStaking accId accounts0
        -- Update the delegators' accounts to delegate to passive
        dlist <- Trie.keysAsc dset
        accounts2 <- foldM redelegatePassive accounts1 dlist
        _1 .=! accounts2

        -- Remove the baker's aggregation key from the aggregation keys set
        (_2 .=!) =<< Trie.delete (acctBkr ^. BaseAccounts.bakerAggregationVerifyKey) =<< use _2

        -- Add the delegators to the passive delegators
        oldPAD <- use _3
        newDset <- foldM (\t d -> Trie.insert d () t) (adDelegators oldPAD) dlist
        _3 .=! PersistentActiveDelegatorsV1 newDset (adDelegatorTotalCapital oldPAD + dcapital)

    -- Reduce the baker's stake, making the update to the account table.
    reduceBakerStake ::
        BakerId ->
        Amount ->
        MTL.StateT (Accounts.Accounts pv, a, b) m ()
    reduceBakerStake (BakerId accId) newAmt = do
        let updAcc = setAccountStake newAmt >=> setAccountStakePendingChange BaseAccounts.NoChange
        accounts <- use _1
        newAccounts <- lift $ Accounts.updateAccountsAtIndex' updAcc accId accounts
        _1 .=! newAccounts

doGetBankStatus :: (SupportsPersistentState pv m) => PersistentBlockState pv -> m Rewards.BankStatus
doGetBankStatus pbs = _unhashed . bspBank <$> loadPBS pbs

doSetRewardAccounts :: (SupportsPersistentState pv m) => PersistentBlockState pv -> Rewards.RewardAccounts -> m (PersistentBlockState pv)
doSetRewardAccounts pbs rewards = do
    bsp <- loadPBS pbs
    storePBS pbs bsp{bspBank = bspBank bsp & unhashed . Rewards.rewardAccounts .~ rewards}

-- |Context that supports the persistent block state.
data PersistentBlockStateContext pv = PersistentBlockStateContext
    { -- |The 'BlobStore' used for storing the persistent state.
      pbscBlobStore :: !BlobStore,
      -- |Cache used for caching accounts.
      pbscAccountCache :: !(AccountCache (AccountVersionFor pv)),
      -- |Cache used for caching modules.
      pbscModuleCache :: !Modules.ModuleCache
    }

instance HasBlobStore (PersistentBlockStateContext av) where
    blobStore = bscBlobStore . pbscBlobStore
    blobLoadCallback = bscLoadCallback . pbscBlobStore
    blobStoreCallback = bscStoreCallback . pbscBlobStore

instance AccountVersionFor pv ~ av => Cache.HasCache (AccountCache av) (PersistentBlockStateContext pv) where
    projectCache = pbscAccountCache

instance Cache.HasCache Modules.ModuleCache (PersistentBlockStateContext pv) where
    projectCache = pbscModuleCache

instance IsProtocolVersion pv => MonadProtocolVersion (BlobStoreT (PersistentBlockStateContext pv) m) where
    type MPV (BlobStoreT (PersistentBlockStateContext pv) m) = pv

-- |Create a new account cache of the specified size for running the given monadic operation by
-- extending the 'BlobStore' context to a 'PersistentBlockStateContext'.
withNewAccountCache :: (MonadIO m) => Int -> BlobStoreT (PersistentBlockStateContext pv) m a -> BlobStoreT BlobStore m a
withNewAccountCache size bsm = do
    ac <- liftIO $ newAccountCache size
    mc <- liftIO $ Modules.newModuleCache 100
    alterBlobStoreT (\bs -> PersistentBlockStateContext bs ac mc) bsm

newtype PersistentBlockStateMonad (pv :: ProtocolVersion) (r :: Type) (m :: Type -> Type) (a :: Type) = PersistentBlockStateMonad {runPersistentBlockStateMonad :: m a}
    deriving (Functor, Applicative, Monad, MonadIO, MonadReader r, MonadLogger, TimeMonad, MTL.MonadState s)

type PersistentState av pv r m =
    ( MonadIO m,
      MonadReader r m,
      HasBlobStore r,
      AccountVersionFor pv ~ av,
      Cache.HasCache (AccountCache av) r,
      Cache.HasCache Modules.ModuleCache r
    )

instance MonadTrans (PersistentBlockStateMonad pv r) where
    lift = PersistentBlockStateMonad

instance PersistentState av pv r m => MonadBlobStore (PersistentBlockStateMonad pv r m)
instance PersistentState av pv r m => MonadBlobStore (PutT (PersistentBlockStateMonad pv r m))
instance PersistentState av pv r m => MonadBlobStore (PutH (PersistentBlockStateMonad pv r m))

instance PersistentState av pv r m => Cache.MonadCache (AccountCache av) (PersistentBlockStateMonad pv r m)
instance PersistentState av pv r m => Cache.MonadCache Modules.ModuleCache (PersistentBlockStateMonad pv r m)

type instance BlockStatePointer (PersistentBlockState pv) = BlobRef (BlockStatePointers pv)
type instance BlockStatePointer (HashedPersistentBlockState pv) = BlobRef (BlockStatePointers pv)

instance (IsProtocolVersion pv) => MonadProtocolVersion (PersistentBlockStateMonad pv r m) where
    type MPV (PersistentBlockStateMonad pv r m) = pv

instance BlockStateTypes (PersistentBlockStateMonad pv r m) where
    type BlockState (PersistentBlockStateMonad pv r m) = HashedPersistentBlockState pv
    type UpdatableBlockState (PersistentBlockStateMonad pv r m) = PersistentBlockState pv
    type Account (PersistentBlockStateMonad pv r m) = PersistentAccount (AccountVersionFor pv)
    type BakerInfoRef (PersistentBlockStateMonad pv r m) = PersistentBakerInfoRef (AccountVersionFor pv)
    type ContractState (PersistentBlockStateMonad pv r m) = Instances.InstanceStateV
    type InstrumentedModuleRef (PersistentBlockStateMonad pv r m) = Modules.PersistentInstrumentedModuleV

instance (PersistentState av pv r m) => ModuleQuery (PersistentBlockStateMonad pv r m) where
    getModuleArtifact = doGetModuleArtifact

instance (IsProtocolVersion pv, PersistentState av pv r m) => BlockStateQuery (PersistentBlockStateMonad pv r m) where
    getModule = doGetModuleSource . hpbsPointers
    getModuleInterface pbs mref = doGetModule (hpbsPointers pbs) mref
    getAccount = doGetAccount . hpbsPointers
    accountExists = doGetAccountExists . hpbsPointers
    getActiveBakers = doGetActiveBakers . hpbsPointers
    getActiveBakersAndDelegators = doGetActiveBakersAndDelegators . hpbsPointers
    getActiveDelegators = doGetActiveDelegators . hpbsPointers
    getCurrentDelegators = doGetCurrentDelegators . hpbsPointers
    getAccountByCredId = doGetAccountByCredId . hpbsPointers
    getAccountByIndex = doGetIndexedAccountByIndex . hpbsPointers
    getContractInstance = doGetInstance . hpbsPointers
    getModuleList = doGetModuleList . hpbsPointers
    getAccountList = doAccountList . hpbsPointers
    getContractInstanceList = doContractInstanceList . hpbsPointers
    getSeedState = doGetSeedState . hpbsPointers
    getCurrentEpochFinalizationCommitteeParameters = doGetCurrentEpochFinalizationCommitteeParameters . hpbsPointers
    getCurrentEpochBakers = doGetCurrentEpochBakers . hpbsPointers
    getNextEpochBakers = doGetNextEpochBakers . hpbsPointers
    getNextEpochFinalizationCommitteeParameters = doGetNextEpochFinalizationCommitteeParameters . hpbsPointers
    getSlotBakersP1 = doGetSlotBakersP1 . hpbsPointers
    getBakerAccount = doGetBakerAccount . hpbsPointers
    getRewardStatus = doGetRewardStatus . hpbsPointers
    getTransactionOutcome = doGetTransactionOutcome . hpbsPointers
    getTransactionOutcomesHash = doGetTransactionOutcomesHash . hpbsPointers
    getStateHash = return . hpbsHash
    getSpecialOutcomes = doGetSpecialOutcomes . hpbsPointers
    getOutcomes = doGetOutcomes . hpbsPointers
    getAllIdentityProviders = doGetAllIdentityProvider . hpbsPointers
    getAllAnonymityRevokers = doGetAllAnonymityRevokers . hpbsPointers
    getElectionDifficulty = doGetElectionDifficulty . hpbsPointers
    getNextUpdateSequenceNumber = doGetNextUpdateSequenceNumber . hpbsPointers
    getCurrentElectionDifficulty = doGetCurrentElectionDifficulty . hpbsPointers
    getUpdates = doGetUpdates . hpbsPointers
    getPendingTimeParameters = doGetPendingTimeParameters . hpbsPointers
    getPendingPoolParameters = doGetPendingPoolParameters . hpbsPointers
    getProtocolUpdateStatus = doGetProtocolUpdateStatus . hpbsPointers
    getCryptographicParameters = doGetCryptoParams . hpbsPointers
    getIdentityProvider = doGetIdentityProvider . hpbsPointers
    getAnonymityRevokers = doGetAnonymityRevokers . hpbsPointers
    getUpdateKeysCollection = doGetUpdateKeyCollection . hpbsPointers
    getExchangeRates = doGetExchangeRates . hpbsPointers
    getChainParameters = doGetChainParameters . hpbsPointers

    getPaydayEpoch = doGetPaydayEpoch . hpbsPointers
    getPoolStatus = doGetPoolStatus . hpbsPointers

instance (MonadIO m, PersistentState av pv r m) => ContractStateOperations (PersistentBlockStateMonad pv r m) where
    thawContractState (Instances.InstanceStateV0 inst) = return inst
    thawContractState (Instances.InstanceStateV1 inst) = liftIO . flip StateV1.thaw inst . fst =<< getCallbacks
    externalContractState (Instances.InstanceStateV0 inst) = return inst
    externalContractState (Instances.InstanceStateV1 inst) = return inst
    stateSizeV0 (Instances.InstanceStateV0 inst) = return (Wasm.contractStateSize inst)
    getV1StateContext = asks blobLoadCallback
    contractStateToByteString (Instances.InstanceStateV0 st) = return (encode st)
    contractStateToByteString (Instances.InstanceStateV1 st) = runPut . putByteStringLen <$> StateV1.toByteString st
    {-# INLINE thawContractState #-}
    {-# INLINE stateSizeV0 #-}
    {-# INLINE getV1StateContext #-}
    {-# INLINE contractStateToByteString #-}

instance (PersistentState av pv r m, IsProtocolVersion pv) => AccountOperations (PersistentBlockStateMonad pv r m) where
    getAccountCanonicalAddress = accountCanonicalAddress

    getAccountAmount = accountAmount

    getAccountStakedAmount = accountStakedAmount

    getAccountLockedAmount = accountLockedAmount

    getAccountAvailableAmount = accountAvailableAmount

    getAccountNonce = accountNonce

    checkAccountIsAllowed = accountIsAllowed

    getAccountCredentials = Concordium.GlobalState.Persistent.Account.accountCredentials

    getAccountVerificationKeys = Concordium.GlobalState.Persistent.Account.accountVerificationKeys

    getAccountEncryptedAmount = accountEncryptedAmount

    getAccountEncryptionKey = Concordium.GlobalState.Persistent.Account.accountEncryptionKey

    getAccountReleaseSummary = accountReleaseSummary

    getAccountBaker = accountBaker

    getAccountDelegator = accountDelegator

    getAccountStake = accountStake

    getAccountBakerInfoRef = accountBakerInfoRef

    derefBakerInfo = loadBakerInfo

    getAccountHash = accountHash

instance (IsProtocolVersion pv, PersistentState av pv r m) => BlockStateOperations (PersistentBlockStateMonad pv r m) where
    bsoGetModule pbs mref = doGetModule pbs mref
    bsoGetAccount bs = doGetAccount bs
    bsoGetAccountIndex = doGetAccountIndex
    bsoGetAccountByIndex = doGetAccountByIndex
    bsoGetInstance = doGetInstance
    bsoAddressWouldClash = doAddressWouldClash
    bsoRegIdExists = doRegIdExists
    bsoCreateAccount = doCreateAccount
    bsoPutNewInstance = doPutNewInstance
    bsoPutNewModule = doPutNewModule
    bsoModifyAccount = doModifyAccount
    bsoSetAccountCredentialKeys = doSetAccountCredentialKeys
    bsoUpdateAccountCredentials = doUpdateAccountCredentials
    bsoModifyInstance = doModifyInstance
    bsoNotifyEncryptedBalanceChange = doNotifyEncryptedBalanceChange
    bsoGetSeedState = doGetSeedState
    bsoSetSeedState = doSetSeedState
    bsoTransitionEpochBakers = doTransitionEpochBakers
    bsoGetActiveBakers = doGetActiveBakers
    bsoGetActiveBakersAndDelegators = doGetActiveBakersAndDelegators
    bsoGetCurrentEpochBakers = doGetCurrentEpochBakers
    bsoGetCurrentEpochFullBakersEx = doGetCurrentEpochFullBakersEx
    bsoGetCurrentCapitalDistribution = doGetCurrentCapitalDistribution
    bsoAddBaker = doAddBaker
    bsoConfigureBaker = case delegationChainParameters @pv of
        DelegationChainParameters -> doConfigureBaker
    bsoConstrainBakerCommission = doConstrainBakerCommission
    bsoConfigureDelegation = case delegationChainParameters @pv of
        DelegationChainParameters -> doConfigureDelegation
    bsoUpdateBakerKeys = doUpdateBakerKeys
    bsoUpdateBakerStake = doUpdateBakerStake
    bsoUpdateBakerRestakeEarnings = doUpdateBakerRestakeEarnings
    bsoRemoveBaker = doRemoveBaker
    bsoRewardAccount = doRewardAccount
    bsoGetBakerPoolRewardDetails = doGetBakerPoolRewardDetails
    bsoRewardFoundationAccount = doRewardFoundationAccount
    bsoGetFoundationAccount = doGetFoundationAccount
    bsoMint = doMint
    bsoGetIdentityProvider = doGetIdentityProvider
    bsoGetAnonymityRevokers = doGetAnonymityRevokers
    bsoGetCryptoParams = doGetCryptoParams
    bsoGetPaydayEpoch = doGetPaydayEpoch
    bsoGetPaydayMintRate = doGetPaydayMintRate
    bsoSetPaydayEpoch = doSetPaydayEpoch
    bsoSetPaydayMintRate = doSetPaydayMintRate
    bsoSetTransactionOutcomes = doSetTransactionOutcomes
    bsoAddSpecialTransactionOutcome = doAddSpecialTransactionOutcome
    bsoProcessUpdateQueues = doProcessUpdateQueues
    bsoProcessReleaseSchedule = doProcessReleaseSchedule
    bsoGetUpdateKeyCollection = doGetUpdateKeyCollection
    bsoGetNextUpdateSequenceNumber = doGetNextUpdateSequenceNumber
    bsoEnqueueUpdate = doEnqueueUpdate
    bsoOverwriteElectionDifficulty = doOverwriteElectionDifficulty
    bsoClearProtocolUpdate = doClearProtocolUpdate
    bsoSetNextCapitalDistribution = doSetNextCapitalDistribution
    bsoRotateCurrentCapitalDistribution = doRotateCurrentCapitalDistribution
    bsoGetExchangeRates = doGetExchangeRates
    bsoGetChainParameters = doGetChainParameters
    bsoGetEpochBlocksBaked = doGetEpochBlocksBaked
    bsoNotifyBlockBaked = doNotifyBlockBaked
    bsoUpdateAccruedTransactionFeesBaker = doUpdateAccruedTransactionFeesBaker
    bsoMarkFinalizationAwakeBakers = doMarkFinalizationAwakeBakers
    bsoUpdateAccruedTransactionFeesPassive = doUpdateAccruedTransactionFeesPassive
    bsoGetAccruedTransactionFeesPassive = doGetAccruedTransactionFeesPassive
    bsoUpdateAccruedTransactionFeesFoundationAccount = doUpdateAccruedTransactionFeesFoundationAccount
    bsoGetAccruedTransactionFeesFoundationAccount = doGetAccruedTransactionFeesFoundationAccount
    bsoClearEpochBlocksBaked = doClearEpochBlocksBaked
    bsoRotateCurrentEpochBakers = doRotateCurrentEpochBakers
    bsoSetNextEpochBakers = doSetNextEpochBakers
    bsoProcessPendingChanges = doProcessPendingChanges
    bsoGetBankStatus = doGetBankStatus
    bsoSetRewardAccounts = doSetRewardAccounts

instance (IsProtocolVersion pv, PersistentState av pv r m) => BlockStateStorage (PersistentBlockStateMonad pv r m) where
    thawBlockState HashedPersistentBlockState{..} =
        liftIO $ newIORef =<< readIORef hpbsPointers

    freezeBlockState pbs = hashBlockState pbs

    dropUpdatableBlockState pbs = liftIO $ writeIORef pbs (error "Block state dropped")

    purgeBlockState _ = return ()
    {-# INLINE purgeBlockState #-}

    archiveBlockState HashedPersistentBlockState{..} = do
        inner <- liftIO $ readIORef hpbsPointers
        !inner' <- uncacheBufferedRef inner
        liftIO $ writeIORef hpbsPointers inner'

    saveBlockState HashedPersistentBlockState{..} = do
        inner <- liftIO $ readIORef hpbsPointers
        (!inner', !ref) <- flushBufferedRef inner
        liftIO $ writeIORef hpbsPointers inner'
        flushStore
        return ref

    loadBlockState hpbsHash ref = do
        hpbsPointers <- liftIO $ newIORef $ blobRefToBufferedRef ref
        return HashedPersistentBlockState{..}

    serializeBlockState hpbs = do
        p <- runPutT (putBlockStateV0 (hpbsPointers hpbs))
        return $ runPut p

    blockStateLoadCallback = asks blobLoadCallback
    {-# INLINE blockStateLoadCallback #-}

    collapseCaches = do
        Cache.collapseCache (Proxy :: Proxy (AccountCache av))
        Cache.collapseCache (Proxy :: Proxy Modules.ModuleCache)

-- |Migrate the block state from the representation used by protocol version
-- @oldpv@ to the one used by protocol version @pv@. The migration is done gradually,
-- and that is the reason for the monad @m@ and the transformer @t@. The inner monad @m@ is
-- used to __load__ the state, only the loading part of the 'MonadBlobStore' is used.
-- The outer monad @t m@ is used to __write__ the new state after migration.
--
-- The intention is that the inner @m@ is @BlobStoreT
-- (PersistentBlockStateContext oldpv) IO@, whereas the @t@ is @BlobStoreT
-- (PersistentBlockStateContext pv)@. Since they both implement the
-- 'MonadBlobStore' interface some care must be observed to read and write in
-- the correct context in the implementation of this function. Typically,
-- reading from the old state requires @lift@ing the relevant operation.
--
-- The migration function should not do non-trivial changes, i.e., it should
-- only migrate representation, and fill in the defaults as specified by the
-- state migration parameters.
migratePersistentBlockState ::
    forall oldpv pv t m.
    ( MonadTrans t,
      MonadBlobStore (t m),
      SupportsPersistentAccount oldpv m,
      SupportsPersistentAccount pv (t m),
      Modules.SupportsPersistentModule m,
      Modules.SupportsPersistentModule (t m),
      MonadProtocolVersion (t m),
      MPV (t m) ~ pv,
      MonadProtocolVersion m,
      MPV m ~ oldpv
    ) =>
    StateMigrationParameters oldpv pv ->
    PersistentBlockState oldpv ->
    t m (PersistentBlockState pv)
migratePersistentBlockState migration oldState = do
    !newState <- migrateBlockPointers migration =<< lift . refLoad =<< liftIO (readIORef oldState)
    newStateRef <- refMake newState
    (newStateRefFlushed, _) <- refFlush newStateRef
    liftIO . newIORef $! newStateRefFlushed

migrateBlockPointers ::
    forall oldpv pv t m.
    ( SupportMigration m t,
      SupportsPersistentAccount oldpv m,
      SupportsPersistentAccount pv (t m),
      Modules.SupportsPersistentModule m,
      Modules.SupportsPersistentModule (t m)
    ) =>
    StateMigrationParameters oldpv pv ->
    BlockStatePointers oldpv ->
    t m (BlockStatePointers pv)
migrateBlockPointers migration BlockStatePointers{..} = do
    -- We migrate the release schedule first because we may need to access the
    -- accounts in the process.
    let rsMigration = case migration of
            StateMigrationParametersTrivial -> trivialReleaseScheduleMigration
            StateMigrationParametersP1P2 -> RSMLegacyToLegacy
            StateMigrationParametersP2P3 -> RSMLegacyToLegacy
            StateMigrationParametersP3ToP4{} -> RSMLegacyToLegacy
            StateMigrationParametersP4ToP5{} -> RSMLegacyToNew $ \addr ->
                Accounts.getAccountIndex addr bspAccounts <&> \case
                    Nothing -> error "Account with release schedule does not exist"
                    Just ai -> ai
    newReleaseSchedule <- migrateReleaseSchedule rsMigration bspReleaseSchedule
    newAccounts <- Accounts.migrateAccounts migration bspAccounts
    newModules <- migrateHashedBufferedRef Modules.migrateModules bspModules
    modules <- refLoad newModules
    newInstances <- Instances.migrateInstances modules bspInstances
    let newBank = bspBank
    newIdentityProviders <- migrateHashedBufferedRefKeepHash bspIdentityProviders
    newAnonymityRevokers <- migrateHashedBufferedRefKeepHash bspAnonymityRevokers
    newBirkParameters <- migratePersistentBirkParameters migration newAccounts bspBirkParameters
    newCryptographicParameters <- migrateHashedBufferedRefKeepHash bspCryptographicParameters
    newUpdates <- migrateReference (migrateUpdates migration) bspUpdates
    curBakers <- extractBakerStakes =<< refLoad (_birkCurrentEpochBakers newBirkParameters)
    nextBakers <- extractBakerStakes =<< refLoad (_birkNextEpochBakers newBirkParameters)
    -- clear transaction outcomes.
    let newTransactionOutcomes = emptyTransactionOutcomes (Proxy @pv)
    chainParams <- refLoad . currentParameters =<< refLoad newUpdates
    let timeParams = _cpTimeParameters . unStoreSerialized $ chainParams
    newRewardDetails <- migrateBlockRewardDetails migration curBakers nextBakers timeParams bspRewardDetails

    return $!
        BlockStatePointers
            { bspAccounts = newAccounts,
              bspInstances = newInstances,
              bspModules = newModules,
              bspBank = newBank,
              bspIdentityProviders = newIdentityProviders,
              bspAnonymityRevokers = newAnonymityRevokers,
              bspBirkParameters = newBirkParameters,
              bspCryptographicParameters = newCryptographicParameters,
              bspUpdates = newUpdates,
              bspReleaseSchedule = newReleaseSchedule,
              bspTransactionOutcomes = newTransactionOutcomes,
              bspRewardDetails = newRewardDetails
            }

-- |Cache the block state and get the initial (empty) transaction table with the next account nonces
-- and update sequence numbers populated.
cacheStateAndGetTransactionTable ::
    forall pv m.
    (SupportsPersistentState pv m) =>
    HashedPersistentBlockState pv ->
    m TransactionTable.TransactionTable
cacheStateAndGetTransactionTable hpbs = do
    BlockStatePointers{..} <- loadPBS (hpbsPointers hpbs)
    -- When caching the accounts, we populate the transaction table with the next account nonces.
    -- This is done by using 'liftCache' on the account table with a custom cache function that
    -- records the nonces.
    let perAcct acct = do
            -- Note: we do not need to cache the account because a loaded account is already fully
            -- cached. (Indeed, 'cache' is defined to be 'pure'.)
            nonce <- accountNonce acct
            unless (nonce == minNonce) $ do
                addr <- accountCanonicalAddress acct
                MTL.modify
                    ( TransactionTable.ttNonFinalizedTransactions . at' (accountAddressEmbed addr)
                        ?~ TransactionTable.emptyANFTWithNonce nonce
                    )
            return acct
    (accts, tt0) <- MTL.runStateT (liftCache perAcct bspAccounts) TransactionTable.emptyTransactionTable
    -- first cache the modules
    mods <- cache bspModules
    -- then cache the instances, but don't cache the modules again. Instead
    -- share the references in memory we have already constructed by caching
    -- modules above. Loading the modules here is cheap since we cached them.
    insts <- runReaderT (cache bspInstances) =<< refLoad mods
    ips <- cache bspIdentityProviders
    ars <- cache bspAnonymityRevokers
    birkParams <- cache bspBirkParameters
    cryptoParams <- cache bspCryptographicParameters
    upds <- cache bspUpdates
    -- Update the transaction table with the sequence numbers for chain updates.
    let updInTT tt uty = do
            sn <- lookupNextUpdateSequenceNumber bspUpdates uty
            if sn /= minUpdateSequenceNumber
                then
                    return $!
                        tt
                            & TransactionTable.ttNonFinalizedChainUpdates . at' uty
                                ?~ TransactionTable.emptyNFCUWithSequenceNumber sn
                else return tt
    tt <- foldM updInTT tt0 [minBound ..]
    rels <- cache bspReleaseSchedule
    red <- cache bspRewardDetails
    _ <-
        storePBS
            (hpbsPointers hpbs)
            BlockStatePointers
                { bspAccounts = accts,
                  bspInstances = insts,
                  bspModules = mods,
                  bspBank = bspBank,
                  bspIdentityProviders = ips,
                  bspAnonymityRevokers = ars,
                  bspBirkParameters = birkParams,
                  bspCryptographicParameters = cryptoParams,
                  bspUpdates = upds,
                  bspReleaseSchedule = rels,
                  bspTransactionOutcomes = bspTransactionOutcomes,
                  bspRewardDetails = red
                }
    return tt<|MERGE_RESOLUTION|>--- conflicted
+++ resolved
@@ -1088,13 +1088,8 @@
     bs <- loadPBS pbs
     let bps = bspBirkParameters bs
         SeedStateV0{..} = bps ^. birkSeedState
-<<<<<<< HEAD
-        slotEpoch = fromIntegral $ slot `quot` epochLength
-    case compare slotEpoch (epoch + 1) of
-=======
         slotEpoch = fromIntegral $ slot `quot` ss0EpochLength
     case compare slotEpoch (ss0Epoch + 1) of
->>>>>>> 4cb34969
         LT -> epochToFullBakers =<< refLoad (bps ^. birkCurrentEpochBakers)
         EQ -> epochToFullBakers =<< refLoad (bps ^. birkNextEpochBakers)
         GT -> do
