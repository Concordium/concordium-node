--- conflicted
+++ resolved
@@ -385,14 +385,14 @@
                 pnebs
                 pcebs
                 put _birkSeedState
-        return
-            $!! ( putBSP,
-                  bps
-                    { _birkActiveBakers = actBakers,
-                      _birkNextEpochBakers = nextBakers,
-                      _birkCurrentEpochBakers = currentBakers
-                    }
-                )
+        return $!!
+            ( putBSP,
+              bps
+                { _birkActiveBakers = actBakers,
+                  _birkNextEpochBakers = nextBakers,
+                  _birkCurrentEpochBakers = currentBakers
+                }
+            )
     load = withIsSeedStateVersionFor (protocolVersion @pv) $ do
         mabs <- label "Active bakers" load
         mnebs <- label "Next epoch bakers" load
@@ -1681,7 +1681,7 @@
                                 refMake $
                                     activeBkrs
                                         & totalActiveCapital
-                                        %~ addActiveCapital (capital - _stakedAmount oldBkr)
+                                            %~ addActiveCapital (capital - _stakedAmount oldBkr)
                         MTL.modify' $ \bsp -> bsp{bspBirkParameters = birkParams & birkActiveBakers .~ newActiveBkrs}
                         MTL.tell [BakerConfigureStakeIncreased capital]
                         return $ setAccountStake capital
@@ -2101,8 +2101,8 @@
         return $!
             activeBkrs
                 & passiveDelegators
-                %~ \dlgs ->
-                    dlgs{adDelegatorTotalCapital = tot + reward}
+                    %~ \dlgs ->
+                        dlgs{adDelegatorTotalCapital = tot + reward}
     updateDelegationPoolCapital activeBkrs (Transactions.DelegateToBaker bid) = do
         let activeBkrsMap = activeBkrs ^. activeBakers
             adj Nothing = error "Invariant violation: active baker account is not in active bakers map"
@@ -2186,15 +2186,9 @@
     let newBank =
             bspBank bsp
                 & unhashed
-<<<<<<< HEAD
-                %~ (Rewards.totalGTU +~ mintTotal mint)
-                . (Rewards.bakingRewardAccount +~ mintBakingReward mint)
-                . (Rewards.finalizationRewardAccount +~ mintFinalizationReward mint)
-=======
                     %~ (Rewards.totalGTU +~ mintTotal mint)
                         . (Rewards.bakingRewardAccount +~ mintBakingReward mint)
                         . (Rewards.finalizationRewardAccount +~ mintFinalizationReward mint)
->>>>>>> 24e4b2a6
     let updAcc = addAccountAmount $ mintDevelopmentCharge mint
     foundationAccount <- (^. cpFoundationAccount) <$> lookupCurrentParameters (bspUpdates bsp)
     newAccounts <- Accounts.updateAccountsAtIndex' updAcc foundationAccount (bspAccounts bsp)
@@ -2376,17 +2370,17 @@
                 modRef <- fromJust <$> Modules.getModuleReference (GSWasm.miModuleRef nidInterface) mods
                 (csHash, initialState) <- freezeContractState nidInitialState
                 -- The module version is V0 because of the 'WasmVersion' is V0.
-                return
-                    $!! ( ca,
-                          PersistentInstanceV0
-                            Instances.PersistentInstanceV
-                                { pinstanceModuleInterface = modRef,
-                                  pinstanceModel = initialState,
-                                  pinstanceAmount = nidInitialAmount,
-                                  pinstanceHash = Instances.makeInstanceHashV0 (pinstanceParameterHash params) csHash nidInitialAmount,
-                                  ..
-                                }
-                        )
+                return $!!
+                    ( ca,
+                      PersistentInstanceV0
+                        Instances.PersistentInstanceV
+                            { pinstanceModuleInterface = modRef,
+                              pinstanceModel = initialState,
+                              pinstanceAmount = nidInitialAmount,
+                              pinstanceHash = Instances.makeInstanceHashV0 (pinstanceParameterHash params) csHash nidInitialAmount,
+                              ..
+                            }
+                    )
             Wasm.SV1 -> do
                 let params =
                         PersistentInstanceParameters
@@ -2405,16 +2399,16 @@
                 (csHash, initialState) <- freezeContractState nidInitialState
                 let pinstanceHash = Instances.makeInstanceHashV1 (pinstanceParameterHash params) csHash nidInitialAmount
                 -- The module version is V1 because of the 'WasmVersion' is V1.
-                return
-                    $!! ( ca,
-                          PersistentInstanceV1
-                            Instances.PersistentInstanceV
-                                { pinstanceModuleInterface = modRef,
-                                  pinstanceModel = initialState,
-                                  pinstanceAmount = nidInitialAmount,
-                                  ..
-                                }
-                        )
+                return $!!
+                    ( ca,
+                      PersistentInstanceV1
+                        Instances.PersistentInstanceV
+                            { pinstanceModuleInterface = modRef,
+                              pinstanceModel = initialState,
+                              pinstanceAmount = nidInitialAmount,
+                              ..
+                            }
+                    )
 
 doModifyInstance ::
     forall pv m v.
@@ -3117,11 +3111,11 @@
         let pab' =
                 pab
                     & activeBakers
-                    .~ newBakers
+                        .~ newBakers
                     & aggregationKeys
-                    .~ newAggs
+                        .~ newAggs
                     & passiveDelegators
-                    .~ newPassive
+                        .~ newPassive
         return ((pab', accts'), total)
 
     -- Process a set of delegators for elapsed cooldowns, updating the total delegated amount
@@ -3769,8 +3763,8 @@
                     return $!
                         tt
                             & TransactionTable.ttNonFinalizedChainUpdates
-                            . at' uty
-                            ?~ TransactionTable.emptyNFCUWithSequenceNumber sn
+                                . at' uty
+                                ?~ TransactionTable.emptyNFCUWithSequenceNumber sn
                 else return tt
     tt <- foldM updInTT tt0 [minBound ..]
     rels <- cache bspReleaseSchedule
