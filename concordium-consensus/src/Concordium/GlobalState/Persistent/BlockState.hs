--- conflicted
+++ resolved
@@ -92,11 +92,7 @@
       blockStateHash = StateHashV0 (H.hashOfHashes hashOfBirkCryptoIPsARs hashOfModulesBankAccountsIntances)
   return Basic.BlockStateHashes {..}
 
-<<<<<<< HEAD
-instance MonadBlobStore r m => MHashableTo m H.Hash BlockStatePointers where
-=======
-instance (MonadIO m, MonadReader r m, HasBlobStore r) => MHashableTo m StateHash BlockStatePointers where
->>>>>>> d2212991
+instance MonadBlobStore r m => MHashableTo m StateHash BlockStatePointers where
   getHashM bps = maybe (fmap Basic.blockStateHash (makeBlockHashesM bps)) (return . Basic.blockStateHash) (bspHashes bps)
 
 instance (MonadBlobStore r m, BlobStorable r m (Nullable (BlobRef Accounts.RegIdHistory))) => BlobStorable r m BlockStatePointers where
@@ -682,25 +678,18 @@
         bsp <- loadPBS pbs
         return $! bspTransactionOutcomes bsp ^? ix transHash
 
-<<<<<<< HEAD
-doSetTransactionOutcomes :: MonadBlobStore r m => PersistentBlockState -> [TransactionSummary] -> PersistentBlockStateMonad r m PersistentBlockState
-=======
-doGetTransactionOutcomesHash :: MonadPersistentBlockState r m => PersistentBlockState -> PersistentBlockStateMonad r m TransactionOutcomesHash 
+doGetTransactionOutcomesHash :: MonadBlobStore r m => PersistentBlockState -> PersistentBlockStateMonad r m TransactionOutcomesHash 
 doGetTransactionOutcomesHash pbs =  do
     bsp <- loadPBS pbs
     return $! getHash (bspTransactionOutcomes bsp)
 
-doSetTransactionOutcomes :: MonadPersistentBlockState r m => PersistentBlockState -> [TransactionSummary] -> PersistentBlockStateMonad r m PersistentBlockState
->>>>>>> d2212991
+doSetTransactionOutcomes :: MonadBlobStore r m => PersistentBlockState -> [TransactionSummary] -> PersistentBlockStateMonad r m PersistentBlockState
 doSetTransactionOutcomes pbs transList = do
         bsp <- loadPBS pbs
         storePBS pbs bsp {bspTransactionOutcomes = Transactions.transactionOutcomesFromList transList}
 
-<<<<<<< HEAD
-doNotifyExecutionCost :: MonadBlobStore r m => PersistentBlockState -> Amount -> PersistentBlockStateMonad r m PersistentBlockState
-=======
 -- Must be called on a frozen blockstate, as hashes are not evaluated until then.
-doGetStateHash :: MonadPersistentBlockState r m => PersistentBlockState -> PersistentBlockStateMonad r m StateHash
+doGetStateHash :: MonadBlobStore r m => PersistentBlockState -> PersistentBlockStateMonad r m StateHash
 doGetStateHash pbs  = do
         bsp <- loadPBS pbs
         return $! case (bspHashes bsp) of
@@ -708,8 +697,7 @@
                 Just hashes' -> Basic.blockStateHash hashes'
         
 
-doNotifyExecutionCost :: MonadPersistentBlockState r m => PersistentBlockState -> Amount -> PersistentBlockStateMonad r m PersistentBlockState
->>>>>>> d2212991
+doNotifyExecutionCost :: MonadBlobStore r m => PersistentBlockState -> Amount -> PersistentBlockStateMonad r m PersistentBlockState
 doNotifyExecutionCost pbs amnt = do
         bsp <- loadPBS pbs
         storePBS pbs bsp {bspBank = bspBank bsp & unhashed . Rewards.executionCost +~ amnt}
