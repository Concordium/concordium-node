{-# LANGUAGE BangPatterns #-}
{-# LANGUAGE ConstraintKinds #-}
{-# LANGUAGE DataKinds #-}
{-# LANGUAGE GADTs #-}
{-# LANGUAGE OverloadedStrings #-}
{-# LANGUAGE RankNTypes #-}
{-# LANGUAGE ScopedTypeVariables #-}
{-# LANGUAGE StandaloneDeriving #-}
{-# LANGUAGE TemplateHaskell #-}
{-# LANGUAGE TypeApplications #-}
{-# LANGUAGE TypeFamilies #-}
{-# LANGUAGE UndecidableInstances #-}
module Concordium.GlobalState.Persistent.BlockState (
    PersistentBlockState,
    BlockStatePointers(..),
    HashedPersistentBlockState(..),
    hashBlockState,
    PersistentBirkParameters(..),
    makePersistentBirkParameters,
    makePersistent,
    emptyBlockState,
    PersistentBlockStateContext(..),
    PersistentState,
    PersistentBlockStateMonad(..)
) where

import Data.Serialize
import Data.IORef
import Control.Monad.Reader
import qualified Control.Monad.State.Strict as MTL
import qualified Control.Monad.Except as MTL
import qualified Control.Monad.Writer.Strict as MTL
import Data.Foldable
import Data.Maybe
import Data.Word
import Data.ByteString (ByteString)
import Lens.Micro.Platform
import qualified Data.Vector as Vec
import qualified Data.Map.Strict as Map
import qualified Data.Sequence as Seq
import qualified Concordium.Crypto.SHA256 as H
import Concordium.Types
import Concordium.Types.Execution ( TransactionSummary, DelegationTarget )
import qualified Concordium.Wasm as Wasm
import qualified Concordium.GlobalState.Wasm as GSWasm
import qualified Concordium.ID.Types as ID
import qualified Concordium.ID.Parameters as ID
import Concordium.Crypto.EncryptedTransfers (isZeroEncryptedAmount)
import Concordium.Types.Updates
import Concordium.GlobalState.BakerInfo
import Concordium.GlobalState.Persistent.BlobStore
import qualified Concordium.GlobalState.Persistent.Trie as Trie
import Concordium.GlobalState.BlockState
import Concordium.GlobalState.Parameters
import Concordium.GlobalState.Types
import Concordium.GlobalState.Account hiding (addIncomingEncryptedAmount, addToSelfEncryptedAmount)
import qualified Concordium.Types.IdentityProviders as IPS
import qualified Concordium.Types.AnonymityRevokers as ARS
import qualified Concordium.GlobalState.Rewards as Rewards
import qualified Concordium.GlobalState.Persistent.Accounts as Accounts
import Concordium.GlobalState.Persistent.Bakers
import qualified Concordium.GlobalState.Persistent.Instances as Instances
import qualified Concordium.Types.Transactions as Transactions
import qualified Concordium.Types.Execution as Transactions
import Concordium.GlobalState.Persistent.Instances(PersistentInstance(..), PersistentInstanceParameters(..))
import Concordium.GlobalState.Instance (Instance(..),InstanceParameters(..),makeInstanceHash')
import Concordium.GlobalState.Persistent.Account
import Concordium.GlobalState.Persistent.BlockState.Updates
import qualified Concordium.GlobalState.Basic.BlockState as Basic
import qualified Concordium.Types.UpdateQueues as UQ
import qualified Concordium.GlobalState.Persistent.BlockState.Modules as Modules
import qualified Concordium.Types.Accounts as BaseAccounts
import Concordium.Types.Accounts (StakePendingChange'(..), BakerInfo(_bakerAggregationVerifyKey), PendingChangeEffective(..), HasBakerInfo(..))
import Concordium.Types.SeedState
import Concordium.Logger (MonadLogger)
import Concordium.Types.HashableTo
import Concordium.GlobalState.Persistent.BlockState.AccountReleaseSchedule
import Concordium.Utils.Serialization.Put
import Concordium.Utils.Serialization

-- * Birk parameters

data PersistentNextEpochBakers (av :: AccountVersion) where
    -- |The 'EpochBakers' for the next epoch.
    PersistentNextEpochBakers :: !(HashedBufferedRef PersistentEpochBakers) -> PersistentNextEpochBakers av
    -- |The next epoch does not require a change in the 'EpochBakers'.
    UnchangedPersistentNextEpochBakers :: PersistentNextEpochBakers 'AccountV1

deriving instance Show (PersistentNextEpochBakers av)

instance MonadBlobStore m => MHashableTo m H.Hash (PersistentNextEpochBakers av) where
  getHashM (PersistentNextEpochBakers hpeb) = getHashM hpeb
  getHashM UnchangedPersistentNextEpochBakers = getHashM ("UnchangedPersistentNextEpochBakers" :: ByteString)

instance (MonadBlobStore m, IsAccountVersion av) => BlobStorable m (PersistentNextEpochBakers av) where
    storeUpdate (PersistentNextEpochBakers hpeb) = withAV (accountVersion @av)
        where
          withAV SAccountV0 = do
            (peb, newHPEB) <- storeUpdate hpeb
            return (peb, PersistentNextEpochBakers newHPEB)
          withAV SAccountV1 = do
            (peb, nullableHPEB) <- storeUpdate (Some hpeb)
            case nullableHPEB of
                Null -> return (peb, UnchangedPersistentNextEpochBakers)
                Some newHPEB -> return (peb, PersistentNextEpochBakers newHPEB)
    storeUpdate UnchangedPersistentNextEpochBakers = do
        (peb, nullableHPEB) <- storeUpdate Null
        case nullableHPEB of
            Null -> return (peb, UnchangedPersistentNextEpochBakers)
            Some newHPEB -> return (peb, PersistentNextEpochBakers newHPEB)
    store bps = fst <$> storeUpdate bps
    load = withAV (accountVersion @av)
      where
        withAV :: SAccountVersion av -> Get (m (PersistentNextEpochBakers av))
        withAV SAccountV0 = do
            mpeb <- label "Next epoch bakers" load
            return $! do
                hpeb <- mpeb
                return (PersistentNextEpochBakers hpeb)
        withAV SAccountV1 = do
            mNullablePEB <- label "Next epoch bakers" load
            return $! do
                nullableHPEB <- mNullablePEB
                case nullableHPEB of
                    Null -> return UnchangedPersistentNextEpochBakers
                    Some newHPEB -> return (PersistentNextEpochBakers newHPEB)

instance MonadBlobStore m => Cacheable m (PersistentNextEpochBakers av) where
    cache (PersistentNextEpochBakers hpeb) = PersistentNextEpochBakers <$> cache hpeb
    cache UnchangedPersistentNextEpochBakers = return UnchangedPersistentNextEpochBakers

data PersistentBirkParameters (av :: AccountVersion) = PersistentBirkParameters {
    -- |The currently-registered bakers.
    _birkActiveBakers :: !(BufferedRef (PersistentActiveBakers av)),
    -- |The bakers that will be used for the next epoch.
    _birkNextEpochBakers :: !(PersistentNextEpochBakers av),
    -- |The bakers for the current epoch.
    _birkCurrentEpochBakers :: !(HashedBufferedRef PersistentEpochBakers),
    -- |The seed state used to derive the leadership election nonce.
    _birkSeedState :: !SeedState
} deriving (Show)

makeLenses ''PersistentBirkParameters

-- |Serialize 'PersistentBirkParameters' in V0 format.
putBirkParametersV0 :: forall m av. (MonadBlobStore m, MonadPut m, IsAccountVersion av) => PersistentBirkParameters av -> m ()
putBirkParametersV0 PersistentBirkParameters{..} = do
        sPut _birkSeedState
        (_ :: ()) <- case accountVersion @av of
            SAccountV0 -> case _birkNextEpochBakers of
                PersistentNextEpochBakers neb -> putEpochBakers =<< refLoad neb
            SAccountV1 -> case _birkNextEpochBakers of
                PersistentNextEpochBakers neb -> do
                    liftPut $ putWord8 1
                    putEpochBakers =<< refLoad neb
                UnchangedPersistentNextEpochBakers -> liftPut $ putWord8 0
        putEpochBakers =<< refLoad _birkCurrentEpochBakers

instance MonadBlobStore m => MHashableTo m H.Hash (PersistentBirkParameters av) where
  getHashM PersistentBirkParameters {..} = do
    nextHash <- getHashM _birkNextEpochBakers
    currentHash <- getHashM _birkCurrentEpochBakers
    let bpH0 = H.hash $ "SeedState" <> encode _birkSeedState
        bpH1 = H.hashOfHashes nextHash currentHash
    return $ H.hashOfHashes bpH0 bpH1

instance (MonadBlobStore m, IsAccountVersion av) => BlobStorable m (PersistentBirkParameters av) where
    storeUpdate bps@PersistentBirkParameters{..} = do
        (pabs, actBakers) <- storeUpdate _birkActiveBakers
        (pnebs, nextBakers) <- storeUpdate _birkNextEpochBakers
        (pcebs, currentBakers) <- storeUpdate _birkCurrentEpochBakers
        let putBSP = do
                pabs
                pnebs
                pcebs
                put _birkSeedState
        return (putBSP, bps {
                    _birkActiveBakers = actBakers,
                    _birkNextEpochBakers = nextBakers,
                    _birkCurrentEpochBakers = currentBakers
                })
    store bps = fst <$> storeUpdate bps
    load = do
        mabs <- label "Active bakers" load
        mnebs <- label "Next epoch bakers" load
        mcebs <- label "Current epoch bakers" load
        _birkSeedState <- label "Seed state" get
        return $! do
            _birkActiveBakers <- mabs
            _birkNextEpochBakers <- mnebs
            _birkCurrentEpochBakers <- mcebs
            return PersistentBirkParameters{..}

instance (MonadBlobStore m, IsAccountVersion av) => Cacheable m (PersistentBirkParameters av) where
    cache PersistentBirkParameters{..} = do
        activeBaks <- cache _birkActiveBakers
        next <- cache _birkNextEpochBakers
        cur <- cache _birkCurrentEpochBakers
        return PersistentBirkParameters{
            _birkActiveBakers = activeBaks,
            _birkNextEpochBakers = next,
            _birkCurrentEpochBakers = cur,
            ..
        }

makePersistentBirkParameters ::
    MonadBlobStore m => Basic.BasicBirkParameters 'AccountV0 -> m (PersistentBirkParameters 'AccountV0)
makePersistentBirkParameters bbps = do
    _birkActiveBakers <- refMake =<< makePersistentActiveBakers (Basic._birkActiveBakers bbps)
    _birkNextEpochBakers <- case Basic._birkNextEpochBakers bbps of
        Basic.NextEpochBakers neb -> PersistentNextEpochBakers <$> (refMake =<< makePersistentEpochBakers (_unhashed neb))
    _birkCurrentEpochBakers <- refMake =<< makePersistentEpochBakers (_unhashed (Basic._birkCurrentEpochBakers bbps))
    let _birkSeedState = Basic._birkSeedState bbps
    return $ PersistentBirkParameters{..}

-- * Epoch baked blocks

type EpochBlocks = Nullable (BufferedRef EpochBlock)

-- |Structure for tracking which bakers have baked blocks
-- in the current epoch.
data EpochBlock = EpochBlock {
    ebBakerId :: !BakerId,
    ebPrevious :: !EpochBlocks
}

instance (MonadBlobStore m) => BlobStorable m EpochBlock where
    storeUpdate eb@EpochBlock{..} = do
        (ppref, ebPrevious') <- storeUpdate ebPrevious
        let putEB = put ebBakerId >> ppref
        let eb' = eb{ebPrevious = ebPrevious'}
        return (putEB, eb')
    store eb = fst <$> storeUpdate eb
    load = do
        ebBakerId <- get
        mPrevious <- load
        return $! do
            ebPrevious <- mPrevious
            return EpochBlock{..}

instance MonadBlobStore m => Cacheable m EpochBlock where
    cache eb = do
        ebPrevious' <- cache (ebPrevious eb)
        return eb{ebPrevious = ebPrevious'}

instance MonadBlobStore m => MHashableTo m Rewards.EpochBlocksHash EpochBlock where
    getHashM EpochBlock{..} = Rewards.epochBlockHash ebBakerId <$> getHashM ebPrevious

instance MonadBlobStore m => MHashableTo m Rewards.EpochBlocksHash EpochBlocks where
    getHashM Null = return Rewards.emptyEpochBlocksHash
    getHashM (Some r) = getHashM =<< refLoad r

data HashedEpochBlocks = HashedEpochBlocks {
        hebBlocks :: !EpochBlocks,
        hebHash :: !Rewards.EpochBlocksHash
    }

instance HashableTo Rewards.EpochBlocksHash HashedEpochBlocks where
    getHash = hebHash

instance MonadBlobStore m => BlobStorable m HashedEpochBlocks where
    storeUpdate heb = do
        (pblocks, blocks') <- storeUpdate (hebBlocks heb)
        return (pblocks, heb{hebBlocks = blocks'})
    store = store . hebBlocks
    load = do
        mhebBlocks <- load
        return $! do
            hebBlocks <- mhebBlocks
            hebHash <- getHashM hebBlocks
            return HashedEpochBlocks{..}

instance MonadBlobStore m => Cacheable m HashedEpochBlocks where
    cache ebs = do
        blocks' <- cache (hebBlocks ebs)
        return $! ebs{hebBlocks = blocks'}

-- |The empty 'HashedEpochBlocks'.
emptyHashedEpochBlocks :: HashedEpochBlocks
emptyHashedEpochBlocks = HashedEpochBlocks {
        hebBlocks = Null,
        hebHash = Rewards.emptyEpochBlocksHash
    }

-- |Add a new 'BakerId' to the start of a 'HashedEpochBlocks'.
consEpochBlock :: (MonadBlobStore m) => BakerId -> HashedEpochBlocks -> m HashedEpochBlocks
consEpochBlock b hebbs = do
        mbr <- refMake EpochBlock{
                ebBakerId = b,
                ebPrevious = hebBlocks hebbs
            }
        return HashedEpochBlocks {
                hebBlocks = Some mbr,
                hebHash = Rewards.epochBlockHash b (hebHash hebbs)
            }

-- |Make a 'HashedEpochBlocks' from a list of 'BakerId's of the blocks (most recent first).
makeHashedEpochBlocks :: (MonadBlobStore m) => [BakerId] -> m HashedEpochBlocks
makeHashedEpochBlocks [] = return emptyHashedEpochBlocks
makeHashedEpochBlocks (b:bs) = do
        hebbs <- makeHashedEpochBlocks bs
        consEpochBlock b hebbs

-- |Serialize the 'HashedEpochBlocks' structure in V0 format.
putHashedEpochBlocksV0 :: (MonadBlobStore m, MonadPut m) => HashedEpochBlocks -> m ()
putHashedEpochBlocksV0 HashedEpochBlocks{..} = do
        ebs <- loadEB Seq.empty hebBlocks
        liftPut $ do
            putLength (Seq.length ebs)
            mapM_ put ebs
    where
        loadEB s Null = return s
        loadEB s (Some ebref) = do
            EpochBlock{..} <- refLoad ebref
            loadEB (s Seq.|> ebBakerId) ebPrevious

-- * Block state

-- |Type representing a persistent block state. This is a 'BufferedRef' inside an 'IORef',
-- which supports making changes to the state without them (necessarily) being written to
-- disk.
type PersistentBlockState (pv :: ProtocolVersion) = IORef (BufferedRef (BlockStatePointers pv))


-- |References to the components that make up the block state.
--
-- This type is parametric in the protocol version (as opposed to defined
-- as a data family) on the principle that the structure will be mostly
-- similar across versions. Where component change between versions,
-- those components themselves should be parametrised by the protocol
-- version.
data BlockStatePointers (pv :: ProtocolVersion) = BlockStatePointers {
    bspAccounts :: !(Accounts.Accounts pv),
    bspInstances :: !Instances.Instances,
    bspModules :: !(HashedBufferedRef Modules.Modules),
    bspBank :: !(Hashed Rewards.BankStatus),
    bspIdentityProviders :: !(HashedBufferedRef IPS.IdentityProviders),
    bspAnonymityRevokers :: !(HashedBufferedRef ARS.AnonymityRevokers),
    bspBirkParameters :: !(PersistentBirkParameters (AccountVersionFor pv)),
    bspCryptographicParameters :: !(HashedBufferedRef CryptographicParameters),
    bspUpdates :: !(BufferedRef (Updates pv)),
    bspReleaseSchedule :: !(BufferedRef (Map.Map AccountAddress Timestamp)),
    -- FIXME: Store transaction outcomes in a way that allows for individual indexing.
    bspTransactionOutcomes :: !Transactions.TransactionOutcomes,
    -- |Identities of bakers that baked blocks in the current epoch. This is
    -- used for rewarding bakers at the end of epochs.
    bspEpochBlocks :: !HashedEpochBlocks
}

-- |A hashed version of 'PersistingBlockState'.  This is used when the block state
-- is not being mutated so that the hash values are not recomputed constantly.
data HashedPersistentBlockState pv = HashedPersistentBlockState {
    hpbsPointers :: !(PersistentBlockState pv),
    hpbsHash :: !StateHash
}

-- |Convert a 'PersistentBlockState' to a 'HashedPersistentBlockState' by computing
-- the state hash.
hashBlockState :: (IsProtocolVersion pv, MonadBlobStore m) => PersistentBlockState pv -> m (HashedPersistentBlockState pv)
hashBlockState hpbsPointers = do
        rbsp <- liftIO $ readIORef hpbsPointers
        bsp <- refLoad rbsp
        hpbsHash <- getHashM bsp
        return HashedPersistentBlockState{..}

instance (IsProtocolVersion pv, MonadBlobStore m) => MHashableTo m StateHash (BlockStatePointers pv) where
    getHashM BlockStatePointers{..} = do
        bshBirkParameters <- getHashM bspBirkParameters
        bshCryptographicParameters <- getHashM bspCryptographicParameters
        bshIdentityProviders <- getHashM bspIdentityProviders
        bshAnonymityRevokers <- getHashM bspAnonymityRevokers
        bshModules <- getHashM bspModules
        let bshBankStatus = getHash bspBank
        bshAccounts <- getHashM bspAccounts
        bshInstances <- getHashM bspInstances
        bshUpdates <- getHashM bspUpdates
        let bshEpochBlocks = getHash bspEpochBlocks
        return $ makeBlockStateHash BlockStateHashInputs{..}

instance (IsProtocolVersion pv, MonadBlobStore m) => BlobStorable m (BlockStatePointers pv) where
    storeUpdate bsp0@BlockStatePointers{..} = do
        (paccts, bspAccounts') <- storeUpdate bspAccounts
        (pinsts, bspInstances') <- storeUpdate bspInstances
        (pmods, bspModules') <- storeUpdate bspModules
        (pips, bspIdentityProviders') <- storeUpdate bspIdentityProviders
        (pars, bspAnonymityRevokers') <- storeUpdate bspAnonymityRevokers
        (pbps, bspBirkParameters') <- storeUpdate bspBirkParameters
        (pcryptps, bspCryptographicParameters') <- storeUpdate bspCryptographicParameters
        (pupdates, bspUpdates') <- storeUpdate bspUpdates
        (preleases, bspReleaseSchedule') <- storeUpdate bspReleaseSchedule
        (pEpochBlocks, bspEpochBlocks') <- storeUpdate bspEpochBlocks
        let putBSP = do
                paccts
                pinsts
                pmods
                put $ _unhashed bspBank
                pips
                pars
                pbps
                pcryptps
                Transactions.putTransactionOutcomes bspTransactionOutcomes
                pupdates
                preleases
                pEpochBlocks
        return (putBSP, bsp0 {
                    bspAccounts = bspAccounts',
                    bspInstances = bspInstances',
                    bspModules = bspModules',
                    bspIdentityProviders = bspIdentityProviders',
                    bspAnonymityRevokers = bspAnonymityRevokers',
                    bspBirkParameters = bspBirkParameters',
                    bspCryptographicParameters = bspCryptographicParameters',
                    bspUpdates = bspUpdates',
                    bspReleaseSchedule = bspReleaseSchedule',
                    bspEpochBlocks = bspEpochBlocks'
                })
    store bsp = fst <$> storeUpdate bsp
    load = do
        maccts <- label "Accounts" load
        minsts <- label "Instances" load
        mmods <- label "Modules" load
        bspBank <- makeHashed <$> label "Bank" get
        mpips <- label "Identity providers" load
        mars <- label "Anonymity revokers" load
        mbps <- label "Birk parameters" load
        mcryptps <- label "Cryptographic parameters" load
        bspTransactionOutcomes <- label "Transaction outcomes" $
            Transactions.getTransactionOutcomes (protocolVersion @pv)
        mUpdates <- label "Updates" load
        mReleases <- label "Release schedule" load
        mEpochBlocks <- label "Epoch blocks" load
        return $! do
            bspAccounts <- maccts
            bspInstances <- minsts
            bspModules <- mmods
            bspIdentityProviders <- mpips
            bspAnonymityRevokers <- mars
            bspBirkParameters <- mbps
            bspCryptographicParameters <- mcryptps
            bspUpdates <- mUpdates
            bspReleaseSchedule <- mReleases
            bspEpochBlocks <- mEpochBlocks
            return $! BlockStatePointers{..}

instance (MonadBlobStore m, IsProtocolVersion pv) => Cacheable m (BlockStatePointers pv) where
    cache BlockStatePointers{..} = do
        accts <- cache bspAccounts
        -- first cache the modules
        mods <- cache bspModules
        -- then cache the instances, but don't cache the modules again. Instead
        -- share the references in memory we have already constructed by caching
        -- modules above. Loading the modules here is cheap since we cached them.
        insts <- runReaderT (cache bspInstances) =<< refLoad mods
        ips <- cache bspIdentityProviders
        ars <- cache bspAnonymityRevokers
        birkParams <- cache bspBirkParameters
        cryptoParams <- cache bspCryptographicParameters
        upds <- cache bspUpdates
        rels <- cache bspReleaseSchedule
        ebs <- cache bspEpochBlocks
        return BlockStatePointers{
            bspAccounts = accts,
            bspInstances = insts,
            bspModules = mods,
            bspBank = bspBank,
            bspIdentityProviders = ips,
            bspAnonymityRevokers = ars,
            bspBirkParameters = birkParams,
            bspCryptographicParameters = cryptoParams,
            bspUpdates = upds,
            bspReleaseSchedule = rels,
            bspTransactionOutcomes = bspTransactionOutcomes,
            bspEpochBlocks = ebs
        }

-- |Convert an in-memory 'Basic.BlockState' to a disk-backed 'HashedPersistentBlockState'.
makePersistent :: forall pv m. (IsProtocolVersion pv, MonadBlobStore m) => Basic.BlockState pv -> m (HashedPersistentBlockState pv)
makePersistent Basic.BlockState{..} = do
  persistentBirkParameters <- case accountVersionFor (protocolVersion @pv) of
      SAccountV0 -> makePersistentBirkParameters _blockBirkParameters
      SAccountV1 -> undefined -- FIXME: Handle this
  persistentMods <- Modules.makePersistentModules _blockModules
  persistentBlockInstances <- Instances.makePersistent persistentMods _blockInstances
  modules <- refMake persistentMods
  identityProviders <- bufferHashed _blockIdentityProviders
  anonymityRevokers <- bufferHashed _blockAnonymityRevokers
  cryptographicParameters <- bufferHashed _blockCryptographicParameters
  blockAccounts <- Accounts.makePersistent _blockAccounts
  updates <- makeBufferedRef =<< makePersistentUpdates _blockUpdates
  rels <- makeBufferedRef _blockReleaseSchedule
  ebs <- makeHashedEpochBlocks (Basic.hebBlocks _blockEpochBlocksBaked)
  bsp <-
    makeBufferedRef $
      BlockStatePointers
        { bspAccounts = blockAccounts,
          bspInstances = persistentBlockInstances,
          bspModules = modules,
          bspBank = _blockBank,
          bspIdentityProviders = identityProviders,
          bspAnonymityRevokers = anonymityRevokers,
          bspBirkParameters = persistentBirkParameters,
          bspCryptographicParameters = cryptographicParameters,
          bspTransactionOutcomes = _blockTransactionOutcomes,
          bspUpdates = updates,
          bspReleaseSchedule = rels,
          bspEpochBlocks = ebs
        }
  bps <- liftIO $ newIORef $! bsp
  hashBlockState bps

-- |A mostly empty block state, but with the given birk parameters, 
-- cryptographic parameters, update authorizations and chain parameters.
emptyBlockState
    :: (IsProtocolVersion pv, MonadBlobStore m)
    => PersistentBirkParameters (AccountVersionFor pv)
    -> CryptographicParameters
    -> UpdateKeysCollection (ChainParametersVersionFor pv)
    -> ChainParameters pv
    -> m (PersistentBlockState pv)
{-# WARNING emptyBlockState "should only be used for testing" #-}
emptyBlockState bspBirkParameters cryptParams keysCollection chainParams = do
  modules <- refMake Modules.emptyModules
  identityProviders <- refMake IPS.emptyIdentityProviders
  anonymityRevokers <- refMake ARS.emptyAnonymityRevokers
  cryptographicParameters <- refMake cryptParams
  bspUpdates <- refMake =<< initialUpdates keysCollection chainParams
  bspReleaseSchedule <- refMake Map.empty
  bsp <- makeBufferedRef $ BlockStatePointers
          { bspAccounts = Accounts.emptyAccounts,
            bspInstances = Instances.emptyInstances,
            bspModules = modules,
            bspBank = makeHashed Rewards.emptyBankStatus,
            bspIdentityProviders = identityProviders,
            bspAnonymityRevokers = anonymityRevokers,
            bspCryptographicParameters = cryptographicParameters,
            bspTransactionOutcomes = Transactions.emptyTransactionOutcomes,
            bspEpochBlocks = emptyHashedEpochBlocks,
            ..
          }
  liftIO $ newIORef $! bsp

-- |Serialize the block state. The format may depend on the protocol version.
putBlockStateV0 :: (IsProtocolVersion pv, MonadBlobStore m, MonadPut m) => PersistentBlockState pv -> m ()
putBlockStateV0 pbs = do
    BlockStatePointers{..} <- loadPBS pbs
    -- BirkParameters
    putBirkParametersV0 bspBirkParameters
    -- CryptographicParameters
    cryptoParams <- refLoad bspCryptographicParameters
    sPut cryptoParams
    -- IdentityProviders
    sPut =<< refLoad bspIdentityProviders
    -- AnonymityRevokers
    sPut =<< refLoad bspAnonymityRevokers
    -- Modules
    Modules.putModulesV0 =<< refLoad bspModules
    -- BankStatus
    sPut $ _unhashed bspBank
    -- Accounts
    Accounts.serializeAccounts cryptoParams bspAccounts
    -- Instances
    Instances.putInstancesV0 bspInstances
    -- Updates
    putUpdatesV0 =<< refLoad bspUpdates
    -- Epoch blocks
    putHashedEpochBlocksV0 bspEpochBlocks

loadPBS :: (IsProtocolVersion pv, MonadBlobStore m) => PersistentBlockState pv -> m (BlockStatePointers pv)
loadPBS = loadBufferedRef <=< liftIO . readIORef
{-# INLINE loadPBS #-}

storePBS :: MonadBlobStore m => PersistentBlockState pv -> BlockStatePointers pv -> m (PersistentBlockState pv)
storePBS pbs bsp = liftIO $ do
    pbsp <- makeBufferedRef bsp
    writeIORef pbs pbsp
    return pbs
{-# INLINE storePBS #-}

-- | Fold left over delegators for a given baker
-- 'activeBakerFoldlDelegators' @bsp@ @f@ @a@ @bid@, where
-- * @bsp@ is used to lookup the delegator accounts and active bakers,
-- * @f@ is accumulation function,
-- * @a@ is the initial value,
-- * @bid@ is the baker.
-- If @bid@ is not an active baker in @bsp@, then the initial value @a@ is returned. It is assumed
-- that all delegators to the baker @bid@ are delegator accounts in @bsp@.
activeBakerFoldlDelegators
    :: (IsProtocolVersion pv, MonadBlobStore m)
    => BlockStatePointers pv
    -> (a -> DelegatorId -> BaseAccounts.AccountDelegation (AccountVersionFor pv) -> m a)
    -> a
    -> BakerId
    -> m a
activeBakerFoldlDelegators bsp f a0 bid = do
    pab <- refLoad (bspBirkParameters bsp ^. birkActiveBakers)
    mDset <- Trie.lookup bid (pab ^. activeBakers)
    case mDset of
        Just (PersistentActiveDelegatorsV1 dset) -> foldlM faccount a0 =<< Trie.keys dset
        _ -> return a0
    where
      faccount a did@(DelegatorId aid) = do
        Accounts.indexedAccount aid (bspAccounts bsp) >>= \case
            Just PersistentAccount{_accountStake = PersistentAccountStakeDelegate acctDelRef} ->
                f a did =<< refLoad acctDelRef
            _ ->
                error "Invariant violation: active delegator account not a valid delegator"

-- | Get total pool capital, sum of baker and delegator stakes,
-- 'totalPoolCapital' @bsp@ @bid@, where
-- * @bsp@ is used to lookup accounts and active bakers,
-- * @bid@ is the baker.
-- If @bid@ is not a baker in @bsp@, then @0@ is returned.
-- If @bid@ is not an active baker in @bsp@, then the baker's equity capital (stake) is returned.
-- It is assumed that all delegators to the baker @bid@ are delegator accounts in @bsp@.
totalPoolCapital
    :: forall pv m
     . (IsProtocolVersion pv, MonadBlobStore m)
    => BlockStatePointers pv
    -> BakerId
    -> m Amount
totalPoolCapital bsp bid@(BakerId aid) = do
    Accounts.indexedAccount aid (bspAccounts bsp) >>= \case
        Just PersistentAccount{_accountStake = PersistentAccountStakeBaker acctBkrRef} -> do
            equityCapital <- _stakedAmount <$> refLoad acctBkrRef
            activeBakerFoldlDelegators bsp addDelStake equityCapital bid
        _ ->
            return 0
    where
      addDelStake :: Amount -> DelegatorId -> BaseAccounts.AccountDelegation av -> m Amount
      addDelStake a _ BaseAccounts.AccountDelegationV1{..} = return (a + _delegationStakedAmount)

doGetModule :: (IsProtocolVersion pv, MonadBlobStore m) => PersistentBlockState pv -> ModuleRef -> m (Maybe GSWasm.ModuleInterface)
doGetModule s modRef = do
    bsp <- loadPBS s
    mods <- refLoad (bspModules bsp)
    Modules.getInterface modRef mods

doGetModuleList :: (IsProtocolVersion pv, MonadBlobStore m) => PersistentBlockState pv -> m [ModuleRef]
doGetModuleList s = do
    bsp <- loadPBS s
    mods <- refLoad (bspModules bsp)
    return $ Modules.moduleRefList mods

doGetModuleSource :: (IsProtocolVersion pv, MonadBlobStore m) => PersistentBlockState pv -> ModuleRef -> m (Maybe Wasm.WasmModule)
doGetModuleSource s modRef = do
    bsp <- loadPBS s
    mods <- refLoad (bspModules bsp)
    Modules.getSource modRef mods

doPutNewModule :: (IsProtocolVersion pv, MonadBlobStore m)
    => PersistentBlockState pv
    -> (GSWasm.ModuleInterface, Wasm.WasmModule)
    -> m (Bool, PersistentBlockState pv)
doPutNewModule pbs (pmInterface, pmSource) = do
        bsp <- loadPBS pbs
        mods <- refLoad (bspModules bsp)
        mMods' <- Modules.putInterface (pmInterface, pmSource) mods
        case mMods' of
          Nothing -> return (False, pbs)
          Just mods' -> do
            modules <- refMake mods'
            (True,) <$> storePBS pbs (bsp {bspModules = modules})

doGetSeedState :: (IsProtocolVersion pv, MonadBlobStore m) => PersistentBlockState pv -> m SeedState
doGetSeedState pbs = _birkSeedState . bspBirkParameters <$> loadPBS pbs

doSetSeedState :: (IsProtocolVersion pv, MonadBlobStore m) => PersistentBlockState pv -> SeedState -> m (PersistentBlockState pv)
doSetSeedState pbs ss = do
        bsp <- loadPBS pbs
        storePBS pbs bsp{bspBirkParameters = (bspBirkParameters bsp){_birkSeedState = ss}}

doGetCurrentEpochBakers :: (IsProtocolVersion pv, MonadBlobStore m) => PersistentBlockState pv -> m FullBakers
doGetCurrentEpochBakers pbs = epochToFullBakers =<< refLoad . _birkCurrentEpochBakers . bspBirkParameters =<< loadPBS pbs

doGetSlotBakers :: (IsProtocolVersion pv, MonadBlobStore m) => PersistentBlockState pv -> Timestamp -> Duration -> Slot -> m FullBakers
doGetSlotBakers pbs genesisTime slotDuration slot = do
        bs <- loadPBS pbs
        let
            bps = bspBirkParameters bs
            SeedState{..} = bps ^. birkSeedState
            slotEpoch = fromIntegral $ slot `quot` epochLength
            slotTime = addDuration genesisTime (fromIntegral slot * slotDuration)
        case compare slotEpoch (epoch + 1) of
            LT -> epochToFullBakers =<< refLoad (bps ^. birkCurrentEpochBakers)
            EQ -> case bps ^. birkNextEpochBakers of
                UnchangedPersistentNextEpochBakers -> epochToFullBakers =<< refLoad (bps ^. birkCurrentEpochBakers)
                PersistentNextEpochBakers neb -> epochToFullBakers =<< refLoad neb
            GT -> do
                activeBids <- Trie.keysAsc . _activeBakers =<< refLoad (bps ^. birkActiveBakers)
                let resolveBaker (BakerId aid) = Accounts.indexedAccount aid (bspAccounts bs) >>= \case
                        Just acct -> case acct ^. accountBaker of
                            Some bkr -> do
                                pab <- refLoad bkr
                                abi <- refLoad (pab ^. accountBakerInfo)
                                return $ case _bakerPendingChange pab of
                                    RemoveStake (PendingChangeEffectiveV0 remEpoch)
                                        | remEpoch < slotEpoch -> Nothing
                                    ReduceStake newAmt (PendingChangeEffectiveV0 redEpoch)
                                        | redEpoch < slotEpoch -> Just (FullBakerInfo (abi ^. bakerInfo) newAmt)
                                    RemoveStake (PendingChangeEffectiveV1 remTime)
                                        | remTime < slotTime -> Nothing
                                    ReduceStake newAmt (PendingChangeEffectiveV1 redTime)
                                        | redTime < slotTime -> Just (FullBakerInfo (abi ^. bakerInfo) newAmt)
                                    _ -> Just (FullBakerInfo (abi ^. bakerInfo) (pab ^. stakedAmount))
                            Null -> error "Persistent.getSlotBakers invariant violation: active baker account not a baker"
                        Nothing -> error "Persistent.getSlotBakers invariant violation: active baker account not valid"
                futureBakers <- Vec.fromList . catMaybes <$> mapM resolveBaker activeBids
                return FullBakers {
                    fullBakerInfos = futureBakers,
                    bakerTotalStake = sum (_bakerStake <$> futureBakers)
                }

doGetBakerAccount :: (IsProtocolVersion pv, MonadBlobStore m) => PersistentBlockState pv -> BakerId -> m (Maybe (PersistentAccount (AccountVersionFor pv)))
doGetBakerAccount pbs (BakerId ai) = do
        bsp <- loadPBS pbs
        Accounts.indexedAccount ai (bspAccounts bsp)

doTransitionEpochBakers :: (IsProtocolVersion pv, MonadBlobStore m) => PersistentBlockState pv -> Epoch -> m (PersistentBlockState pv)
doTransitionEpochBakers pbs newEpoch = do
        bsp <- loadPBS pbs
        let oldBPs = bspBirkParameters bsp
        curActiveBIDs <- Trie.keysAsc . _activeBakers =<< refLoad (_birkActiveBakers oldBPs)
        -- Retrieve/update the baker info
        let accumBakers (bs0, bkrs0) bkr@(BakerId aid) = Accounts.indexedAccount aid (bspAccounts bsp) >>= \case
                Just PersistentAccount{_accountStake = PersistentAccountStakeBaker acctBkrRef} -> do
                    acctBkr <- refLoad acctBkrRef
                    case _bakerPendingChange acctBkr of
                        RemoveStake (PendingChangeEffectiveV0 remEpoch)
                            -- Removal takes effect next epoch, so exclude it from the list of bakers
                            | remEpoch == newEpoch + 1 -> return (bs0, bkrs0)
                            -- Removal complete, so update the active bakers and account as well
                            | remEpoch <= newEpoch -> do
                                -- Remove the baker from the active bakers
                                curABs <- refLoad (_birkActiveBakers (bspBirkParameters bs0))
                                newAB <- Trie.delete bkr (_activeBakers curABs)
                                abi <- refLoad (_accountBakerInfo acctBkr)
                                newAK <- Trie.delete (_bakerAggregationVerifyKey abi) (_aggregationKeys curABs)
                                newABs <- refMake $ PersistentActiveBakers {
                                        _activeBakers = newAB,
                                        _aggregationKeys = newAK,
                                        _lPoolDelegators = curABs ^. lPoolDelegators
                                    }
                                -- Remove the baker from the account
                                let updAcc acc = ((),) <$> setPersistentAccountStake acc PersistentAccountStakeNone
                                (_, newAccounts) <- Accounts.updateAccountsAtIndex updAcc aid (bspAccounts bs0)
                                -- The baker is not included for this epoch
                                return (bs0 {
                                        bspBirkParameters = (bspBirkParameters bs0) {_birkActiveBakers = newABs},
                                        bspAccounts = newAccounts
                                    }, bkrs0)
                        ReduceStake newAmt (PendingChangeEffectiveV0 redEpoch)
                            -- Reduction takes effect next epoch, so apply it in the generated list
                            | redEpoch == newEpoch + 1 -> return (bs0, (_accountBakerInfo acctBkr, newAmt) : bkrs0)
                            -- Reduction complete, so update the account as well
                            | redEpoch <= newEpoch -> do
                                -- Reduce the baker's stake on the account
                                newBaker <- refMake acctBkr{_stakedAmount = newAmt, _bakerPendingChange = NoChange}
                                let updAcc acc = ((),) <$> setPersistentAccountStake acc (PersistentAccountStakeBaker newBaker)
                                (_, newAccounts) <- Accounts.updateAccountsAtIndex updAcc aid (bspAccounts bs0)
                                -- The baker is included with the revised stake
                                return (bs0 {bspAccounts = newAccounts}, (_accountBakerInfo acctBkr, newAmt) : bkrs0)
                        _ -> return (bs0, (_accountBakerInfo acctBkr, _stakedAmount acctBkr) : bkrs0)
                _ -> error "Persistent.bsoTransitionEpochBakers invariant violation: active baker account not a valid baker"
        -- Get the baker info. The list of baker ids is reversed in the input so the accumulated list
        -- is in ascending order.
        (bsp', bkrs) <- foldM accumBakers (bsp, []) (reverse curActiveBIDs)
        (newCurrentBakers, newNextBakers) <- case _birkNextEpochBakers oldBPs of
            UnchangedPersistentNextEpochBakers ->
                return $ (_birkCurrentEpochBakers oldBPs, _birkNextEpochBakers oldBPs)
            PersistentNextEpochBakers nebRef -> do
                newBakerInfos <- refMake . BakerInfos . Vec.fromList $ fst <$> bkrs
                let stakesVec = Vec.fromList $ snd <$> bkrs
                newBakerStakes <- refMake (BakerStakes stakesVec)
                neb <- refLoad nebRef
                -- If the baker infos structure has the same hash as the previous one,
                -- use that to avoid duplicate storage.
                _bakerInfos <- secondIfEqual newBakerInfos (_bakerInfos neb)
                -- Also for stakes. This is less likely to be useful, but it's pretty cheap to check,
                -- so why not?
                _bakerStakes <- secondIfEqual newBakerStakes (_bakerStakes neb)
                let _bakerTotalStake = sum stakesVec
                (nebRef,) . PersistentNextEpochBakers <$> refMake PersistentEpochBakers{..}
        storePBS pbs bsp'{bspBirkParameters = (bspBirkParameters bsp') {
            _birkCurrentEpochBakers = newCurrentBakers,
            _birkNextEpochBakers = newNextBakers
          }
        }
    where
        secondIfEqual a b = do
            h1 <- getHashM a
            h2 <- getHashM b
            return $ if (h1 :: H.Hash) == h2 then b else a

{-
doTransitionEpochBakers :: forall pv m. (IsProtocolVersion pv, MonadBlobStore m) => PersistentBlockState pv -> Timestamp -> Duration -> Epoch -> m (PersistentBlockState pv)
doTransitionEpochBakers pbs genesisTime slotDuration newEpoch = do
        origBSP <- loadPBS pbs
        let oldBPs = bspBirkParameters origBSP
        let epochSlots = fromIntegral (epochLength (oldBPs ^. birkSeedState))
        let newEpochSlot = fromIntegral newEpoch * epochSlots
        let newEpochTime = addDuration genesisTime (newEpochSlot * slotDuration)
        let nextEpochTime = addDuration newEpochTime (epochSlots * slotDuration)
        bakers <- refLoad (_birkActiveBakers oldBPs)
        curActiveBakerDels <- Trie.toAscList (bakers ^. activeBakers)
        -- Retrieve/update the baker info
        let accumBakers (bs0, bkrs0) (bkr@(BakerId aid), pdels) = Accounts.indexedAccount aid (bspAccounts origBSP) >>= \case
                Just PersistentAccount{_accountStake = PersistentAccountStakeBaker acctBkrRef} -> do
                    dels <- case pdels of
                        PersistentActiveDelegatorsV0 -> return []
                        PersistentActiveDelegatorsV1 t -> Trie.keys t
                    bsp <- transitionDelegatorsFromActiveBaker bs0 newEpochTime bkr dels
                    acctBkr <- refLoad acctBkrRef
                    case _bakerPendingChange acctBkr of
                        RemoveStake (PendingChangeEffectiveV0 remEpoch)
                            -- Removal takes effect next epoch, so exclude it from the list of bakers
                            | remEpoch == newEpoch + 1 -> return (bsp, bkrs0)
                            -- Removal complete, so update the active bakers and account as well
                            | remEpoch <= newEpoch -> removeActiveBaker bsp bkrs0 bkr acctBkr
                        ReduceStake newAmt (PendingChangeEffectiveV0 redEpoch)
                            -- Reduction takes effect next epoch, so apply it in the generated list
                            | redEpoch == newEpoch + 1 -> return (bsp, (_accountBakerInfo acctBkr, newAmt) : bkrs0)
                            -- Reduction complete, so update the account as well
                            | redEpoch <= newEpoch -> reduceStakeActiveBaker bsp bkrs0 bkr acctBkr newAmt
                        RemoveStake (PendingChangeEffectiveV1 remTime)
                            -- Removal complete, so update the active bakers and account as well
                            | remTime <= newEpochTime -> do
                                newBsp <- moveDelegatorsToLPool bsp acctBkr
                                removeActiveBaker newBsp bkrs0 bkr acctBkr
                            -- Removal takes effect next epoch, so exclude it from the list of bakers
                            | remTime <= nextEpochTime -> return (bsp, bkrs0)
                        ReduceStake newAmt (PendingChangeEffectiveV1 redTime)
                            -- Reduction complete, so update the account as well
                            | redTime <= newEpochTime -> reduceStakeActiveBaker bsp bkrs0 bkr acctBkr newAmt
                            -- Reduction takes effect next epoch, so apply it in the generated list
                            | redTime <= nextEpochTime -> return (bsp, (_accountBakerInfo acctBkr, newAmt) : bkrs0)
                        _ -> return (bsp, (_accountBakerInfo acctBkr, _stakedAmount acctBkr) : bkrs0)
                _ -> error "Persistent.bsoTransitionEpochBakers invariant violation: active baker account not a valid baker"
        -- Get the baker info. The list of baker ids is reversed in the input so the accumulated list
        -- is in ascending order.
        bsp <- loadPBS pbs
        (bsp', bkrs) <- foldM accumBakers (bsp, []) (reverse curActiveBakerDels)
        (newCurrentBakers, newNextBakers) <- case _birkNextEpochBakers oldBPs of
            UnchangedPersistentNextEpochBakers ->
                return $ (_birkCurrentEpochBakers oldBPs, _birkNextEpochBakers oldBPs)
            PersistentNextEpochBakers nebRef -> do
                newBakerInfos <- refMake . BakerInfos . Vec.fromList $ fst <$> bkrs
                let stakesVec = Vec.fromList $ snd <$> bkrs
                newBakerStakes <- refMake (BakerStakes stakesVec)
                neb <- refLoad nebRef
                -- If the baker infos structure has the same hash as the previous one,
                -- use that to avoid duplicate storage.
                _bakerInfos <- secondIfEqual newBakerInfos (_bakerInfos neb)
                -- Also for stakes. This is less likely to be useful, but it's pretty cheap to check,
                -- so why not?
                _bakerStakes <- secondIfEqual newBakerStakes (_bakerStakes neb)
                let _bakerTotalStake = sum stakesVec
                (nebRef,) . PersistentNextEpochBakers <$> refMake PersistentEpochBakers{..}
        storePBS pbs bsp'{bspBirkParameters = (bspBirkParameters bsp') {
            _birkCurrentEpochBakers = newCurrentBakers,
            _birkNextEpochBakers = newNextBakers
          }
        }
    where
        transitionDelegatorsFromActiveBaker
            :: BlockStatePointers pv
            -> Timestamp
            -> BakerId
            -> [DelegatorId]
            -> m (BlockStatePointers pv)
        transitionDelegatorsFromActiveBaker bsp newEpochTime bid dels = do
            let ff = updateDelegatorSetAndAccounts bsp newEpochTime
            (newDset, newAccounts) <- foldlM ff (Trie.empty, bspAccounts bsp) dels
            pab <- refLoad (bspBirkParameters bsp ^. birkActiveBakers)
            newBirkBakers <- case accountVersion @(AccountVersionFor pv) of
                                SAccountV0 ->
                                    return (pab ^. activeBakers)
                                SAccountV1 -> do
                                    let ds = PersistentActiveDelegatorsV1 newDset
                                    Trie.insert bid ds (pab ^. activeBakers)
            newpab <- refMake pab{_activeBakers = newBirkBakers}
            let newBirkParams = bspBirkParameters bsp & birkActiveBakers .~ newpab
            return bsp{bspBirkParameters = newBirkParams, bspAccounts = newAccounts}

        updateDelegatorSetAndAccounts
            :: BlockStatePointers pv
            -> Timestamp
            -> (DelegatorIdTrieSet, Accounts.Accounts pv)
            -> DelegatorId
            -> m (DelegatorIdTrieSet, Accounts.Accounts pv)
        updateDelegatorSetAndAccounts bsp newEpochTime (dset, accounts) did@(DelegatorId aid) = do
            Accounts.indexedAccount aid (bspAccounts bsp) >>= \case
                Just acct -> case acct ^. accountDelegator of
                    Some pAcctDel -> do
                        acctDel@BaseAccounts.AccountDelegationV1{..} <- refLoad pAcctDel
                        case _delegationPendingChange of
                            RemoveStake (PendingChangeEffectiveV1 remTime)
                                | remTime <= newEpochTime ->
                                    removeDelegator did dset accounts
                            ReduceStake newAmt (PendingChangeEffectiveV1 redTime)
                                | redTime <= newEpochTime ->
                                    newStakeDelegator did acctDel dset accounts newAmt
                            _ -> return (dset, accounts)
                    Null -> error "Invariant violation: active delegator is not a delegation account"
                _ -> error "Invariant violation: active delegator account was not found"

        removeDelegator :: DelegatorId -> DelegatorIdTrieSet -> Accounts.Accounts pv -> m (DelegatorIdTrieSet, Accounts.Accounts pv)
        removeDelegator (DelegatorId aid) dset accounts = do
            let updAcc acc = ((),) <$> setPersistentAccountStake acc PersistentAccountStakeNone
            (_, newAccounts) <- Accounts.updateAccountsAtIndex updAcc aid accounts
            return (dset, newAccounts)

        newStakeDelegator :: DelegatorId -> BaseAccounts.AccountDelegation (AccountVersionFor pv) -> DelegatorIdTrieSet -> Accounts.Accounts pv -> Amount -> m (DelegatorIdTrieSet, Accounts.Accounts pv)
        newStakeDelegator did@(DelegatorId aid) acctDel dset accounts newAmt = do
            newDel <- refMake acctDel{
                BaseAccounts._delegationStakedAmount = newAmt,
                BaseAccounts._delegationPendingChange = NoChange}
            let updAcc acc = ((),) <$> setPersistentAccountStake acc (PersistentAccountStakeDelegate newDel)
            (_, newAccounts) <- Accounts.updateAccountsAtIndex updAcc aid accounts
            newDset <- Trie.insert did () dset
            return (newDset, newAccounts)

        removeActiveBaker bs bkrs bkr@(BakerId aid) acctBkr = do
            curABs <- refLoad (_birkActiveBakers (bspBirkParameters bs))
            newAB <- Trie.delete bkr (_activeBakers curABs)
            abi <- refLoad (_accountBakerInfo acctBkr)
            newAK <- Trie.delete (abi ^. bakerAggregationVerifyKey) (_aggregationKeys curABs)
            newABs <- refMake $ PersistentActiveBakers {
                    _activeBakers = newAB,
                    _aggregationKeys = newAK
                }
            -- Remove the baker from the account
            let updAcc acc = ((),) <$> setPersistentAccountStake acc PersistentAccountStakeNone
            (_, newAccounts) <- Accounts.updateAccountsAtIndex updAcc aid (bspAccounts bs)
            -- The baker is not included for this epoch
            return (bs {
                    bspBirkParameters = (bspBirkParameters bs) {_birkActiveBakers = newABs},
                    bspAccounts = newAccounts
                }, bkrs)

        reduceStakeActiveBaker bs bkrs (BakerId aid) acctBkr newAmt = do
            newBaker <- refMake acctBkr{_stakedAmount = newAmt, _bakerPendingChange = NoChange}
            let updAcc acc = ((),) <$> setPersistentAccountStake acc (PersistentAccountStakeBaker newBaker)
            (_, newAccounts) <- Accounts.updateAccountsAtIndex updAcc aid (bspAccounts bs)
            -- The baker is included with the revised stake
            return (bs {bspAccounts = newAccounts}, (_accountBakerInfo acctBkr, newAmt) : bkrs)

        moveDelegatorsToLPool
            :: BlockStatePointers pv
            -> PersistentAccountBaker 'AccountV1
            -> m (BlockStatePointers pv)
        moveDelegatorsToLPool bsp acctBkr = undefined -- TODO: implement

        secondIfEqual a b = do
            h1 <- getHashM a
            h2 <- getHashM b
            return $ if (h1 :: H.Hash) == h2 then b else a
-}

doAddBaker
    :: (IsProtocolVersion pv, MonadBlobStore m, AccountVersionFor pv ~ 'AccountV0, ChainParametersVersionFor pv ~ 'ChainParametersV0)
    => PersistentBlockState pv
    -> AccountIndex
    -> BakerAdd
    -> m (BakerAddResult, PersistentBlockState pv)
doAddBaker pbs ai BakerAdd{..} = do
        bsp <- loadPBS pbs
        Accounts.indexedAccount ai (bspAccounts bsp) >>= \case
            -- Cannot resolve the account
            Nothing -> return (BAInvalidAccount, pbs)
            -- Account is already a baker
            Just PersistentAccount{_accountStake = PersistentAccountStakeBaker{}} -> return (BAAlreadyBaker (BakerId ai), pbs)
            Just PersistentAccount{} -> do
                  cp <- (^. cpPoolParameters . ppBakerStakeThreshold) <$> doGetChainParameters pbs
                  if baStake < cp then
                      return (BAStakeUnderThreshold, pbs)
                  else do
                    let bid = BakerId ai
                    pab <- refLoad (_birkActiveBakers (bspBirkParameters bsp))
                    let updAgg Nothing = return (True, Trie.Insert ())
                        updAgg (Just ()) = return (False, Trie.NoChange)
                    Trie.adjust updAgg (bkuAggregationKey baKeys) (_aggregationKeys pab) >>= \case
                        -- Aggregation key is a duplicate
                        (False, _) -> return (BADuplicateAggregationKey, pbs)
                        (True, newAggregationKeys) -> do
                            newActiveBakers <- Trie.insert bid emptyPersistentAccountDelegators (_activeBakers pab)
                            newpabref <- refMake PersistentActiveBakers{
                                    _aggregationKeys = newAggregationKeys,
                                    _activeBakers = newActiveBakers,
                                    _lPoolDelegators = pab ^. lPoolDelegators
                                }
                            let newBirkParams = bspBirkParameters bsp & birkActiveBakers .~ newpabref
                            let updAcc acc = do
                                    newBakerInfo <- refMake $
                                        bakerKeyUpdateToInfo bid baKeys
                                    newPAB <- refMake PersistentAccountBaker{
                                        _stakedAmount = baStake,
                                        _stakeEarnings = baStakeEarnings,
                                        _accountBakerInfo = newBakerInfo,
                                        _extraBakerInfo = PersistentExtraBakerInfo (),
                                        _bakerPendingChange = NoChange
                                    }
                                    acc' <- setPersistentAccountStake acc (PersistentAccountStakeBaker newPAB)
                                    return ((), acc')
                            -- This cannot fail to update the account, since we already looked up the account.
                            (_, newAccounts) <- Accounts.updateAccountsAtIndex updAcc ai (bspAccounts bsp)
                            (BASuccess bid,) <$> storePBS pbs bsp{
                                bspBirkParameters = newBirkParams,
                                bspAccounts = newAccounts
                            }

doConfigureBaker
    :: (IsProtocolVersion pv, MonadBlobStore m, AccountVersionFor pv ~ 'AccountV1, ChainParametersVersionFor pv ~ 'ChainParametersV1)
    => PersistentBlockState pv
    -> AccountIndex
    -> BakerConfigure
    -> m (BakerConfigureResult, PersistentBlockState pv)
doConfigureBaker pbs ai BakerConfigureAdd{..} = do
        -- It is assumed here that this account is NOT a baker and NOT a delegator.
        bsp <- loadPBS pbs
        Accounts.indexedAccount ai (bspAccounts bsp) >>= \case
            -- Cannot resolve the account
            Nothing -> return (BCInvalidAccount, pbs)
            Just PersistentAccount{} -> do
                chainParams <- doGetChainParameters pbs
                let poolParams = chainParams ^. cpPoolParameters
                let capitalMin = poolParams ^. ppMinimumEquityCapital
                let epochBakersBR = bspBirkParameters bsp ^. birkCurrentEpochBakers
                epochBakers <- refLoad $ bufferedReference epochBakersBR
                let capitalMax = takeFraction (poolParams ^. ppCapitalBound) (_bakerTotalStake epochBakers)
                let ranges = poolParams ^. ppCommissionBounds
                let keysInRange = isInRange bcaFinalizationRewardCommission (ranges ^. finalizationCommissionRange)
                        && isInRange bcaBakingRewardCommission (ranges ^. bakingCommissionRange)
                        && isInRange bcaTransactionFeeCommission (ranges ^. transactionCommissionRange)
                if bcaCapital < capitalMin then
                      return (BCStakeUnderThreshold, pbs)
                else if bcaCapital > capitalMax then
                    return (BCStakeOverThreshold, pbs)
                  else if not keysInRange then
                      return (BCCommissionNotInRange, pbs)
                  else do
                    let bid = BakerId ai
                    pab <- refLoad (_birkActiveBakers (bspBirkParameters bsp))
                    let updAgg Nothing = return (True, Trie.Insert ())
                        updAgg (Just ()) = return (False, Trie.NoChange)
                    Trie.adjust updAgg (bkuAggregationKey bcaKeys) (_aggregationKeys pab) >>= \case
                        -- Aggregation key is a duplicate
                        (False, _) -> return (BCDuplicateAggregationKey (bkuAggregationKey bcaKeys), pbs)
                        (True, newAggregationKeys) -> do
                            newActiveBakers <- Trie.insert bid emptyPersistentAccountDelegators (_activeBakers pab)
                            newpabref <- refMake PersistentActiveBakers{
                                    _aggregationKeys = newAggregationKeys,
                                    _activeBakers = newActiveBakers,
                                    _lPoolDelegators = pab ^. lPoolDelegators
                                }
                            let newBirkParams = bspBirkParameters bsp & birkActiveBakers .~ newpabref
                            let updAcc acc = do
                                    let cr = CommissionRates {
                                            _finalizationCommission = bcaFinalizationRewardCommission,
                                            _bakingCommission = bcaBakingRewardCommission,
                                            _transactionCommission = bcaTransactionFeeCommission
                                        }
                                    bpi <- refMake BaseAccounts.BakerPoolInfo {
                                            _poolOpenStatus = bcaOpenForDelegation,
                                            _poolMetadataUrl = bcaMetadataURL,
                                            _poolCommissionRates = cr
                                        }
                                    newBakerInfo <- refMake $ bakerKeyUpdateToInfo bid bcaKeys
                                    newPAB <- refMake PersistentAccountBaker{
                                        _stakedAmount = bcaCapital,
                                        _stakeEarnings = bcaRestakeEarnings,
                                        _accountBakerInfo = newBakerInfo,
                                        _extraBakerInfo = PersistentExtraBakerInfo bpi,
                                        _bakerPendingChange = NoChange
                                    }
                                    acc' <- setPersistentAccountStake acc (PersistentAccountStakeBaker newPAB)
                                    return ((), acc')
                            -- This cannot fail to update the account, since we already looked up the account.
                            (_, newAccounts) <- Accounts.updateAccountsAtIndex updAcc ai (bspAccounts bsp)
                            (BCSuccess [] bid,) <$> storePBS pbs bsp{
                                bspBirkParameters = newBirkParams,
                                bspAccounts = newAccounts
                            }
doConfigureBaker pbs ai BakerConfigureUpdate{..} = do
        origBSP <- loadPBS pbs
        cp <- doGetChainParameters pbs
        let rewardPeriodLength = fromIntegral $ cp ^. cpTimeParameters . tpRewardPeriodLength
            cooldown = fromIntegral $ cp ^. cpCooldownParameters . cpPoolOwnerCooldown
            msInEpoch = fromIntegral (epochLength $ _birkSeedState . bspBirkParameters $ origBSP) * bcuSlotDuration
            cooldownTimestamp = addDuration bcuTimestamp (cooldown * rewardPeriodLength * msInEpoch)
        res <- MTL.runExceptT $ MTL.runWriterT $ flip MTL.execStateT origBSP $ do
                updateKeys
                updateRestakeEarnings
                updateOpenForDelegation
                updateMetadataURL
                updateTransactionFeeCommission cp
                updateBakingRewardCommission cp
                updateFinalizationRewardCommission cp
                updateCapital cooldownTimestamp cp
        case res of
            Left errorRes -> return (errorRes, pbs)
            Right (newBSP, changes) -> (BCSuccess changes bid,) <$> storePBS pbs newBSP
      where
        liftBSO = lift . lift . lift
        bid = BakerId ai
        getAccountOrFail = do
            bsp <- MTL.get
            liftBSO (Accounts.indexedAccount ai (bspAccounts bsp)) >>= \case
                Nothing -> MTL.throwError BCInvalidAccount
                Just PersistentAccount{_accountStake = PersistentAccountStakeBaker ab} -> liftBSO $ refLoad ab
                Just PersistentAccount{} -> MTL.throwError BCInvalidBaker
        modifyAccount updAcc = do
            bsp <- MTL.get
            (_, newAccounts) <- liftBSO $ Accounts.updateAccountsAtIndex updAcc ai (bspAccounts bsp)
            MTL.put bsp{bspAccounts = newAccounts}
        requireNoPendingChange = do
            ab <- getAccountOrFail
            when (_bakerPendingChange ab /= NoChange) (MTL.throwError BCChangePending)
        updateKeys = forM_ bcuKeys $ \keys -> do
            acctBkr <- getAccountOrFail
            bsp <- MTL.get
            pab <- liftBSO $ refLoad (_birkActiveBakers (bspBirkParameters bsp))
            bkrInfo <- liftBSO $ refLoad (_accountBakerInfo acctBkr)
            let key = _bakerAggregationVerifyKey bkrInfo
            -- Try updating the aggregation keys
            (keyOK, newAggregationKeys) <-
                    -- If the aggregation key has not changed, we have nothing to do.
                    if bkuAggregationKey keys == key then
                        return (True, _aggregationKeys pab)
                    else do
                        -- Remove the old key
                        ak1 <- liftBSO $ Trie.delete key (_aggregationKeys pab)
                        -- Add the new key and check that it is not already present
                        let updAgg Nothing = return (True, Trie.Insert ())
                            updAgg (Just ()) = return (False, Trie.NoChange)
                        liftBSO $ Trie.adjust updAgg (bkuAggregationKey keys) ak1
            unless keyOK (MTL.throwError (BCDuplicateAggregationKey key))
            newActiveBakers <- liftBSO $ refMake pab{_aggregationKeys = newAggregationKeys}
            let newBirkParams = bspBirkParameters bsp & birkActiveBakers .~ newActiveBakers
            -- Update the account with the new keys
            let updAcc acc = do
                    newBakerInfo <- refMake $ bakerKeyUpdateToInfo (BakerId ai) keys
                    newPAB <- refMake $ acctBkr {_accountBakerInfo = newBakerInfo}
                    acc' <- setPersistentAccountStake acc (PersistentAccountStakeBaker newPAB)
                    return ((), acc')
            modifyAccount updAcc
            MTL.modify' $ \s -> s{bspBirkParameters = newBirkParams}
            MTL.tell [BakerConfigureUpdateKeys keys]
        updateRestakeEarnings = forM_ bcuRestakeEarnings $ \restakeEarnings -> do
            acctBkr <- getAccountOrFail
            unless (acctBkr ^. stakeEarnings == restakeEarnings) $ do
                let updAcc acc = do
                        newPAB <- refMake (acctBkr & stakeEarnings .~ restakeEarnings)
                        ((), ) <$> setPersistentAccountStake acc (PersistentAccountStakeBaker newPAB)
                modifyAccount updAcc
            MTL.tell [BakerConfigureRestakeEarnings restakeEarnings]
        updateOpenForDelegation = forM_ bcuOpenForDelegation $ \openForDelegation -> do
            acctBkr <- getAccountOrFail
            ebi <- liftBSO $ refLoad $ theExtraBakerInfo (acctBkr ^. extraBakerInfo)
            unless (ebi ^. BaseAccounts.poolOpenStatus == openForDelegation) $ do
                let updAcc acc = do
                        newEbi <- refMake (ebi & BaseAccounts.poolOpenStatus .~ openForDelegation)
                        newPAB <- refMake (acctBkr & extraBakerInfo .~ PersistentExtraBakerInfo newEbi)
                        ((), ) <$> setPersistentAccountStake acc (PersistentAccountStakeBaker newPAB)
                modifyAccount updAcc
            MTL.tell [BakerConfigureOpenForDelegation openForDelegation]
        updateMetadataURL = forM_ bcuMetadataURL $ \metadataURL -> do
            acctBkr <- getAccountOrFail
            ebi <- liftBSO $ refLoad $ theExtraBakerInfo (acctBkr ^. extraBakerInfo)
            unless (ebi ^. BaseAccounts.poolMetadataUrl == metadataURL) $ do
                let updAcc acc = do
                        newEbi <- refMake (ebi & BaseAccounts.poolMetadataUrl .~ metadataURL)
                        newPAB <- refMake (acctBkr & extraBakerInfo .~ PersistentExtraBakerInfo newEbi)
                        ((), ) <$> setPersistentAccountStake acc (PersistentAccountStakeBaker newPAB)
                modifyAccount updAcc
            MTL.tell [BakerConfigureMetadataURL metadataURL]
        updateTransactionFeeCommission cp = forM_ bcuTransactionFeeCommission $ \tfc -> do
            let range = cp ^. cpPoolParameters . ppCommissionBounds . transactionCommissionRange
            unless (isInRange tfc range) (MTL.throwError BCCommissionNotInRange)
            acctBkr <- getAccountOrFail
            ebi <- liftBSO $ refLoad $ theExtraBakerInfo (acctBkr ^. extraBakerInfo)
            unless (ebi ^. BaseAccounts.poolCommissionRates . transactionCommission == tfc) $ do
                let updAcc acc = do
                        newEbi <- refMake (ebi & BaseAccounts.poolCommissionRates . transactionCommission .~ tfc)
                        newPAB <- refMake (acctBkr & extraBakerInfo .~ PersistentExtraBakerInfo newEbi)
                        ((), ) <$> setPersistentAccountStake acc (PersistentAccountStakeBaker newPAB)
                modifyAccount updAcc
            MTL.tell [BakerConfigureTransactionFeeCommission tfc]
        updateBakingRewardCommission cp = forM_ bcuBakingRewardCommission $ \brc -> do
            let range = cp ^. cpPoolParameters . ppCommissionBounds . transactionCommissionRange
            unless (isInRange brc range) (MTL.throwError BCCommissionNotInRange)
            acctBkr <- getAccountOrFail
            ebi <- liftBSO $ refLoad $ theExtraBakerInfo (acctBkr ^. extraBakerInfo)
            unless (ebi ^. BaseAccounts.poolCommissionRates . bakingCommission == brc) $ do
                let updAcc acc = do
                        newEbi <- refMake (ebi & BaseAccounts.poolCommissionRates . bakingCommission .~ brc)
                        newPAB <- refMake (acctBkr & extraBakerInfo .~ PersistentExtraBakerInfo newEbi)
                        ((), ) <$> setPersistentAccountStake acc (PersistentAccountStakeBaker newPAB)
                modifyAccount updAcc
            MTL.tell [BakerConfigureBakingRewardCommission brc]
        updateFinalizationRewardCommission cp = forM_ bcuFinalizationRewardCommission $ \frc -> do
            let range = cp ^. cpPoolParameters . ppCommissionBounds . transactionCommissionRange
            unless (isInRange frc range) (MTL.throwError BCCommissionNotInRange)
            acctBkr <- getAccountOrFail
            ebi <- liftBSO $ refLoad $ theExtraBakerInfo (acctBkr ^. extraBakerInfo)
            unless (ebi ^. BaseAccounts.poolCommissionRates . finalizationCommission == frc) $ do
                let updAcc acc = do
                        newEbi <- refMake (ebi & BaseAccounts.poolCommissionRates . finalizationCommission .~ frc)
                        newPAB <- refMake (acctBkr & extraBakerInfo .~ PersistentExtraBakerInfo newEbi)
                        ((), ) <$> setPersistentAccountStake acc (PersistentAccountStakeBaker newPAB)
                modifyAccount updAcc
            MTL.tell [BakerConfigureFinalizationRewardCommission frc]
        updateCapital cooldownTimestamp cp = forM_ bcuCapital $ \capital -> do
            requireNoPendingChange
            ab <- getAccountOrFail
            let capitalMin = cp ^. cpPoolParameters . ppMinimumEquityCapital
            when (capital < capitalMin) (MTL.throwError BCStakeUnderThreshold)
            bsp <- MTL.get
            let epochBakersBR = bspBirkParameters bsp ^. birkCurrentEpochBakers
            epochBakers <- liftBSO $ refLoad $ bufferedReference epochBakersBR
            let pp = cp ^. cpPoolParameters
            let capitalMax = takeFraction (pp ^. ppCapitalBound) (_bakerTotalStake epochBakers)
            when (capital > capitalMax) (MTL.throwError BCStakeOverThreshold)
            let updAcc updateStake acc = do
                    newPAB <- refMake $ updateStake ab
                    acc' <- setPersistentAccountStake acc (PersistentAccountStakeBaker newPAB)
                    return ((), acc')
            case compare capital (_stakedAmount ab) of
                LT -> do
                    let bpc = ReduceStake capital (PendingChangeEffectiveV1 cooldownTimestamp)
                    modifyAccount $ updAcc $ bakerPendingChange .~ bpc
                    MTL.tell [BakerConfigureStakeReduced capital]
                EQ ->
                    return ()
                GT -> do
                    modifyAccount $ updAcc $ stakedAmount .~ capital
                    MTL.tell [BakerConfigureStakeIncreased capital]
doConfigureBaker pbs ai BakerConfigureRemove{..} = do
        bsp <- loadPBS pbs
        cp <- doGetChainParameters pbs
        let rewardPeriodLength = fromIntegral $ cp ^. cpTimeParameters . tpRewardPeriodLength
            cooldown = fromIntegral $ cp ^. cpCooldownParameters . cpPoolOwnerCooldown
            msInEpoch = fromIntegral (epochLength $ _birkSeedState . bspBirkParameters $ bsp) * bcrSlotDuration
            cooldownTimestamp = addDuration bcrTimestamp (cooldown * rewardPeriodLength * msInEpoch)
        Accounts.indexedAccount ai (bspAccounts bsp) >>= \case
            -- The account is valid and has a baker
            Just PersistentAccount{_accountStake = PersistentAccountStakeBaker pab} -> do
                ab <- refLoad pab
                if _bakerPendingChange ab /= NoChange then
                    -- A change is already pending
                    return (BCChangePending, pbs)
                else do
                    let updAcc acc = do
                            newPAB <- refMake ab{_bakerPendingChange = RemoveStake (PendingChangeEffectiveV1 cooldownTimestamp)}
                            acc' <- setPersistentAccountStake acc (PersistentAccountStakeBaker newPAB)
                            return ((), acc')
                    (_, newAccounts) <- Accounts.updateAccountsAtIndex updAcc ai (bspAccounts bsp)
                    (BCSuccess [] (BakerId ai),) <$> storePBS pbs bsp{bspAccounts = newAccounts}
            -- The account is not valid or has no baker
            _ -> return (BCInvalidBaker, pbs)

delegationConfigureDisallowOverdelegation
    :: (IsProtocolVersion pv, MTL.MonadError DelegationConfigureResult m, MonadBlobStore n)
    => (forall a. n a -> m a)
    -> BlockStatePointers pv
    -> PoolParameters 'ChainParametersV1
    -> DelegationTarget
    -> m ()
delegationConfigureDisallowOverdelegation liftMBS bsp poolParams target = case target of
  Transactions.DelegateToLPool -> return ()
  Transactions.DelegateToBaker bid@(BakerId baid) -> do
    let capitalBound = poolParams ^. ppCapitalBound
        leverageBound = poolParams ^. ppLeverageBound
    poolCapital <- liftMBS $ totalPoolCapital bsp bid
    bakerEquityCapital <- liftMBS (Accounts.indexedAccount baid (bspAccounts bsp)) >>= \case
      Just PersistentAccount{_accountStake = PersistentAccountStakeBaker abr} ->
          liftMBS $ _stakedAmount <$> refLoad abr
      _ ->
          MTL.throwError (DCInvalidDelegationTarget bid)
    when (fromIntegral poolCapital > fromIntegral bakerEquityCapital * leverageBound) $
      MTL.throwError DCPoolStakeOverThreshold
    let epochBakersBR = bspBirkParameters bsp ^. birkCurrentEpochBakers
    epochBakers <- liftMBS $ refLoad $ bufferedReference epochBakersBR
    let allCCD = _bakerTotalStake epochBakers
    when (poolCapital > takeFraction capitalBound allCCD) $
      MTL.throwError DCPoolOverDelegated

doConfigureDelegation
    :: (IsProtocolVersion pv, MonadBlobStore m, AccountVersionFor pv ~ 'AccountV1, ChainParametersVersionFor pv ~ 'ChainParametersV1)
    => PersistentBlockState pv
    -> AccountIndex
    -> DelegationConfigure
    -> m (DelegationConfigureResult, PersistentBlockState pv)
doConfigureDelegation pbs ai DelegationConfigureAdd{..} = do
        -- It is assumed here that this account is NOT a baker and NOT a delegator.
        bsp <- loadPBS pbs
        poolParams <- _cpPoolParameters <$> doGetChainParameters pbs
        result <- MTL.runExceptT $ do
            newBSP <- updateBlockState bsp
            delegationConfigureDisallowOverdelegation lift newBSP poolParams dcaDelegationTarget
            return newBSP
        case result of
            Left e -> return (e, pbs)
            Right newBirkParams -> (DCSuccess [] did,) <$> storePBS pbs newBirkParams
        where
          did = DelegatorId ai
          updateBlockState bsp = lift (Accounts.indexedAccount ai (bspAccounts bsp)) >>= \case
            Nothing -> MTL.throwError DCInvalidAccount
            Just PersistentAccount{} -> do
                newBirkParams <- updateBirk bsp dcaDelegationTarget
                let updAcc acc = do
                        newPAD <- refMake BaseAccounts.AccountDelegationV1{
                            BaseAccounts._delegationIdentity = did,
                            BaseAccounts._delegationStakedAmount = dcaCapital,
                            BaseAccounts._delegationStakeEarnings = dcaRestakeEarnings,
                            BaseAccounts._delegationTarget = dcaDelegationTarget,
                            BaseAccounts._delegationPendingChange = NoChange
                        }
                        ((), ) <$> setPersistentAccountStake acc (PersistentAccountStakeDelegate newPAD)
                -- This cannot fail to update the accounts, since we already looked up the accounts:
                (_, newAccounts) <- lift $ Accounts.updateAccountsAtIndex updAcc ai (bspAccounts bsp)
                return bsp{bspBirkParameters = newBirkParams, bspAccounts = newAccounts}
          updateBirk bsp Transactions.DelegateToLPool = undefined -- TODO: implement delegate to L-pool here.
          updateBirk bsp (Transactions.DelegateToBaker bid) = do
            pab <- lift $ refLoad (bspBirkParameters bsp ^. birkActiveBakers)
            mDels <- lift $ Trie.lookup bid (pab ^. activeBakers)
            case mDels of
                Nothing -> MTL.throwError (DCInvalidDelegationTarget bid)
                Just (PersistentActiveDelegatorsV1 dels) -> do
                    newDels <- lift $ PersistentActiveDelegatorsV1 <$> Trie.insert did () dels
                    newActiveBakers <- lift $ Trie.insert bid newDels (pab ^. activeBakers)
                    newpabref <- lift $ refMake pab{_activeBakers = newActiveBakers}
                    return $ bspBirkParameters bsp & birkActiveBakers .~ newpabref
doConfigureDelegation pbs ai DelegationConfigureUpdate{..} = do
        origBSP <- loadPBS pbs
        cp <- doGetChainParameters pbs
        let rewardPeriodLength = fromIntegral $ cp ^. cpTimeParameters . tpRewardPeriodLength
            cooldown = fromIntegral $ cp ^. cpCooldownParameters . cpDelegatorCooldown
            msInEpoch = fromIntegral (epochLength $ _birkSeedState . bspBirkParameters $ origBSP) * dcuSlotDuration
            cooldownTimestamp = addDuration dcuTimestamp (cooldown * rewardPeriodLength * msInEpoch)
        res <- MTL.runExceptT $ MTL.runWriterT $ flip MTL.execStateT origBSP $ do
                updateDelegationTarget
                updateRestakeEarnings
                updateCapital cooldownTimestamp cp
        case res of
            Left errorRes -> return (errorRes, pbs)
            Right (newBSP, changes) -> (DCSuccess changes did,) <$> storePBS pbs newBSP
      where
        liftBSO = lift . lift . lift
        did = DelegatorId ai
        getAccountOrFail = do
            bsp <- MTL.get
            liftBSO (Accounts.indexedAccount ai (bspAccounts bsp)) >>= \case
                Nothing -> MTL.throwError DCInvalidAccount
                Just PersistentAccount{_accountStake = PersistentAccountStakeDelegate ad} -> liftBSO $ refLoad ad
                Just PersistentAccount{} -> MTL.throwError DCInvalidDelegator
        modifyAccount updAcc = do
            bsp <- MTL.get
            (_, newAccounts) <- liftBSO $ Accounts.updateAccountsAtIndex updAcc ai (bspAccounts bsp)
            MTL.put bsp{
                bspAccounts = newAccounts
            }
        requireNoPendingChange = do
            ad <- getAccountOrFail
            when (BaseAccounts._delegationPendingChange ad /= NoChange) (MTL.throwError DCChangePending)
        updateDelegationTarget = forM_ dcuDelegationTarget $ \target -> do
            acctBkr <- getAccountOrFail
            unless (acctBkr ^. BaseAccounts.delegationTarget == target) $ do
                let updAcc acc = do
                        newPAD <- refMake (acctBkr & BaseAccounts.delegationTarget .~ target)
                        ((), ) <$> setPersistentAccountStake acc (PersistentAccountStakeDelegate newPAD)
                modifyAccount updAcc
            MTL.tell [DelegationConfigureDelegationTarget target]
        updateRestakeEarnings = forM_ dcuRestakeEarnings $ \restakeEarnings -> do
            acctBkr <- getAccountOrFail
            unless (acctBkr ^. BaseAccounts.delegationStakeEarnings == restakeEarnings) $ do
                let updAcc acc = do
                        newPAD <- refMake (acctBkr & BaseAccounts.delegationStakeEarnings .~ restakeEarnings)
                        ((), ) <$> setPersistentAccountStake acc (PersistentAccountStakeDelegate newPAD)
                modifyAccount updAcc
            MTL.tell [DelegationConfigureRestakeEarnings restakeEarnings]
        updateCapital cooldownTimestamp cp = forM_ dcuCapital $ \capital -> do
            requireNoPendingChange
            ad <- getAccountOrFail
            let updAcc updateStake acc = do
                    newPAD <- refMake $ updateStake ad
                    acc' <- setPersistentAccountStake acc (PersistentAccountStakeDelegate newPAD)
                    return ((), acc')
            case compare capital (BaseAccounts._delegationStakedAmount ad) of
                LT -> do
                    let dpc = ReduceStake capital (PendingChangeEffectiveV1 cooldownTimestamp)
                    modifyAccount $ updAcc $ BaseAccounts.delegationPendingChange .~ dpc
                    MTL.tell [DelegationConfigureStakeReduced capital]
                EQ ->
                    return ()
                GT -> do
                    modifyAccount $ updAcc $ BaseAccounts.delegationStakedAmount .~ capital
                    bsp <- MTL.get
                    let pp = cp ^. cpPoolParameters
                    let target = ad ^. BaseAccounts.delegationTarget
                    -- The delegation target may be updated by 'updateDelegationTarget', hence it
                    -- is important that 'updateDelegationTarget' is invoked before 'updateCapital'.
                    delegationConfigureDisallowOverdelegation liftBSO bsp pp target
                    MTL.tell [DelegationConfigureStakeIncreased capital]
doConfigureDelegation pbs ai DelegationConfigureRemove{..} = do
        bsp <- loadPBS pbs
        cp <- doGetChainParameters pbs
        let rewardPeriodLength = fromIntegral $ cp ^. cpTimeParameters . tpRewardPeriodLength
            cooldown = fromIntegral $ cp ^. cpCooldownParameters . cpDelegatorCooldown
            msInEpoch = fromIntegral (epochLength $ _birkSeedState . bspBirkParameters $ bsp) * dcrSlotDuration
            cooldownTimestamp = addDuration dcrTimestamp (cooldown * rewardPeriodLength * msInEpoch)
        Accounts.indexedAccount ai (bspAccounts bsp) >>= \case
            Just PersistentAccount{_accountStake = PersistentAccountStakeDelegate pad} -> do
                ad <- refLoad pad
                if BaseAccounts._delegationPendingChange ad /= NoChange then
                    return (DCChangePending, pbs)
                else do
                    newBirkParams <- updateBirk bsp (BaseAccounts._delegationTarget ad)
                    let updAcc acc = do
                            let rs = RemoveStake (PendingChangeEffectiveV1 cooldownTimestamp)
                            newPAD <- refMake ad{BaseAccounts._delegationPendingChange = rs}
                            acc' <- setPersistentAccountStake acc (PersistentAccountStakeDelegate newPAD)
                            return ((), acc')
                    (_, newAccounts) <- Accounts.updateAccountsAtIndex updAcc ai (bspAccounts bsp)
                    (DCSuccess [] (DelegatorId ai),) <$> storePBS pbs bsp{
                        bspAccounts = newAccounts,
                        bspBirkParameters = newBirkParams}
            _ -> return (DCInvalidDelegator, pbs)
        where
          updateBirk bsp Transactions.DelegateToLPool = undefined -- TODO: implement delegate to L-pool here.
          updateBirk bsp (Transactions.DelegateToBaker bid) = do
            pab <- refLoad (bspBirkParameters bsp ^. birkActiveBakers)
            newBakers <- Trie.delete bid (pab ^. activeBakers)
            newpabref <- refMake pab{_activeBakers = newBakers}
            return $ bspBirkParameters bsp & birkActiveBakers .~ newpabref

doUpdateBakerKeys ::(IsProtocolVersion pv, MonadBlobStore m, AccountVersionFor pv ~ 'AccountV0)
    => PersistentBlockState pv
    -> AccountIndex
    -> BakerKeyUpdate
    -> m (BakerKeyUpdateResult, PersistentBlockState pv)
doUpdateBakerKeys pbs ai bku@BakerKeyUpdate{..} = do
        bsp <- loadPBS pbs
        Accounts.indexedAccount ai (bspAccounts bsp) >>= \case
            -- The account is valid and has a baker
            Just PersistentAccount{_accountStake = PersistentAccountStakeBaker pAcctBkr} -> do
                acctBkr <- refLoad pAcctBkr
                pab <- refLoad (_birkActiveBakers (bspBirkParameters bsp))
                bkrInfo <- refLoad (_accountBakerInfo acctBkr)
                -- Try updating the aggregation keys
                (keyOK, newAggregationKeys) <-
                        -- If the aggregation key has not changed, we have nothing to do.
                        if bkuAggregationKey == _bakerAggregationVerifyKey bkrInfo then
                            return (True, _aggregationKeys pab)
                        else do
                            -- Remove the old key
                            ak1 <- Trie.delete (_bakerAggregationVerifyKey bkrInfo) (_aggregationKeys pab)
                            -- Add the new key and check that it is not already present
                            let updAgg Nothing = return (True, Trie.Insert ())
                                updAgg (Just ()) = return (False, Trie.NoChange)
                            Trie.adjust updAgg bkuAggregationKey ak1
                if keyOK then do
                    -- The new aggregation key is known to be unique
                    newActiveBakers <- refMake pab{_aggregationKeys = newAggregationKeys}
                    let newBirkParams = bspBirkParameters bsp & birkActiveBakers .~ newActiveBakers
                    -- Update the account with the new keys
                    let updAcc acc = do
                            newBakerInfo <- refMake $ bakerKeyUpdateToInfo (BakerId ai) bku
                            newPAB <- refMake $ acctBkr {_accountBakerInfo = newBakerInfo}
                            acc' <- setPersistentAccountStake acc (PersistentAccountStakeBaker newPAB)
                            return ((), acc')
                    (_, newAccounts) <- Accounts.updateAccountsAtIndex updAcc ai (bspAccounts bsp)
                    (BKUSuccess (BakerId ai),) <$> storePBS pbs bsp{
                        bspBirkParameters = newBirkParams,
                        bspAccounts = newAccounts
                    }
                else
                    return (BKUDuplicateAggregationKey, pbs)
            -- Cannot resolve the account, or it is not a baker
            _ -> return (BKUInvalidBaker, pbs)

doUpdateBakerStake
    :: (IsProtocolVersion pv, MonadBlobStore m, AccountVersionFor pv ~ 'AccountV0, ChainParametersVersionFor pv ~ 'ChainParametersV0)
    => PersistentBlockState pv
    -> AccountIndex
    -> Amount
    -> m (BakerStakeUpdateResult, PersistentBlockState pv)
doUpdateBakerStake pbs ai newStake = do
        bsp <- loadPBS pbs

        Accounts.indexedAccount ai (bspAccounts bsp) >>= \case
            -- The account is valid and has a baker
            Just PersistentAccount{_accountStake = PersistentAccountStakeBaker pAcctBkr} -> do
                acctBkr <- refLoad pAcctBkr
                if _bakerPendingChange acctBkr /= NoChange
                -- A change is already pending
                then return (BSUChangePending (BakerId ai), pbs)
                -- We can make the change
                else do
                    let curEpoch = epoch $ _birkSeedState (bspBirkParameters bsp)
                    upds <- refLoad (bspUpdates bsp)
                    cooldown <- (2+) . _cpBakerExtraCooldownEpochs . _cpCooldownParameters . unStoreSerialized <$> refLoad (currentParameters upds)

                    bakerStakeThreshold <- (^. cpPoolParameters . ppBakerStakeThreshold) <$> doGetChainParameters pbs
                    let applyUpdate updateStake = do
                           let updAcc acc = do
                                  newPAB <- refMake $ updateStake acctBkr
                                  acc' <- setPersistentAccountStake acc (PersistentAccountStakeBaker newPAB)
                                  return ((), acc')
                           (_, newAccounts) <- Accounts.updateAccountsAtIndex updAcc ai (bspAccounts bsp)
                           storePBS pbs bsp{bspAccounts = newAccounts}
                    case compare newStake (_stakedAmount acctBkr) of
                            LT -> if newStake < bakerStakeThreshold
                                  then return (BSUStakeUnderThreshold, pbs)
                                  else (BSUStakeReduced (BakerId ai) (curEpoch + cooldown),) <$>
                                        applyUpdate (bakerPendingChange .~ ReduceStake newStake (PendingChangeEffectiveV0 $ curEpoch + cooldown))
                            EQ -> return (BSUStakeUnchanged (BakerId ai), pbs)
                            GT -> (BSUStakeIncreased (BakerId ai),) <$> applyUpdate (stakedAmount .~ newStake)
            _ -> return (BSUInvalidBaker, pbs)

doUpdateBakerRestakeEarnings :: (IsProtocolVersion pv, MonadBlobStore m)
    => PersistentBlockState pv
    -> AccountIndex
    -> Bool
    -> m (BakerRestakeEarningsUpdateResult, PersistentBlockState pv)
doUpdateBakerRestakeEarnings pbs ai newRestakeEarnings = do
        bsp <- loadPBS pbs
        Accounts.indexedAccount ai (bspAccounts bsp) >>= \case
            -- The account is valid and has a baker
            Just PersistentAccount{_accountStake = PersistentAccountStakeBaker pAcctBkr} -> do
                acctBkr <- refLoad pAcctBkr
                if newRestakeEarnings == acctBkr ^. stakeEarnings
                then return (BREUUpdated (BakerId ai), pbs)
                else do
                    let updAcc acc = do
                            newPAB <- refMake (acctBkr & stakeEarnings .~ newRestakeEarnings)
                            ((), ) <$> setPersistentAccountStake acc (PersistentAccountStakeBaker newPAB)
                    (_, newAccounts) <- Accounts.updateAccountsAtIndex updAcc ai (bspAccounts bsp)
                    (BREUUpdated (BakerId ai),) <$> storePBS pbs bsp{bspAccounts = newAccounts}
            _ -> return (BREUInvalidBaker, pbs)


doRemoveBaker
    :: (IsProtocolVersion pv, MonadBlobStore m, AccountVersionFor pv ~ 'AccountV0, ChainParametersVersionFor pv ~ 'ChainParametersV0)
    => PersistentBlockState pv
    -> AccountIndex
    -> m (BakerRemoveResult, PersistentBlockState pv)
doRemoveBaker pbs ai = do
        bsp <- loadPBS pbs
        Accounts.indexedAccount ai (bspAccounts bsp) >>= \case
            -- The account is valid and has a baker
            Just PersistentAccount{_accountStake = PersistentAccountStakeBaker pab} -> do
                ab <- refLoad pab
                if _bakerPendingChange ab /= NoChange then
                    -- A change is already pending
                    return (BRChangePending (BakerId ai), pbs)
                else do
                    -- We can make the change
                    -- Note: this just sets the account to be removed at a future epoch
                    -- transition.
                    let curEpoch = epoch $ _birkSeedState (bspBirkParameters bsp)
                    upds <- refLoad (bspUpdates bsp)
                    cooldown <- (2+) . _cpBakerExtraCooldownEpochs . _cpCooldownParameters . unStoreSerialized <$> refLoad (currentParameters upds)
                    let updAcc acc = do
                            newPAB <- refMake ab{_bakerPendingChange = RemoveStake (PendingChangeEffectiveV0 $ curEpoch + cooldown)}
                            acc' <- setPersistentAccountStake acc (PersistentAccountStakeBaker newPAB)
                            return ((), acc')
                    (_, newAccounts) <- Accounts.updateAccountsAtIndex updAcc ai (bspAccounts bsp)
                    (BRRemoved (BakerId ai) (curEpoch + cooldown),) <$> storePBS pbs bsp{bspAccounts = newAccounts}
            -- The account is not valid or has no baker
            _ -> return (BRInvalidBaker, pbs)


doRewardBaker :: (IsProtocolVersion pv, MonadBlobStore m) => PersistentBlockState pv -> BakerId -> Amount -> m (Maybe AccountAddress, PersistentBlockState pv)
doRewardBaker pbs (BakerId ai) reward = do
        bsp <- loadPBS pbs
        (maddr, newAccounts) <- Accounts.updateAccountsAtIndex updAcc ai (bspAccounts bsp)
        (maddr,) <$> storePBS pbs bsp{bspAccounts = newAccounts}
    where
        updAcc acc = do
            addr <- acc ^^. accountAddress
            newAccountBaker <- case acc ^. accountStake of
                pas@(PersistentAccountStakeBaker pbkr) -> do
                    bkr <- refLoad pbkr
                    if bkr ^. stakeEarnings then
                        PersistentAccountStakeBaker <$> refMake (bkr & stakedAmount +~ reward)
                    else
                        return pas
                pas -> return pas
            acc' <- rehashAccount $ acc & accountStake .~ newAccountBaker & accountAmount +~ reward
            return (addr, acc')

doGetRewardStatus :: (IsProtocolVersion pv, MonadBlobStore m) => PersistentBlockState pv -> m Rewards.BankStatus
doGetRewardStatus pbs = _unhashed . bspBank <$> loadPBS pbs

doRewardFoundationAccount :: (IsProtocolVersion pv, MonadBlobStore m) => PersistentBlockState pv -> Amount -> m (PersistentBlockState pv)
doRewardFoundationAccount pbs reward = do
        bsp <- loadPBS pbs
        let updAcc acc = ((),) <$> rehashAccount (acc & accountAmount %~ (+ reward))
        foundationAccount <- (^. cpFoundationAccount) <$> lookupCurrentParameters (bspUpdates bsp)
        (_, newAccounts) <- Accounts.updateAccountsAtIndex updAcc foundationAccount (bspAccounts bsp)
        storePBS pbs (bsp {bspAccounts = newAccounts})

doGetFoundationAccount :: (IsProtocolVersion pv, MonadBlobStore m) => PersistentBlockState pv -> m (PersistentAccount (AccountVersionFor pv))
doGetFoundationAccount pbs = do
        bsp <- loadPBS pbs
        foundationAccount <- (^. cpFoundationAccount) <$> lookupCurrentParameters (bspUpdates bsp)
        macc <- Accounts.indexedAccount foundationAccount (bspAccounts bsp)
        case macc of
            Nothing -> error "bsoGetFoundationAccount: invalid foundation account"
            Just acc -> return acc

doMint :: (IsProtocolVersion pv, MonadBlobStore m) => PersistentBlockState pv -> MintAmounts -> m (PersistentBlockState pv)
doMint pbs mint = do
        bsp <- loadPBS pbs
        let newBank = bspBank bsp &
                unhashed %~
                (Rewards.totalGTU +~ mintTotal mint) .
                (Rewards.bakingRewardAccount +~ mintBakingReward mint) .
                (Rewards.finalizationRewardAccount +~ mintFinalizationReward mint)
        let updAcc acc = ((),) <$> rehashAccount (acc & accountAmount %~ (+ mintDevelopmentCharge mint))
        foundationAccount <- (^. cpFoundationAccount) <$> lookupCurrentParameters (bspUpdates bsp)
        (_, newAccounts) <- Accounts.updateAccountsAtIndex updAcc foundationAccount (bspAccounts bsp)
        storePBS pbs (bsp {bspBank = newBank, bspAccounts = newAccounts})

doGetAccount :: (IsProtocolVersion pv, MonadBlobStore m) => PersistentBlockState pv -> AccountAddress -> m (Maybe (AccountIndex, PersistentAccount (AccountVersionFor pv)))
doGetAccount pbs addr = do
        bsp <- loadPBS pbs
        Accounts.getAccountWithIndex addr (bspAccounts bsp)

doGetActiveBakers :: (IsProtocolVersion pv, MonadBlobStore m) => PersistentBlockState pv -> m [BakerId]
doGetActiveBakers pbs = do
    bsp <- loadPBS pbs
    ab <- refLoad $ bspBirkParameters bsp ^. birkActiveBakers
    Trie.keysAsc (ab ^. activeBakers)


doGetAccountByCredId :: (IsProtocolVersion pv, MonadBlobStore m) => PersistentBlockState pv -> ID.CredentialRegistrationID -> m (Maybe (AccountIndex, PersistentAccount (AccountVersionFor pv)))
doGetAccountByCredId pbs cid = do
        bsp <- loadPBS pbs
        Accounts.getAccountByCredId cid (bspAccounts bsp)


doGetAccountIndex :: (IsProtocolVersion pv, MonadBlobStore m) => PersistentBlockState pv -> AccountAddress -> m (Maybe AccountIndex)
doGetAccountIndex pbs addr = do
        bsp <- loadPBS pbs
        Accounts.getAccountIndex addr (bspAccounts bsp)

doAccountList :: (IsProtocolVersion pv, MonadBlobStore m) => PersistentBlockState pv -> m [AccountAddress]
doAccountList pbs = do
        bsp <- loadPBS pbs
        Accounts.accountAddresses (bspAccounts bsp)

doAddressWouldClash :: (IsProtocolVersion pv, MonadBlobStore m) => PersistentBlockState pv -> AccountAddress -> m Bool
doAddressWouldClash pbs addr = do
        bsp <- loadPBS pbs
        Accounts.addressWouldClash addr (bspAccounts bsp)

doRegIdExists :: (IsProtocolVersion pv, MonadBlobStore m) => PersistentBlockState pv -> ID.CredentialRegistrationID -> m (Maybe AccountIndex)
doRegIdExists pbs regid = do
        bsp <- loadPBS pbs
        fst <$> Accounts.regIdExists regid (bspAccounts bsp)

doCreateAccount :: (IsProtocolVersion pv, MonadBlobStore m) => PersistentBlockState pv -> ID.GlobalContext -> AccountAddress -> ID.AccountCredential ->  m (Maybe (PersistentAccount (AccountVersionFor pv)), PersistentBlockState pv)
doCreateAccount pbs cryptoParams acctAddr credential = do
        acct <- newAccount cryptoParams acctAddr credential
        bsp <- loadPBS pbs
        -- Add the account
        (res, accts1) <- Accounts.putNewAccount acct (bspAccounts bsp)
        case res of
          Just idx -> do
            -- Record the RegId since we created a new account.
            accts2 <- Accounts.recordRegId (ID.credId credential) idx accts1
            (Just acct,) <$> storePBS pbs (bsp {bspAccounts = accts2})
          Nothing -> -- the account was not created
            return (Nothing, pbs)

doModifyAccount :: (IsProtocolVersion pv, MonadBlobStore m) => PersistentBlockState pv -> AccountUpdate -> m (PersistentBlockState pv)
doModifyAccount pbs aUpd@AccountUpdate{..} = do
        bsp <- loadPBS pbs
        -- Do the update to the account
        (_, accts1) <- Accounts.updateAccountsAtIndex upd _auIndex (bspAccounts bsp)
        storePBS pbs (bsp {bspAccounts = accts1})
    where
        upd oldAccount = ((), ) <$> Accounts.updateAccount aUpd oldAccount

doSetAccountCredentialKeys :: (IsProtocolVersion pv, MonadBlobStore m) => PersistentBlockState pv -> AccountIndex -> ID.CredentialIndex -> ID.CredentialPublicKeys -> m (PersistentBlockState pv)
doSetAccountCredentialKeys pbs accIndex credIx credKeys = do
        bsp <- loadPBS pbs
        (_, accts1) <- Accounts.updateAccountsAtIndex upd accIndex (bspAccounts bsp)
        storePBS pbs (bsp {bspAccounts = accts1})
    where
        upd oldAccount = ((), ) <$> setPAD (updateCredentialKeys credIx credKeys) oldAccount

doUpdateAccountCredentials :: (IsProtocolVersion pv, MonadBlobStore m) =>
    PersistentBlockState pv
    -> AccountIndex -- ^ Address of the account to update.
    -> [ID.CredentialIndex] -- ^ List of credential indices to remove.
    -> Map.Map ID.CredentialIndex ID.AccountCredential -- ^ New credentials to add.
    -> ID.AccountThreshold -- ^ New account threshold
    -> m (PersistentBlockState pv)
doUpdateAccountCredentials pbs accIndex remove add thrsh = do
        bsp <- loadPBS pbs
        (res, accts1) <- Accounts.updateAccountsAtIndex upd accIndex (bspAccounts bsp)
        case res of
          Just () -> do
            -- If we deploy a credential, record it
            accts2 <- Accounts.recordRegIds ((, accIndex) <$> Map.elems (ID.credId <$> add)) accts1
            storePBS pbs (bsp {bspAccounts = accts2})
          Nothing -> return pbs -- this should not happen, the precondition of this method is that the account exists. But doing nothing is safe.
    where
        upd oldAccount = ((), ) <$> setPAD (updateCredentials remove add thrsh) oldAccount

doGetInstance :: (IsProtocolVersion pv, MonadBlobStore m) => PersistentBlockState pv -> ContractAddress -> m (Maybe Instance)
doGetInstance pbs caddr = do
        bsp <- loadPBS pbs
        minst <- Instances.lookupContractInstance caddr (bspInstances bsp)
        forM minst Instances.fromPersistentInstance

doContractInstanceList :: (IsProtocolVersion pv, MonadBlobStore m) => PersistentBlockState pv -> m [Instance]
doContractInstanceList pbs = do
        bsp <- loadPBS pbs
        insts <- Instances.allInstances (bspInstances bsp)
        mapM Instances.fromPersistentInstance insts

doPutNewInstance :: forall m pv. (IsProtocolVersion pv, MonadBlobStore m) => PersistentBlockState pv -> (ContractAddress -> Instance) -> m (ContractAddress, PersistentBlockState pv)
doPutNewInstance pbs fnew = do
        bsp <- loadPBS pbs
        mods <- refLoad (bspModules bsp)
        -- Create the instance
        (inst, insts) <- Instances.newContractInstance (fnew' mods) (bspInstances bsp)
        let ca = instanceAddress (instanceParameters inst)
        (ca,) <$> storePBS pbs bsp{bspInstances = insts}
        
    where
        fnew' mods ca = let inst@Instance{instanceParameters = InstanceParameters{..}, ..} = fnew ca in do
            params <- makeBufferedRef $ PersistentInstanceParameters {
                                            pinstanceAddress = instanceAddress,
                                            pinstanceOwner = instanceOwner,
                                            pinstanceContractModule = GSWasm.miModuleRef instanceModuleInterface,
                                            pinstanceReceiveFuns = instanceReceiveFuns,
                                            pinstanceInitName = instanceInitName,
                                            pinstanceParameterHash = instanceParameterHash
                                        }
            -- This in an irrefutable pattern because otherwise it would have failed in previous stages
            -- as it would be trying to create an instance of a module that doesn't exist.
            ~(Just modRef) <- Modules.getModuleReference (GSWasm.miModuleRef instanceModuleInterface) mods
            return (inst, PersistentInstance{
                pinstanceParameters = params,
                pinstanceModuleInterface = modRef,
                pinstanceModel = instanceModel,
                pinstanceAmount = instanceAmount,
                pinstanceHash = instanceHash
            })

doModifyInstance :: (IsProtocolVersion pv, MonadBlobStore m) => PersistentBlockState pv -> ContractAddress -> AmountDelta -> Wasm.ContractState -> m (PersistentBlockState pv)
doModifyInstance pbs caddr deltaAmnt val = do
        bsp <- loadPBS pbs
        -- Update the instance
        Instances.updateContractInstance upd caddr (bspInstances bsp) >>= \case
            Nothing -> error "Invalid contract address"
            Just (_, insts) ->
                storePBS pbs bsp{bspInstances = insts}
    where
        upd oldInst = do
            (piParams, newParamsRef) <- cacheBufferedRef (pinstanceParameters oldInst)
            if deltaAmnt == 0 then
                return ((), rehash (pinstanceParameterHash piParams) $ oldInst {pinstanceParameters = newParamsRef, pinstanceModel = val})
            else
                return ((), rehash (pinstanceParameterHash piParams) $ oldInst {pinstanceParameters = newParamsRef, pinstanceAmount = applyAmountDelta deltaAmnt (pinstanceAmount oldInst), pinstanceModel = val})
        rehash iph inst@PersistentInstance {..} = inst {pinstanceHash = makeInstanceHash' iph pinstanceModel pinstanceAmount}

doGetIdentityProvider :: (IsProtocolVersion pv, MonadBlobStore m) => PersistentBlockState pv -> ID.IdentityProviderIdentity -> m (Maybe IPS.IpInfo)
doGetIdentityProvider pbs ipId = do
        bsp <- loadPBS pbs
        ips <- refLoad (bspIdentityProviders bsp)
        return $! IPS.idProviders ips ^? ix ipId

doGetAllIdentityProvider :: (IsProtocolVersion pv, MonadBlobStore m) => PersistentBlockState pv -> m [IPS.IpInfo]
doGetAllIdentityProvider pbs = do
        bsp <- loadPBS pbs
        ips <- refLoad (bspIdentityProviders bsp)
        return $! Map.elems $ IPS.idProviders ips

doGetAnonymityRevokers :: (IsProtocolVersion pv, MonadBlobStore m) => PersistentBlockState pv -> [ID.ArIdentity] -> m (Maybe [ARS.ArInfo])
doGetAnonymityRevokers pbs arIds = do
        bsp <- loadPBS pbs
        ars <- refLoad (bspAnonymityRevokers bsp)
        return
          $! let arsMap = ARS.arRevokers ars
              in forM arIds (`Map.lookup` arsMap)

doGetAllAnonymityRevokers :: (IsProtocolVersion pv, MonadBlobStore m) => PersistentBlockState pv -> m [ARS.ArInfo]
doGetAllAnonymityRevokers pbs = do
        bsp <- loadPBS pbs
        ars <- refLoad (bspAnonymityRevokers bsp)
        return $! Map.elems $ ARS.arRevokers ars

doGetCryptoParams :: (IsProtocolVersion pv, MonadBlobStore m) => PersistentBlockState pv -> m CryptographicParameters
doGetCryptoParams pbs = do
        bsp <- loadPBS pbs
        refLoad (bspCryptographicParameters bsp)

doGetTransactionOutcome :: (IsProtocolVersion pv, MonadBlobStore m) => PersistentBlockState pv -> Transactions.TransactionIndex -> m (Maybe TransactionSummary)
doGetTransactionOutcome pbs transHash = do
        bsp <- loadPBS pbs
        return $! bspTransactionOutcomes bsp ^? ix transHash

doGetTransactionOutcomesHash :: (IsProtocolVersion pv, MonadBlobStore m) => PersistentBlockState pv -> m TransactionOutcomesHash
doGetTransactionOutcomesHash pbs =  do
    bsp <- loadPBS pbs
    return $! getHash (bspTransactionOutcomes bsp)

doSetTransactionOutcomes :: (IsProtocolVersion pv, MonadBlobStore m) => PersistentBlockState pv -> [TransactionSummary] -> m (PersistentBlockState pv)
doSetTransactionOutcomes pbs transList = do
        bsp <- loadPBS pbs
        storePBS pbs bsp {bspTransactionOutcomes = Transactions.transactionOutcomesFromList transList}

doNotifyEncryptedBalanceChange :: (IsProtocolVersion pv, MonadBlobStore m) => PersistentBlockState pv -> AmountDelta -> m (PersistentBlockState pv)
doNotifyEncryptedBalanceChange pbs amntDiff = do
        bsp <- loadPBS pbs
        storePBS pbs bsp{bspBank = bspBank bsp & unhashed . Rewards.totalEncryptedGTU %~ applyAmountDelta amntDiff}

doGetSpecialOutcomes :: (IsProtocolVersion pv, MonadBlobStore m) => PersistentBlockState pv -> m (Seq.Seq Transactions.SpecialTransactionOutcome)
doGetSpecialOutcomes pbs = (^. to bspTransactionOutcomes . Transactions.outcomeSpecial) <$> loadPBS pbs

doGetOutcomes :: (IsProtocolVersion pv, MonadBlobStore m) => PersistentBlockState pv -> m (Vec.Vector TransactionSummary)
doGetOutcomes pbs = (^. to bspTransactionOutcomes . to Transactions.outcomeValues) <$> loadPBS pbs

doAddSpecialTransactionOutcome :: (IsProtocolVersion pv, MonadBlobStore m) => PersistentBlockState pv -> Transactions.SpecialTransactionOutcome -> m (PersistentBlockState pv)
doAddSpecialTransactionOutcome pbs !o = do
        bsp <- loadPBS pbs
        storePBS pbs $! bsp {bspTransactionOutcomes = bspTransactionOutcomes bsp & Transactions.outcomeSpecial %~ (Seq.|> o)}

doGetElectionDifficulty :: (IsProtocolVersion pv, MonadBlobStore m) => PersistentBlockState pv -> Timestamp -> m ElectionDifficulty
doGetElectionDifficulty pbs ts = do
        bsp <- loadPBS pbs
        futureElectionDifficulty (bspUpdates bsp) ts

doGetNextUpdateSequenceNumber :: (IsProtocolVersion pv, MonadBlobStore m) => PersistentBlockState pv -> UpdateType -> m UpdateSequenceNumber
doGetNextUpdateSequenceNumber pbs uty = do
        bsp <- loadPBS pbs
        lookupNextUpdateSequenceNumber (bspUpdates bsp) uty

doGetCurrentElectionDifficulty :: (IsProtocolVersion pv, MonadBlobStore m) => PersistentBlockState pv -> m ElectionDifficulty
doGetCurrentElectionDifficulty pbs = do
        bsp <- loadPBS pbs
        upds <- refLoad (bspUpdates bsp)
        _cpElectionDifficulty . unStoreSerialized <$> refLoad (currentParameters upds)

doGetUpdates :: (IsProtocolVersion pv, MonadBlobStore m) => PersistentBlockState pv -> m (UQ.Updates pv)
doGetUpdates = makeBasicUpdates <=< refLoad . bspUpdates <=< loadPBS

doGetProtocolUpdateStatus :: (IsProtocolVersion pv, MonadBlobStore m) => PersistentBlockState pv -> m UQ.ProtocolUpdateStatus
doGetProtocolUpdateStatus = protocolUpdateStatus . bspUpdates <=< loadPBS

doProcessUpdateQueues
    :: (IsProtocolVersion pv, MonadBlobStore m)
    => PersistentBlockState pv
    -> Timestamp
    -> m (Map.Map TransactionTime (UpdateValue (ChainParametersVersionFor pv)), PersistentBlockState pv)
doProcessUpdateQueues pbs ts = do
        bsp <- loadPBS pbs
        let (u, ars, ips) = (bspUpdates bsp, bspAnonymityRevokers bsp, bspIdentityProviders bsp)
        (changes, (u', ars', ips')) <- processUpdateQueues ts (u, ars, ips)
        (changes,) <$> storePBS pbs bsp{bspUpdates = u', bspAnonymityRevokers = ars', bspIdentityProviders = ips'}

doProcessReleaseSchedule :: (IsProtocolVersion pv, MonadBlobStore m) => PersistentBlockState pv -> Timestamp -> m (PersistentBlockState pv)
doProcessReleaseSchedule pbs ts = do
        bsp <- loadPBS pbs
        releaseSchedule <- loadBufferedRef (bspReleaseSchedule bsp)
        if Map.null releaseSchedule
          then return pbs
          else do
          let (accountsToRemove, blockReleaseSchedule') = Map.partition (<= ts) releaseSchedule
              f (ba, readded) addr = do
                let upd acc = do
                      rData <- loadBufferedRef (acc ^. accountReleaseSchedule)
                      (_, nextTs, rData') <- unlockAmountsUntil ts rData
                      rDataRef <- makeBufferedRef rData'
                      acc' <- rehashAccount $ acc & accountReleaseSchedule .~ rDataRef
                      return (nextTs, acc')
                (toRead, ba') <- Accounts.updateAccounts upd addr ba
                return (ba', case snd =<< toRead of
                               Just t -> (addr, t) : readded
                               Nothing -> readded)
          (bspAccounts', accsToReadd) <- foldlM f (bspAccounts bsp, []) (Map.keys accountsToRemove)
          bspReleaseSchedule' <- makeBufferedRef $ foldl' (\b (a, t) -> Map.insert a t b) blockReleaseSchedule' accsToReadd
          storePBS pbs (bsp {bspAccounts = bspAccounts', bspReleaseSchedule = bspReleaseSchedule'})

doGetUpdateKeyCollection
    :: (IsProtocolVersion pv, MonadBlobStore m)
    => PersistentBlockState pv
    -> m (UpdateKeysCollection (ChainParametersVersionFor pv))
doGetUpdateKeyCollection pbs = do
        bsp <- loadPBS pbs
        u <- refLoad (bspUpdates bsp)
        unStoreSerialized <$> refLoad (currentKeyCollection u)

doEnqueueUpdate
    :: (IsProtocolVersion pv, MonadBlobStore m)
    => PersistentBlockState pv
    -> TransactionTime
    -> UpdateValue (ChainParametersVersionFor pv)
    -> m (PersistentBlockState pv)
doEnqueueUpdate pbs effectiveTime payload = do
        bsp <- loadPBS pbs
        u' <- enqueueUpdate effectiveTime payload (bspUpdates bsp)
        storePBS pbs bsp{bspUpdates = u'}

doOverwriteElectionDifficulty :: (IsProtocolVersion pv, MonadBlobStore m) => PersistentBlockState pv -> ElectionDifficulty -> m (PersistentBlockState pv)
doOverwriteElectionDifficulty pbs newElectionDifficulty = do
        bsp <- loadPBS pbs
        u' <- overwriteElectionDifficulty newElectionDifficulty (bspUpdates bsp)
        storePBS pbs bsp{bspUpdates = u'}

doClearProtocolUpdate :: (IsProtocolVersion pv, MonadBlobStore m) => PersistentBlockState pv -> m (PersistentBlockState pv)
doClearProtocolUpdate pbs = do
        bsp <- loadPBS pbs
        u' <- clearProtocolUpdate (bspUpdates bsp)
        storePBS pbs bsp{bspUpdates = u'}

doAddReleaseSchedule :: (IsProtocolVersion pv, MonadBlobStore m) => PersistentBlockState pv -> [(AccountAddress, Timestamp)] -> m (PersistentBlockState pv)
doAddReleaseSchedule pbs rel = do
        bsp <- loadPBS pbs
        releaseSchedule <- loadBufferedRef (bspReleaseSchedule bsp)
        let f relSchedule (addr, t) = Map.alter (\case
                                                    Nothing -> Just t
                                                    Just t' -> Just $ min t' t) addr relSchedule
        bspReleaseSchedule' <- makeBufferedRef $ foldl' f releaseSchedule rel
        storePBS pbs bsp {bspReleaseSchedule = bspReleaseSchedule'}

doGetEnergyRate :: (IsProtocolVersion pv, MonadBlobStore m) => PersistentBlockState pv -> m EnergyRate
doGetEnergyRate pbs = do
    bsp <- loadPBS pbs
    lookupEnergyRate (bspUpdates bsp)

doGetChainParameters :: (IsProtocolVersion pv, MonadBlobStore m) => PersistentBlockState pv -> m (ChainParameters pv)
doGetChainParameters pbs = do
        bsp <- loadPBS pbs
        lookupCurrentParameters (bspUpdates bsp)

doGetEpochBlocksBaked :: (IsProtocolVersion pv, MonadBlobStore m) => PersistentBlockState pv -> m (Word64, [(BakerId, Word64)])
doGetEpochBlocksBaked pbs = do
        bsp <- loadPBS pbs
        accumBakers (hebBlocks (bspEpochBlocks bsp)) 0 Map.empty
    where
        accumBakers Null t m = return (t, Map.toList m)
        accumBakers (Some ref) t m = do
            EpochBlock{..} <- refLoad ref
            let !t' = t + 1
                !m' = m & at ebBakerId . non 0 +~ 1
            accumBakers ebPrevious t' m'

doNotifyBlockBaked :: (IsProtocolVersion pv, MonadBlobStore m) => PersistentBlockState pv -> BakerId -> m (PersistentBlockState pv)
doNotifyBlockBaked pbs bid = do
        bsp <- loadPBS pbs
        newEpochBlocks <- consEpochBlock bid (bspEpochBlocks bsp)
        storePBS pbs bsp{bspEpochBlocks = newEpochBlocks}

doClearEpochBlocksBaked :: (IsProtocolVersion pv, MonadBlobStore m) => PersistentBlockState pv -> m (PersistentBlockState pv)
doClearEpochBlocksBaked pbs = do
        bsp <- loadPBS pbs
        storePBS pbs bsp{bspEpochBlocks = emptyHashedEpochBlocks}

doProcessPendingChanges
    :: forall pv m
     . (IsProtocolVersion pv, MonadBlobStore m, AccountVersionFor pv ~ 'AccountV1)
    => PersistentBlockState pv
    -> (PendingChangeEffective (AccountVersionFor pv) -> Bool)
    -- ^Guard determining if a change is effective
    -> m (PersistentBlockState pv)
doProcessPendingChanges persistentBS isEffective = do
    bsp <- loadPBS persistentBS
    newBSP <- newBlockState bsp
    storePBS persistentBS newBSP
    where
      newBlockState = MTL.execStateT processPendingChanges

      processPendingChanges = modifyLPool >> modifyBakers

      modifyLPool = do
        bsp0 <- MTL.get
        ab <- lift $ refLoad $ bspBirkParameters bsp0 ^. birkActiveBakers
        let oldDelegators = ab ^. lPoolDelegators
        newDelegators <- processDelegators oldDelegators
        newAB <- lift $ refMake ab{_lPoolDelegators = newDelegators}
        MTL.modify $ \bsp ->
            bsp{bspBirkParameters = (bspBirkParameters bsp){_birkActiveBakers = newAB}}

      modifyBakers = do
        bsp0 <- MTL.get
        ab <- lift $ refLoad $ bspBirkParameters bsp0 ^. birkActiveBakers
        let oldBakers = ab ^. activeBakers
        newBakers <- processBakers oldBakers
        newAB <- lift $ refMake ab{_activeBakers = newBakers}
        MTL.modify $ \bsp ->
            bsp{bspBirkParameters = (bspBirkParameters bsp){_birkActiveBakers = newAB}}

      processDelegators
        :: PersistentActiveDelegators 'AccountV1
        -> MTL.StateT (BlockStatePointers pv) m (PersistentActiveDelegators 'AccountV1)
      processDelegators (PersistentActiveDelegatorsV1 dset) = do
        dlist <- lift $ Trie.keysAsc dset
        newDlist <- filterM processDelegator dlist
        PersistentActiveDelegatorsV1 <$> lift (Trie.fromList $ (,()) <$> newDlist)

      processDelegator :: DelegatorId -> MTL.StateT (BlockStatePointers pv) m Bool
      processDelegator (DelegatorId accId) = do
        accounts <- bspAccounts <$> MTL.get
        lift (Accounts.indexedAccount accId accounts) >>= \case
            Just acct -> updateAccountDelegator accId acct
            Nothing -> error "Invariant violation: active delegator account was not found"

      updateAccountDelegator
        :: AccountIndex
        -> PersistentAccount 'AccountV1 -> MTL.StateT (BlockStatePointers pv) m Bool
      updateAccountDelegator accId acct = case acct ^. accountDelegator of
        Some acctDelRef -> do
            acctDel@BaseAccounts.AccountDelegationV1{..} <- lift (refLoad acctDelRef)
            case _delegationPendingChange of
                RemoveStake pet | isEffective pet ->
                    removeDelegatorStake accId
                ReduceStake newAmt pet | isEffective pet ->
                    reduceDelegatorStake accId acctDel newAmt
                _ -> return True
        Null ->
            error "Invariant violation: active delegator is not a delegation account"

      removeDelegatorStake :: AccountIndex -> MTL.StateT (BlockStatePointers pv) m Bool
      removeDelegatorStake accId = do
        accounts <- bspAccounts <$> MTL.get
        let updAcc acc = ((),) <$> setPersistentAccountStake acc PersistentAccountStakeNone
        (_, newAccounts) <- lift $ Accounts.updateAccountsAtIndex updAcc accId accounts
        MTL.modify $ \bsp -> bsp{bspAccounts = newAccounts}
        return False

      reduceDelegatorStake
        :: AccountIndex ->
        BaseAccounts.AccountDelegation 'AccountV1
        -> Amount
        -> MTL.StateT (BlockStatePointers pv) m Bool
      reduceDelegatorStake accId acctDel newAmt = do
        accounts <- bspAccounts <$> MTL.get
        newDel <- lift $ refMake acctDel{
            BaseAccounts._delegationStakedAmount = newAmt,
            BaseAccounts._delegationPendingChange = NoChange}
        let updAcc acc = ((),) <$> setPersistentAccountStake acc (PersistentAccountStakeDelegate newDel)
        (_, newAccounts) <- lift $ Accounts.updateAccountsAtIndex updAcc accId accounts
        MTL.modify $ \bsp -> bsp{bspAccounts = newAccounts}
        return True

      processBakers
        :: BakerIdTrieMap 'AccountV1
        -> MTL.StateT (BlockStatePointers pv) m (BakerIdTrieMap 'AccountV1)
      processBakers = foldM processBaker Trie.empty <=< lift . Trie.toAscList

      processBaker
          :: BakerIdTrieMap 'AccountV1
          -> (BakerId, PersistentActiveDelegators 'AccountV1)
          -> MTL.StateT (BlockStatePointers pv) m (BakerIdTrieMap 'AccountV1)
      processBaker accumBakers (bid@(BakerId accId), oldDelegators) = do
          newDelegators <- processDelegators oldDelegators
          accounts <- bspAccounts <$> MTL.get
          lift (Accounts.indexedAccount accId accounts) >>= \case
            Just acct -> case acct ^. accountBaker of
                Some acctBkrRef -> do
                    acctBkr@PersistentAccountBaker{..} <- lift (refLoad acctBkrRef)
                    case _bakerPendingChange of
                        RemoveStake pet | isEffective pet ->
                            removeBaker accumBakers bid acctBkr newDelegators
                        ReduceStake newAmt pet | isEffective pet ->
                            reduceBakerStake accumBakers bid newAmt acctBkr newDelegators
                        _ ->
                            lift (Trie.insert bid newDelegators accumBakers)
                Null ->
                    error "Basic.bsoProcessPendingChanges invariant violation: active baker account not a baker"
            Nothing ->
                error "Basic.bsoProcessPendingChanges invariant violation: active baker account not valid"

      removeBaker
        :: BakerIdTrieMap 'AccountV1
        -> BakerId
        -> PersistentAccountBaker 'AccountV1
        -> PersistentActiveDelegators 'AccountV1
        -> MTL.StateT (BlockStatePointers pv) m (BakerIdTrieMap 'AccountV1)
      removeBaker accumBakers bid@(BakerId accId) acctBkr (PersistentActiveDelegatorsV1 dset) = do
        accounts <- bspAccounts <$> MTL.get
        let updAcc acc = ((),) <$> setPersistentAccountStake acc PersistentAccountStakeNone
        (_, newAccounts) <- lift $ Accounts.updateAccountsAtIndex updAcc accId accounts
        MTL.modify $ \bsp -> bsp{bspAccounts = newAccounts}

        dlist <- lift (Trie.keysAsc dset)
        forM_ dlist moveDelegationFromBaker

        birkParams <- bspBirkParameters <$> MTL.get
        bab <- lift $ refLoad $ birkParams ^. birkActiveBakers
        newAB <- lift $ Trie.delete bid (bab ^. activeBakers)
        abi <- lift $ refLoad (acctBkr ^. accountBakerInfo)
        newAggKeys <- lift $ Trie.delete (abi ^. bakerAggregationVerifyKey) (bab ^. aggregationKeys)
        let PersistentActiveDelegatorsV1 oldDset = bab ^. lPoolDelegators
        newDset <- lift $ foldM (\t d -> Trie.insert d () t) oldDset dlist
        newBAB <- lift $ refMake $ PersistentActiveBakers{
                _activeBakers = newAB,
                _aggregationKeys = newAggKeys,
                _lPoolDelegators = PersistentActiveDelegatorsV1 newDset}

        MTL.modify $ \bsp -> bsp{bspBirkParameters = birkParams {_birkActiveBakers = newBAB}}
        return $! accumBakers

      moveDelegationFromBaker (DelegatorId accId) = do
        accounts <- bspAccounts <$> MTL.get
        (_, newAccounts) <- lift $ Accounts.updateAccountsAtIndex updAcc accId accounts
        MTL.modify $ \bsp -> bsp{bspAccounts = newAccounts}
        where
          updAcc pa@PersistentAccount{_accountStake = PersistentAccountStakeDelegate acctDelRef} = do
            acctDel <- refLoad acctDelRef
            let newAcctDel = acctDel{BaseAccounts._delegationTarget = Transactions.DelegateToLPool}
            newAcctDelRef <- refMake newAcctDel
            let newPA = pa{_accountStake = PersistentAccountStakeDelegate newAcctDelRef}
            ((),) <$> setPersistentAccountStake newPA PersistentAccountStakeNone
          updAcc _ = error "Invariant violation: active delegator is not a delegation account"

      reduceBakerStake
        :: BakerIdTrieMap 'AccountV1
        -> BakerId
        -> Amount
        -> PersistentAccountBaker 'AccountV1
        -> PersistentActiveDelegators 'AccountV1
        -> MTL.StateT (BlockStatePointers pv) m (BakerIdTrieMap 'AccountV1)
      reduceBakerStake accumBakers bid@(BakerId accId) newAmt acctBkr delegators = do
        newBaker <- lift $ refMake acctBkr{_stakedAmount = newAmt, _bakerPendingChange = NoChange}
        let updAcc acc = ((),) <$> setPersistentAccountStake acc (PersistentAccountStakeBaker newBaker)
        accounts <- bspAccounts <$> MTL.get
        (_, newAccounts) <- lift $ Accounts.updateAccountsAtIndex updAcc accId accounts
        MTL.modify $ \bsp -> bsp{bspAccounts = newAccounts}
        lift (Trie.insert bid delegators accumBakers)

doGetBankStatus :: (IsProtocolVersion pv, MonadBlobStore m) => PersistentBlockState pv -> m Rewards.BankStatus
doGetBankStatus pbs = _unhashed . bspBank <$> loadPBS pbs

doSetRewardAccounts :: (IsProtocolVersion pv, MonadBlobStore m) => PersistentBlockState pv -> Rewards.RewardAccounts -> m (PersistentBlockState pv)
doSetRewardAccounts pbs rewards = do
        bsp <- loadPBS pbs
        storePBS pbs bsp{bspBank = bspBank bsp & unhashed . Rewards.rewardAccounts .~ rewards}


newtype PersistentBlockStateContext = PersistentBlockStateContext {
    pbscBlobStore :: BlobStore
}

instance HasBlobStore PersistentBlockStateContext where
    blobStore = pbscBlobStore

newtype PersistentBlockStateMonad (pv :: ProtocolVersion) r m a = PersistentBlockStateMonad {runPersistentBlockStateMonad :: m a}
    deriving (Functor, Applicative, Monad, MonadIO, MonadReader r, MonadLogger)

type PersistentState r m = (MonadIO m, MonadReader r m, HasBlobStore r)

instance PersistentState r m => MonadBlobStore (PersistentBlockStateMonad pv r m)
instance PersistentState r m => MonadBlobStore (PutT (PersistentBlockStateMonad pv r m))
instance PersistentState r m => MonadBlobStore (PutH (PersistentBlockStateMonad pv r m))

type instance BlockStatePointer (PersistentBlockState pv) = BlobRef (BlockStatePointers pv)
type instance BlockStatePointer (HashedPersistentBlockState pv) = BlobRef (BlockStatePointers pv)

instance (IsProtocolVersion pv) => MonadProtocolVersion (PersistentBlockStateMonad pv r m) where
    type MPV (PersistentBlockStateMonad pv r m) = pv

instance BlockStateTypes (PersistentBlockStateMonad pv r m) where
    type BlockState (PersistentBlockStateMonad pv r m) = HashedPersistentBlockState pv
    type UpdatableBlockState (PersistentBlockStateMonad pv r m) = PersistentBlockState pv
    type Account (PersistentBlockStateMonad pv r m) = PersistentAccount (AccountVersionFor pv)
<<<<<<< HEAD
    type BakerInfoRef (PersistentBlockStateMonad pv r m) = BufferedRef BaseAccounts.BakerInfo
=======
    type BakerInfoRef (PersistentBlockStateMonad pv r m) = BufferedRef BakerInfo
>>>>>>> c981d164

instance (IsProtocolVersion pv, PersistentState r m) => BlockStateQuery (PersistentBlockStateMonad pv r m) where
    getModule = doGetModuleSource . hpbsPointers
    getAccount = doGetAccount . hpbsPointers
    getActiveBakers = doGetActiveBakers . hpbsPointers
    getAccountByCredId = doGetAccountByCredId . hpbsPointers
    getContractInstance = doGetInstance . hpbsPointers
    getModuleList = doGetModuleList . hpbsPointers
    getAccountList = doAccountList . hpbsPointers
    getContractInstanceList = doContractInstanceList . hpbsPointers
    getSeedState = doGetSeedState . hpbsPointers
    getCurrentEpochBakers = doGetCurrentEpochBakers . hpbsPointers
    getSlotBakers = doGetSlotBakers . hpbsPointers
    getBakerAccount = doGetBakerAccount . hpbsPointers
    getRewardStatus = doGetRewardStatus . hpbsPointers
    getTransactionOutcome = doGetTransactionOutcome . hpbsPointers
    getTransactionOutcomesHash = doGetTransactionOutcomesHash . hpbsPointers
    getStateHash = return . hpbsHash
    getSpecialOutcomes = doGetSpecialOutcomes . hpbsPointers
    getOutcomes = doGetOutcomes . hpbsPointers
    getAllIdentityProviders = doGetAllIdentityProvider . hpbsPointers
    getAllAnonymityRevokers = doGetAllAnonymityRevokers . hpbsPointers
    getElectionDifficulty = doGetElectionDifficulty . hpbsPointers
    getNextUpdateSequenceNumber = doGetNextUpdateSequenceNumber . hpbsPointers
    getCurrentElectionDifficulty = doGetCurrentElectionDifficulty . hpbsPointers
    getUpdates = doGetUpdates . hpbsPointers
    getProtocolUpdateStatus = doGetProtocolUpdateStatus . hpbsPointers
    getCryptographicParameters = doGetCryptoParams . hpbsPointers

instance (PersistentState r m, IsProtocolVersion pv) => AccountOperations (PersistentBlockStateMonad pv r m) where

  getAccountCanonicalAddress acc = acc ^^. accountAddress

  getAccountAmount acc = return $ acc ^. accountAmount

  getAccountNonce acc = return $ acc ^. accountNonce

  checkAccountIsAllowed acc AllowedEncryptedTransfers = do
    creds <- getAccountCredentials acc
    return (Map.size creds == 1)
  checkAccountIsAllowed acc AllowedMultipleCredentials = do
    PersistentAccountEncryptedAmount{..} <- loadBufferedRef (acc ^. accountEncryptedAmount)
    if null _incomingEncryptedAmounts && isNothing _aggregatedAmount then do
      isZeroEncryptedAmount <$> loadBufferedRef _selfAmount
    else return False

  getAccountCredentials acc = acc ^^. accountCredentials

  getAccountVerificationKeys acc = acc ^^. accountVerificationKeys

  getAccountEncryptedAmount acc = loadPersistentAccountEncryptedAmount =<< loadBufferedRef (acc ^. accountEncryptedAmount)

  getAccountEncryptionKey acc = acc ^^. accountEncryptionKey

  getAccountReleaseSchedule acc = loadPersistentAccountReleaseSchedule =<< loadBufferedRef (acc ^. accountReleaseSchedule)

  getAccountBaker acc = case acc ^. accountBaker of
        Null -> return Nothing
        Some bref -> do
            PersistentAccountBaker{..} <- refLoad bref
            abi <- refLoad _accountBakerInfo
            case accountVersion @(AccountVersionFor pv) of
                SAccountV0 ->
                    return $ Just BaseAccounts.AccountBaker{
                        _accountBakerInfo = BaseAccounts.BakerInfoExV0 abi, ..}
                SAccountV1 -> do
                    ebi <- refLoad (theExtraBakerInfo _extraBakerInfo)
                    return $ Just BaseAccounts.AccountBaker{
                        _accountBakerInfo = BaseAccounts.BakerInfoExV1 abi ebi, ..}

  getAccountDelegator acc = case acc ^. accountDelegator of
        Null -> return Nothing
        Some dref -> Just <$> refLoad dref

  getAccountStake acc = loadAccountStake (acc ^. accountStake)

  getAccountBakerInfoRef acc = case acc ^. accountBaker of
        Null -> return Nothing
        Some bref -> do
            PersistentAccountBaker{..} <- refLoad bref
            return (Just _accountBakerInfo)

  derefBakerInfo = refLoad

instance (IsProtocolVersion pv, PersistentState r m) => BlockStateOperations (PersistentBlockStateMonad pv r m) where
    bsoGetModule pbs mref = doGetModule pbs mref
    bsoGetAccount bs = doGetAccount bs
    bsoGetAccountIndex = doGetAccountIndex
    bsoGetInstance = doGetInstance
    bsoAddressWouldClash = doAddressWouldClash
    bsoRegIdExists = doRegIdExists
    bsoCreateAccount = doCreateAccount
    bsoPutNewInstance = doPutNewInstance
    bsoPutNewModule = doPutNewModule
    bsoModifyAccount = doModifyAccount
    bsoSetAccountCredentialKeys = doSetAccountCredentialKeys
    bsoUpdateAccountCredentials = doUpdateAccountCredentials
    bsoModifyInstance = doModifyInstance
    bsoNotifyEncryptedBalanceChange = doNotifyEncryptedBalanceChange
    bsoGetSeedState = doGetSeedState
    bsoSetSeedState = doSetSeedState
    bsoTransitionEpochBakers = doTransitionEpochBakers
    bsoAddBaker = doAddBaker
    bsoConfigureBaker = doConfigureBaker
    bsoConfigureDelegation = doConfigureDelegation
    bsoUpdateBakerKeys = doUpdateBakerKeys
    bsoUpdateBakerStake = doUpdateBakerStake
    bsoUpdateBakerRestakeEarnings = doUpdateBakerRestakeEarnings
    bsoRemoveBaker = doRemoveBaker
    bsoRewardBaker = doRewardBaker
    bsoRewardFoundationAccount = doRewardFoundationAccount
    bsoGetFoundationAccount = doGetFoundationAccount
    bsoMint = doMint
    bsoGetIdentityProvider = doGetIdentityProvider
    bsoGetAnonymityRevokers = doGetAnonymityRevokers
    bsoGetCryptoParams = doGetCryptoParams
    bsoSetTransactionOutcomes = doSetTransactionOutcomes
    bsoAddSpecialTransactionOutcome = doAddSpecialTransactionOutcome
    bsoProcessUpdateQueues = doProcessUpdateQueues
    bsoProcessReleaseSchedule = doProcessReleaseSchedule
    bsoGetUpdateKeyCollection = doGetUpdateKeyCollection
    bsoGetNextUpdateSequenceNumber = doGetNextUpdateSequenceNumber
    bsoEnqueueUpdate = doEnqueueUpdate
    bsoOverwriteElectionDifficulty = doOverwriteElectionDifficulty
    bsoClearProtocolUpdate = doClearProtocolUpdate
    bsoAddReleaseSchedule = doAddReleaseSchedule
    bsoGetEnergyRate = doGetEnergyRate
    bsoGetChainParameters = doGetChainParameters
    bsoGetEpochBlocksBaked = doGetEpochBlocksBaked
    bsoNotifyBlockBaked = doNotifyBlockBaked
    bsoClearEpochBlocksBaked = doClearEpochBlocksBaked
    bsoRotateCurrentEpochBakers = undefined -- TODO: implement
    bsoClearNextEpochBakers = undefined -- TODO: implement
    bsoSetNextEpochBakers = undefined -- TODO: implement
    bsoProcessPendingChanges = doProcessPendingChanges
    bsoGetBankStatus = doGetBankStatus
    bsoSetRewardAccounts = doSetRewardAccounts

instance (IsProtocolVersion pv, PersistentState r m) => BlockStateStorage (PersistentBlockStateMonad pv r m) where
    thawBlockState HashedPersistentBlockState{..} =
            liftIO $ newIORef =<< readIORef hpbsPointers

    freezeBlockState pbs = hashBlockState pbs

    dropUpdatableBlockState pbs = liftIO $ writeIORef pbs (error "Block state dropped")

    purgeBlockState _ = return ()
    {-# INLINE purgeBlockState #-}

    archiveBlockState HashedPersistentBlockState{..} = do
        inner <- liftIO $ readIORef hpbsPointers
        inner' <- uncacheBuffered inner
        liftIO $ writeIORef hpbsPointers inner'

    saveBlockState HashedPersistentBlockState{..} = do
        inner <- liftIO $ readIORef hpbsPointers
        (inner', ref) <- flushBufferedRef inner
        liftIO $ writeIORef hpbsPointers inner'
        flushStore
        return ref

    loadBlockState hpbsHash ref = do
        hpbsPointers <- liftIO $ newIORef $ BRBlobbed ref
        return HashedPersistentBlockState{..}

    cacheBlockState pbs@HashedPersistentBlockState{..} = do
        bsp <- liftIO $ readIORef hpbsPointers
        bsp' <- cache bsp
        liftIO $ writeIORef hpbsPointers bsp'
        return pbs

    serializeBlockState hpbs = do
        p <- runPutT (putBlockStateV0 (hpbsPointers hpbs))
        return $ runPut p

    writeBlockState h hpbs =
        runPutH (putBlockStateV0 (hpbsPointers hpbs)) h<|MERGE_RESOLUTION|>--- conflicted
+++ resolved
@@ -70,7 +70,6 @@
 import qualified Concordium.Types.UpdateQueues as UQ
 import qualified Concordium.GlobalState.Persistent.BlockState.Modules as Modules
 import qualified Concordium.Types.Accounts as BaseAccounts
-import Concordium.Types.Accounts (StakePendingChange'(..), BakerInfo(_bakerAggregationVerifyKey), PendingChangeEffective(..), HasBakerInfo(..))
 import Concordium.Types.SeedState
 import Concordium.Logger (MonadLogger)
 import Concordium.Types.HashableTo
@@ -1966,7 +1965,7 @@
     :: forall pv m
      . (IsProtocolVersion pv, MonadBlobStore m, AccountVersionFor pv ~ 'AccountV1)
     => PersistentBlockState pv
-    -> (PendingChangeEffective (AccountVersionFor pv) -> Bool)
+    -> (BaseAccounts.PendingChangeEffective (AccountVersionFor pv) -> Bool)
     -- ^Guard determining if a change is effective
     -> m (PersistentBlockState pv)
 doProcessPendingChanges persistentBS isEffective = do
@@ -2170,11 +2169,7 @@
     type BlockState (PersistentBlockStateMonad pv r m) = HashedPersistentBlockState pv
     type UpdatableBlockState (PersistentBlockStateMonad pv r m) = PersistentBlockState pv
     type Account (PersistentBlockStateMonad pv r m) = PersistentAccount (AccountVersionFor pv)
-<<<<<<< HEAD
     type BakerInfoRef (PersistentBlockStateMonad pv r m) = BufferedRef BaseAccounts.BakerInfo
-=======
-    type BakerInfoRef (PersistentBlockStateMonad pv r m) = BufferedRef BakerInfo
->>>>>>> c981d164
 
 instance (IsProtocolVersion pv, PersistentState r m) => BlockStateQuery (PersistentBlockStateMonad pv r m) where
     getModule = doGetModuleSource . hpbsPointers
