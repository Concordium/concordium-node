{-# LANGUAGE BangPatterns #-}
{-# LANGUAGE ConstraintKinds #-}
{-# LANGUAGE DataKinds #-}
{-# LANGUAGE GADTs #-}
{-# LANGUAGE OverloadedStrings #-}
{-# LANGUAGE ScopedTypeVariables #-}
{-# LANGUAGE TemplateHaskell #-}
{-# LANGUAGE TypeApplications #-}
{-# LANGUAGE TypeFamilies #-}
{-# LANGUAGE UndecidableInstances #-}
module Concordium.GlobalState.Persistent.BlockState (
    PersistentBlockState,
    BlockStatePointers(..),
    HashedPersistentBlockState(..),
    hashBlockState,
    PersistentBirkParameters(..),
    makePersistentBirkParameters,
    makePersistent,
    initialPersistentState,
    emptyBlockState,
    PersistentBlockStateContext(..),
    PersistentState,
    PersistentBlockStateMonad(..)
) where

import Data.Serialize
import Data.IORef
import Control.Monad.Reader
import Data.Foldable
import Data.Maybe
import Data.Word
import Lens.Micro.Platform
import qualified Data.Vector as Vec
import qualified Data.Map.Strict as Map
import qualified Data.Sequence as Seq

import qualified Concordium.Crypto.SHA256 as H
import Concordium.Types
import Concordium.Types.Execution ( TransactionSummary )
import qualified Concordium.Wasm as Wasm
import qualified Concordium.GlobalState.Wasm as GSWasm
import qualified Concordium.ID.Types as ID
import qualified Concordium.ID.Parameters as ID
import Concordium.Crypto.EncryptedTransfers (isZeroEncryptedAmount)
import Concordium.Types.Updates
import Concordium.GlobalState.BakerInfo
import Concordium.GlobalState.Persistent.BlobStore
import qualified Concordium.GlobalState.Persistent.Trie as Trie
import Concordium.GlobalState.BlockState
import Concordium.GlobalState.Parameters
import Concordium.GlobalState.Types
import Concordium.GlobalState.Account hiding (addIncomingEncryptedAmount, addToSelfEncryptedAmount)
import qualified Concordium.Types.IdentityProviders as IPS
import qualified Concordium.Types.AnonymityRevokers as ARS
import qualified Concordium.GlobalState.Rewards as Rewards
import qualified Concordium.GlobalState.Persistent.Accounts as Accounts
import Concordium.GlobalState.Persistent.Bakers
import qualified Concordium.GlobalState.Persistent.Instances as Instances
import qualified Concordium.Types.Transactions as Transactions
import qualified Concordium.Types.Execution as Transactions
import Concordium.GlobalState.Persistent.Instances(PersistentInstance(..), PersistentInstanceV(..), PersistentInstanceParameters(..))
import Concordium.GlobalState.Persistent.Account
import Concordium.GlobalState.Persistent.BlockState.Updates
import qualified Concordium.GlobalState.Basic.BlockState.Account as TransientAccount
import qualified Concordium.GlobalState.Basic.BlockState as Basic
import qualified Concordium.Crypto.SHA256 as SHA256
import qualified Concordium.Types.UpdateQueues as UQ
import qualified Concordium.GlobalState.Persistent.BlockState.Modules as Modules
import qualified Concordium.GlobalState.ContractStateV1 as StateV1
import qualified Concordium.Types.Accounts as BaseAccounts
import Concordium.Types.Accounts (BakerPendingChange(NoChange), BakerInfo(_bakerAggregationVerifyKey), BakerPendingChange(..))
import Concordium.Types.SeedState
import Concordium.Logger (MonadLogger)
import Concordium.Types.HashableTo
import Concordium.GlobalState.Persistent.BlockState.AccountReleaseSchedule
import Concordium.Utils.Serialization.Put
import Concordium.Utils.Serialization

-- * Birk parameters

data PersistentBirkParameters = PersistentBirkParameters {
    -- |The currently-registered bakers.
    _birkActiveBakers :: !(BufferedRef PersistentActiveBakers),
    -- |The bakers that will be used for the next epoch.
    _birkNextEpochBakers :: !(HashedBufferedRef PersistentEpochBakers),
    -- |The bakers for the current epoch.
    _birkCurrentEpochBakers :: !(HashedBufferedRef PersistentEpochBakers),
    -- |The seed state used to derive the leadership election nonce.
    _birkSeedState :: !SeedState
} deriving (Show)

makeLenses ''PersistentBirkParameters

-- |Updatable instances state.
data UInstanceStateV (v :: Wasm.WasmVersion) where
  UInstanceStateV0 :: Wasm.ContractState -> UInstanceStateV GSWasm.V0
  UInstanceStateV1 :: StateV1.MutableState -> UInstanceStateV GSWasm.V1

freeze :: MonadBlobStore m => UInstanceStateV v -> m (SHA256.Hash, Instances.InstanceStateV v)
freeze (UInstanceStateV0 cs) = return (getHash cs, Instances.InstanceStateV0 cs)
freeze (UInstanceStateV1 cs) = do
  (cbk, _) <- getCallBacks
  (hsh, persistent) <- liftIO (StateV1.freeze cbk cs)
  return (hsh, Instances.InstanceStateV1 persistent)


-- |Serialize 'PersistentBirkParameters' in V0 format.
putBirkParametersV0 :: (MonadBlobStore m, MonadPut m) => PersistentBirkParameters -> m ()
putBirkParametersV0 PersistentBirkParameters{..} = do
        sPut _birkSeedState
        putEpochBakersV0 =<< refLoad _birkNextEpochBakers
        putEpochBakersV0 =<< refLoad _birkCurrentEpochBakers

instance MonadBlobStore m => MHashableTo m H.Hash PersistentBirkParameters where
  getHashM PersistentBirkParameters {..} = do
    nextHash <- getHashM _birkNextEpochBakers
    currentHash <- getHashM _birkCurrentEpochBakers
    let bpH0 = H.hash $ "SeedState" <> encode _birkSeedState
        bpH1 = H.hashOfHashes nextHash currentHash
    return $ H.hashOfHashes bpH0 bpH1

instance MonadBlobStore m => BlobStorable m PersistentBirkParameters where
    storeUpdate bps@PersistentBirkParameters{..} = do
        (pabs, actBakers) <- storeUpdate _birkActiveBakers
        (pnebs, nextBakers) <- storeUpdate _birkNextEpochBakers
        (pcebs, currentBakers) <- storeUpdate _birkCurrentEpochBakers
        let putBSP = do
                pabs
                pnebs
                pcebs
                put _birkSeedState
        return (putBSP, bps {
                    _birkActiveBakers = actBakers,
                    _birkNextEpochBakers = nextBakers,
                    _birkCurrentEpochBakers = currentBakers
                })
    store bps = fst <$> storeUpdate bps
    load = do
        mabs <- label "Active bakers" load
        mnebs <- label "Next epoch bakers" load
        mcebs <- label "Current epoch bakers" load
        _birkSeedState <- label "Seed state" get
        return $! do
            _birkActiveBakers <- mabs
            _birkNextEpochBakers <- mnebs
            _birkCurrentEpochBakers <- mcebs
            return PersistentBirkParameters{..}

instance MonadBlobStore m => Cacheable m PersistentBirkParameters where
    cache PersistentBirkParameters{..} = do
        active <- cache _birkActiveBakers
        next <- cache _birkNextEpochBakers
        cur <- cache _birkCurrentEpochBakers
        return PersistentBirkParameters{
            _birkActiveBakers = active,
            _birkNextEpochBakers = next,
            _birkCurrentEpochBakers = cur,
            ..
        }

makePersistentBirkParameters :: MonadBlobStore m => Basic.BasicBirkParameters -> m PersistentBirkParameters
makePersistentBirkParameters bbps = do
    _birkActiveBakers <- refMake =<< makePersistentActiveBakers (Basic._birkActiveBakers bbps)
    _birkNextEpochBakers <- refMake =<< makePersistentEpochBakers (_unhashed (Basic._birkNextEpochBakers bbps))
    _birkCurrentEpochBakers <- refMake =<< makePersistentEpochBakers (_unhashed (Basic._birkCurrentEpochBakers bbps))
    let _birkSeedState = Basic._birkSeedState bbps
    return $ PersistentBirkParameters{..}

-- * Epoch baked blocks

type EpochBlocks = Nullable (BufferedRef EpochBlock)

-- |Structure for tracking which bakers have baked blocks
-- in the current epoch.
data EpochBlock = EpochBlock {
    ebBakerId :: !BakerId,
    ebPrevious :: !EpochBlocks
}

instance (MonadBlobStore m) => BlobStorable m EpochBlock where
    storeUpdate eb@EpochBlock{..} = do
        (ppref, ebPrevious') <- storeUpdate ebPrevious
        let putEB = put ebBakerId >> ppref
        let eb' = eb{ebPrevious = ebPrevious'}
        return (putEB, eb')
    store eb = fst <$> storeUpdate eb
    load = do
        ebBakerId <- get
        mPrevious <- load
        return $! do
            ebPrevious <- mPrevious
            return EpochBlock{..}

instance MonadBlobStore m => Cacheable m EpochBlock where
    cache eb = do
        ebPrevious' <- cache (ebPrevious eb)
        return eb{ebPrevious = ebPrevious'}

instance MonadBlobStore m => MHashableTo m Rewards.EpochBlocksHash EpochBlock where
    getHashM EpochBlock{..} = Rewards.epochBlockHash ebBakerId <$> getHashM ebPrevious

instance MonadBlobStore m => MHashableTo m Rewards.EpochBlocksHash EpochBlocks where
    getHashM Null = return Rewards.emptyEpochBlocksHash
    getHashM (Some r) = getHashM =<< refLoad r

data HashedEpochBlocks = HashedEpochBlocks {
        hebBlocks :: !EpochBlocks,
        hebHash :: !Rewards.EpochBlocksHash
    }

instance HashableTo Rewards.EpochBlocksHash HashedEpochBlocks where
    getHash = hebHash

instance MonadBlobStore m => BlobStorable m HashedEpochBlocks where
    storeUpdate heb = do
        (pblocks, blocks') <- storeUpdate (hebBlocks heb)
        return (pblocks, heb{hebBlocks = blocks'})
    store = store . hebBlocks
    load = do
        mhebBlocks <- load
        return $! do
            hebBlocks <- mhebBlocks
            hebHash <- getHashM hebBlocks
            return HashedEpochBlocks{..}

instance MonadBlobStore m => Cacheable m HashedEpochBlocks where
    cache ebs = do
        blocks' <- cache (hebBlocks ebs)
        return $! ebs{hebBlocks = blocks'}

-- |The empty 'HashedEpochBlocks'.
emptyHashedEpochBlocks :: HashedEpochBlocks
emptyHashedEpochBlocks = HashedEpochBlocks {
        hebBlocks = Null,
        hebHash = Rewards.emptyEpochBlocksHash
    }

-- |Add a new 'BakerId' to the start of a 'HashedEpochBlocks'.
consEpochBlock :: (MonadBlobStore m) => BakerId -> HashedEpochBlocks -> m HashedEpochBlocks
consEpochBlock b hebbs = do
        mbr <- refMake EpochBlock{
                ebBakerId = b,
                ebPrevious = hebBlocks hebbs
            }
        return HashedEpochBlocks {
                hebBlocks = Some mbr,
                hebHash = Rewards.epochBlockHash b (hebHash hebbs)
            }

-- |Make a 'HashedEpochBlocks' from a list of 'BakerId's of the blocks (most recent first).
makeHashedEpochBlocks :: (MonadBlobStore m) => [BakerId] -> m HashedEpochBlocks
makeHashedEpochBlocks [] = return emptyHashedEpochBlocks
makeHashedEpochBlocks (b:bs) = do
        hebbs <- makeHashedEpochBlocks bs
        consEpochBlock b hebbs

-- |Serialize the 'HashedEpochBlocks' structure in V0 format.
putHashedEpochBlocksV0 :: (MonadBlobStore m, MonadPut m) => HashedEpochBlocks -> m ()
putHashedEpochBlocksV0 HashedEpochBlocks{..} = do
        ebs <- loadEB Seq.empty hebBlocks
        liftPut $ do
            putLength (Seq.length ebs)
            mapM_ put ebs
    where
        loadEB s Null = return s
        loadEB s (Some ebref) = do
            EpochBlock{..} <- refLoad ebref
            loadEB (s Seq.|> ebBakerId) ebPrevious

-- * Block state

-- |Type representing a persistent block state. This is a 'BufferedRef' inside an 'IORef',
-- which supports making changes to the state without them (necessarily) being written to
-- disk.
type PersistentBlockState (pv :: ProtocolVersion) = IORef (BufferedRef (BlockStatePointers pv))


-- |References to the components that make up the block state.
--
-- This type is parametric in the protocol version (as opposed to defined
-- as a data family) on the principle that the structure will be mostly
-- similar across versions. Where component change between versions,
-- those components themselves should be parametrised by the protocol
-- version.
data BlockStatePointers (pv :: ProtocolVersion) = BlockStatePointers {
    bspAccounts :: !(Accounts.Accounts pv),
    bspInstances :: !(Instances.Instances pv),
    bspModules :: !(HashedBufferedRef Modules.Modules),
    bspBank :: !(Hashed Rewards.BankStatus),
    bspIdentityProviders :: !(HashedBufferedRef IPS.IdentityProviders),
    bspAnonymityRevokers :: !(HashedBufferedRef ARS.AnonymityRevokers),
    bspBirkParameters :: !PersistentBirkParameters,
    bspCryptographicParameters :: !(HashedBufferedRef CryptographicParameters),
    bspUpdates :: !(BufferedRef Updates),
    bspReleaseSchedule :: !(BufferedRef (Map.Map AccountAddress Timestamp)),
    -- FIXME: Store transaction outcomes in a way that allows for individual indexing.
    bspTransactionOutcomes :: !Transactions.TransactionOutcomes,
    -- |Identities of bakers that baked blocks in the current epoch. This is
    -- used for rewarding bakers at the end of epochs.
    bspEpochBlocks :: !HashedEpochBlocks
}

-- |A hashed version of 'PersistingBlockState'.  This is used when the block state
-- is not being mutated so that the hash values are not recomputed constantly.
data HashedPersistentBlockState pv = HashedPersistentBlockState {
    hpbsPointers :: !(PersistentBlockState pv),
    hpbsHash :: !StateHash
}

-- |Convert a 'PersistentBlockState' to a 'HashedPersistentBlockState' by computing
-- the state hash.
hashBlockState :: (IsProtocolVersion pv, MonadBlobStore m) => PersistentBlockState pv -> m (HashedPersistentBlockState pv)
hashBlockState hpbsPointers = do
        rbsp <- liftIO $ readIORef hpbsPointers
        bsp <- refLoad rbsp
        hpbsHash <- getHashM bsp
        return HashedPersistentBlockState{..}

instance (IsProtocolVersion pv, MonadBlobStore m) => MHashableTo m StateHash (BlockStatePointers pv) where
    getHashM BlockStatePointers{..} = do
        bshBirkParameters <- getHashM bspBirkParameters
        bshCryptographicParameters <- getHashM bspCryptographicParameters
        bshIdentityProviders <- getHashM bspIdentityProviders
        bshAnonymityRevokers <- getHashM bspAnonymityRevokers
        bshModules <- getHashM bspModules
        let bshBankStatus = getHash bspBank
        bshAccounts <- getHashM bspAccounts
        bshInstances <- getHashM bspInstances
        bshUpdates <- getHashM bspUpdates
        let bshEpochBlocks = getHash bspEpochBlocks
        return $ makeBlockStateHash BlockStateHashInputs{..}

instance (IsProtocolVersion pv, MonadBlobStore m) => BlobStorable m (BlockStatePointers pv) where
    storeUpdate bsp0@BlockStatePointers{..} = do
        (paccts, bspAccounts') <- storeUpdate bspAccounts
        (pinsts, bspInstances') <- storeUpdate bspInstances
        (pmods, bspModules') <- storeUpdate bspModules
        (pips, bspIdentityProviders') <- storeUpdate bspIdentityProviders
        (pars, bspAnonymityRevokers') <- storeUpdate bspAnonymityRevokers
        (pbps, bspBirkParameters') <- storeUpdate bspBirkParameters
        (pcryptps, bspCryptographicParameters') <- storeUpdate bspCryptographicParameters
        (pupdates, bspUpdates') <- storeUpdate bspUpdates
        (preleases, bspReleaseSchedule') <- storeUpdate bspReleaseSchedule
        (pEpochBlocks, bspEpochBlocks') <- storeUpdate bspEpochBlocks
        let putBSP = do
                paccts
                pinsts
                pmods
                put $ _unhashed bspBank
                pips
                pars
                pbps
                pcryptps
                put bspTransactionOutcomes
                pupdates
                preleases
                pEpochBlocks
        return (putBSP, bsp0 {
                    bspAccounts = bspAccounts',
                    bspInstances = bspInstances',
                    bspModules = bspModules',
                    bspIdentityProviders = bspIdentityProviders',
                    bspAnonymityRevokers = bspAnonymityRevokers',
                    bspBirkParameters = bspBirkParameters',
                    bspCryptographicParameters = bspCryptographicParameters',
                    bspUpdates = bspUpdates',
                    bspReleaseSchedule = bspReleaseSchedule',
                    bspEpochBlocks = bspEpochBlocks'
                })
    store bsp = fst <$> storeUpdate bsp
    load = do
        maccts <- label "Accounts" load
        minsts <- label "Instances" load
        mmods <- label "Modules" load
        bspBank <- makeHashed <$> label "Bank" get
        mpips <- label "Identity providers" load
        mars <- label "Anonymity revokers" load
        mbps <- label "Birk parameters" load
        mcryptps <- label "Cryptographic parameters" load
        bspTransactionOutcomes <- label "Transaction outcomes" get
        mUpdates <- label "Updates" load
        mReleases <- label "Release schedule" load
        mEpochBlocks <- label "Epoch blocks" load
        return $! do
            bspAccounts <- maccts
            bspInstances <- minsts
            bspModules <- mmods
            bspIdentityProviders <- mpips
            bspAnonymityRevokers <- mars
            bspBirkParameters <- mbps
            bspCryptographicParameters <- mcryptps
            bspUpdates <- mUpdates
            bspReleaseSchedule <- mReleases
            bspEpochBlocks <- mEpochBlocks
            return $! BlockStatePointers{..}

instance (MonadBlobStore m, IsProtocolVersion pv) => Cacheable m (BlockStatePointers pv) where
    cache BlockStatePointers{..} = do
        accts <- cache bspAccounts
        -- first cache the modules
        mods <- cache bspModules
        -- then cache the instances, but don't cache the modules again. Instead
        -- share the references in memory we have already constructed by caching
        -- modules above. Loading the modules here is cheap since we cached them.
        insts <- runReaderT (cache bspInstances) =<< refLoad mods
        ips <- cache bspIdentityProviders
        ars <- cache bspAnonymityRevokers
        birkParams <- cache bspBirkParameters
        cryptoParams <- cache bspCryptographicParameters
        upds <- cache bspUpdates
        rels <- cache bspReleaseSchedule
        ebs <- cache bspEpochBlocks
        return BlockStatePointers{
            bspAccounts = accts,
            bspInstances = insts,
            bspModules = mods,
            bspBank = bspBank,
            bspIdentityProviders = ips,
            bspAnonymityRevokers = ars,
            bspBirkParameters = birkParams,
            bspCryptographicParameters = cryptoParams,
            bspUpdates = upds,
            bspReleaseSchedule = rels,
            bspTransactionOutcomes = bspTransactionOutcomes,
            bspEpochBlocks = ebs
        }

-- |Convert an in-memory 'Basic.BlockState' to a disk-backed 'HashedPersistentBlockState'.
makePersistent :: (IsProtocolVersion pv, MonadBlobStore m) => Basic.BlockState pv -> m (HashedPersistentBlockState pv)
makePersistent Basic.BlockState{..} = do
  persistentBirkParameters <- makePersistentBirkParameters _blockBirkParameters
  persistentMods <- Modules.makePersistentModules _blockModules
  persistentBlockInstances <- Instances.makePersistent persistentMods _blockInstances
  modules <- refMake persistentMods
  identityProviders <- bufferHashed _blockIdentityProviders
  anonymityRevokers <- bufferHashed _blockAnonymityRevokers
  cryptographicParameters <- bufferHashed _blockCryptographicParameters
  blockAccounts <- Accounts.makePersistent _blockAccounts
  updates <- makeBufferedRef =<< makePersistentUpdates _blockUpdates
  rels <- makeBufferedRef _blockReleaseSchedule
  ebs <- makeHashedEpochBlocks (Basic.hebBlocks _blockEpochBlocksBaked)
  bsp <-
    makeBufferedRef $
      BlockStatePointers
        { bspAccounts = blockAccounts,
          bspInstances = persistentBlockInstances,
          bspModules = modules,
          bspBank = _blockBank,
          bspIdentityProviders = identityProviders,
          bspAnonymityRevokers = anonymityRevokers,
          bspBirkParameters = persistentBirkParameters,
          bspCryptographicParameters = cryptographicParameters,
          bspTransactionOutcomes = _blockTransactionOutcomes,
          bspUpdates = updates,
          bspReleaseSchedule = rels,
          bspEpochBlocks = ebs
        }
  bps <- liftIO $ newIORef $! bsp
  hashBlockState bps

-- |An initial 'HashedPersistentBlockState', which may be used for testing purposes.
initialPersistentState :: (IsProtocolVersion pv, MonadBlobStore m)
             => SeedState
             -> CryptographicParameters
             -> [TransientAccount.Account pv]
             -> IPS.IdentityProviders
             -> ARS.AnonymityRevokers
             -> UpdateKeysCollection
             -> ChainParameters
             -> m (HashedPersistentBlockState pv)
initialPersistentState ss cps accts ips ars keysCollection chainParams = makePersistent $ Basic.initialState ss cps accts ips ars keysCollection chainParams

-- |A mostly empty block state, but with the given birk parameters, 
-- cryptographic parameters, update authorizations and chain parameters.
emptyBlockState :: (MonadBlobStore m) => PersistentBirkParameters -> CryptographicParameters -> UpdateKeysCollection -> ChainParameters -> m (PersistentBlockState pv)
emptyBlockState bspBirkParameters cryptParams keysCollection chainParams = do
  modules <- refMake Modules.emptyModules
  identityProviders <- refMake IPS.emptyIdentityProviders
  anonymityRevokers <- refMake ARS.emptyAnonymityRevokers
  cryptographicParameters <- refMake cryptParams
  bspUpdates <- refMake =<< initialUpdates keysCollection chainParams
  bspReleaseSchedule <- refMake Map.empty
  bsp <- makeBufferedRef $ BlockStatePointers
          { bspAccounts = Accounts.emptyAccounts,
            bspInstances = Instances.emptyInstances,
            bspModules = modules,
            bspBank = makeHashed Rewards.emptyBankStatus,
            bspIdentityProviders = identityProviders,
            bspAnonymityRevokers = anonymityRevokers,
            bspCryptographicParameters = cryptographicParameters,
            bspTransactionOutcomes = Transactions.emptyTransactionOutcomes,
            bspEpochBlocks = emptyHashedEpochBlocks,
            ..
          }
  liftIO $ newIORef $! bsp

-- |Serialize the block state. The format may depend on the protocol version.
putBlockStateV0 :: (IsProtocolVersion pv, MonadBlobStore m, MonadPut m) => PersistentBlockState pv -> m ()
putBlockStateV0 pbs = do
    BlockStatePointers{..} <- loadPBS pbs
    -- BirkParameters
    putBirkParametersV0 bspBirkParameters
    -- CryptographicParameters
    cryptoParams <- refLoad bspCryptographicParameters
    sPut cryptoParams
    -- IdentityProviders
    sPut =<< refLoad bspIdentityProviders
    -- AnonymityRevokers
    sPut =<< refLoad bspAnonymityRevokers
    -- Modules
    Modules.putModulesV0 =<< refLoad bspModules
    -- BankStatus
    sPut $ _unhashed bspBank
    -- Accounts
    Accounts.serializeAccounts cryptoParams bspAccounts
    -- Instances
    Instances.putInstancesV0 bspInstances
    -- Updates
    putUpdatesV0 =<< refLoad bspUpdates
    -- Epoch blocks
    putHashedEpochBlocksV0 bspEpochBlocks

loadPBS :: (IsProtocolVersion pv, MonadBlobStore m) => PersistentBlockState pv -> m (BlockStatePointers pv)
loadPBS = loadBufferedRef <=< liftIO . readIORef
{-# INLINE loadPBS #-}

storePBS :: MonadBlobStore m => PersistentBlockState pv -> BlockStatePointers pv -> m (PersistentBlockState pv)
storePBS pbs bsp = liftIO $ do
    pbsp <- makeBufferedRef bsp
    writeIORef pbs pbsp
    return pbs
{-# INLINE storePBS #-}

doGetModule :: (IsProtocolVersion pv, MonadBlobStore m) => PersistentBlockState pv -> ModuleRef -> m (Maybe GSWasm.ModuleInterface)
doGetModule s modRef = do
    bsp <- loadPBS s
    mods <- refLoad (bspModules bsp)
    Modules.getInterface modRef mods

doGetModuleList :: (IsProtocolVersion pv, MonadBlobStore m) => PersistentBlockState pv -> m [ModuleRef]
doGetModuleList s = do
    bsp <- loadPBS s
    mods <- refLoad (bspModules bsp)
    return $ Modules.moduleRefList mods

doGetModuleSource :: (IsProtocolVersion pv, MonadBlobStore m) => PersistentBlockState pv -> ModuleRef -> m (Maybe Wasm.WasmModule)
doGetModuleSource s modRef = do
    bsp <- loadPBS s
    mods <- refLoad (bspModules bsp)
    Modules.getSource modRef mods

doPutNewModule :: (IsProtocolVersion pv, Wasm.IsWasmVersion v, MonadBlobStore m)
    => PersistentBlockState pv
    -> (GSWasm.ModuleInterfaceV v, Wasm.WasmModuleV v)
    -> m (Bool, PersistentBlockState pv)
doPutNewModule pbs (pmInterface, pmSource) = do
        bsp <- loadPBS pbs
        mods <- refLoad (bspModules bsp)
        mMods' <- Modules.putInterface (pmInterface, pmSource) mods
        case mMods' of
          Nothing -> return (False, pbs)
          Just mods' -> do
            modules <- refMake mods'
            (True,) <$> storePBS pbs (bsp {bspModules = modules})

doGetSeedState :: (IsProtocolVersion pv, MonadBlobStore m) => PersistentBlockState pv -> m SeedState
doGetSeedState pbs = _birkSeedState . bspBirkParameters <$> loadPBS pbs

doSetSeedState :: (IsProtocolVersion pv, MonadBlobStore m) => PersistentBlockState pv -> SeedState -> m (PersistentBlockState pv)
doSetSeedState pbs ss = do
        bsp <- loadPBS pbs
        storePBS pbs bsp{bspBirkParameters = (bspBirkParameters bsp){_birkSeedState = ss}}

doGetCurrentEpochBakers :: (IsProtocolVersion pv, MonadBlobStore m) => PersistentBlockState pv -> m FullBakers
doGetCurrentEpochBakers pbs = epochToFullBakers =<< refLoad . _birkCurrentEpochBakers . bspBirkParameters =<< loadPBS pbs

doGetSlotBakers :: (IsProtocolVersion pv, MonadBlobStore m) => PersistentBlockState pv -> Slot -> m FullBakers
doGetSlotBakers pbs slot = do
        bs <- loadPBS pbs
        let
            bps = bspBirkParameters bs
            SeedState{..} = bps ^. birkSeedState
            slotEpoch = fromIntegral $ slot `quot` epochLength
        case compare slotEpoch (epoch + 1) of
            LT -> epochToFullBakers =<< refLoad (bps ^. birkCurrentEpochBakers)
            EQ -> epochToFullBakers =<< refLoad (bps ^. birkNextEpochBakers)
            GT -> do
                activeBids <- Trie.keysAsc . _activeBakers =<< refLoad (bps ^. birkActiveBakers)
                let resolveBaker (BakerId aid) = Accounts.indexedAccount aid (bspAccounts bs) >>= \case
                        Just acct -> case acct ^. accountBaker of
                            Some bkr -> do
                                pab <- refLoad bkr
                                abi <- refLoad (pab ^. accountBakerInfo)
                                return $ case _bakerPendingChange pab of
                                    RemoveBaker remEpoch
                                        | remEpoch < slotEpoch -> Nothing
                                    ReduceStake newAmt redEpoch
                                        | redEpoch < slotEpoch -> Just (FullBakerInfo abi newAmt)
                                    _ -> Just (FullBakerInfo abi (pab ^. stakedAmount))
                            Null -> error "Persistent.getSlotBakers invariant violation: active baker account not a baker"
                        Nothing -> error "Persistent.getSlotBakers invariant violation: active baker account not valid"
                futureBakers <- Vec.fromList . catMaybes <$> mapM resolveBaker activeBids
                return FullBakers {
                    fullBakerInfos = futureBakers,
                    bakerTotalStake = sum (_bakerStake <$> futureBakers)
                }

doGetBakerAccount :: (IsProtocolVersion pv, MonadBlobStore m) => PersistentBlockState pv -> BakerId -> m (Maybe (PersistentAccount pv))
doGetBakerAccount pbs (BakerId ai) = do
        bsp <- loadPBS pbs
        Accounts.indexedAccount ai (bspAccounts bsp)

doTransitionEpochBakers :: (IsProtocolVersion pv, MonadBlobStore m) => PersistentBlockState pv -> Epoch -> m (PersistentBlockState pv)
doTransitionEpochBakers pbs newEpoch = do
        bsp <- loadPBS pbs
        let oldBPs = bspBirkParameters bsp
        curActiveBIDs <- Trie.keysAsc . _activeBakers =<< refLoad (_birkActiveBakers oldBPs)
        -- Retrieve/update the baker info
        let accumBakers (bs0, bkrs0) bkr@(BakerId aid) = Accounts.indexedAccount aid (bspAccounts bsp) >>= \case
                Just PersistentAccount{_accountBaker = Some acctBkrRef} -> do
                    acctBkr <- refLoad acctBkrRef
                    case _bakerPendingChange acctBkr of
                        RemoveBaker remEpoch
                            -- Removal takes effect next epoch, so exclude it from the list of bakers
                            | remEpoch == newEpoch + 1 -> return (bs0, bkrs0)
                            -- Removal complete, so update the active bakers and account as well
                            | remEpoch <= newEpoch -> do
                                -- Remove the baker from the active bakers
                                curABs <- refLoad (_birkActiveBakers (bspBirkParameters bs0))
                                newAB <- Trie.delete bkr (_activeBakers curABs)
                                abi <- refLoad (_accountBakerInfo acctBkr)
                                newAK <- Trie.delete (_bakerAggregationVerifyKey abi) (_aggregationKeys curABs)
                                newABs <- refMake $ PersistentActiveBakers {
                                        _activeBakers = newAB,
                                        _aggregationKeys = newAK
                                    }
                                -- Remove the baker from the account
                                let updAcc acc = ((),) <$> setPersistentAccountBaker acc Null
                                (_, newAccounts) <- Accounts.updateAccountsAtIndex updAcc aid (bspAccounts bs0)
                                -- The baker is not included for this epoch
                                return (bs0 {
                                        bspBirkParameters = (bspBirkParameters bs0) {_birkActiveBakers = newABs},
                                        bspAccounts = newAccounts
                                    }, bkrs0)
                        ReduceStake newAmt redEpoch
                            -- Reduction takes effect next epoch, so apply it in the generated list
                            | redEpoch == newEpoch + 1 -> return (bs0, (_accountBakerInfo acctBkr, newAmt) : bkrs0)
                            -- Reduction complete, so update the account as well
                            | redEpoch <= newEpoch -> do
                                -- Reduce the baker's stake on the account
                                let newBaker = acctBkr{_stakedAmount = newAmt, _bakerPendingChange = NoChange}
                                let updAcc acc = ((),) <$> setPersistentAccountBaker acc (Some newBaker)
                                (_, newAccounts) <- Accounts.updateAccountsAtIndex updAcc aid (bspAccounts bs0)
                                -- The baker is included with the revised stake
                                return (bs0 {bspAccounts = newAccounts}, (_accountBakerInfo acctBkr, newAmt) : bkrs0)
                        _ -> return (bs0, (_accountBakerInfo acctBkr, _stakedAmount acctBkr) : bkrs0)
                _ -> error "Persistent.bsoTransitionEpochBakers invariant violation: active baker account not a valid baker"
        -- Get the baker info. The list of baker ids is reversed in the input so the accumulated list
        -- is in ascending order.
        (bsp', bkrs) <- foldM accumBakers (bsp, []) (reverse curActiveBIDs)
        newBakerInfos <- refMake . BakerInfos . Vec.fromList $ fst <$> bkrs
        let stakesVec = Vec.fromList $ snd <$> bkrs
        newBakerStakes <- refMake (BakerStakes stakesVec)
        neb <- refLoad (_birkNextEpochBakers oldBPs)
        -- If the baker infos structure has the same hash as the previous one,
        -- use that to avoid duplicate storage.
        _bakerInfos <- secondIfEqual newBakerInfos (_bakerInfos neb)
        -- Also for stakes. This is less likely to be useful, but it's pretty cheap to check,
        -- so why not?
        _bakerStakes <- secondIfEqual newBakerStakes (_bakerStakes neb)
        let _bakerTotalStake = sum stakesVec
        newNextBakers <- refMake PersistentEpochBakers{..}
        storePBS pbs bsp'{bspBirkParameters = (bspBirkParameters bsp') {
            _birkCurrentEpochBakers = _birkNextEpochBakers oldBPs,
            _birkNextEpochBakers = newNextBakers
          }
        }
    where
        secondIfEqual a b = do
            h1 <- getHashM a
            h2 <- getHashM b
            return $ if (h1 :: H.Hash) == h2 then b else a

doAddBaker :: (IsProtocolVersion pv, MonadBlobStore m) => PersistentBlockState pv -> AccountIndex -> BakerAdd -> m (BakerAddResult, PersistentBlockState pv)
doAddBaker pbs ai BakerAdd{..} = do
        bsp <- loadPBS pbs
        Accounts.indexedAccount ai (bspAccounts bsp) >>= \case
            -- Cannot resolve the account
            Nothing -> return (BAInvalidAccount, pbs)
            -- Account is already a baker
            Just PersistentAccount{_accountBaker = Some _} -> return (BAAlreadyBaker (BakerId ai), pbs)
            Just PersistentAccount{} -> do
                  cp <- (^. cpBakerStakeThreshold) <$> doGetChainParameters pbs
                  if baStake < cp then
                      return (BAStakeUnderThreshold, pbs)
                  else do
                    let bid = BakerId ai
                    pab <- refLoad (_birkActiveBakers (bspBirkParameters bsp))
                    let updAgg Nothing = return (True, Trie.Insert ())
                        updAgg (Just ()) = return (False, Trie.NoChange)
                    Trie.adjust updAgg (bkuAggregationKey baKeys) (_aggregationKeys pab) >>= \case
                        -- Aggregation key is a duplicate
                        (False, _) -> return (BADuplicateAggregationKey, pbs)
                        (True, newAggregationKeys) -> do
                            newActiveBakers <- Trie.insert bid () (_activeBakers pab)
                            newpabref <- refMake PersistentActiveBakers{
                                    _aggregationKeys = newAggregationKeys,
                                    _activeBakers = newActiveBakers
                                }
                            let newBirkParams = bspBirkParameters bsp & birkActiveBakers .~ newpabref
                            let updAcc acc = do
                                    newBakerInfo <- refMake (bakerKeyUpdateToInfo bid baKeys)
                                    acc' <- setPersistentAccountBaker acc (Some PersistentAccountBaker{
                                        _stakedAmount = baStake,
                                        _stakeEarnings = baStakeEarnings,
                                        _accountBakerInfo = newBakerInfo,
                                        _bakerPendingChange = NoChange
                                    })
                                    return ((), acc')
                            -- This cannot fail to update the account, since we already looked up the account.
                            (_, newAccounts) <- Accounts.updateAccountsAtIndex updAcc ai (bspAccounts bsp)
                            (BASuccess bid,) <$> storePBS pbs bsp{
                                bspBirkParameters = newBirkParams,
                                bspAccounts = newAccounts
                            }

doUpdateBakerKeys ::(IsProtocolVersion pv, MonadBlobStore m) => PersistentBlockState pv -> AccountIndex -> BakerKeyUpdate -> m (BakerKeyUpdateResult, PersistentBlockState pv)
doUpdateBakerKeys pbs ai bku@BakerKeyUpdate{..} = do
        bsp <- loadPBS pbs
        Accounts.indexedAccount ai (bspAccounts bsp) >>= \case
            -- The account is valid and has a baker
            Just PersistentAccount{_accountBaker = Some pAcctBkr} -> do
                acctBkr <- refLoad pAcctBkr
                pab <- refLoad (_birkActiveBakers (bspBirkParameters bsp))
                bkrInfo <- refLoad (_accountBakerInfo acctBkr)
                -- Try updating the aggregation keys
                (keyOK, newAggregationKeys) <-
                        -- If the aggregation key has not changed, we have nothing to do.
                        if bkuAggregationKey == _bakerAggregationVerifyKey bkrInfo then
                            return (True, _aggregationKeys pab)
                        else do
                            -- Remove the old key
                            ak1 <- Trie.delete (_bakerAggregationVerifyKey bkrInfo) (_aggregationKeys pab)
                            -- Add the new key and check that it is not already present
                            let updAgg Nothing = return (True, Trie.Insert ())
                                updAgg (Just ()) = return (False, Trie.NoChange)
                            Trie.adjust updAgg bkuAggregationKey ak1
                if keyOK then do
                    -- The new aggregation key is known to be unique
                    newActiveBakers <- refMake pab{_aggregationKeys = newAggregationKeys}
                    let newBirkParams = bspBirkParameters bsp & birkActiveBakers .~ newActiveBakers
                    -- Update the account with the new keys
                    let updAcc acc = do
                            newBakerInfo <- refMake (bakerKeyUpdateToInfo (BakerId ai) bku)
                            acc' <- setPersistentAccountBaker acc (Some acctBkr {_accountBakerInfo = newBakerInfo})
                            return ((), acc')
                    (_, newAccounts) <- Accounts.updateAccountsAtIndex updAcc ai (bspAccounts bsp)
                    (BKUSuccess (BakerId ai),) <$> storePBS pbs bsp{
                        bspBirkParameters = newBirkParams,
                        bspAccounts = newAccounts
                    }
                else
                    return (BKUDuplicateAggregationKey, pbs)
            -- Cannot resolve the account, or it is not a baker
            _ -> return (BKUInvalidBaker, pbs)

doUpdateBakerStake :: (IsProtocolVersion pv, MonadBlobStore m) => PersistentBlockState pv -> AccountIndex -> Amount -> m (BakerStakeUpdateResult, PersistentBlockState pv)
doUpdateBakerStake pbs ai newStake = do
        bsp <- loadPBS pbs

        Accounts.indexedAccount ai (bspAccounts bsp) >>= \case
            -- The account is valid and has a baker
            Just PersistentAccount{_accountBaker = Some pAcctBkr} -> do
                acctBkr <- refLoad pAcctBkr
                if _bakerPendingChange acctBkr /= NoChange
                -- A change is already pending
                then return (BSUChangePending (BakerId ai), pbs)
                -- We can make the change
                else do
                    let curEpoch = epoch $ _birkSeedState (bspBirkParameters bsp)
                    upds <- refLoad (bspUpdates bsp)
                    cooldown <- (2+) . _cpBakerExtraCooldownEpochs . unStoreSerialized <$> refLoad (currentParameters upds)

                    bakerStakeThreshold <- (^. cpBakerStakeThreshold) <$> doGetChainParameters pbs
                    let applyUpdate updateStake = do
                           let updAcc acc = do
                                  acc' <- setPersistentAccountBaker acc (Some (updateStake acctBkr))
                                  return ((), acc')
                           (_, newAccounts) <- Accounts.updateAccountsAtIndex updAcc ai (bspAccounts bsp)
                           storePBS pbs bsp{bspAccounts = newAccounts}
                    case compare newStake (_stakedAmount acctBkr) of
                            LT -> if newStake < bakerStakeThreshold
                                  then return (BSUStakeUnderThreshold, pbs)
                                  else (BSUStakeReduced (BakerId ai) (curEpoch + cooldown),) <$>
                                        applyUpdate (bakerPendingChange .~ ReduceStake newStake (curEpoch + cooldown))
                            EQ -> return (BSUStakeUnchanged (BakerId ai), pbs)
                            GT -> (BSUStakeIncreased (BakerId ai),) <$> applyUpdate (stakedAmount .~ newStake)
            _ -> return (BSUInvalidBaker, pbs)

doUpdateBakerRestakeEarnings :: (IsProtocolVersion pv, MonadBlobStore m) => PersistentBlockState pv -> AccountIndex -> Bool -> m (BakerRestakeEarningsUpdateResult, PersistentBlockState pv)
doUpdateBakerRestakeEarnings pbs ai newRestakeEarnings = do
        bsp <- loadPBS pbs
        Accounts.indexedAccount ai (bspAccounts bsp) >>= \case
            -- The account is valid and has a baker
            Just PersistentAccount{_accountBaker = Some pAcctBkr} -> do
                acctBkr <- refLoad pAcctBkr
                if newRestakeEarnings == acctBkr ^. stakeEarnings
                then return (BREUUpdated (BakerId ai), pbs)
                else do
                    let updAcc acc = ((), ) <$> setPersistentAccountBaker acc (Some (acctBkr & stakeEarnings .~ newRestakeEarnings))
                    (_, newAccounts) <- Accounts.updateAccountsAtIndex updAcc ai (bspAccounts bsp)
                    (BREUUpdated (BakerId ai),) <$> storePBS pbs bsp{bspAccounts = newAccounts}
            _ -> return (BREUInvalidBaker, pbs)


doRemoveBaker :: (IsProtocolVersion pv, MonadBlobStore m) => PersistentBlockState pv -> AccountIndex -> m (BakerRemoveResult, PersistentBlockState pv)
doRemoveBaker pbs ai = do
        bsp <- loadPBS pbs
        Accounts.indexedAccount ai (bspAccounts bsp) >>= \case
            -- The account is valid and has a baker
            Just PersistentAccount{_accountBaker = Some pab} -> do
                ab <- refLoad pab
                if _bakerPendingChange ab /= NoChange then
                    -- A change is already pending
                    return (BRChangePending (BakerId ai), pbs)
                else do
                    -- We can make the change
                    -- Note: this just sets the account to be removed at a future epoch
                    -- transition.
                    let curEpoch = epoch $ _birkSeedState (bspBirkParameters bsp)
                    upds <- refLoad (bspUpdates bsp)
                    cooldown <- (2+) . _cpBakerExtraCooldownEpochs . unStoreSerialized <$> refLoad (currentParameters upds)
                    let updAcc acc = do
                            acc' <- setPersistentAccountBaker acc (Some ab{_bakerPendingChange = RemoveBaker (curEpoch + cooldown)})
                            return ((), acc')
                    (_, newAccounts) <- Accounts.updateAccountsAtIndex updAcc ai (bspAccounts bsp)
                    (BRRemoved (BakerId ai) (curEpoch + cooldown),) <$> storePBS pbs bsp{bspAccounts = newAccounts}
            -- The account is not valid or has no baker
            _ -> return (BRInvalidBaker, pbs)


doRewardBaker :: (IsProtocolVersion pv, MonadBlobStore m) => PersistentBlockState pv -> BakerId -> Amount -> m (Maybe AccountAddress, PersistentBlockState pv)
doRewardBaker pbs (BakerId ai) reward = do
        bsp <- loadPBS pbs
        (maddr, newAccounts) <- Accounts.updateAccountsAtIndex updAcc ai (bspAccounts bsp)
        (maddr,) <$> storePBS pbs bsp{bspAccounts = newAccounts}
    where
        updAcc acc = do
            addr <- acc ^^. accountAddress
            newAccountBaker <- forM (acc ^. accountBaker) $ \pbkr -> do
                bkr <- refLoad pbkr
                if bkr ^. stakeEarnings then
                    refMake $ bkr & stakedAmount +~ reward
                else
                    return pbkr
            acc' <- rehashAccount $ acc & accountBaker .~ newAccountBaker & accountAmount +~ reward
            return (addr, acc')

doGetRewardStatus :: (IsProtocolVersion pv, MonadBlobStore m) => PersistentBlockState pv -> m Rewards.BankStatus
doGetRewardStatus pbs = _unhashed . bspBank <$> loadPBS pbs

doRewardFoundationAccount :: (IsProtocolVersion pv, MonadBlobStore m) => PersistentBlockState pv -> Amount -> m (PersistentBlockState pv)
doRewardFoundationAccount pbs reward = do
        bsp <- loadPBS pbs
        let updAcc acc = ((),) <$> rehashAccount (acc & accountAmount %~ (+ reward))
        foundationAccount <- (^. cpFoundationAccount) <$> lookupCurrentParameters (bspUpdates bsp)
        (_, newAccounts) <- Accounts.updateAccountsAtIndex updAcc foundationAccount (bspAccounts bsp)
        storePBS pbs (bsp {bspAccounts = newAccounts})

doGetFoundationAccount :: (IsProtocolVersion pv, MonadBlobStore m) => PersistentBlockState pv -> m (PersistentAccount pv)
doGetFoundationAccount pbs = do
        bsp <- loadPBS pbs
        foundationAccount <- (^. cpFoundationAccount) <$> lookupCurrentParameters (bspUpdates bsp)
        macc <- Accounts.indexedAccount foundationAccount (bspAccounts bsp)
        case macc of
            Nothing -> error "bsoGetFoundationAccount: invalid foundation account"
            Just acc -> return acc

doMint :: (IsProtocolVersion pv, MonadBlobStore m) => PersistentBlockState pv -> MintAmounts -> m (PersistentBlockState pv)
doMint pbs mint = do
        bsp <- loadPBS pbs
        let newBank = bspBank bsp &
                unhashed %~
                (Rewards.totalGTU +~ mintTotal mint) .
                (Rewards.bakingRewardAccount +~ mintBakingReward mint) .
                (Rewards.finalizationRewardAccount +~ mintFinalizationReward mint)
        let updAcc acc = ((),) <$> rehashAccount (acc & accountAmount %~ (+ mintDevelopmentCharge mint))
        foundationAccount <- (^. cpFoundationAccount) <$> lookupCurrentParameters (bspUpdates bsp)
        (_, newAccounts) <- Accounts.updateAccountsAtIndex updAcc foundationAccount (bspAccounts bsp)
        storePBS pbs (bsp {bspBank = newBank, bspAccounts = newAccounts})

doGetAccount :: (IsProtocolVersion pv, MonadBlobStore m) => PersistentBlockState pv -> AccountAddress -> m (Maybe (AccountIndex, PersistentAccount pv))
doGetAccount pbs addr = do
        bsp <- loadPBS pbs
        Accounts.getAccountWithIndex addr (bspAccounts bsp)

doGetAccountExists :: (IsProtocolVersion pv, MonadBlobStore m) => PersistentBlockState pv -> AccountAddress -> m Bool
doGetAccountExists pbs aaddr = do
       bsp <- loadPBS pbs
       Accounts.exists aaddr (bspAccounts bsp)
             
doGetAccountByCredId :: (IsProtocolVersion pv, MonadBlobStore m) => PersistentBlockState pv -> ID.CredentialRegistrationID -> m (Maybe (AccountIndex, PersistentAccount pv))
doGetAccountByCredId pbs cid = do
        bsp <- loadPBS pbs
        Accounts.getAccountByCredId cid (bspAccounts bsp)


doGetAccountIndex :: (IsProtocolVersion pv, MonadBlobStore m) => PersistentBlockState pv -> AccountAddress -> m (Maybe AccountIndex)
doGetAccountIndex pbs addr = do
        bsp <- loadPBS pbs
        Accounts.getAccountIndex addr (bspAccounts bsp)

doAccountList :: (IsProtocolVersion pv, MonadBlobStore m) => PersistentBlockState pv -> m [AccountAddress]
doAccountList pbs = do
        bsp <- loadPBS pbs
        Accounts.accountAddresses (bspAccounts bsp)

doAddressWouldClash :: (IsProtocolVersion pv, MonadBlobStore m) => PersistentBlockState pv -> AccountAddress -> m Bool
doAddressWouldClash pbs addr = do
        bsp <- loadPBS pbs
        Accounts.addressWouldClash addr (bspAccounts bsp)

doRegIdExists :: (IsProtocolVersion pv, MonadBlobStore m) => PersistentBlockState pv -> ID.CredentialRegistrationID -> m Bool

doRegIdExists pbs regid = do
        bsp <- loadPBS pbs
        isJust . fst <$> Accounts.regIdExists regid (bspAccounts bsp)

doCreateAccount :: (IsProtocolVersion pv, MonadBlobStore m) => PersistentBlockState pv -> ID.GlobalContext -> AccountAddress -> ID.AccountCredential ->  m (Maybe (PersistentAccount pv), PersistentBlockState pv)
doCreateAccount pbs cryptoParams acctAddr credential = do
        acct <- newAccount cryptoParams acctAddr credential
        bsp <- loadPBS pbs
        -- Add the account
        (res, accts1) <- Accounts.putNewAccount acct (bspAccounts bsp)
        case res of
          Just idx -> do
            -- Record the RegId since we created a new account.
            accts2 <- Accounts.recordRegId (ID.credId credential) idx accts1
            (Just acct,) <$> storePBS pbs (bsp {bspAccounts = accts2})
          Nothing -> -- the account was not created
            return (Nothing, pbs)

doModifyAccount :: (IsProtocolVersion pv, MonadBlobStore m) => PersistentBlockState pv -> AccountUpdate -> m (PersistentBlockState pv)
doModifyAccount pbs aUpd@AccountUpdate{..} = do
        bsp <- loadPBS pbs
        -- Do the update to the account
        (_, accts1) <- Accounts.updateAccountsAtIndex upd _auIndex (bspAccounts bsp)
        storePBS pbs (bsp {bspAccounts = accts1})
    where
        upd oldAccount = ((), ) <$> Accounts.updateAccount aUpd oldAccount

doSetAccountCredentialKeys :: (IsProtocolVersion pv, MonadBlobStore m) => PersistentBlockState pv -> AccountIndex -> ID.CredentialIndex -> ID.CredentialPublicKeys -> m (PersistentBlockState pv)
doSetAccountCredentialKeys pbs accIndex credIx credKeys = do
        bsp <- loadPBS pbs
        (_, accts1) <- Accounts.updateAccountsAtIndex upd accIndex (bspAccounts bsp)
        storePBS pbs (bsp {bspAccounts = accts1})
    where
        upd oldAccount = ((), ) <$> setPAD (updateCredentialKeys credIx credKeys) oldAccount

doUpdateAccountCredentials :: (IsProtocolVersion pv, MonadBlobStore m) =>
    PersistentBlockState pv
    -> AccountIndex -- ^ Address of the account to update.
    -> [ID.CredentialIndex] -- ^ List of credential indices to remove.
    -> Map.Map ID.CredentialIndex ID.AccountCredential -- ^ New credentials to add.
    -> ID.AccountThreshold -- ^ New account threshold
    -> m (PersistentBlockState pv)
doUpdateAccountCredentials pbs accIndex remove add thrsh = do
        bsp <- loadPBS pbs
        (res, accts1) <- Accounts.updateAccountsAtIndex upd accIndex (bspAccounts bsp)
        case res of
          Just () -> do
            -- If we deploy a credential, record it
            accts2 <- Accounts.recordRegIds ((, accIndex) <$> Map.elems (ID.credId <$> add)) accts1
            storePBS pbs (bsp {bspAccounts = accts2})
          Nothing -> return pbs -- this should not happen, the precondition of this method is that the account exists. But doing nothing is safe.
    where
        upd oldAccount = ((), ) <$> setPAD (updateCredentials remove add thrsh) oldAccount

doGetInstance :: (IsProtocolVersion pv, MonadBlobStore m) => PersistentBlockState pv -> ContractAddress -> m (Maybe (InstanceInfoType Instances.InstanceStateV))
doGetInstance pbs caddr = do
        bsp <- loadPBS pbs
        minst <- Instances.lookupContractInstance caddr (bspInstances bsp)
        forM minst Instances.mkInstanceInfo

doContractInstanceList :: (IsProtocolVersion pv, MonadBlobStore m) => PersistentBlockState pv -> m [ContractAddress]
doContractInstanceList pbs = do
        bsp <- loadPBS pbs
        Instances.allInstances (bspInstances bsp)

doPutNewInstance :: forall m pv v. (IsProtocolVersion pv, MonadBlobStore m, Wasm.IsWasmVersion v)
                 => PersistentBlockState pv
                 -> NewInstanceData UInstanceStateV v
                 -> m (ContractAddress, PersistentBlockState pv)
doPutNewInstance pbs NewInstanceData{..} = do
        bsp <- loadPBS pbs
        mods <- refLoad (bspModules bsp)
        -- Create the instance
        (ca, insts) <- Instances.newContractInstance (fnew mods) (bspInstances bsp)
        (ca,) <$> storePBS pbs bsp{bspInstances = insts}
<<<<<<< HEAD

=======
>>>>>>> 600a5976
    where
        fnew mods ca =
          case Wasm.getWasmVersion @v of
            Wasm.SV0 -> do
              let params = PersistentInstanceParameters {
                pinstanceAddress = ca,
                pinstanceOwner = nidOwner,
                pinstanceContractModule = GSWasm.miModuleRef nidInterface,
                pinstanceReceiveFuns = nidEntrypoints,
                pinstanceInitName = nidInitName,
                pinstanceParameterHash = Instances.makeInstanceParameterHash ca nidOwner (GSWasm.miModuleRef nidInterface) nidInitName
                }
<<<<<<< HEAD
              pinstanceParameters <- makeBufferedRef params
              -- We retrieve the module interface here so that we only have a single copy of it, meaning that
              -- all instances created from the same module share a reference to the module.
              -- Seeing that we know that the instance is V0, and that the module exists, this cannot fail.
              ~(Just modRef) <- Modules.unsafeGetModuleReferenceV0 (GSWasm.miModuleRef nidInterface) mods
              (csHash, initialState) <- freeze nidInitialState
              return (ca, PersistentInstanceV0 Instances.PersistentInstanceV{
=======
              -- We use an irrefutable pattern here. This cannot fail since if it failed it would mean we are trying
              -- to create an instance of a module that does not exist. The Scheduler should not allow this, and the
              -- state implementation relies on this property.
              ~(Just modRef) <- Modules.unsafeGetModuleReferenceV0 (GSWasm.miModuleRef instanceModuleInterface) mods
              return (inst, PersistentInstanceV0 Instances.PersistentInstanceV{
                  pinstanceParameters = params,
>>>>>>> 600a5976
                  pinstanceModuleInterface = modRef,
                  pinstanceModel = initialState,
                  pinstanceAmount = nidInitialAmount,
                  pinstanceHash = Instances.makeInstanceHashV0 (pinstanceParameterHash params) csHash nidInitialAmount,
                  ..
                  })
            Wasm.SV1 -> do
              let params = PersistentInstanceParameters {
                pinstanceAddress = ca,
                pinstanceOwner = nidOwner,
                pinstanceContractModule = GSWasm.miModuleRef nidInterface,
                pinstanceReceiveFuns = nidEntrypoints,
                pinstanceInitName = nidInitName,
                pinstanceParameterHash = Instances.makeInstanceParameterHash ca nidOwner (GSWasm.miModuleRef nidInterface) nidInitName
                }
<<<<<<< HEAD
              pinstanceParameters <- makeBufferedRef params
              -- We retrieve the module interface here so that we only have a single copy of it, meaning that
              -- all instances created from the same module share a reference to the module.
              -- Seeing that we know that the instance is V1, and that the module exists, this cannot fail.
              ~(Just modRef) <- Modules.unsafeGetModuleReferenceV1 (GSWasm.miModuleRef nidInterface) mods
              (csHash, initialState) <- freeze nidInitialState
              pinstanceHash <- Instances.makeInstanceHashV1 (pinstanceParameterHash params) csHash nidInitialAmount
              return (ca, PersistentInstanceV1 Instances.PersistentInstanceV{
=======
              -- We use an irrefutable pattern here. This cannot fail since if it failed it would mean we are trying
              -- to create an instance of a module that does not exist. The Scheduler should not allow this, and the
              -- state implementation relies on this property.
              ~(Just modRef) <- Modules.unsafeGetModuleReferenceV1 (GSWasm.miModuleRef instanceModuleInterface) mods
              return (inst, PersistentInstanceV1 Instances.PersistentInstanceV{
                  pinstanceParameters = params,
>>>>>>> 600a5976
                  pinstanceModuleInterface = modRef,
                  pinstanceModel = initialState,
                  pinstanceAmount = nidInitialAmount,
                  ..
                  })

doModifyInstance :: forall pv m v . (IsProtocolVersion pv, MonadBlobStore m, Wasm.IsWasmVersion v) => PersistentBlockState pv -> ContractAddress -> AmountDelta -> Maybe (UInstanceStateV v) -> m (PersistentBlockState pv)
doModifyInstance pbs caddr deltaAmnt val = do
        bsp <- loadPBS pbs
        -- Update the instance
        Instances.updateContractInstance upd caddr (bspInstances bsp) >>= \case
            Nothing -> error "Invalid contract address"
            Just (_, insts) ->
                storePBS pbs bsp{bspInstances = insts}
    where
<<<<<<< HEAD
        upd :: PersistentInstance pv -> m ((), PersistentInstance pv)
        upd (PersistentInstanceV0 oldInst) = case Wasm.getWasmVersion @v of
            Wasm.SV0 -> do
              (piParams, newParamsRef) <- cacheBufferedRef (pinstanceParameters oldInst)
              if deltaAmnt == 0 then
                  case val of
                      Nothing -> return ((), PersistentInstanceV0 $ rehashV0 Nothing (pinstanceParameterHash piParams) (oldInst {pinstanceParameters = newParamsRef}))
                      Just newVal -> do
                        (csHash, newModel) <- freeze newVal
                        return ((), PersistentInstanceV0 $ rehashV0 (Just csHash) (pinstanceParameterHash piParams) (oldInst {pinstanceParameters = newParamsRef, pinstanceModel = newModel}))
              else
                  case val of
                      Nothing -> return ((), PersistentInstanceV0 $ rehashV0 Nothing (pinstanceParameterHash piParams) $ oldInst {pinstanceParameters = newParamsRef, pinstanceAmount = applyAmountDelta deltaAmnt (pinstanceAmount oldInst)})
                      Just newVal -> do
                          (csHash, newModel) <- freeze newVal
                          return ((), PersistentInstanceV0 $ rehashV0 (Just csHash) (pinstanceParameterHash piParams) $ oldInst {pinstanceParameters = newParamsRef, pinstanceAmount = applyAmountDelta deltaAmnt (pinstanceAmount oldInst), pinstanceModel = newModel})
            Wasm.SV1 -> error "Expected instance version V0, got V1."
        upd (PersistentInstanceV1 oldInst) = case Wasm.getWasmVersion @v of
            Wasm.SV0 -> error "Expected V1 contract instance, got V0."
            Wasm.SV1 -> do
                (piParams, newParamsRef) <- cacheBufferedRef (pinstanceParameters oldInst)
                if deltaAmnt == 0 then
                    case val of
                        Nothing -> rehashV1 Nothing (pinstanceParameterHash piParams) (oldInst {pinstanceParameters = newParamsRef})
                        Just newVal -> do
                              (csHash, newModel) <- freeze newVal
                              rehashV1 (Just csHash) (pinstanceParameterHash piParams) (oldInst {pinstanceParameters = newParamsRef, pinstanceModel = newModel})
                else
                    case val of
                        Nothing -> rehashV1 Nothing (pinstanceParameterHash piParams) $ oldInst {pinstanceParameters = newParamsRef, pinstanceAmount = applyAmountDelta deltaAmnt (pinstanceAmount oldInst)}
                        Just newVal -> do
                              (csHash, newModel) <- freeze newVal
                              rehashV1 (Just csHash) (pinstanceParameterHash piParams) $ oldInst {pinstanceParameters = newParamsRef, pinstanceAmount = applyAmountDelta deltaAmnt (pinstanceAmount oldInst), pinstanceModel = newModel}
        rehashV0 (Just csHash) iph inst@PersistentInstanceV {..} = inst {pinstanceHash = Instances.makeInstanceHashV0 iph csHash pinstanceAmount}
        rehashV0 Nothing iph inst@PersistentInstanceV {..} = inst {pinstanceHash = Instances.makeInstanceHashV0State iph pinstanceModel pinstanceAmount}
        rehashV1 (Just csHash) iph inst@PersistentInstanceV {..} = (\newHash -> ((), PersistentInstanceV1 inst {pinstanceHash = newHash})) <$> Instances.makeInstanceHashV1 iph csHash pinstanceAmount
        rehashV1 Nothing iph inst@PersistentInstanceV {..} =  (\newHash -> ((), PersistentInstanceV1 inst {pinstanceHash = newHash})) <$> Instances.makeInstanceHashV1State iph pinstanceModel pinstanceAmount
=======
        upd (PersistentInstanceV0 oldInst) = do
            (piParams, newParamsRef) <- cacheBufferedRef (pinstanceParameters oldInst)
            if deltaAmnt == 0 then
                case val of
                    Nothing -> return ((), PersistentInstanceV0 $ oldInst {pinstanceParameters = newParamsRef})
                    Just newVal -> return ((), PersistentInstanceV0 $ rehash (pinstanceParameterHash piParams) (oldInst {pinstanceParameters = newParamsRef, pinstanceModel = newVal}))
            else
                case val of
                    Nothing -> return ((), PersistentInstanceV0 $ rehash (pinstanceParameterHash piParams) $ oldInst {pinstanceParameters = newParamsRef, pinstanceAmount = applyAmountDelta deltaAmnt (pinstanceAmount oldInst)})
                    Just newVal -> return ((), PersistentInstanceV0 $ rehash (pinstanceParameterHash piParams) $ oldInst {pinstanceParameters = newParamsRef, pinstanceAmount = applyAmountDelta deltaAmnt (pinstanceAmount oldInst), pinstanceModel = newVal})
        upd (PersistentInstanceV1 oldInst) = do
            (piParams, newParamsRef) <- cacheBufferedRef (pinstanceParameters oldInst)
            if deltaAmnt == 0 then
                case val of
                    Nothing -> return ((), PersistentInstanceV1 $ oldInst {pinstanceParameters = newParamsRef})
                    Just newVal -> return ((), PersistentInstanceV1 $ rehash (pinstanceParameterHash piParams) (oldInst {pinstanceParameters = newParamsRef, pinstanceModel = newVal}))
            else
                case val of
                    Nothing -> return ((), PersistentInstanceV1 $ rehash (pinstanceParameterHash piParams) $ oldInst {pinstanceParameters = newParamsRef, pinstanceAmount = applyAmountDelta deltaAmnt (pinstanceAmount oldInst)})
                    Just newVal -> return ((), PersistentInstanceV1 $ rehash (pinstanceParameterHash piParams) $ oldInst {pinstanceParameters = newParamsRef, pinstanceAmount = applyAmountDelta deltaAmnt (pinstanceAmount oldInst), pinstanceModel = newVal})
        rehash iph inst@PersistentInstanceV {..} = inst {pinstanceHash = makeInstanceHash' iph pinstanceModel pinstanceAmount}
>>>>>>> 600a5976

doGetIdentityProvider :: (IsProtocolVersion pv, MonadBlobStore m) => PersistentBlockState pv -> ID.IdentityProviderIdentity -> m (Maybe IPS.IpInfo)
doGetIdentityProvider pbs ipId = do
        bsp <- loadPBS pbs
        ips <- refLoad (bspIdentityProviders bsp)
        return $! IPS.idProviders ips ^? ix ipId

doGetAllIdentityProvider :: (IsProtocolVersion pv, MonadBlobStore m) => PersistentBlockState pv -> m [IPS.IpInfo]
doGetAllIdentityProvider pbs = do
        bsp <- loadPBS pbs
        ips <- refLoad (bspIdentityProviders bsp)
        return $! Map.elems $ IPS.idProviders ips

doGetAnonymityRevokers :: (IsProtocolVersion pv, MonadBlobStore m) => PersistentBlockState pv -> [ID.ArIdentity] -> m (Maybe [ARS.ArInfo])
doGetAnonymityRevokers pbs arIds = do
        bsp <- loadPBS pbs
        ars <- refLoad (bspAnonymityRevokers bsp)
        return
          $! let arsMap = ARS.arRevokers ars
              in forM arIds (`Map.lookup` arsMap)

doGetAllAnonymityRevokers :: (IsProtocolVersion pv, MonadBlobStore m) => PersistentBlockState pv -> m [ARS.ArInfo]
doGetAllAnonymityRevokers pbs = do
        bsp <- loadPBS pbs
        ars <- refLoad (bspAnonymityRevokers bsp)
        return $! Map.elems $ ARS.arRevokers ars

doGetCryptoParams :: (IsProtocolVersion pv, MonadBlobStore m) => PersistentBlockState pv -> m CryptographicParameters
doGetCryptoParams pbs = do
        bsp <- loadPBS pbs
        refLoad (bspCryptographicParameters bsp)

doGetTransactionOutcome :: (IsProtocolVersion pv, MonadBlobStore m) => PersistentBlockState pv -> Transactions.TransactionIndex -> m (Maybe TransactionSummary)
doGetTransactionOutcome pbs transHash = do
        bsp <- loadPBS pbs
        return $! bspTransactionOutcomes bsp ^? ix transHash

doGetTransactionOutcomesHash :: (IsProtocolVersion pv, MonadBlobStore m) => PersistentBlockState pv -> m TransactionOutcomesHash
doGetTransactionOutcomesHash pbs =  do
    bsp <- loadPBS pbs
    return $! getHash (bspTransactionOutcomes bsp)

doSetTransactionOutcomes :: (IsProtocolVersion pv, MonadBlobStore m) => PersistentBlockState pv -> [TransactionSummary] -> m (PersistentBlockState pv)
doSetTransactionOutcomes pbs transList = do
        bsp <- loadPBS pbs
        storePBS pbs bsp {bspTransactionOutcomes = Transactions.transactionOutcomesFromList transList}

doNotifyEncryptedBalanceChange :: (IsProtocolVersion pv, MonadBlobStore m) => PersistentBlockState pv -> AmountDelta -> m (PersistentBlockState pv)
doNotifyEncryptedBalanceChange pbs amntDiff = do
        bsp <- loadPBS pbs
        storePBS pbs bsp{bspBank = bspBank bsp & unhashed . Rewards.totalEncryptedGTU %~ applyAmountDelta amntDiff}

doGetSpecialOutcomes :: (IsProtocolVersion pv, MonadBlobStore m) => PersistentBlockState pv -> m (Seq.Seq Transactions.SpecialTransactionOutcome)
doGetSpecialOutcomes pbs = (^. to bspTransactionOutcomes . Transactions.outcomeSpecial) <$> loadPBS pbs

doGetOutcomes :: (IsProtocolVersion pv, MonadBlobStore m) => PersistentBlockState pv -> m (Vec.Vector TransactionSummary)
doGetOutcomes pbs = (^. to bspTransactionOutcomes . to Transactions.outcomeValues) <$> loadPBS pbs

doAddSpecialTransactionOutcome :: (IsProtocolVersion pv, MonadBlobStore m) => PersistentBlockState pv -> Transactions.SpecialTransactionOutcome -> m (PersistentBlockState pv)
doAddSpecialTransactionOutcome pbs !o = do
        bsp <- loadPBS pbs
        storePBS pbs $! bsp {bspTransactionOutcomes = bspTransactionOutcomes bsp & Transactions.outcomeSpecial %~ (Seq.|> o)}

doGetElectionDifficulty :: (IsProtocolVersion pv, MonadBlobStore m) => PersistentBlockState pv -> Timestamp -> m ElectionDifficulty
doGetElectionDifficulty pbs ts = do
        bsp <- loadPBS pbs
        futureElectionDifficulty (bspUpdates bsp) ts

doGetNextUpdateSequenceNumber :: (IsProtocolVersion pv, MonadBlobStore m) => PersistentBlockState pv -> UpdateType -> m UpdateSequenceNumber
doGetNextUpdateSequenceNumber pbs uty = do
        bsp <- loadPBS pbs
        lookupNextUpdateSequenceNumber (bspUpdates bsp) uty

doGetCurrentElectionDifficulty :: (IsProtocolVersion pv, MonadBlobStore m) => PersistentBlockState pv -> m ElectionDifficulty
doGetCurrentElectionDifficulty pbs = do
        bsp <- loadPBS pbs
        upds <- refLoad (bspUpdates bsp)
        _cpElectionDifficulty . unStoreSerialized <$> refLoad (currentParameters upds)

doGetUpdates :: (IsProtocolVersion pv, MonadBlobStore m) => PersistentBlockState pv -> m UQ.Updates
doGetUpdates = makeBasicUpdates <=< refLoad . bspUpdates <=< loadPBS

doGetProtocolUpdateStatus :: (IsProtocolVersion pv, MonadBlobStore m) => PersistentBlockState pv -> m UQ.ProtocolUpdateStatus
doGetProtocolUpdateStatus = protocolUpdateStatus . bspUpdates <=< loadPBS

doProcessUpdateQueues :: (IsProtocolVersion pv, MonadBlobStore m) => PersistentBlockState pv -> Timestamp -> m (Map.Map TransactionTime UpdateValue, PersistentBlockState pv)
doProcessUpdateQueues pbs ts = do
        bsp <- loadPBS pbs
        let (u, ars, ips) = (bspUpdates bsp, bspAnonymityRevokers bsp, bspIdentityProviders bsp)
        (changes, (u', ars', ips')) <- processUpdateQueues ts (u, ars, ips)
        (changes,) <$> storePBS pbs bsp{bspUpdates = u', bspAnonymityRevokers = ars', bspIdentityProviders = ips'}

doProcessReleaseSchedule :: (IsProtocolVersion pv, MonadBlobStore m) => PersistentBlockState pv -> Timestamp -> m (PersistentBlockState pv)
doProcessReleaseSchedule pbs ts = do
        bsp <- loadPBS pbs
        releaseSchedule <- loadBufferedRef (bspReleaseSchedule bsp)
        if Map.null releaseSchedule
          then return pbs
          else do
          let (accountsToRemove, blockReleaseSchedule') = Map.partition (<= ts) releaseSchedule
              f (ba, readded) addr = do
                let upd acc = do
                      rData <- loadBufferedRef (acc ^. accountReleaseSchedule)
                      (_, nextTs, rData') <- unlockAmountsUntil ts rData
                      rDataRef <- makeBufferedRef rData'
                      acc' <- rehashAccount $ acc & accountReleaseSchedule .~ rDataRef
                      return (nextTs, acc')
                (toRead, ba') <- Accounts.updateAccounts upd addr ba
                return (ba', case snd =<< toRead of
                               Just t -> (addr, t) : readded
                               Nothing -> readded)
          (bspAccounts', accsToReadd) <- foldlM f (bspAccounts bsp, []) (Map.keys accountsToRemove)
          bspReleaseSchedule' <- makeBufferedRef $ foldl' (\b (a, t) -> Map.insert a t b) blockReleaseSchedule' accsToReadd
          storePBS pbs (bsp {bspAccounts = bspAccounts', bspReleaseSchedule = bspReleaseSchedule'})

doGetUpdateKeyCollection :: (IsProtocolVersion pv, MonadBlobStore m) => PersistentBlockState pv -> m UpdateKeysCollection
doGetUpdateKeyCollection pbs = do
        bsp <- loadPBS pbs
        u <- refLoad (bspUpdates bsp)
        unStoreSerialized <$> refLoad (currentKeyCollection u)

doEnqueueUpdate :: (IsProtocolVersion pv, MonadBlobStore m) => PersistentBlockState pv -> TransactionTime -> UpdateValue -> m (PersistentBlockState pv)
doEnqueueUpdate pbs effectiveTime payload = do
        bsp <- loadPBS pbs
        u' <- enqueueUpdate effectiveTime payload (bspUpdates bsp)
        storePBS pbs bsp{bspUpdates = u'}

doOverwriteElectionDifficulty :: (IsProtocolVersion pv, MonadBlobStore m) => PersistentBlockState pv -> ElectionDifficulty -> m (PersistentBlockState pv)
doOverwriteElectionDifficulty pbs newElectionDifficulty = do
        bsp <- loadPBS pbs
        u' <- overwriteElectionDifficulty newElectionDifficulty (bspUpdates bsp)
        storePBS pbs bsp{bspUpdates = u'}

doClearProtocolUpdate :: (IsProtocolVersion pv, MonadBlobStore m) => PersistentBlockState pv -> m (PersistentBlockState pv)
doClearProtocolUpdate pbs = do
        bsp <- loadPBS pbs
        u' <- clearProtocolUpdate (bspUpdates bsp)
        storePBS pbs bsp{bspUpdates = u'}

doAddReleaseSchedule :: (IsProtocolVersion pv, MonadBlobStore m) => PersistentBlockState pv -> [(AccountAddress, Timestamp)] -> m (PersistentBlockState pv)
doAddReleaseSchedule pbs rel = do
        bsp <- loadPBS pbs
        releaseSchedule <- loadBufferedRef (bspReleaseSchedule bsp)
        let f relSchedule (addr, t) = Map.alter (\case
                                                    Nothing -> Just t
                                                    Just t' -> Just $ min t' t) addr relSchedule
        bspReleaseSchedule' <- makeBufferedRef $ foldl' f releaseSchedule rel
        storePBS pbs bsp {bspReleaseSchedule = bspReleaseSchedule'}

doGetEnergyRate :: (IsProtocolVersion pv, MonadBlobStore m) => PersistentBlockState pv -> m EnergyRate
doGetEnergyRate pbs = do
    bsp <- loadPBS pbs
    lookupEnergyRate (bspUpdates bsp)

doGetChainParameters :: (IsProtocolVersion pv, MonadBlobStore m) => PersistentBlockState pv -> m ChainParameters
doGetChainParameters pbs = do
        bsp <- loadPBS pbs
        lookupCurrentParameters (bspUpdates bsp)

doGetEpochBlocksBaked :: (IsProtocolVersion pv, MonadBlobStore m) => PersistentBlockState pv -> m (Word64, [(BakerId, Word64)])
doGetEpochBlocksBaked pbs = do
        bsp <- loadPBS pbs
        accumBakers (hebBlocks (bspEpochBlocks bsp)) 0 Map.empty
    where
        accumBakers Null t m = return (t, Map.toList m)
        accumBakers (Some ref) t m = do
            EpochBlock{..} <- refLoad ref
            let !t' = t + 1
                !m' = m & at ebBakerId . non 0 +~ 1
            accumBakers ebPrevious t' m'

doNotifyBlockBaked :: (IsProtocolVersion pv, MonadBlobStore m) => PersistentBlockState pv -> BakerId -> m (PersistentBlockState pv)
doNotifyBlockBaked pbs bid = do
        bsp <- loadPBS pbs
        newEpochBlocks <- consEpochBlock bid (bspEpochBlocks bsp)
        storePBS pbs bsp{bspEpochBlocks = newEpochBlocks}

doClearEpochBlocksBaked :: (IsProtocolVersion pv, MonadBlobStore m) => PersistentBlockState pv -> m (PersistentBlockState pv)
doClearEpochBlocksBaked pbs = do
        bsp <- loadPBS pbs
        storePBS pbs bsp{bspEpochBlocks = emptyHashedEpochBlocks}

doGetBankStatus :: (IsProtocolVersion pv, MonadBlobStore m) => PersistentBlockState pv -> m Rewards.BankStatus
doGetBankStatus pbs = _unhashed . bspBank <$> loadPBS pbs

doSetRewardAccounts :: (IsProtocolVersion pv, MonadBlobStore m) => PersistentBlockState pv -> Rewards.RewardAccounts -> m (PersistentBlockState pv)
doSetRewardAccounts pbs rewards = do
        bsp <- loadPBS pbs
        storePBS pbs bsp{bspBank = bspBank bsp & unhashed . Rewards.rewardAccounts .~ rewards}


newtype PersistentBlockStateContext = PersistentBlockStateContext {
    pbscBlobStore :: BlobStoreContext
}

instance HasBlobStore PersistentBlockStateContext where
    blobStore = bscBlobStore . pbscBlobStore
    blobLoadCallback = bscLoadCallback . pbscBlobStore
    blobStoreCallback = bscStoreCallback . pbscBlobStore


newtype PersistentBlockStateMonad (pv :: ProtocolVersion) r m a = PersistentBlockStateMonad {runPersistentBlockStateMonad :: m a}
    deriving (Functor, Applicative, Monad, MonadIO, MonadReader r, MonadLogger)

type PersistentState r m = (MonadIO m, MonadReader r m, HasBlobStore r)

instance PersistentState r m => MonadBlobStore (PersistentBlockStateMonad pv r m)
instance PersistentState r m => MonadBlobStore (PutT (PersistentBlockStateMonad pv r m))
instance PersistentState r m => MonadBlobStore (PutH (PersistentBlockStateMonad pv r m))

type instance BlockStatePointer (PersistentBlockState pv) = BlobRef (BlockStatePointers pv)
type instance BlockStatePointer (HashedPersistentBlockState pv) = BlobRef (BlockStatePointers pv)

instance BlockStateTypes (PersistentBlockStateMonad pv r m) where
    type BlockState (PersistentBlockStateMonad pv r m) = HashedPersistentBlockState pv
    type UpdatableBlockState (PersistentBlockStateMonad pv r m) = PersistentBlockState pv
    type Account (PersistentBlockStateMonad pv r m) = PersistentAccount pv
    type ContractState (PersistentBlockStateMonad pv r m) = Instances.InstanceStateV
    type UpdatableContractState (PersistentBlockStateMonad pv r m) = UInstanceStateV

instance (IsProtocolVersion pv, PersistentState r m) => BlockStateQuery (PersistentBlockStateMonad pv r m) where
    getModule = doGetModuleSource . hpbsPointers
    getModuleInterface pbs mref = doGetModule (hpbsPointers pbs) mref
    getAccount = doGetAccount . hpbsPointers
    accountExists = doGetAccountExists . hpbsPointers
    getAccountByCredId = doGetAccountByCredId . hpbsPointers
    getContractInstance = doGetInstance . hpbsPointers
    getModuleList = doGetModuleList . hpbsPointers
    getAccountList = doAccountList . hpbsPointers
    getContractInstanceList = doContractInstanceList . hpbsPointers
    getSeedState = doGetSeedState . hpbsPointers
    getCurrentEpochBakers = doGetCurrentEpochBakers . hpbsPointers
    getSlotBakers = doGetSlotBakers . hpbsPointers
    getBakerAccount = doGetBakerAccount . hpbsPointers
    getRewardStatus = doGetRewardStatus . hpbsPointers
    getTransactionOutcome = doGetTransactionOutcome . hpbsPointers
    getTransactionOutcomesHash = doGetTransactionOutcomesHash . hpbsPointers
    getStateHash = return . hpbsHash
    getSpecialOutcomes = doGetSpecialOutcomes . hpbsPointers
    getOutcomes = doGetOutcomes . hpbsPointers
    getAllIdentityProviders = doGetAllIdentityProvider . hpbsPointers
    getAllAnonymityRevokers = doGetAllAnonymityRevokers . hpbsPointers
    getElectionDifficulty = doGetElectionDifficulty . hpbsPointers
    getNextUpdateSequenceNumber = doGetNextUpdateSequenceNumber . hpbsPointers
    getCurrentElectionDifficulty = doGetCurrentElectionDifficulty . hpbsPointers
    getUpdates = doGetUpdates . hpbsPointers
    getProtocolUpdateStatus = doGetProtocolUpdateStatus . hpbsPointers
    getCryptographicParameters = doGetCryptoParams . hpbsPointers
<<<<<<< HEAD

instance (MonadIO m, PersistentState r m) => ContractStateOperations (PersistentBlockStateMonad pv r m) where
  thawContractState (Instances.InstanceStateV0 inst) = return (UInstanceStateV0 inst)
  thawContractState (Instances.InstanceStateV1 inst) = liftIO (UInstanceStateV1 <$> StateV1.thaw inst)
  toForeignReprV0 (UInstanceStateV0 cs) = return cs
  toForeignReprV1 (UInstanceStateV1 cs) = return cs
  fromForeignReprV0 = return . UInstanceStateV0
  fromForeignReprV1 = return . UInstanceStateV1
  stateSizeV0 (Instances.InstanceStateV0 inst) = return (Wasm.contractStateSize inst)
  mutableStateSizeV0 (UInstanceStateV0 inst) = return (Wasm.contractStateSize inst)
  getV1StateContext = asks blobLoadCallback
  {-# INLINE thawContractState #-}
  {-# INLINE toForeignReprV0 #-}
  {-# INLINE toForeignReprV1 #-}
  {-# INLINE fromForeignReprV0 #-}
  {-# INLINE fromForeignReprV1 #-}
  {-# INLINE stateSizeV0 #-}
  {-# INLINE mutableStateSizeV0 #-}
  {-# INLINE getV1StateContext #-}


=======
    getIdentityProvider = doGetIdentityProvider . hpbsPointers
    getAnonymityRevokers =  doGetAnonymityRevokers . hpbsPointers
    getUpdateKeysCollection = doGetUpdateKeyCollection . hpbsPointers
    getEnergyRate = doGetEnergyRate . hpbsPointers
>>>>>>> 600a5976
instance (PersistentState r m, IsProtocolVersion pv) => AccountOperations (PersistentBlockStateMonad pv r m) where

  getAccountCanonicalAddress acc = acc ^^. accountAddress

  getAccountAmount acc = return $ acc ^. accountAmount

  getAccountNonce acc = return $ acc ^. accountNonce

  checkAccountIsAllowed acc AllowedEncryptedTransfers = do
    creds <- getAccountCredentials acc
    return (Map.size creds == 1)
  checkAccountIsAllowed acc AllowedMultipleCredentials = do
    PersistentAccountEncryptedAmount{..} <- loadBufferedRef (acc ^. accountEncryptedAmount)
    if null _incomingEncryptedAmounts && isNothing _aggregatedAmount then do
      isZeroEncryptedAmount <$> loadBufferedRef _selfAmount
    else return False

  getAccountCredentials acc = acc ^^. accountCredentials

  getAccountVerificationKeys acc = acc ^^. accountVerificationKeys

  getAccountEncryptedAmount acc = loadPersistentAccountEncryptedAmount =<< loadBufferedRef (acc ^. accountEncryptedAmount)

  getAccountEncryptionKey acc = acc ^^. accountEncryptionKey

  getAccountReleaseSchedule acc = loadPersistentAccountReleaseSchedule =<< loadBufferedRef (acc ^. accountReleaseSchedule)

  getAccountBaker acc = case acc ^. accountBaker of
        Null -> return Nothing
        Some bref -> do
            PersistentAccountBaker{..} <- refLoad bref
            abi <- refLoad _accountBakerInfo
            return $ Just BaseAccounts.AccountBaker{_accountBakerInfo = abi, ..}

instance (IsProtocolVersion pv, PersistentState r m) => BlockStateOperations (PersistentBlockStateMonad pv r m) where
    bsoGetModule pbs mref = doGetModule pbs mref
    bsoGetAccount bs = doGetAccount bs
    bsoGetAccountIndex = doGetAccountIndex
    bsoGetInstance = doGetInstance
    bsoAddressWouldClash = doAddressWouldClash
    bsoRegIdExists = doRegIdExists
    bsoCreateAccount = doCreateAccount
    bsoPutNewInstance = doPutNewInstance
    bsoPutNewModule = doPutNewModule
    bsoModifyAccount = doModifyAccount
    bsoSetAccountCredentialKeys = doSetAccountCredentialKeys
    bsoUpdateAccountCredentials = doUpdateAccountCredentials
    bsoModifyInstance = doModifyInstance
    bsoNotifyEncryptedBalanceChange = doNotifyEncryptedBalanceChange
    bsoGetSeedState = doGetSeedState
    bsoSetSeedState = doSetSeedState
    bsoTransitionEpochBakers = doTransitionEpochBakers
    bsoAddBaker = doAddBaker
    bsoUpdateBakerKeys = doUpdateBakerKeys
    bsoUpdateBakerStake = doUpdateBakerStake
    bsoUpdateBakerRestakeEarnings = doUpdateBakerRestakeEarnings
    bsoRemoveBaker = doRemoveBaker
    bsoRewardBaker = doRewardBaker
    bsoRewardFoundationAccount = doRewardFoundationAccount
    bsoGetFoundationAccount = doGetFoundationAccount
    bsoMint = doMint
    bsoGetIdentityProvider = doGetIdentityProvider
    bsoGetAnonymityRevokers = doGetAnonymityRevokers
    bsoGetCryptoParams = doGetCryptoParams
    bsoSetTransactionOutcomes = doSetTransactionOutcomes
    bsoAddSpecialTransactionOutcome = doAddSpecialTransactionOutcome
    bsoProcessUpdateQueues = doProcessUpdateQueues
    bsoProcessReleaseSchedule = doProcessReleaseSchedule
    bsoGetUpdateKeyCollection = doGetUpdateKeyCollection
    bsoGetNextUpdateSequenceNumber = doGetNextUpdateSequenceNumber
    bsoEnqueueUpdate = doEnqueueUpdate
    bsoOverwriteElectionDifficulty = doOverwriteElectionDifficulty
    bsoClearProtocolUpdate = doClearProtocolUpdate
    bsoAddReleaseSchedule = doAddReleaseSchedule
    bsoGetEnergyRate = doGetEnergyRate
    bsoGetChainParameters = doGetChainParameters
    bsoGetEpochBlocksBaked = doGetEpochBlocksBaked
    bsoNotifyBlockBaked = doNotifyBlockBaked
    bsoClearEpochBlocksBaked = doClearEpochBlocksBaked
    bsoGetBankStatus = doGetBankStatus
    bsoSetRewardAccounts = doSetRewardAccounts

instance (IsProtocolVersion pv, PersistentState r m) => BlockStateStorage (PersistentBlockStateMonad pv r m) where
    thawBlockState HashedPersistentBlockState{..} =
            liftIO $ newIORef =<< readIORef hpbsPointers

    freezeBlockState pbs = hashBlockState pbs

    dropUpdatableBlockState pbs = liftIO $ writeIORef pbs (error "Block state dropped")

    purgeBlockState _ = return ()
    {-# INLINE purgeBlockState #-}

    archiveBlockState HashedPersistentBlockState{..} = do
        inner <- liftIO $ readIORef hpbsPointers
        inner' <- uncacheBuffered inner
        liftIO $ writeIORef hpbsPointers inner'

    saveBlockState HashedPersistentBlockState{..} = do
        inner <- liftIO $ readIORef hpbsPointers
        (inner', ref) <- flushBufferedRef inner
        liftIO $ writeIORef hpbsPointers inner'
        flushStore
        return ref

    loadBlockState hpbsHash ref = do
        hpbsPointers <- liftIO $ newIORef $ BRBlobbed ref
        return HashedPersistentBlockState{..}

    cacheBlockState pbs@HashedPersistentBlockState{..} = do
        bsp <- liftIO $ readIORef hpbsPointers
        bsp' <- cache bsp
        liftIO $ writeIORef hpbsPointers bsp'
        return pbs

    serializeBlockState hpbs = do
        p <- runPutT (putBlockStateV0 (hpbsPointers hpbs))
        return $ runPut p

    writeBlockState h hpbs =
        runPutH (putBlockStateV0 (hpbsPointers hpbs)) h

    blockStateLoadCallback = asks blobLoadCallback
    {-# INLINE blockStateLoadCallback #-}<|MERGE_RESOLUTION|>--- conflicted
+++ resolved
@@ -997,10 +997,6 @@
         -- Create the instance
         (ca, insts) <- Instances.newContractInstance (fnew mods) (bspInstances bsp)
         (ca,) <$> storePBS pbs bsp{bspInstances = insts}
-<<<<<<< HEAD
-
-=======
->>>>>>> 600a5976
     where
         fnew mods ca =
           case Wasm.getWasmVersion @v of
@@ -1013,7 +1009,6 @@
                 pinstanceInitName = nidInitName,
                 pinstanceParameterHash = Instances.makeInstanceParameterHash ca nidOwner (GSWasm.miModuleRef nidInterface) nidInitName
                 }
-<<<<<<< HEAD
               pinstanceParameters <- makeBufferedRef params
               -- We retrieve the module interface here so that we only have a single copy of it, meaning that
               -- all instances created from the same module share a reference to the module.
@@ -1021,14 +1016,6 @@
               ~(Just modRef) <- Modules.unsafeGetModuleReferenceV0 (GSWasm.miModuleRef nidInterface) mods
               (csHash, initialState) <- freeze nidInitialState
               return (ca, PersistentInstanceV0 Instances.PersistentInstanceV{
-=======
-              -- We use an irrefutable pattern here. This cannot fail since if it failed it would mean we are trying
-              -- to create an instance of a module that does not exist. The Scheduler should not allow this, and the
-              -- state implementation relies on this property.
-              ~(Just modRef) <- Modules.unsafeGetModuleReferenceV0 (GSWasm.miModuleRef instanceModuleInterface) mods
-              return (inst, PersistentInstanceV0 Instances.PersistentInstanceV{
-                  pinstanceParameters = params,
->>>>>>> 600a5976
                   pinstanceModuleInterface = modRef,
                   pinstanceModel = initialState,
                   pinstanceAmount = nidInitialAmount,
@@ -1044,7 +1031,6 @@
                 pinstanceInitName = nidInitName,
                 pinstanceParameterHash = Instances.makeInstanceParameterHash ca nidOwner (GSWasm.miModuleRef nidInterface) nidInitName
                 }
-<<<<<<< HEAD
               pinstanceParameters <- makeBufferedRef params
               -- We retrieve the module interface here so that we only have a single copy of it, meaning that
               -- all instances created from the same module share a reference to the module.
@@ -1053,14 +1039,6 @@
               (csHash, initialState) <- freeze nidInitialState
               pinstanceHash <- Instances.makeInstanceHashV1 (pinstanceParameterHash params) csHash nidInitialAmount
               return (ca, PersistentInstanceV1 Instances.PersistentInstanceV{
-=======
-              -- We use an irrefutable pattern here. This cannot fail since if it failed it would mean we are trying
-              -- to create an instance of a module that does not exist. The Scheduler should not allow this, and the
-              -- state implementation relies on this property.
-              ~(Just modRef) <- Modules.unsafeGetModuleReferenceV1 (GSWasm.miModuleRef instanceModuleInterface) mods
-              return (inst, PersistentInstanceV1 Instances.PersistentInstanceV{
-                  pinstanceParameters = params,
->>>>>>> 600a5976
                   pinstanceModuleInterface = modRef,
                   pinstanceModel = initialState,
                   pinstanceAmount = nidInitialAmount,
@@ -1076,14 +1054,13 @@
             Just (_, insts) ->
                 storePBS pbs bsp{bspInstances = insts}
     where
-<<<<<<< HEAD
         upd :: PersistentInstance pv -> m ((), PersistentInstance pv)
         upd (PersistentInstanceV0 oldInst) = case Wasm.getWasmVersion @v of
             Wasm.SV0 -> do
               (piParams, newParamsRef) <- cacheBufferedRef (pinstanceParameters oldInst)
               if deltaAmnt == 0 then
                   case val of
-                      Nothing -> return ((), PersistentInstanceV0 $ rehashV0 Nothing (pinstanceParameterHash piParams) (oldInst {pinstanceParameters = newParamsRef}))
+                      Nothing -> return ((), PersistentInstanceV0 oldInst {pinstanceParameters = newParamsRef})
                       Just newVal -> do
                         (csHash, newModel) <- freeze newVal
                         return ((), PersistentInstanceV0 $ rehashV0 (Just csHash) (pinstanceParameterHash piParams) (oldInst {pinstanceParameters = newParamsRef, pinstanceModel = newModel}))
@@ -1100,7 +1077,7 @@
                 (piParams, newParamsRef) <- cacheBufferedRef (pinstanceParameters oldInst)
                 if deltaAmnt == 0 then
                     case val of
-                        Nothing -> rehashV1 Nothing (pinstanceParameterHash piParams) (oldInst {pinstanceParameters = newParamsRef})
+                        Nothing -> return ((), PersistentInstanceV1 oldInst {pinstanceParameters = newParamsRef})
                         Just newVal -> do
                               (csHash, newModel) <- freeze newVal
                               rehashV1 (Just csHash) (pinstanceParameterHash piParams) (oldInst {pinstanceParameters = newParamsRef, pinstanceModel = newModel})
@@ -1114,29 +1091,6 @@
         rehashV0 Nothing iph inst@PersistentInstanceV {..} = inst {pinstanceHash = Instances.makeInstanceHashV0State iph pinstanceModel pinstanceAmount}
         rehashV1 (Just csHash) iph inst@PersistentInstanceV {..} = (\newHash -> ((), PersistentInstanceV1 inst {pinstanceHash = newHash})) <$> Instances.makeInstanceHashV1 iph csHash pinstanceAmount
         rehashV1 Nothing iph inst@PersistentInstanceV {..} =  (\newHash -> ((), PersistentInstanceV1 inst {pinstanceHash = newHash})) <$> Instances.makeInstanceHashV1State iph pinstanceModel pinstanceAmount
-=======
-        upd (PersistentInstanceV0 oldInst) = do
-            (piParams, newParamsRef) <- cacheBufferedRef (pinstanceParameters oldInst)
-            if deltaAmnt == 0 then
-                case val of
-                    Nothing -> return ((), PersistentInstanceV0 $ oldInst {pinstanceParameters = newParamsRef})
-                    Just newVal -> return ((), PersistentInstanceV0 $ rehash (pinstanceParameterHash piParams) (oldInst {pinstanceParameters = newParamsRef, pinstanceModel = newVal}))
-            else
-                case val of
-                    Nothing -> return ((), PersistentInstanceV0 $ rehash (pinstanceParameterHash piParams) $ oldInst {pinstanceParameters = newParamsRef, pinstanceAmount = applyAmountDelta deltaAmnt (pinstanceAmount oldInst)})
-                    Just newVal -> return ((), PersistentInstanceV0 $ rehash (pinstanceParameterHash piParams) $ oldInst {pinstanceParameters = newParamsRef, pinstanceAmount = applyAmountDelta deltaAmnt (pinstanceAmount oldInst), pinstanceModel = newVal})
-        upd (PersistentInstanceV1 oldInst) = do
-            (piParams, newParamsRef) <- cacheBufferedRef (pinstanceParameters oldInst)
-            if deltaAmnt == 0 then
-                case val of
-                    Nothing -> return ((), PersistentInstanceV1 $ oldInst {pinstanceParameters = newParamsRef})
-                    Just newVal -> return ((), PersistentInstanceV1 $ rehash (pinstanceParameterHash piParams) (oldInst {pinstanceParameters = newParamsRef, pinstanceModel = newVal}))
-            else
-                case val of
-                    Nothing -> return ((), PersistentInstanceV1 $ rehash (pinstanceParameterHash piParams) $ oldInst {pinstanceParameters = newParamsRef, pinstanceAmount = applyAmountDelta deltaAmnt (pinstanceAmount oldInst)})
-                    Just newVal -> return ((), PersistentInstanceV1 $ rehash (pinstanceParameterHash piParams) $ oldInst {pinstanceParameters = newParamsRef, pinstanceAmount = applyAmountDelta deltaAmnt (pinstanceAmount oldInst), pinstanceModel = newVal})
-        rehash iph inst@PersistentInstanceV {..} = inst {pinstanceHash = makeInstanceHash' iph pinstanceModel pinstanceAmount}
->>>>>>> 600a5976
 
 doGetIdentityProvider :: (IsProtocolVersion pv, MonadBlobStore m) => PersistentBlockState pv -> ID.IdentityProviderIdentity -> m (Maybe IPS.IpInfo)
 doGetIdentityProvider pbs ipId = do
@@ -1385,7 +1339,10 @@
     getUpdates = doGetUpdates . hpbsPointers
     getProtocolUpdateStatus = doGetProtocolUpdateStatus . hpbsPointers
     getCryptographicParameters = doGetCryptoParams . hpbsPointers
-<<<<<<< HEAD
+    getIdentityProvider = doGetIdentityProvider . hpbsPointers
+    getAnonymityRevokers =  doGetAnonymityRevokers . hpbsPointers
+    getUpdateKeysCollection = doGetUpdateKeyCollection . hpbsPointers
+    getEnergyRate = doGetEnergyRate . hpbsPointers
 
 instance (MonadIO m, PersistentState r m) => ContractStateOperations (PersistentBlockStateMonad pv r m) where
   thawContractState (Instances.InstanceStateV0 inst) = return (UInstanceStateV0 inst)
@@ -1406,13 +1363,6 @@
   {-# INLINE mutableStateSizeV0 #-}
   {-# INLINE getV1StateContext #-}
 
-
-=======
-    getIdentityProvider = doGetIdentityProvider . hpbsPointers
-    getAnonymityRevokers =  doGetAnonymityRevokers . hpbsPointers
-    getUpdateKeysCollection = doGetUpdateKeyCollection . hpbsPointers
-    getEnergyRate = doGetEnergyRate . hpbsPointers
->>>>>>> 600a5976
 instance (PersistentState r m, IsProtocolVersion pv) => AccountOperations (PersistentBlockStateMonad pv r m) where
 
   getAccountCanonicalAddress acc = acc ^^. accountAddress
