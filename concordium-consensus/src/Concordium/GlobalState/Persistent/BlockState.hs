--- conflicted
+++ resolved
@@ -272,13 +272,8 @@
 
 initialPersistentState :: MonadIO m => Basic.BasicBirkParameters
              -> CryptographicParameters
-<<<<<<< HEAD
-             -> [Account]
+             -> [TransientAccount.Account]
              -> IPS.IdentityProviders
-=======
-             -> [TransientAccount.Account]
-             -> [IPS.IpInfo]
->>>>>>> 6f22634f
              -> ARS.AnonymityRevokers
              -> Amount
              -> m PersistentBlockState
