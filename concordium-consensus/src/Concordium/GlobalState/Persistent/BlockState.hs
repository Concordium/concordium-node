{-# LANGUAGE BangPatterns #-}
{-# LANGUAGE ConstraintKinds #-}
{-# LANGUAGE DataKinds #-}
{-# LANGUAGE DerivingVia #-}
{-# LANGUAGE EmptyCase #-}
{-# LANGUAGE GADTs #-}
{-# LANGUAGE InstanceSigs #-}
{-# LANGUAGE MultiWayIf #-}
{-# LANGUAGE OverloadedStrings #-}
{-# LANGUAGE RankNTypes #-}
{-# LANGUAGE ScopedTypeVariables #-}
{-# LANGUAGE StandaloneDeriving #-}
{-# LANGUAGE TemplateHaskell #-}
{-# LANGUAGE TypeApplications #-}
{-# LANGUAGE TypeFamilies #-}
{-# LANGUAGE UndecidableInstances #-}
-- We suppress redundant constraint warnings since GHC does not detect when a constraint is used
-- for pattern matching. (See: https://gitlab.haskell.org/ghc/ghc/-/issues/20896)
{-# OPTIONS_GHC -Wno-redundant-constraints #-}

module Concordium.GlobalState.Persistent.BlockState (
    PersistentBlockState,
    BlockStatePointers (..),
    HashedPersistentBlockState (..),
    hashBlockState,
    PersistentBirkParameters (..),
    initialBirkParameters,
    initialPersistentState,
    emptyBlockState,
    emptyHashedEpochBlocks,
    emptyPersistentTransactionOutcomes,
    PersistentBlockStateContext (..),
    PersistentState,
    BlockRewardDetails' (..),
    BlockRewardDetails,
    PersistentBlockStateMonad (..),
    withNewAccountCacheAndLMDBAccountMap,
    cacheState,
    cacheStateAndGetTransactionTable,
    migratePersistentBlockState,
    SupportsPersistentState,
    loadPBS,
    storePBS,
) where

import qualified Concordium.Crypto.SHA256 as H
import qualified Concordium.Genesis.Data.P6 as P6
import Concordium.GlobalState.Account hiding (addIncomingEncryptedAmount, addToSelfEncryptedAmount)
import qualified Concordium.GlobalState.AccountMap.LMDB as LMDBAccountMap
import Concordium.GlobalState.BakerInfo
import Concordium.GlobalState.BlockState
import Concordium.GlobalState.CapitalDistribution
import qualified Concordium.GlobalState.ContractStateV1 as StateV1
import qualified Concordium.GlobalState.CooldownQueue as CooldownQueue
import Concordium.GlobalState.Parameters
import Concordium.GlobalState.Persistent.Account
import Concordium.GlobalState.Persistent.Account.CooldownQueue (NextCooldownChange (..))
import qualified Concordium.GlobalState.Persistent.Account.MigrationState as MigrationState
import Concordium.GlobalState.Persistent.Accounts (SupportsPersistentAccount)
import qualified Concordium.GlobalState.Persistent.Accounts as Accounts
import qualified Concordium.GlobalState.Persistent.Accounts as LMDBAccountMap
import Concordium.GlobalState.Persistent.Bakers
import Concordium.GlobalState.Persistent.BlobStore
import qualified Concordium.GlobalState.Persistent.BlockState.Modules as Modules
import Concordium.GlobalState.Persistent.BlockState.Updates
import qualified Concordium.GlobalState.Persistent.Cache as Cache
import Concordium.GlobalState.Persistent.Cooldown
import Concordium.GlobalState.Persistent.Instances (PersistentInstance (..), PersistentInstanceParameters (..), PersistentInstanceV (..))
import qualified Concordium.GlobalState.Persistent.Instances as Instances
import qualified Concordium.GlobalState.Persistent.LFMBTree as LFMBT
import Concordium.GlobalState.Persistent.PoolRewards
import Concordium.GlobalState.Persistent.ReleaseSchedule
import qualified Concordium.GlobalState.Persistent.Trie as Trie
import qualified Concordium.GlobalState.Rewards as Rewards
import qualified Concordium.GlobalState.TransactionTable as TransactionTable
import Concordium.GlobalState.Types
import qualified Concordium.GlobalState.Wasm as GSWasm
import qualified Concordium.ID.Parameters as ID
import qualified Concordium.ID.Types as ID
import Concordium.Kontrol.Bakers
import Concordium.Logger (MonadLogger)
import Concordium.TimeMonad (TimeMonad)
import Concordium.Types
import Concordium.Types.Accounts (AccountBaker (..))
import qualified Concordium.Types.Accounts as BaseAccounts
import qualified Concordium.Types.AnonymityRevokers as ARS
import Concordium.Types.Execution (DelegationTarget (..), TransactionIndex, TransactionSummary)
import qualified Concordium.Types.Execution as Transactions
import Concordium.Types.HashableTo
import qualified Concordium.Types.IdentityProviders as IPS
import Concordium.Types.Option
import Concordium.Types.Queries (
    ActiveBakerPoolStatus (..),
    BakerPoolStatus (..),
    CurrentPaydayBakerPoolStatus (..),
    PassiveDelegationStatus (..),
    RewardStatus' (..),
    makePoolPendingChange,
 )
import Concordium.Types.SeedState
import qualified Concordium.Types.TransactionOutcomes as TransactionOutcomes
import qualified Concordium.Types.Transactions as Transactions
import qualified Concordium.Types.UpdateQueues as UQ
import Concordium.Types.Updates
import Concordium.Utils
import Concordium.Utils.BinarySearch
import Concordium.Utils.Serialization
import Concordium.Utils.Serialization.Put
import qualified Concordium.Wasm as Wasm
import Control.Exception
import Control.Monad
import qualified Control.Monad.Catch as MonadCatch
import qualified Control.Monad.Except as MTL
import Control.Monad.Reader
import qualified Control.Monad.State.Strict as MTL
import qualified Control.Monad.Writer.Strict as MTL
import Data.Bool.Singletons
import Data.IORef
import Data.Kind (Type)
import qualified Data.Map.Strict as Map
import Data.Maybe
import Data.Proxy
import qualified Data.Sequence as Seq
import Data.Serialize
import qualified Data.Set as Set
import qualified Data.Vector as Vec
import Data.Word
import Lens.Micro.Platform
import System.Directory (removeDirectoryRecursive)

-- * Birk parameters

data PersistentBirkParameters (pv :: ProtocolVersion) = PersistentBirkParameters
    { -- | The currently-registered bakers.
      _birkActiveBakers :: !(BufferedRef (PersistentActiveBakers (AccountVersionFor pv))),
      -- | The bakers that will be used for the next epoch.
      _birkNextEpochBakers :: !(HashedBufferedRef (PersistentEpochBakers pv)),
      -- | The bakers for the current epoch.
      _birkCurrentEpochBakers :: !(HashedBufferedRef (PersistentEpochBakers pv)),
      -- | The seed state used to derive the leadership election nonce.
      _birkSeedState :: !(SeedState (SeedStateVersionFor pv))
    }
    deriving (Show)

makeLenses ''PersistentBirkParameters

-- | Migrate a 'SeedState' between protocol versions.
--  For migrations in consensus version 0, changes to the seed state are handled prior to state
--  migration.
--
--  For migrations to consensus version 1, changes to the seed state are handled here as follows:
--
--   * P5 to P6: The new initial seed state is constructed with
--       - the initial nonce @H.hash $ "Regenesis" <> encode ss0CurrentLeadershipElectionNonce@, and
--       - the first epoch trigger block timestamp determined by the state migration data, which
--         should be one epoch after the regenesis time.
--
--   * P6 to P6: The new seed state is constructed with
--       - the initial nonce @H.hash $ "Regenesis" <> encode ss1UpdatedNonce@,
--       - the epoch reset to 0,
--       - the first epoch trigger block time the same as the prior seed state,
--       - the epoch transition triggered flag set, and
--       - the shutdown triggered flag cleared.
migrateSeedState ::
    forall oldpv pv.
    (IsProtocolVersion pv) =>
    StateMigrationParameters oldpv pv ->
    SeedState (SeedStateVersionFor oldpv) ->
    SeedState (SeedStateVersionFor pv)
migrateSeedState StateMigrationParametersTrivial{} ss = case ss of
    SeedStateV0{} -> ss -- In consensus v0, seed state update is handled prior to migration
    SeedStateV1{} -> migrateSeedStateV1Trivial ss
migrateSeedState StateMigrationParametersP1P2{} ss = ss
migrateSeedState StateMigrationParametersP2P3{} ss = ss
migrateSeedState StateMigrationParametersP3ToP4{} ss = ss
migrateSeedState StateMigrationParametersP4ToP5{} ss = ss
migrateSeedState (StateMigrationParametersP5ToP6 (P6.StateMigrationData _ time)) SeedStateV0{..} =
    let seed = H.hash $ "Regenesis" <> encode ss0CurrentLeadershipElectionNonce
    in  initialSeedStateV1 seed time
migrateSeedState StateMigrationParametersP6ToP7{} ss = migrateSeedStateV1Trivial ss

-- | Trivial migration of a 'SeedStateV1' between protocol versions.
migrateSeedStateV1Trivial :: SeedState 'SeedStateVersion1 -> SeedState 'SeedStateVersion1
migrateSeedStateV1Trivial SeedStateV1{..} =
    SeedStateV1
        { -- Reset the epoch to 0.
          ss1Epoch = 0,
          ss1CurrentLeadershipElectionNonce = newNonce,
          ss1UpdatedNonce = newNonce,
          -- We maintain the trigger block time. This forces an epoch transition as soon as possible
          -- which will effectively substitute for the epoch transition that would have happened
          -- on the previous consensus, had it not shut down.
          ss1TriggerBlockTime = ss1TriggerBlockTime,
          -- We flag the epoch transition as triggered so that the epoch transition will happen
          -- as soon as possible.
          ss1EpochTransitionTriggered = True,
          -- We clear the shutdown flag.
          ss1ShutdownTriggered = False
        }
  where
    -- We derive the new nonce from the updated nonce on the basis that it was fixed
    -- at the trigger block from the previous consensus.
    newNonce = H.hash $ "Regenesis" <> encode ss1UpdatedNonce

-- | See documentation of @migratePersistentBlockState@.
--
--  Migrate the birk parameters assuming accounts have already been migrated.
migratePersistentBirkParameters ::
    forall c oldpv pv t m.
    ( IsProtocolVersion pv,
      IsProtocolVersion oldpv,
      SupportMigration m t,
      SupportsPersistentAccount pv (t m)
    ) =>
    StateMigrationParameters oldpv pv ->
    Accounts.Accounts pv ->
    Conditionally c (PersistentActiveBakers (AccountVersionFor pv)) ->
    PersistentBirkParameters oldpv ->
    t m (PersistentBirkParameters pv)
migratePersistentBirkParameters migration accounts mActiveBakers PersistentBirkParameters{..} = do
    newActiveBakers <- case mActiveBakers of
        CTrue ab -> refMake ab
        CFalse -> migrateReference (migratePersistentActiveBakers migration accounts) _birkActiveBakers
    newNextEpochBakers <- migrateHashedBufferedRef (migratePersistentEpochBakers migration) _birkNextEpochBakers
    newCurrentEpochBakers <- migrateHashedBufferedRef (migratePersistentEpochBakers migration) _birkCurrentEpochBakers
    return
        PersistentBirkParameters
            { _birkActiveBakers = newActiveBakers,
              _birkNextEpochBakers = newNextEpochBakers,
              _birkCurrentEpochBakers = newCurrentEpochBakers,
              _birkSeedState = migrateSeedState migration _birkSeedState
            }

-- | Accumulated state when iterating accounts, meant for constructing PersistentBirkParameters.
--  Used internally by initialBirkParameters.
data IBPFromAccountsAccum av = IBPFromAccountsAccum
    { -- | Collection of the IDs of the active bakers.
      aibpBakerIds :: !(BakerIdTrieMap av),
      -- | Collection of the aggregation keys of the active bakers.
      aibpBakerKeys :: !AggregationKeySet,
      -- | Total amount owned by accounts.
      aibpTotal :: !Amount,
      -- | Total staked amount by bakers.
      aibpStakedTotal :: !Amount,
      -- | List of baker info refs in incremental order of the baker ID.
      aibpBakerInfoRefs :: !(Vec.Vector (PersistentBakerInfoRef av)),
      -- | List of baker stake in incremental order of the baker ID.
      -- Entries in this list should have a matching entry in agsBakerCapitals.
      -- In the end result these are needed separately and are therefore constructed separately.
      aibpBakerStakes :: !(Vec.Vector Amount)
    }

-- | Initial state for iterating accounts.
initialIBPFromAccountsAccum :: IBPFromAccountsAccum pv
initialIBPFromAccountsAccum =
    IBPFromAccountsAccum
        { aibpBakerIds = Trie.empty,
          aibpBakerKeys = Trie.empty,
          aibpTotal = 0,
          aibpStakedTotal = 0,
          aibpBakerInfoRefs = Vec.empty,
          aibpBakerStakes = Vec.empty
        }

-- | Collections of delegators, grouped by the pool they are delegating to.
--  Used internally by initialBirkParameters.
data IBPCollectedDelegators av = IBPCollectedDelegators
    { -- | Delegators delegating to the passive pool.
      ibpcdToPassive :: !(PersistentActiveDelegators av),
      -- | Delegators delegating to bakers
      ibpcdToBaker :: !(Map.Map BakerId (PersistentActiveDelegators av))
    }

-- | Empty collections of delegators.
emptyIBPCollectedDelegators :: (IsAccountVersion av) => IBPCollectedDelegators av
emptyIBPCollectedDelegators =
    IBPCollectedDelegators
        { ibpcdToPassive = emptyPersistentActiveDelegators,
          ibpcdToBaker = Map.empty
        }

-- | Generate initial birk parameters from accounts and seed state.
initialBirkParameters ::
    forall pv av m.
    (MonadBlobStore m, IsProtocolVersion pv, av ~ AccountVersionFor pv) =>
    -- | The accounts in ascending order of the account index.
    [PersistentAccount av] ->
    -- | The seed state
    SeedState (SeedStateVersionFor pv) ->
    -- | The finalization committee parameters (if relevant)
    OFinalizationCommitteeParameters pv ->
    m (PersistentBirkParameters pv)
initialBirkParameters accounts seedState _bakerFinalizationCommitteeParameters = do
    -- Iterate accounts and collect delegators.
    IBPCollectedDelegators{..} <- case delegationSupport @av of
        SAVDelegationNotSupported -> return emptyIBPCollectedDelegators
        SAVDelegationSupported -> foldM collectDelegator emptyIBPCollectedDelegators accounts

    -- Iterate the accounts again accumulate all relevant information.
    IBPFromAccountsAccum{..} <- foldM (accumFromAccounts ibpcdToBaker) initialIBPFromAccountsAccum accounts

    -- The total stake from bakers and delegators
    let totalStake = case delegationSupport @av of
            SAVDelegationNotSupported -> aibpStakedTotal
            SAVDelegationSupported ->
                aibpStakedTotal
                    + sum ((^. delegatorTotalCapital) <$> ibpcdToBaker)
                    + ibpcdToPassive ^. delegatorTotalCapital

    persistentActiveBakers <-
        refMake $!
            PersistentActiveBakers
                { _activeBakers = aibpBakerIds,
                  _aggregationKeys = aibpBakerKeys,
                  _passiveDelegators = ibpcdToPassive,
                  _totalActiveCapital = case delegationSupport @av of
                    SAVDelegationNotSupported -> TotalActiveCapitalV0
                    SAVDelegationSupported -> TotalActiveCapitalV1 totalStake
                }

    nextEpochBakers <- do
        _bakerInfos <- refMake $ BakerInfos aibpBakerInfoRefs
        _bakerStakes <- refMake $ BakerStakes aibpBakerStakes
        refMake PersistentEpochBakers{_bakerTotalStake = totalStake, ..}

    return $!
        PersistentBirkParameters
            { _birkSeedState = seedState,
              _birkCurrentEpochBakers = nextEpochBakers,
              _birkNextEpochBakers = nextEpochBakers,
              _birkActiveBakers = persistentActiveBakers
            }
  where
    -- If the account is delegating, add it to the collection.
    collectDelegator ::
        (AVSupportsDelegation av) =>
        IBPCollectedDelegators av ->
        PersistentAccount av ->
        m (IBPCollectedDelegators av)
    collectDelegator accum account = do
        maybeDelegation <- accountDelegator account
        case maybeDelegation of
            Nothing -> return accum
            Just accountDelegationV1 ->
                let delegatorId = accountDelegationV1 ^. BaseAccounts.delegationIdentity
                    staked = accountDelegationV1 ^. BaseAccounts.delegationStakedAmount
                    insertDelegator = addDelegatorHelper delegatorId staked
                in  case accountDelegationV1 ^. BaseAccounts.delegationTarget of
                        DelegatePassive -> do
                            nextToPassive <- insertDelegator (ibpcdToPassive accum)
                            return accum{ibpcdToPassive = nextToPassive}
                        DelegateToBaker targetBaker -> do
                            let activeDelegators =
                                    fromMaybe emptyPersistentActiveDelegators $
                                        Map.lookup targetBaker $
                                            ibpcdToBaker accum
                            nextActiveDelegators <- insertDelegator activeDelegators
                            let nextToBaker =
                                    Map.insert targetBaker nextActiveDelegators $
                                        ibpcdToBaker accum
                            return accum{ibpcdToBaker = nextToBaker}

    -- Add account information to the state accumulator.
    accumFromAccounts ::
        Map.Map BakerId (PersistentActiveDelegators av) ->
        IBPFromAccountsAccum av ->
        PersistentAccount av ->
        m (IBPFromAccountsAccum av)
    accumFromAccounts delegatorMap accum account = do
        publicBalance <- accountAmount account
        let !updatedAccum = accum{aibpTotal = aibpTotal accum + publicBalance}

        maybeInfoRef <- accountBakerInfoRef account
        case maybeInfoRef of
            Just infoRef -> do
                bakerInfo <- loadBakerInfo infoRef

                let bakerId = bakerInfo ^. BaseAccounts.bakerIdentity
                let aggregationKey = bakerInfo ^. BaseAccounts.bakerAggregationVerifyKey
                let activeDelegators = fromMaybe emptyPersistentActiveDelegators $ Map.lookup bakerId delegatorMap

                nextBakerIds <- Trie.insert bakerId activeDelegators $ aibpBakerIds accum
                nextBakerKeys <- Trie.insert aggregationKey () $ aibpBakerKeys accum
                stake <- accountActiveStakedAmount account

                return
                    updatedAccum
                        { aibpBakerIds = nextBakerIds,
                          aibpBakerKeys = nextBakerKeys,
                          aibpBakerInfoRefs = Vec.snoc (aibpBakerInfoRefs accum) infoRef,
                          aibpBakerStakes = Vec.snoc (aibpBakerStakes accum) stake,
                          aibpStakedTotal = aibpStakedTotal accum + stake
                        }
            Nothing -> return updatedAccum

freezeContractState :: forall v m. (Wasm.IsWasmVersion v, MonadBlobStore m) => UpdatableContractState v -> m (H.Hash, Instances.InstanceStateV v)
freezeContractState cs = case Wasm.getWasmVersion @v of
    Wasm.SV0 -> return (getHash cs, Instances.InstanceStateV0 cs)
    Wasm.SV1 -> do
        (cbk, _) <- getCallbacks
        (hsh, persistent) <- liftIO (StateV1.freeze cbk cs)
        return (hsh, Instances.InstanceStateV1 persistent)

instance (IsProtocolVersion pv, MonadBlobStore m) => MHashableTo m H.Hash (PersistentBirkParameters pv) where
    getHashM PersistentBirkParameters{..} = withIsSeedStateVersionFor (protocolVersion @pv) $ do
        nextHash <- getHashM _birkNextEpochBakers
        currentHash <- getHashM _birkCurrentEpochBakers
        let bpH0 = H.hash $ "SeedState" <> encode _birkSeedState
            bpH1 = H.hashOfHashes nextHash currentHash
        return $ H.hashOfHashes bpH0 bpH1

instance (MonadBlobStore m, IsProtocolVersion pv) => BlobStorable m (PersistentBirkParameters pv) where
    storeUpdate bps@PersistentBirkParameters{..} = withIsSeedStateVersionFor (protocolVersion @pv) $ do
        (pabs, actBakers) <- storeUpdate _birkActiveBakers
        (pnebs, nextBakers) <- storeUpdate _birkNextEpochBakers
        (pcebs, currentBakers) <- storeUpdate _birkCurrentEpochBakers
        let putBSP = do
                pabs
                pnebs
                pcebs
                put _birkSeedState
        return $!!
            ( putBSP,
              bps
                { _birkActiveBakers = actBakers,
                  _birkNextEpochBakers = nextBakers,
                  _birkCurrentEpochBakers = currentBakers
                }
            )
    load = withIsSeedStateVersionFor (protocolVersion @pv) $ do
        mabs <- label "Active bakers" load
        mnebs <- label "Next epoch bakers" load
        mcebs <- label "Current epoch bakers" load
        _birkSeedState <- label "Seed state" get
        return $! do
            _birkActiveBakers <- mabs
            _birkNextEpochBakers <- mnebs
            _birkCurrentEpochBakers <- mcebs
            return PersistentBirkParameters{..}

instance (MonadBlobStore m, IsProtocolVersion pv) => Cacheable m (PersistentBirkParameters pv) where
    cache PersistentBirkParameters{..} = do
        activeBaks <- cache _birkActiveBakers
        next <- cache _birkNextEpochBakers
        cur <- cache _birkCurrentEpochBakers
        return
            PersistentBirkParameters
                { _birkActiveBakers = activeBaks,
                  _birkNextEpochBakers = next,
                  _birkCurrentEpochBakers = cur,
                  ..
                }

-- * Epoch baked blocks

type EpochBlocks = Nullable (BufferedRef EpochBlock)

-- | Structure for tracking which bakers have baked blocks
--  in the current epoch.
data EpochBlock = EpochBlock
    { ebBakerId :: !BakerId,
      ebPrevious :: !EpochBlocks
    }

-- | Migrate the 'EpochBlocks' structure, reading it from context @m@ and writing
--  it to context @t m@.
migrateEpochBlocks :: (MonadTrans t, BlobStorable m EpochBlock, BlobStorable (t m) EpochBlock) => EpochBlocks -> t m EpochBlocks
migrateEpochBlocks Null = return Null
migrateEpochBlocks (Some inner) = Some <$> migrateReference go inner
  where
    go EpochBlock{..} = do
        newPrevious <- migrateEpochBlocks ebPrevious
        return EpochBlock{ebPrevious = newPrevious, ..}

-- | Return a map, mapping baker ids to the number of blocks they baked as they
--  appear in the 'EpochBlocks' structure.
bakersFromEpochBlocks :: (MonadBlobStore m) => EpochBlocks -> m (Map.Map BakerId Word64)
bakersFromEpochBlocks = go Map.empty
  where
    go m Null = return m
    go m (Some ref) = do
        EpochBlock{..} <- refLoad ref
        let !m' = m & at ebBakerId . non 0 +~ 1
        go m' ebPrevious

instance (MonadBlobStore m) => BlobStorable m EpochBlock where
    storeUpdate eb@EpochBlock{..} = do
        (ppref, ebPrevious') <- storeUpdate ebPrevious
        let putEB = put ebBakerId >> ppref
        let eb' = eb{ebPrevious = ebPrevious'}
        return $!! (putEB, eb')
    load = do
        ebBakerId <- get
        mPrevious <- load
        return $! do
            ebPrevious <- mPrevious
            return EpochBlock{..}

instance (MonadBlobStore m) => Cacheable m EpochBlock where
    cache eb = do
        ebPrevious' <- cache (ebPrevious eb)
        return eb{ebPrevious = ebPrevious'}

instance (MonadBlobStore m) => MHashableTo m Rewards.EpochBlocksHash EpochBlock where
    getHashM EpochBlock{..} = Rewards.epochBlockHash ebBakerId <$> getHashM ebPrevious

instance (MonadBlobStore m) => MHashableTo m Rewards.EpochBlocksHash EpochBlocks where
    getHashM Null = return Rewards.emptyEpochBlocksHash
    getHashM (Some r) = getHashM r

data HashedEpochBlocks = HashedEpochBlocks
    { hebBlocks :: !EpochBlocks,
      hebHash :: !Rewards.EpochBlocksHash
    }

-- | Like 'migrateEpochBlocks', but for hashed blocks. This makes use of the fact
--  that the hash does not change upon migration and so it is carried over.
--
--  See also documentation of @migratePersistentBlockState@.
migrateHashedEpochBlocks :: (MonadTrans t, BlobStorable m EpochBlock, BlobStorable (t m) EpochBlock) => HashedEpochBlocks -> t m HashedEpochBlocks
migrateHashedEpochBlocks HashedEpochBlocks{..} = do
    newHebBlocks <- migrateEpochBlocks hebBlocks
    return
        HashedEpochBlocks
            { hebBlocks = newHebBlocks,
              ..
            }

instance HashableTo Rewards.EpochBlocksHash HashedEpochBlocks where
    getHash = hebHash

instance (MonadBlobStore m) => BlobStorable m HashedEpochBlocks where
    storeUpdate heb = do
        (pblocks, blocks') <- storeUpdate (hebBlocks heb)
        return $!! (pblocks, heb{hebBlocks = blocks'})
    load = do
        mhebBlocks <- load
        return $! do
            hebBlocks <- mhebBlocks
            hebHash <- getHashM hebBlocks
            return HashedEpochBlocks{..}

instance (MonadBlobStore m) => Cacheable m HashedEpochBlocks where
    cache red = do
        blocks' <- cache (hebBlocks red)
        return $! red{hebBlocks = blocks'}

-- | The empty 'HashedEpochBlocks'.
emptyHashedEpochBlocks :: HashedEpochBlocks
emptyHashedEpochBlocks =
    HashedEpochBlocks
        { hebBlocks = Null,
          hebHash = Rewards.emptyEpochBlocksHash
        }

-- | Add a new 'BakerId' to the start of a 'HashedEpochBlocks'.
consEpochBlock :: (MonadBlobStore m) => BakerId -> HashedEpochBlocks -> m HashedEpochBlocks
consEpochBlock b hebbs = do
    mbr <-
        refMake
            EpochBlock
                { ebBakerId = b,
                  ebPrevious = hebBlocks hebbs
                }
    return
        HashedEpochBlocks
            { hebBlocks = Some mbr,
              hebHash = Rewards.epochBlockHash b (hebHash hebbs)
            }

data BlockRewardDetails' (av :: AccountVersion) (bhv :: BlockHashVersion) where
    BlockRewardDetailsV0 :: !HashedEpochBlocks -> BlockRewardDetails' 'AccountV0 bhv
    BlockRewardDetailsV1 :: (AVSupportsDelegation av) => !(HashedBufferedRef' (Rewards.PoolRewardsHash bhv) (PoolRewards bhv)) -> BlockRewardDetails' av bhv

type BlockRewardDetails pv = BlockRewardDetails' (AccountVersionFor pv) (BlockHashVersionFor pv)

-- | Migrate the block reward details.
--  When migrating to a 'P4' or later, this sets the 'nextPaydayEpoch' to the reward period length.
migrateBlockRewardDetails ::
    forall t m oldpv pv.
    ( MonadBlobStore (t m),
      MonadTrans t,
      SupportsPersistentAccount oldpv m
    ) =>
    StateMigrationParameters oldpv pv ->
    -- | Current epoch bakers and stakes, in ascending order of 'BakerId'.
    [(BakerId, Amount)] ->
    -- | Next epoch bakers and stakes, in ascending order of 'BakerId'.
    [(BakerId, Amount)] ->
    -- | The time parameters (where supported by the new protocol version).
    OParam 'PTTimeParameters (ChainParametersVersionFor pv) TimeParameters ->
    -- | The epoch number before the protocol update.
    Epoch ->
    BlockRewardDetails oldpv ->
    t m (BlockRewardDetails pv)
migrateBlockRewardDetails StateMigrationParametersTrivial _ _ tp oldEpoch = \case
    (BlockRewardDetailsV0 heb) -> BlockRewardDetailsV0 <$> migrateHashedEpochBlocks heb
    (BlockRewardDetailsV1 hbr) -> case tp of
        SomeParam TimeParametersV1{..} ->
            BlockRewardDetailsV1
                <$> migrateHashedBufferedRef migratePR hbr
          where
            rpLength = rewardPeriodEpochs _tpRewardPeriodLength
            migratePR pr = migratePoolRewards nextPayday pr
              where
                oldPaydayEpoch = nextPaydayEpoch pr
                nextPayday = max 1 (min rpLength (oldPaydayEpoch - oldEpoch))
        NoParam -> case protocolVersion @pv of {}
migrateBlockRewardDetails StateMigrationParametersP1P2 _ _ _ _ = \case
    (BlockRewardDetailsV0 heb) -> BlockRewardDetailsV0 <$> migrateHashedEpochBlocks heb
migrateBlockRewardDetails StateMigrationParametersP2P3 _ _ _ _ = \case
    (BlockRewardDetailsV0 heb) -> BlockRewardDetailsV0 <$> migrateHashedEpochBlocks heb
migrateBlockRewardDetails (StateMigrationParametersP3ToP4 _) curBakers nextBakers (SomeParam TimeParametersV1{..}) _ = \case
    (BlockRewardDetailsV0 heb) -> do
        blockCounts <- bakersFromEpochBlocks (hebBlocks heb)
        (!newRef, _) <- refFlush =<< refMake =<< migratePoolRewardsP1 curBakers nextBakers blockCounts (rewardPeriodEpochs _tpRewardPeriodLength) _tpMintPerPayday
        return (BlockRewardDetailsV1 newRef)
migrateBlockRewardDetails StateMigrationParametersP4ToP5{} _ _ (SomeParam TimeParametersV1{..}) _ = \case
    (BlockRewardDetailsV1 hbr) ->
        BlockRewardDetailsV1
            <$> migrateHashedBufferedRef (migratePoolRewards (rewardPeriodEpochs _tpRewardPeriodLength)) hbr
migrateBlockRewardDetails StateMigrationParametersP5ToP6{} _ _ (SomeParam TimeParametersV1{..}) _ = \case
    (BlockRewardDetailsV1 hbr) ->
        BlockRewardDetailsV1
            <$> migrateHashedBufferedRef (migratePoolRewards (rewardPeriodEpochs _tpRewardPeriodLength)) hbr
migrateBlockRewardDetails StateMigrationParametersP6ToP7{} _ _ (SomeParam TimeParametersV1{..}) _ = \case
    (BlockRewardDetailsV1 hbr) ->
        BlockRewardDetailsV1
            <$> migrateHashedBufferedRef (migratePoolRewards (rewardPeriodEpochs _tpRewardPeriodLength)) hbr

instance
    (MonadBlobStore m, IsBlockHashVersion bhv) =>
    MHashableTo m (Rewards.BlockRewardDetailsHash' av bhv) (BlockRewardDetails' av bhv)
    where
    getHashM (BlockRewardDetailsV0 heb) = return $ Rewards.BlockRewardDetailsHashV0 (getHash heb)
    getHashM (BlockRewardDetailsV1 pr) = Rewards.BlockRewardDetailsHashV1 <$> getHashM pr

instance (IsAccountVersion av, MonadBlobStore m) => BlobStorable m (BlockRewardDetails' av bhv) where
    storeUpdate (BlockRewardDetailsV0 heb) = fmap (fmap BlockRewardDetailsV0) $ storeUpdate heb
    storeUpdate (BlockRewardDetailsV1 hpr) = fmap (fmap BlockRewardDetailsV1) $ storeUpdate hpr
    load = case delegationSupport @av of
        SAVDelegationNotSupported -> fmap (fmap BlockRewardDetailsV0) load
        SAVDelegationSupported -> fmap (fmap BlockRewardDetailsV1) load

instance (MonadBlobStore m, IsBlockHashVersion bhv) => Cacheable m (BlockRewardDetails' av bhv) where
    cache (BlockRewardDetailsV0 heb) = BlockRewardDetailsV0 <$> cache heb
    cache (BlockRewardDetailsV1 hpr) = BlockRewardDetailsV1 <$> cache hpr

-- | Extend a 'BlockRewardDetails' ''AccountV0' with an additional baker.
consBlockRewardDetails ::
    (MonadBlobStore m) =>
    BakerId ->
    BlockRewardDetails' 'AccountV0 bhv ->
    m (BlockRewardDetails' 'AccountV0 bhv)
consBlockRewardDetails bid (BlockRewardDetailsV0 heb) = do
    BlockRewardDetailsV0 <$> consEpochBlock bid heb

-- | The empty 'BlockRewardDetails'.
emptyBlockRewardDetails ::
    forall av bhv m.
    (MonadBlobStore m, IsAccountVersion av, IsBlockHashVersion bhv) =>
    m (BlockRewardDetails' av bhv)
emptyBlockRewardDetails =
    case delegationSupport @av of
        SAVDelegationNotSupported -> return $ BlockRewardDetailsV0 emptyHashedEpochBlocks
        SAVDelegationSupported -> BlockRewardDetailsV1 <$> (emptyPoolRewards >>= refMake)

-- * Block state

-- | Type representing a persistent block state. This is a 'BufferedRef' inside an 'IORef',
--  which supports making changes to the state without them (necessarily) being written to
--  disk.
type PersistentBlockState (pv :: ProtocolVersion) = IORef (BufferedRef (BlockStatePointers pv))

-- | Transaction outcomes stored in a merkle binary tree.
data MerkleTransactionOutcomes = MerkleTransactionOutcomes
    { -- | Normal transaction outcomes
      mtoOutcomes :: LFMBT.LFMBTree TransactionIndex HashedBufferedRef TransactionSummaryV1,
      -- | Special transaction outcomes
      mtoSpecials :: LFMBT.LFMBTree TransactionIndex HashedBufferedRef Transactions.SpecialTransactionOutcome
    }
    deriving (Show)

-- | Create an empty 'MerkleTransactionOutcomes'
emptyMerkleTransactionOutcomes :: MerkleTransactionOutcomes
emptyMerkleTransactionOutcomes =
    MerkleTransactionOutcomes
        { mtoOutcomes = LFMBT.empty,
          mtoSpecials = LFMBT.empty
        }

-- | Transaction outcomes stored in the 'Persistent' block state.
--  From PV1 to PV4 transaction outcomes are stored within a list 'Transactions.TransactionOutcomes'.
--  From PV5 and onwards the transaction outcomes are stored in a binary merkle tree.
--  Note. There are no difference in the actual stored 'TransactionSummary' however there
--  is a difference in the hashing scheme.
--  In PV1 to PV4 the transaction outcomes are hashed as a list based on all of the data
--  in the 'TransactionSummary'.
--  In PV5 and onwards the exact 'RejectReason's are omitted from the computed hash and moreover
--  the hashing scheme is not a hash list but a merkle tree, so it is the root hash that is
--  used in the final 'BlockHash'.
data PersistentTransactionOutcomes (tov :: TransactionOutcomesVersion) where
    PTOV0 :: TransactionOutcomes.TransactionOutcomes -> PersistentTransactionOutcomes 'TOV0
    PTOV1 :: MerkleTransactionOutcomes -> PersistentTransactionOutcomes 'TOV1
    PTOV2 :: MerkleTransactionOutcomes -> PersistentTransactionOutcomes 'TOV2

-- | Create an empty persistent transaction outcome
emptyPersistentTransactionOutcomes :: forall tov. (IsTransactionOutcomesVersion tov) => PersistentTransactionOutcomes tov
emptyPersistentTransactionOutcomes = case transactionOutcomesVersion @tov of
    STOV0 -> PTOV0 TransactionOutcomes.emptyTransactionOutcomesV0
    STOV1 -> PTOV1 emptyMerkleTransactionOutcomes
    STOV2 -> PTOV2 emptyMerkleTransactionOutcomes

instance
    (BlobStorable m TransactionSummaryV1) =>
    MHashableTo m (TransactionOutcomes.TransactionOutcomesHashV tov) (PersistentTransactionOutcomes tov)
    where
    getHashM (PTOV0 bto) = return (getHash bto)
    getHashM (PTOV1 MerkleTransactionOutcomes{..}) = do
        out <- getHashM @_ @(LFMBT.LFMBTreeHash' 'BlockHashVersion0) mtoOutcomes
        special <- getHashM @_ @(LFMBT.LFMBTreeHash' 'BlockHashVersion0) mtoSpecials
        return $!
            TransactionOutcomes.TransactionOutcomesHashV . H.hashLazy . runPutLazy $ do
                putShortByteString "TransactionOutcomesHashV1"
                put out
                put special
    getHashM (PTOV2 MerkleTransactionOutcomes{..}) = do
        out <- getHashM @_ @(LFMBT.LFMBTreeHash' 'BlockHashVersion1) mtoOutcomes
        special <- getHashM @_ @(LFMBT.LFMBTreeHash' 'BlockHashVersion1) mtoSpecials
        return $!
            TransactionOutcomes.TransactionOutcomesHashV $
                H.hashOfHashes (LFMBT.theLFMBTreeHash out) (LFMBT.theLFMBTreeHash special)

instance
    ( TransactionOutcomesVersionFor (MPV m) ~ tov,
      MonadBlobStore m,
      MonadProtocolVersion m
    ) =>
    BlobStorable m (PersistentTransactionOutcomes tov)
    where
    storeUpdate out@(PTOV0 bto) = return (TransactionOutcomes.putTransactionOutcomes bto, out)
    storeUpdate out = case out of
        PTOV1 mto -> (_2 %~ PTOV1) <$> inner mto
        PTOV2 mto -> (_2 %~ PTOV2) <$> inner mto
      where
        inner MerkleTransactionOutcomes{..} = do
            (pout, mtoOutcomes') <- storeUpdate mtoOutcomes
            (pspecial, mtoSpecials') <- storeUpdate mtoSpecials
            return (pout <> pspecial, MerkleTransactionOutcomes{mtoOutcomes = mtoOutcomes', mtoSpecials = mtoSpecials'})

    load = do
        case transactionOutcomesVersion @(TransactionOutcomesVersionFor (MPV m)) of
            STOV0 -> do
                out <- PTOV0 <$!> TransactionOutcomes.getTransactionOutcomes (protocolVersion @(MPV m))
                pure . pure $! out
            STOV1 -> do
                mout <- load
                mspecials <- load
                return $! do
                    mtoOutcomes <- mout
                    mtoSpecials <- mspecials
                    return $! PTOV1 MerkleTransactionOutcomes{..}
            STOV2 -> do
                mout <- load
                mspecials <- load
                return $! do
                    mtoOutcomes <- mout
                    mtoSpecials <- mspecials
                    return $! PTOV2 MerkleTransactionOutcomes{..}

-- | Create an empty 'PersistentTransactionOutcomes' based on the 'ProtocolVersion'.
emptyTransactionOutcomes ::
    forall pv.
    (SupportsTransactionOutcomes pv) =>
    Proxy pv ->
    PersistentTransactionOutcomes (TransactionOutcomesVersionFor pv)
emptyTransactionOutcomes Proxy = case transactionOutcomesVersion @(TransactionOutcomesVersionFor pv) of
    STOV0 -> PTOV0 TransactionOutcomes.emptyTransactionOutcomesV0
    STOV1 -> PTOV1 emptyMerkleTransactionOutcomes
    STOV2 -> PTOV2 emptyMerkleTransactionOutcomes

-- | References to the components that make up the block state.
--
--  This type is parametric in the protocol version (as opposed to defined
--  as a data family) on the principle that the structure will be mostly
--  similar across versions. Where component change between versions,
--  those components themselves should be parametrised by the protocol
--  version.
data BlockStatePointers (pv :: ProtocolVersion) = BlockStatePointers
    { bspAccounts :: !(Accounts.Accounts pv),
      bspInstances :: !(Instances.Instances pv),
      bspModules :: !(HashedBufferedRef' (ModulesHash pv) Modules.Modules),
      bspBank :: !(Hashed Rewards.BankStatus),
      bspIdentityProviders :: !(HashedBufferedRef IPS.IdentityProviders),
      bspAnonymityRevokers :: !(HashedBufferedRef ARS.AnonymityRevokers),
      bspBirkParameters :: !(PersistentBirkParameters pv),
      bspCryptographicParameters :: !(HashedBufferedRef CryptographicParameters),
      bspUpdates :: !(BufferedRef (Updates pv)),
      bspReleaseSchedule :: !(ReleaseSchedule pv),
      bspAccountsInCooldown :: !(AccountsInCooldownForPV pv),
      bspTransactionOutcomes :: !(PersistentTransactionOutcomes (TransactionOutcomesVersionFor pv)),
      -- | Details of bakers that baked blocks in the current epoch. This is
      --  used for rewarding bakers at the end of epochs.
      bspRewardDetails :: !(BlockRewardDetails pv)
    }

-- | Lens for accessing the birk parameters of a 'BlockStatePointers' structure.
birkParameters :: Lens' (BlockStatePointers pv) (PersistentBirkParameters pv)
birkParameters = lens bspBirkParameters (\bsp bp -> bsp{bspBirkParameters = bp})

-- | A hashed version of 'PersistingBlockState'.  This is used when the block state
--  is not being mutated so that the hash values are not recomputed constantly.
data HashedPersistentBlockState pv = HashedPersistentBlockState
    { hpbsPointers :: !(PersistentBlockState pv),
      hpbsHash :: !StateHash
    }

instance HashableTo StateHash (HashedPersistentBlockState pv) where
    getHash = hpbsHash

instance (Monad m) => MHashableTo m StateHash (HashedPersistentBlockState pv)

-- | Constraint for ensuring that @m@ supports both persistent accounts and persistent modules.
type SupportsPersistentState pv m = (MonadProtocolVersion m, MPV m ~ pv, SupportsPersistentAccount pv m, Modules.SupportsPersistentModule m)

-- | Convert a 'PersistentBlockState' to a 'HashedPersistentBlockState' by computing
--  the state hash.
hashBlockState :: (SupportsPersistentState pv m) => PersistentBlockState pv -> m (HashedPersistentBlockState pv)
hashBlockState hpbsPointers = do
    rbsp <- liftIO $ readIORef hpbsPointers
    bsp <- refLoad rbsp
    hpbsHash <- getHashM bsp
    return HashedPersistentBlockState{..}

instance (SupportsPersistentState pv m) => MHashableTo m StateHash (BlockStatePointers pv) where
    getHashM BlockStatePointers{..} = do
        bshBirkParameters <- getHashM bspBirkParameters
        bshCryptographicParameters <- getHashM bspCryptographicParameters
        bshIdentityProviders <- getHashM bspIdentityProviders
        bshAnonymityRevokers <- getHashM bspAnonymityRevokers
        bshModules <- getHashM bspModules
        let bshBankStatus = getHash bspBank
        bshAccounts <- getHashM bspAccounts
        bshInstances <- getHashM bspInstances
        bshUpdates <- getHashM bspUpdates
        bshBlockRewardDetails <- getHashM bspRewardDetails
        return $ makeBlockStateHash @pv BlockStateHashInputs{..}

instance (SupportsPersistentState pv m) => BlobStorable m (BlockStatePointers pv) where
    storeUpdate bsp0@BlockStatePointers{..} = do
        (paccts, bspAccounts') <- storeUpdate bspAccounts
        (pinsts, bspInstances') <- storeUpdate bspInstances
        (pmods, bspModules') <- storeUpdate bspModules
        (pips, bspIdentityProviders') <- storeUpdate bspIdentityProviders
        (pars, bspAnonymityRevokers') <- storeUpdate bspAnonymityRevokers
        (pbps, bspBirkParameters') <- storeUpdate bspBirkParameters
        (pcryptps, bspCryptographicParameters') <- storeUpdate bspCryptographicParameters
        (poutcomes, bspTransactionOutcomes') <- storeUpdate bspTransactionOutcomes
        (pupdates, bspUpdates') <- storeUpdate bspUpdates
        (preleases, bspReleaseSchedule') <- storeUpdate bspReleaseSchedule
        (pAccountsInCooldown, bspAccountInCooldown') <- storeUpdate bspAccountsInCooldown
        (pRewardDetails, bspRewardDetails') <- storeUpdate bspRewardDetails
        let putBSP = do
                paccts
                pinsts
                pmods
                put $ _unhashed bspBank
                pips
                pars
                pbps
                pcryptps
                poutcomes
                pupdates
                preleases
                pAccountsInCooldown
                pRewardDetails
        return
            ( putBSP,
              bsp0
                { bspAccounts = bspAccounts',
                  bspInstances = bspInstances',
                  bspModules = bspModules',
                  bspIdentityProviders = bspIdentityProviders',
                  bspAnonymityRevokers = bspAnonymityRevokers',
                  bspBirkParameters = bspBirkParameters',
                  bspCryptographicParameters = bspCryptographicParameters',
                  bspTransactionOutcomes = bspTransactionOutcomes',
                  bspUpdates = bspUpdates',
                  bspReleaseSchedule = bspReleaseSchedule',
                  bspAccountsInCooldown = bspAccountInCooldown',
                  bspRewardDetails = bspRewardDetails'
                }
            )
    load = do
        maccts <- label "Accounts" load
        minsts <- label "Instances" load
        mmods <- label "Modules" load
        bspBank <- makeHashed <$> label "Bank" get
        mpips <- label "Identity providers" load
        mars <- label "Anonymity revokers" load
        mbps <- label "Birk parameters" load
        mcryptps <- label "Cryptographic parameters" load
        moutcomes <- label "Transaction outcomes" load
        mUpdates <- label "Updates" load
        mReleases <- label "Release schedule" load
        mAccountsInCooldown <- label "Accounts in cooldown" load
        mRewardDetails <- label "Epoch blocks" load
        return $! do
            bspAccounts <- maccts
            bspInstances <- minsts
            bspModules <- mmods
            bspIdentityProviders <- mpips
            bspAnonymityRevokers <- mars
            bspBirkParameters <- mbps
            bspCryptographicParameters <- mcryptps
            bspTransactionOutcomes <- moutcomes
            bspUpdates <- mUpdates
            bspReleaseSchedule <- mReleases
            bspAccountsInCooldown <- mAccountsInCooldown
            bspRewardDetails <- mRewardDetails
            return $! BlockStatePointers{..}

-- | Accessor for getting the pool rewards when supported by the protocol version.
bspPoolRewards ::
    (PVSupportsDelegation pv, bhv ~ BlockHashVersionFor pv) =>
    BlockStatePointers pv ->
    HashedBufferedRef' (Rewards.PoolRewardsHash bhv) (PoolRewards bhv)
bspPoolRewards bsp = case bspRewardDetails bsp of
    BlockRewardDetailsV1 pr -> pr

-- | An initial 'HashedPersistentBlockState', which may be used for testing purposes.
-- This assumes that among the initial accounts, none are in (pre)*cooldown.
{-# WARNING initialPersistentState "should only be used for testing" #-}
initialPersistentState ::
    forall pv m.
    (SupportsPersistentState pv m) =>
    SeedState (SeedStateVersionFor pv) ->
    CryptographicParameters ->
    [PersistentAccount (AccountVersionFor pv)] ->
    IPS.IdentityProviders ->
    ARS.AnonymityRevokers ->
    UpdateKeysCollection (AuthorizationsVersionForPV pv) ->
    ChainParameters pv ->
    m (HashedPersistentBlockState pv)
initialPersistentState seedState cryptoParams accounts ips ars keysCollection chainParams = do
    persistentBirkParameters <- initialBirkParameters accounts seedState (chainParams ^. cpFinalizationCommitteeParameters)
    modules <- refMake Modules.emptyModules
    identityProviders <- bufferHashed $ makeHashed ips
    anonymityRevokers <- bufferHashed $ makeHashed ars
    cryptographicParameters <- bufferHashed $ makeHashed cryptoParams
    blockAccounts <- Accounts.fromList accounts
    initialAmount <- foldM (\sumSoFar account -> (+ sumSoFar) <$> accountAmount account) 0 accounts
    updates <- refMake =<< initialUpdates keysCollection chainParams
    releaseSchedule <- emptyReleaseSchedule
    acctsInCooldown <- initialAccountsInCooldown accounts
    red <- emptyBlockRewardDetails
    bsp <-
        makeBufferedRef $
            BlockStatePointers
                { bspAccounts = blockAccounts,
                  bspInstances = Instances.emptyInstances,
                  bspModules = modules,
                  bspBank = makeHashed $ Rewards.makeGenesisBankStatus initialAmount,
                  bspIdentityProviders = identityProviders,
                  bspAnonymityRevokers = anonymityRevokers,
                  bspBirkParameters = persistentBirkParameters,
                  bspCryptographicParameters = cryptographicParameters,
                  bspTransactionOutcomes = emptyPersistentTransactionOutcomes,
                  bspUpdates = updates,
                  bspReleaseSchedule = releaseSchedule,
                  bspAccountsInCooldown = acctsInCooldown,
                  bspRewardDetails = red
                }
    bps <- liftIO $ newIORef $! bsp
    hashBlockState bps

-- | A mostly empty block state, but with the given birk parameters,
--  cryptographic parameters, update authorizations and chain parameters.
emptyBlockState ::
    forall pv m.
    (SupportsPersistentState pv m) =>
    PersistentBirkParameters pv ->
    CryptographicParameters ->
    UpdateKeysCollection (AuthorizationsVersionForPV pv) ->
    ChainParameters pv ->
    m (PersistentBlockState pv)
{-# WARNING emptyBlockState "should only be used for testing" #-}
emptyBlockState bspBirkParameters cryptParams keysCollection chainParams = do
    modules <- refMake Modules.emptyModules
    identityProviders <- refMake IPS.emptyIdentityProviders
    anonymityRevokers <- refMake ARS.emptyAnonymityRevokers
    cryptographicParameters <- refMake cryptParams
    bspUpdates <- refMake =<< initialUpdates keysCollection chainParams
    bspReleaseSchedule <- emptyReleaseSchedule
    bspRewardDetails <- emptyBlockRewardDetails
    bspAccounts <- Accounts.emptyAccounts
    bsp <-
        makeBufferedRef $
            BlockStatePointers
                { bspAccounts = bspAccounts,
                  bspInstances = Instances.emptyInstances,
                  bspModules = modules,
                  bspBank = makeHashed Rewards.emptyBankStatus,
                  bspIdentityProviders = identityProviders,
                  bspAnonymityRevokers = anonymityRevokers,
                  bspCryptographicParameters = cryptographicParameters,
                  bspAccountsInCooldown = emptyAccountsInCooldownForPV,
                  bspTransactionOutcomes = emptyTransactionOutcomes (Proxy @pv),
                  ..
                }
    liftIO $ newIORef $! bsp

-- | Load 'BlockStatePointers' from a 'PersistentBlockState'.
loadPBS :: (SupportsPersistentState pv m) => PersistentBlockState pv -> m (BlockStatePointers pv)
loadPBS = loadBufferedRef <=< liftIO . readIORef
{-# INLINE loadPBS #-}

-- | Update the 'BlockStatePointers' stored in a 'PersistentBlockState'.
storePBS :: (SupportsPersistentAccount pv m) => PersistentBlockState pv -> BlockStatePointers pv -> m (PersistentBlockState pv)
storePBS pbs bsp = liftIO $ do
    pbsp <- makeBufferedRef bsp
    writeIORef pbs pbsp
    return pbs
{-# INLINE storePBS #-}

-- | Get total delegated pool capital, sum of delegator stakes,
-- 'poolDelegatorCapital' @bsp@ @bid@, where
-- * @bsp@ is used to lookup accounts and active bakers,
-- * @bid@ is the baker.
-- If @bid@ is not a baker in @accounts@, then @0@ is returned.
-- If @bid@ is not an active baker in @ab@, then the baker's equity capital (stake) is returned.
-- It is assumed that all delegators to the baker @bid@ are delegator accounts in @accounts@.
poolDelegatorCapital ::
    forall pv m.
    (IsProtocolVersion pv, PVSupportsDelegation pv, SupportsPersistentAccount pv m) =>
    BlockStatePointers pv ->
    BakerId ->
    m Amount
poolDelegatorCapital bsp bid = do
    pab <- refLoad (bspBirkParameters bsp ^. birkActiveBakers)
    Trie.lookup bid (pab ^. activeBakers) >>= \case
        Nothing -> return 0
        Just PersistentActiveDelegatorsV1{..} -> return adDelegatorTotalCapital

-- | Get the total passively-delegated capital.
passiveDelegationCapital ::
    (IsProtocolVersion pv, PVSupportsDelegation pv, SupportsPersistentAccount pv m) =>
    BlockStatePointers pv ->
    m Amount
passiveDelegationCapital bsp = do
    pab <- refLoad (bspBirkParameters bsp ^. birkActiveBakers)
    return $! adDelegatorTotalCapital (pab ^. passiveDelegators)

-- | Get the total capital currently staked by bakers and delegators.
-- Note, this is separate from the stake and capital distribution used for the current payday, as
-- it reflects the current value of accounts.
totalCapital :: (IsProtocolVersion pv, PVSupportsDelegation pv, SupportsPersistentAccount pv m) => BlockStatePointers pv -> m Amount
totalCapital bsp = do
    pab <- refLoad (bspBirkParameters bsp ^. birkActiveBakers)
    return $! pab ^. totalActiveCapitalV1

-- | Look up an account by index and run an operation on it.
--  This returns 'Nothing' if the account is not present or the operation returns 'Nothing'.
onAccount ::
    (SupportsPersistentAccount pv m) =>
    -- | Account index to resolve
    AccountIndex ->
    -- | Block state
    BlockStatePointers pv ->
    -- | Operation to apply to the account
    (PersistentAccount (AccountVersionFor pv) -> m (Maybe a)) ->
    m (Maybe a)
onAccount ai bsp f =
    Accounts.indexedAccount ai (bspAccounts bsp) >>= \case
        Nothing -> return Nothing
        Just acc -> f acc

-- | Look up an account by index and run an operation on it.
--  This returns 'Nothing' if the account is not present.
onAccount' ::
    (SupportsPersistentAccount pv m) =>
    -- | Account index to resolve
    AccountIndex ->
    -- | Block state
    BlockStatePointers pv ->
    -- | Operation to apply to the account
    (PersistentAccount (AccountVersionFor pv) -> m a) ->
    m (Maybe a)
onAccount' ai bsp f = Accounts.indexedAccount ai (bspAccounts bsp) >>= mapM f

doGetModule :: (SupportsPersistentState pv m) => PersistentBlockState pv -> ModuleRef -> m (Maybe (GSWasm.ModuleInterface Modules.PersistentInstrumentedModuleV))
doGetModule s modRef = do
    bsp <- loadPBS s
    mods <- refLoad (bspModules bsp)
    Modules.getInterface modRef mods

doGetModuleArtifact :: (MonadBlobStore m, Wasm.IsWasmVersion v) => Modules.PersistentInstrumentedModuleV v -> m (GSWasm.InstrumentedModuleV v)
doGetModuleArtifact = Modules.loadInstrumentedModuleV

doGetModuleList :: (SupportsPersistentState pv m) => PersistentBlockState pv -> m [ModuleRef]
doGetModuleList s = do
    bsp <- loadPBS s
    mods <- refLoad (bspModules bsp)
    return $ Modules.moduleRefList mods

doGetModuleSource :: (SupportsPersistentState pv m) => PersistentBlockState pv -> ModuleRef -> m (Maybe Wasm.WasmModule)
doGetModuleSource s modRef = do
    bsp <- loadPBS s
    mods <- refLoad (bspModules bsp)
    Modules.getSource modRef mods

doPutNewModule ::
    (Wasm.IsWasmVersion v, SupportsPersistentState pv m) =>
    PersistentBlockState pv ->
    (GSWasm.ModuleInterfaceV v, Wasm.WasmModuleV v) ->
    m (Bool, PersistentBlockState pv)
doPutNewModule pbs (pmInterface, pmSource) = do
    bsp <- loadPBS pbs
    mods <- refLoad (bspModules bsp)
    mMods' <- Modules.putInterface (pmInterface, pmSource) mods
    case mMods' of
        Nothing -> return (False, pbs)
        Just mods' -> do
            modules <- refMake mods'
            (True,) <$> storePBS pbs (bsp{bspModules = modules})

doGetSeedState ::
    (SupportsPersistentState pv m) =>
    PersistentBlockState pv ->
    m (SeedState (SeedStateVersionFor pv))
doGetSeedState pbs = _birkSeedState . bspBirkParameters <$> loadPBS pbs

doSetSeedState ::
    (SupportsPersistentState pv m) =>
    PersistentBlockState pv ->
    SeedState (SeedStateVersionFor pv) ->
    m (PersistentBlockState pv)
doSetSeedState pbs ss = do
    bsp <- loadPBS pbs
    storePBS pbs bsp{bspBirkParameters = (bspBirkParameters bsp){_birkSeedState = ss}}

doGetCurrentEpochFinalizationCommitteeParameters ::
    ( SupportsPersistentState pv m,
      IsSupported 'PTFinalizationCommitteeParameters (ChainParametersVersionFor pv) ~ 'True
    ) =>
    PersistentBlockState pv ->
    m FinalizationCommitteeParameters
doGetCurrentEpochFinalizationCommitteeParameters pbs = do
    eb <- refLoad . _birkCurrentEpochBakers . bspBirkParameters =<< loadPBS pbs
    return $! eb ^. bakerFinalizationCommitteeParameters . supportedOParam

doGetCurrentEpochBakers :: (SupportsPersistentState pv m) => PersistentBlockState pv -> m FullBakers
doGetCurrentEpochBakers pbs = epochToFullBakers =<< refLoad . _birkCurrentEpochBakers . bspBirkParameters =<< loadPBS pbs

doGetCurrentEpochFullBakersEx :: (SupportsPersistentState pv m, PVSupportsDelegation pv) => PersistentBlockState pv -> m FullBakersEx
doGetCurrentEpochFullBakersEx pbs = epochToFullBakersEx =<< refLoad . _birkCurrentEpochBakers . bspBirkParameters =<< loadPBS pbs

doGetCurrentCapitalDistribution :: forall pv m. (SupportsPersistentState pv m, PVSupportsDelegation pv) => PersistentBlockState pv -> m CapitalDistribution
doGetCurrentCapitalDistribution pbs = do
    bsp <- loadPBS pbs
    let hpr = case bspRewardDetails bsp of BlockRewardDetailsV1 hp -> hp
    poolRewards <- refLoad hpr
    refLoad $ currentCapital poolRewards

doGetNextEpochFinalizationCommitteeParameters ::
    ( SupportsPersistentState pv m,
      IsSupported 'PTFinalizationCommitteeParameters (ChainParametersVersionFor pv) ~ 'True
    ) =>
    PersistentBlockState pv ->
    m FinalizationCommitteeParameters
doGetNextEpochFinalizationCommitteeParameters pbs = do
    eb <- refLoad . _birkNextEpochBakers . bspBirkParameters =<< loadPBS pbs
    return $! eb ^. bakerFinalizationCommitteeParameters . supportedOParam

doGetNextEpochBakers :: (SupportsPersistentState pv m) => PersistentBlockState pv -> m FullBakers
doGetNextEpochBakers pbs = do
    bsp <- loadPBS pbs
    epochToFullBakers =<< refLoad (bspBirkParameters bsp ^. birkNextEpochBakers)

doGetSlotBakersP1 ::
    ( AccountVersionFor pv ~ 'AccountV0,
      SeedStateVersionFor pv ~ 'SeedStateVersion0,
      SupportsPersistentState pv m
    ) =>
    PersistentBlockState pv ->
    Slot ->
    m FullBakers
doGetSlotBakersP1 pbs slot = do
    bs <- loadPBS pbs
    let bps = bspBirkParameters bs
        SeedStateV0{..} = bps ^. birkSeedState
        slotEpoch = fromIntegral $ slot `quot` ss0EpochLength
    case compare slotEpoch (ss0Epoch + 1) of
        LT -> epochToFullBakers =<< refLoad (bps ^. birkCurrentEpochBakers)
        EQ -> epochToFullBakers =<< refLoad (bps ^. birkNextEpochBakers)
        GT -> do
            activeBids <- Trie.keysAsc . _activeBakers =<< refLoad (bps ^. birkActiveBakers)
            let resolveBaker (BakerId aid) =
                    onAccount' aid bs accountBaker <&> \case
                        Just (Just pab) -> case _bakerPendingChange pab of
                            BaseAccounts.RemoveStake (BaseAccounts.PendingChangeEffectiveV0 remEpoch)
                                | remEpoch < slotEpoch -> Nothing
                            BaseAccounts.ReduceStake newAmt (BaseAccounts.PendingChangeEffectiveV0 redEpoch)
                                | redEpoch < slotEpoch -> Just $! FullBakerInfo (pab ^. BaseAccounts.bakerInfo) newAmt
                            _ -> Just $! FullBakerInfo (pab ^. BaseAccounts.bakerInfo) (pab ^. BaseAccounts.stakedAmount)
                        Just Nothing -> error "Persistent.getSlotBakers invariant violation: active baker account not a valid baker"
                        Nothing -> error "Persistent.getSlotBakers invariant violation: active baker account does not exist"
            futureBakers <- Vec.fromList . catMaybes <$> mapM resolveBaker activeBids
            return
                FullBakers
                    { fullBakerInfos = futureBakers,
                      bakerTotalStake = sum (_bakerStake <$> futureBakers)
                    }

doGetBakerAccount :: (SupportsPersistentState pv m) => PersistentBlockState pv -> BakerId -> m (Maybe (PersistentAccount (AccountVersionFor pv)))
doGetBakerAccount pbs (BakerId ai) = do
    bsp <- loadPBS pbs
    Accounts.indexedAccount ai (bspAccounts bsp)

doTransitionEpochBakers :: forall m pv. (SupportsPersistentState pv m, AccountVersionFor pv ~ 'AccountV0) => PersistentBlockState pv -> Epoch -> m (PersistentBlockState pv)
doTransitionEpochBakers pbs newEpoch = do
    bsp <- loadPBS pbs
    let oldBPs = bspBirkParameters bsp
    curActiveBIDs <- Trie.keysAsc . _activeBakers =<< refLoad (_birkActiveBakers oldBPs)
    -- Retrieve/update the baker info, accumulating the baker info to the list if it is still a
    -- baker after updating to account for any elapsed pending update.
    let accumBakers :: (BlockStatePointers pv, [(PersistentBakerInfoRef 'AccountV0, Amount)]) -> BakerId -> m (BlockStatePointers pv, [(PersistentBakerInfoRef 'AccountV0, Amount)])
        accumBakers (bs0, bkrs0) bkr@(BakerId aid) =
            onAccount aid bsp accountBakerAndInfoRef >>= \case
                Just (acctBkr, binfoRef) ->
                    case _bakerPendingChange acctBkr of
                        BaseAccounts.RemoveStake (BaseAccounts.PendingChangeEffectiveV0 remEpoch)
                            -- Removal takes effect next epoch, so exclude it from the list of bakers
                            | remEpoch == newEpoch + 1 -> return (bs0, bkrs0)
                            -- Removal complete, so update the active bakers and account as well
                            | remEpoch <= newEpoch -> do
                                -- Remove the baker from the active bakers
                                curABs <- refLoad (_birkActiveBakers (bspBirkParameters bs0))
                                newAB <- Trie.delete bkr (_activeBakers curABs)
                                let abi = acctBkr ^. BaseAccounts.bakerInfo
                                newAK <- Trie.delete (BaseAccounts._bakerAggregationVerifyKey abi) (_aggregationKeys curABs)
                                newABs <-
                                    refMake $
                                        PersistentActiveBakers
                                            { _activeBakers = newAB,
                                              _aggregationKeys = newAK,
                                              _passiveDelegators = curABs ^. passiveDelegators,
                                              _totalActiveCapital = TotalActiveCapitalV0
                                            }
                                -- Remove the baker from the account by applying the change
                                newAccounts <- Accounts.updateAccountsAtIndex' applyPendingStakeChange aid (bspAccounts bs0)
                                -- The baker is not included for this epoch
                                return
                                    ( bs0
                                        { bspBirkParameters = (bspBirkParameters bs0){_birkActiveBakers = newABs},
                                          bspAccounts = newAccounts
                                        },
                                      bkrs0
                                    )
                        BaseAccounts.ReduceStake newAmt (BaseAccounts.PendingChangeEffectiveV0 redEpoch)
                            -- Reduction takes effect next epoch, so apply it in the generated list
                            | redEpoch == newEpoch + 1 -> do
                                return (bs0, (binfoRef, newAmt) : bkrs0)
                            -- Reduction complete, so update the account as well
                            | redEpoch <= newEpoch -> do
                                -- Reduce the baker's stake on the account by applying the change
                                newAccounts <- Accounts.updateAccountsAtIndex' applyPendingStakeChange aid (bspAccounts bs0)
                                -- The baker is included with the revised stake
                                return (bs0{bspAccounts = newAccounts}, (binfoRef, newAmt) : bkrs0)
                        _ -> return (bs0, (binfoRef, _stakedAmount acctBkr) : bkrs0)
                Nothing -> error "Persistent.bsoTransitionEpochBakers invariant violation: active baker account not a valid baker"
    -- Get the baker info. The list of baker ids is reversed in the input so the accumulated list
    -- is in ascending order.
    (bsp', bkrs) <- foldM accumBakers (bsp, []) (reverse curActiveBIDs)
    newBakerInfos <- refMake . BakerInfos . Vec.fromList $ fst <$> bkrs
    let stakesVec = Vec.fromList $ snd <$> bkrs
    newBakerStakes <- refMake (BakerStakes stakesVec)
    let newCurrentBakers = oldBPs ^. birkNextEpochBakers
    neb <- refLoad newCurrentBakers
    -- If the baker infos structure has the same hash as the previous one,
    -- use that to avoid duplicate storage.
    _bakerInfos <- secondIfEqual newBakerInfos (_bakerInfos neb)
    -- Also for stakes. This is less likely to be useful, but it's pretty cheap to check,
    -- so why not?
    _bakerStakes <- secondIfEqual newBakerStakes (_bakerStakes neb)
    let _bakerTotalStake = sum stakesVec
        _bakerFinalizationCommitteeParameters = case protocolVersion @pv of
            SP1 -> NoParam
            SP2 -> NoParam
            SP3 -> NoParam
    newNextBakers <- refMake PersistentEpochBakers{..}
    storePBS
        pbs
        bsp'
            { bspBirkParameters =
                (bspBirkParameters bsp')
                    { _birkCurrentEpochBakers = newCurrentBakers,
                      _birkNextEpochBakers = newNextBakers
                    }
            }
  where
    secondIfEqual a b = do
        h1 <- getHashM a
        h2 <- getHashM b
        return $ if (h1 :: H.Hash) == h2 then b else a

doGetActiveBakersAndDelegators ::
    forall pv m.
    ( IsProtocolVersion pv,
      SupportsPersistentState pv m,
      PVSupportsDelegation pv,
      BakerInfoRef m ~ PersistentBakerInfoRef (AccountVersionFor pv)
    ) =>
    PersistentBlockState pv ->
    m ([ActiveBakerInfo m], [ActiveDelegatorInfo])
doGetActiveBakersAndDelegators pbs = do
    bsp <- loadPBS pbs
    ab <- refLoad $ bspBirkParameters bsp ^. birkActiveBakers
    abis <- Trie.toAscList (ab ^. activeBakers) >>= mapM (mkActiveBakerInfo bsp)
    let PersistentActiveDelegatorsV1 dset _ = ab ^. passiveDelegators
    lps <- Trie.keys dset >>= mapM (mkActiveDelegatorInfo bsp)
    return (abis, lps)
  where
    mkActiveBakerInfo bsp (BakerId acct, PersistentActiveDelegatorsV1 dlgs _) =
        onAccount acct bsp accountBakerAndInfoRef >>= \case
            Nothing -> error "Invariant violation: active baker is not a baker account"
            Just (theBaker, binfoRef) -> do
                dlglist <- Trie.keysAsc dlgs
                abd <- mapM (mkActiveDelegatorInfo bsp) dlglist
                return
                    ActiveBakerInfo
                        { activeBakerInfoRef = binfoRef,
                          activeBakerEquityCapital = theBaker ^. BaseAccounts.stakedAmount,
                          activeBakerPendingChange =
                            BaseAccounts.pendingChangeEffectiveTimestamp <$> theBaker ^. BaseAccounts.bakerPendingChange,
                          activeBakerDelegators = abd
                        }
    mkActiveDelegatorInfo :: BlockStatePointers pv -> DelegatorId -> m ActiveDelegatorInfo
    mkActiveDelegatorInfo bsp activeDelegatorId@(DelegatorId acct) =
        onAccount acct bsp accountDelegator >>= \case
            Nothing -> error "Invariant violation: active delegator is not a delegator account"
            Just theDelegator@BaseAccounts.AccountDelegationV1{} -> do
                return
                    ActiveDelegatorInfo
                        { activeDelegatorStake = theDelegator ^. BaseAccounts.delegationStakedAmount,
                          activeDelegatorPendingChange =
                            BaseAccounts.pendingChangeEffectiveTimestamp
                                <$> theDelegator ^. BaseAccounts.delegationPendingChange,
                          ..
                        }

-- | Get the registered delegators of a pool. Changes are reflected immediately here and will be effective in the next reward period.
--  The baker id is used to identify the pool and Nothing is used for the passive delegators.
--  Returns Nothing if it fails to identify the baker pool. Should always return a value for the passive delegators.
doGetActiveDelegators ::
    forall pv m.
    ( IsProtocolVersion pv,
      SupportsPersistentState pv m,
      PVSupportsDelegation pv
    ) =>
    PersistentBlockState pv ->
    Maybe BakerId ->
    m (Maybe [(AccountAddress, ActiveDelegatorInfo)])
doGetActiveDelegators pbs mPoolId = do
    bsp <- loadPBS pbs
    ab <- refLoad $ bspBirkParameters bsp ^. birkActiveBakers
    case mPoolId of
        Nothing -> do
            let PersistentActiveDelegatorsV1 dset _ = ab ^. passiveDelegators
            dids <- Trie.keys dset
            lps <- mapM (mkActiveDelegatorInfo bsp) dids
            return (Just lps)
        Just bid -> do
            Trie.lookup bid (ab ^. activeBakers) >>= \case
                Nothing -> return Nothing
                Just (PersistentActiveDelegatorsV1 dlgs _) -> do
                    lps <- Trie.keys dlgs >>= mapM (mkActiveDelegatorInfo bsp)
                    return (Just lps)
  where
    mkActiveDelegatorInfo :: BlockStatePointers pv -> DelegatorId -> m (AccountAddress, ActiveDelegatorInfo)
    mkActiveDelegatorInfo bsp activeDelegatorId@(DelegatorId acct) = do
        let myFromJust = fromMaybe (error "Invariant violation: active baker is not a baker account")
        theAcct <- myFromJust <$> Accounts.indexedAccount acct (bspAccounts bsp)
        addr <- accountCanonicalAddress theAcct
        theDelegator@BaseAccounts.AccountDelegationV1{} <- myFromJust <$> accountDelegator theAcct
        return
            ( addr,
              ActiveDelegatorInfo
                { activeDelegatorStake = theDelegator ^. BaseAccounts.delegationStakedAmount,
                  activeDelegatorPendingChange =
                    BaseAccounts.pendingChangeEffectiveTimestamp
                        <$> theDelegator ^. BaseAccounts.delegationPendingChange,
                  ..
                }
            )

-- | Get the delegators of a pool for the reward period. Changes are not reflected here until the next reward period.
--  The baker id is used to identify the pool and Nothing is used for the passive delegators.
--  Returns Nothing if it fails to identify the baker pool. Should always return a value for the passive delegators.
doGetCurrentDelegators ::
    forall pv m.
    ( SupportsPersistentState pv m,
      PVSupportsDelegation pv
    ) =>
    PersistentBlockState pv ->
    Maybe BakerId ->
    m (Maybe [(AccountAddress, DelegatorCapital)])
doGetCurrentDelegators pbs mPoolId = do
    bsp <- loadPBS pbs
    let hpr = case bspRewardDetails bsp of BlockRewardDetailsV1 hp -> hp
    poolRewards <- refLoad hpr
    CapitalDistribution{..} <- refLoad $ currentCapital poolRewards
    let mkReturn dc@DelegatorCapital{dcDelegatorId = DelegatorId acctId} =
            Accounts.indexedAccount acctId (bspAccounts bsp) >>= \case
                Nothing -> error "Invariant violation: current delegator does not exist."
                Just acct -> do
                    addr <- accountCanonicalAddress acct
                    return (addr, dc)
    case mPoolId of
        Nothing -> do
            dlgs <- mapM mkReturn . Vec.toList $ passiveDelegatorsCapital
            return (Just dlgs)
        Just poolId ->
            case binarySearch bcBakerId bakerPoolCapital poolId of
                Nothing -> return Nothing
                Just BakerCapital{..} -> do
                    dlgs <- mapM mkReturn . Vec.toList $ bcDelegatorCapital
                    return (Just dlgs)

doAddBaker ::
    (SupportsPersistentState pv m, AccountVersionFor pv ~ 'AccountV0, ChainParametersVersionFor pv ~ 'ChainParametersV0) =>
    PersistentBlockState pv ->
    AccountIndex ->
    BakerAdd ->
    m (BakerAddResult, PersistentBlockState pv)
doAddBaker pbs ai ba@BakerAdd{..} = do
    bsp <- loadPBS pbs
    Accounts.indexedAccount ai (bspAccounts bsp) >>= \case
        -- Cannot resolve the account
        Nothing -> return (BAInvalidAccount, pbs)
        Just acct
            -- Account is already a baker. (NB: cannot be a delegator at AccountV0.)
            | accountHasActiveStake acct -> return (BAAlreadyBaker (BakerId ai), pbs)
            -- Account is not a baker
            | otherwise -> do
                cp <- (^. cpPoolParameters . ppBakerStakeThreshold) <$> lookupCurrentParameters (bspUpdates bsp)
                if baStake < max 1 cp
                    then return (BAStakeUnderThreshold, pbs)
                    else do
                        let bid = BakerId ai
                        pab <- refLoad (_birkActiveBakers (bspBirkParameters bsp))
                        let updAgg Nothing = return (True, Trie.Insert ())
                            updAgg (Just ()) = return (False, Trie.NoChange)
                        Trie.adjust updAgg (bkuAggregationKey baKeys) (_aggregationKeys pab) >>= \case
                            -- Aggregation key is a duplicate
                            (False, _) -> return (BADuplicateAggregationKey, pbs)
                            (True, newAggregationKeys) -> do
                                newActiveBakers <- Trie.insert bid emptyPersistentActiveDelegators (_activeBakers pab)
                                newpabref <-
                                    refMake
                                        PersistentActiveBakers
                                            { _aggregationKeys = newAggregationKeys,
                                              _activeBakers = newActiveBakers,
                                              _passiveDelegators = pab ^. passiveDelegators,
                                              _totalActiveCapital = TotalActiveCapitalV0
                                            }
                                let newBirkParams = bspBirkParameters bsp & birkActiveBakers .~ newpabref
                                let updAcc = addAccountBakerV0 bid ba
                                -- This cannot fail to update the account, since we already looked up the account.
                                newAccounts <- Accounts.updateAccountsAtIndex' updAcc ai (bspAccounts bsp)
                                (BASuccess bid,)
                                    <$> storePBS
                                        pbs
                                        bsp
                                            { bspBirkParameters = newBirkParams,
                                              bspAccounts = newAccounts
                                            }

-- | Update an account's delegation to passive delegation. This only updates the account table,
--  and does not update the active baker index, which must be handled separately.
--  The account __must__ be an active delegator.
redelegatePassive ::
    forall pv m.
    (SupportsPersistentAccount pv m, PVSupportsDelegation pv) =>
    Accounts.Accounts pv ->
    DelegatorId ->
    m (Accounts.Accounts pv)
redelegatePassive accounts (DelegatorId accId) =
    Accounts.updateAccountsAtIndex'
        (setAccountDelegationTarget Transactions.DelegatePassive)
        accId
        accounts

-- | Check the conditions required for successfully adding a validator.
--  This function does not modify the block state.
--
--  The function behaves as follows:
--
--  1. If the baker's capital is 0, or less than the minimum threshold, throw
--     'VCFStakeUnderThreshold'.
--  2. If the transaction fee commission is not in the acceptable range, throw
--     'VCFTransactionFeeCommissionNotInRange'.
--  3. If the baking reward commission is not in the acceptable range, throw
--     'VCFBakingRewardCommissionNotInRange'.
--  4. If the finalization reward commission is not in the acceptable range, throw
--     'VCFFinalizationRewardCommissionNotInRange'.
--  5. If the aggregation key is a duplicate, throw 'VCFDuplicateAggregationKey'.
addValidatorChecks ::
    forall pv m.
    ( SupportsPersistentState pv m,
      PoolParametersVersionFor (ChainParametersVersionFor pv) ~ 'PoolParametersVersion1
    ) =>
    BlockStatePointers pv ->
    ValidatorAdd ->
    MTL.ExceptT ValidatorConfigureFailure m ()
addValidatorChecks bsp ValidatorAdd{..} = do
    chainParams <- lookupCurrentParameters (bspUpdates bsp)
    let
        poolParams = chainParams ^. cpPoolParameters
        capitalMin = poolParams ^. ppMinimumEquityCapital
        ranges = poolParams ^. ppCommissionBounds
    -- Check if the equity capital is below the minimum threshold.
    when (vaCapital < max 1 capitalMin) $ MTL.throwError VCFStakeUnderThreshold
    -- Check if the transaction fee commission rate is in the acceptable range.
    unless
        ( isInRange
            (vaCommissionRates ^. transactionCommission)
            (ranges ^. transactionCommissionRange)
        )
        $ MTL.throwError VCFTransactionFeeCommissionNotInRange
    -- Check if the baking reward commission rate is in the acceptable range.
    unless
        ( isInRange
            (vaCommissionRates ^. bakingCommission)
            (ranges ^. bakingCommissionRange)
        )
        $ MTL.throwError VCFBakingRewardCommissionNotInRange
    -- Check if the finalization reward commission rate is in the acceptable range.
    unless
        ( isInRange
            (vaCommissionRates ^. finalizationCommission)
            (ranges ^. finalizationCommissionRange)
        )
        $ MTL.throwError VCFFinalizationRewardCommissionNotInRange
    -- Check if the aggregation key is fresh.
    pab <- refLoad $ bspBirkParameters bsp ^. birkActiveBakers
    existingAggKey <- isJust <$> Trie.lookup (bkuAggregationKey vaKeys) (pab ^. aggregationKeys)
    when existingAggKey $
        MTL.throwError (VCFDuplicateAggregationKey (bkuAggregationKey vaKeys))

-- | From chain parameters version >= 1, this adds a validator for an account. This is used to
--  implement 'bsoAddValidator'.
--
--  PRECONDITIONS:
--
--  * the account is valid;
--  * the account is not a baker;
--  * the account is not a delegator;
--  * the account has sufficient balance to cover the stake.
--
--  The function behaves as follows:
--
--  1. If the baker's capital is 0, or less than the minimum threshold, return
--     'VCFStakeUnderThreshold'.
--  2. If the transaction fee commission is not in the acceptable range, return
--     'VCFTransactionFeeCommissionNotInRange'.
--  3. If the baking reward commission is not in the acceptable range, return
--     'VCFBakingRewardCommissionNotInRange'.
--  4. If the finalization reward commission is not in the acceptable range, return
--     'VCFFinalizationRewardCommissionNotInRange'.
--  5. If the aggregation key is a duplicate, return 'VCFDuplicateAggregationKey'.
--  6. Add the baker to the account. If flexible cooldowns are supported by the protocol
--     version, then the capital in cooldown is reactivated. The indexes are updated as follows:
--
--       * add an empty pool for the baker in the active bakers;
--       * add the baker's equity capital to the total active capital;
--       * add the baker's aggregation key to the aggregation key set;
--       * the cooldown indexes are updated to reflect any reactivation of capital.
--
--  7. Return the updated block state.
newAddValidator ::
    forall pv m.
    ( SupportsPersistentState pv m,
      PVSupportsDelegation pv,
      IsSupported 'PTTimeParameters (ChainParametersVersionFor pv) ~ 'True,
      PoolParametersVersionFor (ChainParametersVersionFor pv) ~ 'PoolParametersVersion1,
      CooldownParametersVersionFor (ChainParametersVersionFor pv) ~ 'CooldownParametersVersion1
    ) =>
    PersistentBlockState (MPV m) ->
    AccountIndex ->
    ValidatorAdd ->
    MTL.ExceptT ValidatorConfigureFailure m (PersistentBlockState (MPV m))
newAddValidator pbs ai va@ValidatorAdd{..} = do
    bsp <- loadPBS pbs
    addValidatorChecks bsp va
    newBirkParams <- do
        pab <- refLoad (bspBirkParameters bsp ^. birkActiveBakers)
        newAggregationKeys <- Trie.insert (bkuAggregationKey vaKeys) () (pab ^. aggregationKeys)
        newActiveBakers <- Trie.insert bid emptyPersistentActiveDelegators (pab ^. activeBakers)
        newPABref <-
            refMake $
                pab
                    & aggregationKeys .~ newAggregationKeys
                    & activeBakers .~ newActiveBakers
                    & totalActiveCapital %~ addActiveCapital vaCapital
        return $ bspBirkParameters bsp & birkActiveBakers .~ newPABref
    let poolInfo =
            BaseAccounts.BakerPoolInfo
                { _poolOpenStatus = vaOpenForDelegation,
                  _poolMetadataUrl = vaMetadataURL,
                  _poolCommissionRates = vaCommissionRates
                }
    let bakerInfo = bakerKeyUpdateToInfo bid vaKeys
    let bakerInfoEx = BaseAccounts.BakerInfoExV1 bakerInfo poolInfo
    acc <- fromJust <$> Accounts.indexedAccount ai (bspAccounts bsp)
    -- Add the baker to the account.
    accWithBaker <- addAccountBakerV1 bakerInfoEx vaCapital vaRestakeEarnings acc
    (accUpdated, newAIC) <- case flexibleCooldowns of
        SFalse -> return (accWithBaker, bspAccountsInCooldown bsp)
        STrue -> do
            -- Reactivate stake in cooldown to cover the new stake.
            oldCooldowns <- accountCooldowns accWithBaker
            accUpdated <- reactivateCooldownAmount vaCapital accWithBaker
            newCooldowns <- accountCooldowns accUpdated
            let removals = cooldownRemovals oldCooldowns newCooldowns
            newAIC <- applyCooldownRemovalsGlobally ai removals (bspAccountsInCooldown bsp)
            return (accUpdated, newAIC)
    newAccounts <- Accounts.setAccountAtIndex ai accUpdated (bspAccounts bsp)
    storePBS pbs $
        bsp
            { bspBirkParameters = newBirkParams,
              bspAccounts = newAccounts,
              bspAccountsInCooldown = newAIC
            }
  where
    bid = BakerId ai
    flexibleCooldowns = sSupportsFlexibleCooldown (accountVersion @(AccountVersionFor pv))

-- | Check the conditions required for successfully updating a validator. This does not modify
--  the block state.
--
--  1. If keys are supplied: if the aggregation key duplicates an existing aggregation key @key@
--     (except the accounts's current aggregation key), throw @VCFDuplicateAggregationKey key@.
--
--  2. If the transaction fee commission is supplied, and the commission does not fall within the
--     current range according to the chain parameters, throw
--     @VCFTransactionFeeCommissionNotInRange@.
--
--  3. If the baking reward commission is supplied, and the commission does not fall within the
--     current range according to the chain parameters, throw @VCFBakingRewardCommissionNotInRange@.
--
--  4. If the finalization reward commission is supplied, and the commission does not fall within
--     the current range according to the chain parameters, throw
--     @VCFFinalizationRewardCommissionNotInRange@.
--
--  5. If the capital is supplied:
--
--       * If there is a pending change to the baker's capital, throw @VCFChangePending@.
--
--       * If the capital is non-zero, and less than the current minimum equity capital, throw
--         @BCStakeUnderThreshold@.
updateValidatorChecks ::
    forall pv m.
    ( SupportsPersistentState pv m,
      PoolParametersVersionFor (ChainParametersVersionFor pv) ~ 'PoolParametersVersion1
    ) =>
    BlockStatePointers pv ->
    -- | The current baker on the account being updated
    AccountBaker (AccountVersionFor pv) ->
    ValidatorUpdate ->
    MTL.ExceptT ValidatorConfigureFailure m ()
updateValidatorChecks bsp baker ValidatorUpdate{..} = do
    chainParams <- lookupCurrentParameters (bspUpdates bsp)
    let
        poolParams = chainParams ^. cpPoolParameters
        capitalMin = poolParams ^. ppMinimumEquityCapital
        ranges = poolParams ^. ppCommissionBounds
    -- Check if the aggregation key is fresh (or the same as the baker's existing one).
    forM_ vuKeys $ \BakerKeyUpdate{..} ->
        when (baker ^. BaseAccounts.bakerAggregationVerifyKey /= bkuAggregationKey) $ do
            pab <- refLoad $ bspBirkParameters bsp ^. birkActiveBakers
            existingAggKey <- isJust <$> Trie.lookup bkuAggregationKey (pab ^. aggregationKeys)
            when existingAggKey $ MTL.throwError (VCFDuplicateAggregationKey bkuAggregationKey)
    -- Check if the transaction fee commission rate is in the acceptable range.
    forM_ vuTransactionFeeCommission $ \tfc ->
        unless (isInRange tfc (ranges ^. transactionCommissionRange)) $
            MTL.throwError VCFTransactionFeeCommissionNotInRange
    -- Check if the baking reward commission rate is in the acceptable range.
    forM_ vuBakingRewardCommission $ \brc ->
        unless (isInRange brc (ranges ^. bakingCommissionRange)) $
            MTL.throwError VCFBakingRewardCommissionNotInRange
    -- Check if the finalization reward commission rate is in the acceptable range.
    forM_ vuFinalizationRewardCommission $ \frc ->
        unless (isInRange frc (ranges ^. finalizationCommissionRange)) $
            MTL.throwError VCFFinalizationRewardCommissionNotInRange
    forM_ vuCapital $ \capital -> do
        -- Check that there is no pending change on the account already.
        when (baker ^. BaseAccounts.bakerPendingChange /= BaseAccounts.NoChange) $
            MTL.throwError VCFChangePending
        -- Check that the baker's equity capital is above the minimum threshold, unless it
        -- is being removed.
        when (capital /= 0 && capital < capitalMin) $
            MTL.throwError VCFStakeUnderThreshold

-- | Update the validator for an account.
--
--  PRECONDITIONS:
--
--  * the account is valid;
--  * the account is a baker;
--  * if the stake is being updated, then the account balance is at least the new stake.
--
--  The function behaves as follows, building a list @events@:
--
--  1. If keys are supplied: if the aggregation key duplicates an existing aggregation key @key@
--     (except the accounts's current aggregation key), return @VCFDuplicateAggregationKey key@;
--     otherwise, update the keys with the supplied @keys@, update the aggregation key index
--     (removing the old key and adding the new one), and append @BakerConfigureUpdateKeys keys@
--     to @events@.
--
--  2. If the restake earnings flag is supplied: update the account's flag to the supplied value
--     @restakeEarnings@ and append @BakerConfigureRestakeEarnings restakeEarnings@ to @events@.
--
--  3. If the open-for-delegation configuration is supplied:
--
--         (1) update the account's configuration to the supplied value @openForDelegation@;
--
--         (2) if @openForDelegation == ClosedForAll@, transfer all delegators in the baker's pool to
--             passive delegation; and
--
--         (3) append @BakerConfigureOpenForDelegation openForDelegation@ to @events@.
--
--  4. If the metadata URL is supplied: update the account's metadata URL to the supplied value
--     @metadataURL@ and append @BakerConfigureMetadataURL metadataURL@ to @events@.
--
--  5. If the transaction fee commission is supplied:
--
--        (1) if the commission does not fall within the current range according to the chain
--            parameters, return @VCFTransactionFeeCommissionNotInRange@; otherwise,
--
--        (2) update the account's transaction fee commission rate to the the supplied value @tfc@;
--
--        (3) append @BakerConfigureTransactionFeeCommission tfc@ to @events@.
--
--  6. If the baking reward commission is supplied:
--
--        (1) if the commission does not fall within the current range according to the chain
--            parameters, return @VCFBakingRewardCommissionNotInRange@; otherwise,
--
--        (2) update the account's baking reward commission rate to the the supplied value @brc@;
--
--        (3) append @BakerConfigureBakingRewardCommission brc@ to @events@.
--
--  6. If the finalization reward commission is supplied:
--
--        (1) if the commission does not fall within the current range according to the chain
--            parameters, return @VCFFinalizationRewardCommissionNotInRange@; otherwise,
--
--        (2) update the account's finalization reward commission rate to the the supplied value @frc@;
--
--        (3) append @BakerConfigureFinalizationRewardCommission frc@ to @events@.
--
--  7. If the capital is supplied: if there is a pending change to the baker's capital, return
--     @VCFChangePending@; otherwise:
--
--       * if the capital is 0
--
--           - (< P7) mark the baker as pending removal at @bcuSlotTimestamp@ plus the
--           the current baker cooldown period according to the chain parameters
--
--           - (>= P7) transfer the existing staked capital to pre-pre-cooldown, and mark the
--           account as in pre-pre-cooldown (in the global index) if it wasn't already, and
--           update the active bakers index to reflect the change, including removing the baker's
--           aggregation key from the in-use set
--
--           - append @BakerConfigureStakeReduced 0@ to @events@;
--
--       * if the capital is less than the current minimum equity capital, return @BCStakeUnderThreshold@;
--
--       * if the capital is (otherwise) less than the current equity capital of the baker
--
--           - (< P7) mark the baker as pending stake reduction to the new capital at
--             @bcuSlotTimestamp@ plus the current baker cooldown period according to the chain
--             parameters
--
--           - (>= P7) transfer the decrease in staked capital to pre-pre-cooldown, mark the
--             account as in pre-pre-cooldown (in the global index) if it wasn't already, and
--             update the active bakers index to reflect the change
--
--           - append @BakerConfigureStakeReduced capital@ to @events@;
--
--       * if the capital is equal to the baker's current equity capital, do nothing, append
--         @BakerConfigureStakeIncreased capital@ to @events@;
--
--       * if the capital is greater than the baker's current equity capital, increase the baker's
--         equity capital to the new capital (updating the total active capital in the active baker
--         index by adding the difference between the new and old capital) and append
--         @BakerConfigureStakeIncreased capital@ to @events@.
--
--  8. Return @events@ with the updated block state.
newUpdateValidator ::
    forall pv m.
    ( SupportsPersistentState pv m,
      PVSupportsDelegation pv,
      IsSupported 'PTTimeParameters (ChainParametersVersionFor pv) ~ 'True,
      PoolParametersVersionFor (ChainParametersVersionFor pv) ~ 'PoolParametersVersion1,
      CooldownParametersVersionFor (ChainParametersVersionFor pv) ~ 'CooldownParametersVersion1
    ) =>
    PersistentBlockState (MPV m) ->
    -- | Current block timestamp
    Timestamp ->
    AccountIndex ->
    ValidatorUpdate ->
    MTL.ExceptT ValidatorConfigureFailure m ([BakerConfigureUpdateChange], PersistentBlockState (MPV m))
newUpdateValidator pbs curTimestamp ai vu@ValidatorUpdate{..} = do
    bsp <- loadPBS pbs
    -- Cannot fail: account must exist.
    acc <- fromJust <$> Accounts.indexedAccount ai (bspAccounts bsp)
    -- Cannot fail: account must be a registered baker.
    existingBaker <- fromJust <$> accountBaker acc
    updateValidatorChecks bsp existingBaker vu
    (newBSP, events) <- lift . MTL.runWriterT $ do
        (newBSP, newAcc) <-
            updateKeys existingBaker (bsp, acc)
                >>= updateRestakeEarnings
                >>= updatePoolInfo existingBaker
                >>= updateCapital existingBaker
        newAccounts <- Accounts.setAccountAtIndex ai newAcc (bspAccounts newBSP)
        return newBSP{bspAccounts = newAccounts}
    (events,) <$> storePBS pbs newBSP
  where
    bid = BakerId ai
    ifPresent Nothing _ = return
    ifPresent (Just v) k = k v
    updateKeys oldBaker = ifPresent vuKeys $ \keys (bsp, acc) -> do
        let oldAggrKey = oldBaker ^. BaseAccounts.bakerAggregationVerifyKey
        bsp1 <-
            if bkuAggregationKey keys == oldAggrKey
                then return bsp
                else do
                    pab <- refLoad $ bspBirkParameters bsp ^. birkActiveBakers
                    newAggregationKeys <-
                        Trie.insert (bkuAggregationKey keys) ()
                            =<< Trie.delete oldAggrKey (pab ^. aggregationKeys)
                    newPABref <- refMake $ pab & aggregationKeys .~ newAggregationKeys
                    return $
                        bsp{bspBirkParameters = bspBirkParameters bsp & birkActiveBakers .~ newPABref}
        acc1 <- setAccountBakerKeys keys acc
        MTL.tell [BakerConfigureUpdateKeys keys]
        return (bsp1, acc1)
    updateRestakeEarnings = ifPresent vuRestakeEarnings $ \restakeEarnings (bsp, acc) -> do
        acc1 <- setAccountRestakeEarnings restakeEarnings acc
        MTL.tell [BakerConfigureRestakeEarnings restakeEarnings]
        return (bsp, acc1)
    updatePoolInfo oldBaker (bsp0, acc) = do
        let pu0 = emptyBakerPoolInfoUpdate
        (bsp1, pu1) <-
            updateOpenForDelegation oldBaker (bsp0, pu0)
                >>= updateMetadataURL oldBaker
                >>= updateTransactionFeeCommission oldBaker
                >>= updateBakingRewardCommission oldBaker
                >>= updateFinalizationRewardCommission oldBaker
        acc1 <- updateAccountBakerPoolInfo pu1 acc
        return (bsp1, acc1)
    updateOpenForDelegation oldBaker = ifPresent vuOpenForDelegation $ \openForDelegation (bsp, pu) -> do
        MTL.tell [BakerConfigureOpenForDelegation openForDelegation]
        if oldBaker ^. BaseAccounts.poolOpenStatus == openForDelegation
            then return (bsp, pu)
            else do
                bsp1 <-
                    if openForDelegation == Transactions.ClosedForAll
                        then moveDelegatorsToPassive bsp Nothing
                        else return bsp
                return (bsp1, pu{updOpenForDelegation = Just openForDelegation})
    updateMetadataURL oldBaker = ifPresent vuMetadataURL $ \metadataUrl (bsp, pu) -> do
        MTL.tell [BakerConfigureMetadataURL metadataUrl]
        if oldBaker ^. BaseAccounts.poolMetadataUrl == metadataUrl
            then return (bsp, pu)
            else return (bsp, pu{updMetadataURL = Just metadataUrl})
    updateTransactionFeeCommission oldBaker =
        ifPresent vuTransactionFeeCommission $ \tfc (bsp, pu) -> do
            MTL.tell [BakerConfigureTransactionFeeCommission tfc]
            if oldBaker ^. BaseAccounts.poolCommissionRates . transactionCommission == tfc
                then return (bsp, pu)
                else return (bsp, pu{updTransactionFeeCommission = Just tfc})
    updateBakingRewardCommission oldBaker =
        ifPresent vuBakingRewardCommission $ \brc (bsp, pu) -> do
            MTL.tell [BakerConfigureBakingRewardCommission brc]
            if oldBaker ^. BaseAccounts.poolCommissionRates . bakingCommission == brc
                then return (bsp, pu)
                else return (bsp, pu{updBakingRewardCommission = Just brc})
    updateFinalizationRewardCommission oldBaker =
        ifPresent vuFinalizationRewardCommission $ \frc (bsp, pu) -> do
            MTL.tell [BakerConfigureFinalizationRewardCommission frc]
            if oldBaker ^. BaseAccounts.poolCommissionRates . finalizationCommission == frc
                then return (bsp, pu)
                else return (bsp, pu{updFinalizationRewardCommission = Just frc})
    updateCapital = updateCapital' (sSupportsFlexibleCooldown (accountVersion @(AccountVersionFor pv)))
    updateCapital' SFalse oldBaker = ifPresent vuCapital $ \capital (bsp, acc) -> do
        -- No flexible cooldowns. Reducing stake creates a pending change.
        cp <- lookupCurrentParameters (bspUpdates bsp)
        let cooldownDuration = cp ^. cpCooldownParameters . cpPoolOwnerCooldown
            cooldownElapsed =
                BaseAccounts.PendingChangeEffectiveV1 $
                    addDurationSeconds curTimestamp cooldownDuration
        let oldCapital = oldBaker ^. BaseAccounts.stakedAmount
        if capital == 0
            then do
                -- Validator is being removed. (Removal occurs after cooldown.)
                MTL.tell [BakerConfigureStakeReduced capital]
                let bpc = BaseAccounts.RemoveStake cooldownElapsed
                (bsp,) <$> setAccountStakePendingChange bpc acc
            else case compare capital oldCapital of
                LT -> do
                    -- Stake reduced.
                    MTL.tell [BakerConfigureStakeReduced capital]
                    let bpc = BaseAccounts.ReduceStake capital cooldownElapsed
                    (bsp,) <$> setAccountStakePendingChange bpc acc
                EQ -> do
                    -- Stake unchanged: record as if increased.
                    MTL.tell [BakerConfigureStakeIncreased capital]
                    return (bsp, acc)
                GT -> do
                    -- Stake increased
                    MTL.tell [BakerConfigureStakeIncreased capital]
                    bsp1 <-
                        modifyActiveCapital
                            (addActiveCapital $ capital - oldCapital)
                            bsp
                    acc1 <- setAccountStake capital acc
                    return (bsp1, acc1)
    updateCapital' STrue oldBaker = ifPresent vuCapital $ \capital (bsp, acc) -> do
        -- Flexible cooldowns. Reducing stake goes into cooldown, and increasing stake reactivates
        -- stake from cooldown.
        let oldCapital = oldBaker ^. BaseAccounts.stakedAmount
        if capital == 0
            then do
                MTL.tell [BakerConfigureStakeReduced 0]
                alreadyInPrePreCooldown <- accountHasPrePreCooldown acc
                acc1 <- removeAccountStake acc >>= addAccountPrePreCooldown oldCapital
                let oldKeys =
                        maybe
                            (oldBaker ^. BaseAccounts.bakerAggregationVerifyKey)
                            bkuAggregationKey
                            vuKeys
                bsp1 <- moveDelegatorsToPassive bsp (Just (oldCapital, oldKeys))
                bsp2 <- (if alreadyInPrePreCooldown then return else addToPrePreCooldowns) bsp1
                return (bsp2, acc1)
            else case compare capital oldCapital of
                LT -> do
                    MTL.tell [BakerConfigureStakeReduced capital]
                    alreadyInPrePreCooldown <- accountHasPrePreCooldown acc
                    acc1 <-
                        setAccountStake capital acc
                            >>= addAccountPrePreCooldown (oldCapital - capital)
                    bsp1 <- modifyActiveCapital (subtractActiveCapital $ oldCapital - capital) bsp
                    bsp2 <- (if alreadyInPrePreCooldown then return else addToPrePreCooldowns) bsp1
                    return (bsp2, acc1)
                EQ -> do
                    MTL.tell [BakerConfigureStakeIncreased capital]
                    return (bsp, acc)
                GT -> do
                    MTL.tell [BakerConfigureStakeIncreased capital]
                    oldCooldowns <- accountCooldowns acc
                    acc1 <-
                        setAccountStake capital acc
                            >>= reactivateCooldownAmount (capital - oldCapital)
                    newCooldowns <- accountCooldowns acc1
                    let removals = cooldownRemovals oldCooldowns newCooldowns
                    bsp1 <- modifyActiveCapital (addActiveCapital $ capital - oldCapital) bsp
                    newAIC <- applyCooldownRemovalsGlobally ai removals (bspAccountsInCooldown bsp1)
                    let bsp2 = bsp1{bspAccountsInCooldown = newAIC}
                    return (bsp2, acc1)
    -- Move all @bid@'s current delegators into passive delegation.
    -- If the amount (the baker's prior stake) and key (the bakers prior aggregation key) are
    -- specified, then @bid@ is removed from the active bakers, the total active capital is reduced
    -- accordingly, and the aggregation key is removed from the set of keys in use.
    moveDelegatorsToPassive bsp mAmountAndKey = do
        pab0 <- refLoad (bspBirkParameters bsp ^. birkActiveBakers)
        (delegators, pab1) <- transferDelegatorsToPassive bid pab0
        pab2 <- case mAmountAndKey of
            Nothing -> return pab1
            Just (amount, aggKey) -> do
                newActiveBakers <- Trie.delete bid (pab1 ^. activeBakers)
                newAggregationKeys <- Trie.delete aggKey (pab1 ^. aggregationKeys)
                return $
                    pab1
                        & totalActiveCapital %~ subtractActiveCapital amount
                        & activeBakers .~ newActiveBakers
                        & aggregationKeys .~ newAggregationKeys
        newPABref <- refMake pab2
        let newBirkParams = bspBirkParameters bsp & birkActiveBakers .~ newPABref
        newAccounts <- foldM redelegatePassive (bspAccounts bsp) delegators
        return bsp{bspBirkParameters = newBirkParams, bspAccounts = newAccounts}
    modifyActiveCapital upd bsp = do
        pab <- refLoad (bspBirkParameters bsp ^. birkActiveBakers)
        newPABref <- refMake $ pab & totalActiveCapital %~ upd
        return bsp{bspBirkParameters = bspBirkParameters bsp & birkActiveBakers .~ newPABref}
    addToPrePreCooldowns ::
        (MonadBlobStore m', PVSupportsFlexibleCooldown pv) =>
        BlockStatePointers pv ->
        m' (BlockStatePointers pv)
    addToPrePreCooldowns bsp = do
        -- Add the account to the pre-pre-cooldowns list.
        newAccountsInCooldown <-
            (accountsInCooldown . prePreCooldown)
                (consAccountList ai)
                (bspAccountsInCooldown bsp)
        return bsp{bspAccountsInCooldown = newAccountsInCooldown}

doConstrainBakerCommission ::
    (SupportsPersistentState pv m, PVSupportsDelegation pv) =>
    PersistentBlockState pv ->
    AccountIndex ->
    CommissionRanges ->
    m (PersistentBlockState pv)
doConstrainBakerCommission pbs ai ranges = do
    bsp <- loadPBS pbs
    onAccount ai bsp accountBaker >>= \case
        Nothing -> return pbs
        Just bkr -> do
            let oldRates = bkr ^. BaseAccounts.poolCommissionRates
            let newRates = updateRates oldRates
            if oldRates == newRates
                then return pbs
                else do
                    newAccounts <- Accounts.updateAccountsAtIndex' (setAccountCommissionRates newRates) ai (bspAccounts bsp)
                    storePBS pbs bsp{bspAccounts = newAccounts}
  where
    updateRates = updateTransactionFeeCommission . updateBakingRewardCommission . updateFinalizationRewardCommission
    updateTransactionFeeCommission =
        transactionCommission %~ (`closestInRange` (ranges ^. transactionCommissionRange))
    updateBakingRewardCommission =
        bakingCommission %~ (`closestInRange` (ranges ^. bakingCommissionRange))
    updateFinalizationRewardCommission =
        finalizationCommission %~ (`closestInRange` (ranges ^. finalizationCommissionRange))

-- | Check the conditions required to successfully add a delegator to an account:
--
--      * the delegation target is passive delegation; or
--
--      * the delegation target is a baker (otherwise, throw 'DCFInvalidDelegationTarget') and:
--
--           - the baker's pool is open for all (otherwise, throw 'DCFPoolClosed'),
--
--           - the delegation would not put the pool over the leverage bound (otherwise, throw
--             'DCFPoolStakeOverThreshold'), and
--
--           - the delegation would not put the pool over the capital bound (otherwise, throw
--             'DCFPoolOverDelegated').
addDelegatorChecks ::
    ( IsProtocolVersion pv,
      PVSupportsDelegation pv,
      MTL.MonadError DelegatorConfigureFailure m,
      SupportsPersistentAccount pv m,
      PoolParametersVersionFor (ChainParametersVersionFor pv) ~ 'PoolParametersVersion1
    ) =>
    BlockStatePointers pv ->
    DelegatorAdd ->
    m ()
addDelegatorChecks _ DelegatorAdd{daDelegationTarget = Transactions.DelegatePassive} = return ()
addDelegatorChecks bsp DelegatorAdd{daDelegationTarget = Transactions.DelegateToBaker bid, ..} = do
    onAccount baid bsp accountBaker >>= \case
        Nothing -> MTL.throwError (DCFInvalidDelegationTarget bid)
        Just baker -> do
            unless (baker ^. BaseAccounts.poolOpenStatus == Transactions.OpenForAll) $
                MTL.throwError DCFPoolClosed
            poolParams <- _cpPoolParameters <$> lookupCurrentParameters (bspUpdates bsp)
            let bakerEquityCapital = baker ^. BaseAccounts.stakedAmount
            bakerDelegatedCapital <- (daCapital +) <$> poolDelegatorCapital bsp bid
            capitalTotal <- (daCapital +) <$> totalCapital bsp
            let PoolCaps{..} = delegatedCapitalCaps poolParams capitalTotal bakerEquityCapital bakerDelegatedCapital
            when (bakerDelegatedCapital > leverageCap) $ MTL.throwError DCFPoolStakeOverThreshold
            when (bakerDelegatedCapital > boundCap) $ MTL.throwError DCFPoolOverDelegated
  where
    BakerId baid = bid

-- | From chain parameters version >= 1, this operation is used to add a delegator.
--  When adding delegator, it is assumed that 'AccountIndex' account is NOT a baker and NOT a delegator.
--
--  PRECONDITIONS:
--
--  * the account is valid;
--  * the account is not a baker;
--  * the account is not a delegator;
--  * the delegated amount does not exceed the account's balance;
--  * the delegated stake is > 0.
--
--  The function behaves as follows:
--
--  1. If the delegation target is a valid baker that is not 'OpenForAll', return 'DCFPoolClosed'.
--
--  2. If the delegation target is baker id @bid@, but the baker does not exist, return
--     @DCFInvalidDelegationTarget bid@.
--
--  3. Update the active bakers index to record:
--
--       * the delegator delegates to the target pool;
--       * the target pool's delegated capital is increased by the delegated amount;
--       * the total active capital is increased by the delegated amount.
--
--  4. Update the account to record the specified delegation.
--
--  5. If the amount delegated to the delegation target exceeds the leverage bound, return
--     'DCFPoolStakeOverThreshold' and revert any changes.
--
--  6. If the amount delegated to the delegation target exceed the capital bound, return
--     'DCFPoolOverDelegated' and revert any changes.
--
--  7. Return the updated state.
newAddDelegator ::
    forall pv m.
    ( SupportsPersistentState pv m,
      PVSupportsDelegation pv,
      IsSupported 'PTTimeParameters (ChainParametersVersionFor pv) ~ 'True,
      PoolParametersVersionFor (ChainParametersVersionFor pv) ~ 'PoolParametersVersion1,
      CooldownParametersVersionFor (ChainParametersVersionFor pv) ~ 'CooldownParametersVersion1
    ) =>
    PersistentBlockState (MPV m) ->
    AccountIndex ->
    DelegatorAdd ->
    MTL.ExceptT DelegatorConfigureFailure m (PersistentBlockState (MPV m))
newAddDelegator pbs ai da@DelegatorAdd{..} = do
    bsp <- loadPBS pbs
    addDelegatorChecks bsp da
    newBirkParameters <- do
        pab <- refLoad $ bspBirkParameters bsp ^. birkActiveBakers
        -- Cannot fail: the delegation target is valid.
        newActiveBakers <-
            addDelegatorUnsafe daDelegationTarget did daCapital pab
                <&> totalActiveCapital %~ addActiveCapital daCapital
        newPABRef <- refMake newActiveBakers
        return $ bspBirkParameters bsp & birkActiveBakers .~ newPABRef
    case flexibleCooldown of
        SFalse -> do
            newAccounts <-
                Accounts.updateAccountsAtIndex'
                    (addAccountDelegator newDelegator)
                    ai
                    (bspAccounts bsp)
            storePBS pbs $
                bsp
                    { bspAccounts = newAccounts,
                      bspBirkParameters = newBirkParameters
                    }
        STrue -> do
            acc <- fromJust <$> Accounts.indexedAccount ai (bspAccounts bsp)
            maybeCooldownsBefore <- accountCooldowns acc
            newAcc <- (addAccountDelegator newDelegator >=> reactivateCooldownAmount daCapital) acc
            maybeCooldownsAfter <- accountCooldowns newAcc
            let removals = cooldownRemovals maybeCooldownsBefore maybeCooldownsAfter
            newCooldowns <- applyCooldownRemovalsGlobally ai removals (bspAccountsInCooldown bsp)
            newAccounts <- Accounts.setAccountAtIndex ai newAcc (bspAccounts bsp)
            storePBS pbs $
                bsp
                    { bspAccounts = newAccounts,
                      bspBirkParameters = newBirkParameters,
                      bspAccountsInCooldown = newCooldowns
                    }
  where
    did = DelegatorId ai
    flexibleCooldown = sSupportsFlexibleCooldown (accountVersion @(AccountVersionFor pv))
    newDelegator :: BaseAccounts.AccountDelegation (AccountVersionFor pv)
    newDelegator =
        BaseAccounts.AccountDelegationV1
            { _delegationTarget = daDelegationTarget,
              _delegationStakedAmount = daCapital,
              _delegationStakeEarnings = daRestakeEarnings,
              _delegationPendingChange = BaseAccounts.NoChange,
              _delegationIdentity = did
            }

-- | Check the conditions required to successfully update a delegator.
--
--  1. If the delegation target is neither passive nor a valid baker, throw
--     'DCFInvalidDelegationTarget'.
--
--  2. If the delegation target is a valid baker that is different from the previous target, but
--     the pool is not open for all, throw 'DCFPoolClosed'.
--
--  3. If the delegated capital is specified and there is a pending change to the delegator's
--     stake, throw 'DCFChangePending'.
--
--  4. If the delegation target is being changed or the delegated capital is being increased:
--
--            * If the amount delegated to the delegation target would exceed the leverage bound,
--              throw 'DCFPoolStakeOverThreshold'.
--
--            * If the amount delegated to the delegation target would exceed the capital bound,
--              throw 'DCFPoolOverDelegated'.
updateDelegatorChecks ::
    forall pv m.
    ( IsProtocolVersion pv,
      PVSupportsDelegation pv,
      MTL.MonadError DelegatorConfigureFailure m,
      SupportsPersistentAccount pv m,
      PoolParametersVersionFor (ChainParametersVersionFor pv) ~ 'PoolParametersVersion1
    ) =>
    BlockStatePointers pv ->
    -- | The current delegation status of the account.
    BaseAccounts.AccountDelegation (AccountVersionFor pv) ->
    DelegatorUpdate ->
    m ()
updateDelegatorChecks bsp oldDelegator DelegatorUpdate{..} = do
    -- Check that the delegation target is valid and open.
    -- This returns @Just (baker, sameBaker)@ if the (new) delegation target is a baker (@baker@),
    -- with @sameBaker@ indicating whether the delegator is still delegating to the same pool.
    -- If the target is passive delegation, it returns @Nothing@.
    mTargetBaker <- case duDelegationTarget of
        Nothing -> case oldDelegator ^. BaseAccounts.delegationTarget of
            Transactions.DelegatePassive -> return Nothing
            Transactions.DelegateToBaker (BakerId baid) -> do
                -- Cannot fail: the account must delegate to a valid baker.
                baker <- fromJust <$> onAccount baid bsp accountBaker
                -- Since it wasn't changed, the baker is the same as before.
                return (Just (baker, True))
        Just Transactions.DelegatePassive -> return Nothing
        Just (Transactions.DelegateToBaker bid@(BakerId baid)) -> do
            onAccount baid bsp accountBaker >>= \case
                Nothing -> MTL.throwError (DCFInvalidDelegationTarget bid)
                Just baker -> do
                    let sameBaker =
                            Transactions.DelegateToBaker bid
                                == oldDelegator ^. BaseAccounts.delegationTarget
                    unless
                        ( sameBaker
                            || baker ^. BaseAccounts.poolOpenStatus == Transactions.OpenForAll
                        )
                        $ MTL.throwError DCFPoolClosed
                    return $ Just (baker, sameBaker)
    -- If the capital is being changed, check there is not a pending change.
    let hasPendingChange =
            oldDelegator ^. BaseAccounts.delegationPendingChange /= BaseAccounts.NoChange
    when (isJust duCapital && hasPendingChange) $ MTL.throwError DCFChangePending
    -- If the target is a baker pool, check that the delegation amount is within bounds.
    forM_ mTargetBaker $ \(baker, sameBaker) -> do
        let oldStake = oldDelegator ^. BaseAccounts.delegationStakedAmount
        -- The new effective stake is the old stake if:
        --   - no new stake is provided, or
        --   - the new stake is less than or equal to the old stake and the protocol version does
        --     not support flexible cooldown. (In this case, the change will be pending on the
        --     account.)
        let newEffectiveStake = case duCapital of
                Nothing -> oldStake
                Just newStake -> case flexibleCooldown of
                    SFalse -> max newStake oldStake -- If the stake is reduced, the change is pending.
                    STrue -> newStake
        -- We only check for over-delegation if the stake is being increased or the target is
        -- is changed and the effective stake is non-zero.
        unless (newEffectiveStake == 0 || sameBaker && newEffectiveStake <= oldStake) $ do
            -- The change to the total staked capital.
            let delta = newEffectiveStake `amountDiff` oldStake
            -- The change to the pool's staked capital. This depends on whether the delegator is
            -- switching pools.
            let poolDelta = if sameBaker then delta else amountToDelta newEffectiveStake
            poolParams <- _cpPoolParameters <$> lookupCurrentParameters (bspUpdates bsp)
            let bakerEquityCapital = baker ^. BaseAccounts.stakedAmount
            let bid = baker ^. BaseAccounts.bakerIdentity
            bakerDelegatedCapital <- applyAmountDelta poolDelta <$> poolDelegatorCapital bsp bid
            capitalTotal <- applyAmountDelta delta <$> totalCapital bsp
            let PoolCaps{..} =
                    delegatedCapitalCaps poolParams capitalTotal bakerEquityCapital bakerDelegatedCapital
            when (bakerDelegatedCapital > leverageCap) $ MTL.throwError DCFPoolStakeOverThreshold
            when (bakerDelegatedCapital > boundCap) $ MTL.throwError DCFPoolOverDelegated
  where
    flexibleCooldown = sSupportsFlexibleCooldown (accountVersion @(AccountVersionFor pv))

-- | From chain parameters version >= 1, this operation is used to update or remove a delegator.
--  This is used to implement 'bsoUpdateDelegator'.
--
--  PRECONDITIONS:
--
--  * the account is valid;
--  * the account is a delegator;
--  * if the delegated amount is updated, it does not exceed the account's balance.
--
--  The function behaves as follows, building a list @events@:
--
--  1. If the delegation target is specified as @target@:
--
--       (1) If the delegation target is changed and is a valid baker that is not 'OpenForAll',
--           return 'DCFPoolClosed'. [Note, it is allowed for the target to be the same baker,
--           which is 'ClosedForNew'.]
--
--       (2) If the delegation target is baker id @bid@, but the baker does not exist, return
--           @DCFInvalidDelegationTarget bid@.
--
--       (3) Update the active bakers index to: remove the delegator and delegated amount from the
--           old baker pool, and add the delegator and delegated amount to the new baker pool.
--           (Note, the total delegated amount is unchanged at this point.)
--
--       (4) Update the account to record the new delegation target.
--
--       (5) Append @DelegationConfigureDelegationTarget target@ to @events@. [N.B. if the target is
--           pool is the same as the previous value, steps (1)-(4) will do nothing and may be skipped
--           by the implementation. This relies on the invariant that delegators delegate only to
--           valid pools.]
--
--  2. If the "restake earnings" flag is specified as @restakeEarnings@:
--
--       (1) Update the restake earnings flag on the account to match @restakeEarnings@.
--
--       (2) Append @DelegationConfigureRestakeEarnings restakeEarnings@ to @events@.
--
--  3. If the delegated capital is specified as @capital@: if there is a pending change to the
--     delegator's stake, return 'DCFChangePending'; otherwise:
--
--       * If the new capital is 0, mark the delegator as pending removal at the slot timestamp
--         plus the delegator cooldown chain parameter, and append
--         @DelegationConfigureStakeReduced capital@ to @events@; otherwise
--
--       * If the the new capital is less than the current staked capital (but not 0), mark the
--         delegator as pending stake reduction to @capital@ at the slot timestamp plus the
--         delegator cooldown chain parameter, and append @DelegationConfigureStakeReduced capital@
--         to @events@;
--
--       * If the new capital is equal to the current staked capital, append
--         @DelegationConfigureStakeIncreased capital@ to @events@.
--
--       * If the new capital is greater than the current staked capital by @delta > 0@:
--
--             * increase the total active capital by @delta@,
--
--             * increase the delegator's target pool delegated capital by @delta@,
--
--             * set the baker's delegated capital to @capital@, and
--
--             * append @DelegationConfigureStakeIncreased capital@ to @events@.
--
--  4. If the delegation target has changed or the delegated capital is increased:
--
--            * If the amount delegated to the delegation target exceeds the leverage bound,
--              return 'DCFPoolStakeOverThreshold' and revert any changes.
--
--            * If the amount delegated to the delegation target exceed the capital bound,
--              return 'DCFPoolOverDelegated' and revert any changes.
--
--  6. Return @events@ with the updated state.
newUpdateDelegator ::
    forall pv m.
    ( SupportsPersistentState pv m,
      PVSupportsDelegation pv,
      IsSupported 'PTTimeParameters (ChainParametersVersionFor pv) ~ 'True,
      PoolParametersVersionFor (ChainParametersVersionFor pv) ~ 'PoolParametersVersion1,
      CooldownParametersVersionFor (ChainParametersVersionFor pv) ~ 'CooldownParametersVersion1
    ) =>
    PersistentBlockState (MPV m) ->
    -- | Current block timestamp
    Timestamp ->
    AccountIndex ->
    DelegatorUpdate ->
    MTL.ExceptT DelegatorConfigureFailure m ([DelegationConfigureUpdateChange], PersistentBlockState (MPV m))
newUpdateDelegator pbs blockTimestamp ai du@DelegatorUpdate{..} = do
    bsp <- loadPBS pbs
    -- Cannot fail: account must exist.
    acc <- fromJust <$> Accounts.indexedAccount ai (bspAccounts bsp)
    -- Cannot fail: the account must already be a delegator.
    existingDelegator <- fromJust <$> accountDelegator acc
    updateDelegatorChecks bsp existingDelegator du
    (newBSP, events) <- lift . MTL.runWriterT $ do
        (newBSP, newAcc) <-
            updateDelegationTarget (existingDelegator ^. BaseAccounts.delegationTarget) (bsp, acc)
                >>= updateRestakeEarnings
                >>= updateCapital

        newAccounts <- Accounts.setAccountAtIndex ai newAcc (bspAccounts newBSP)
        return newBSP{bspAccounts = newAccounts}
    (events,) <$> storePBS pbs newBSP
  where
    did = DelegatorId ai
    flexibleCooldown = sSupportsFlexibleCooldown (accountVersion @(AccountVersionFor pv))
    ifPresent Nothing _ = return
    ifPresent (Just v) k = k v
    updateDelegationTarget oldTarget = ifPresent duDelegationTarget $ \target (bsp, acc) -> do
        MTL.tell [DelegationConfigureDelegationTarget target]
        stakedAmount <- accountActiveStakedAmount acc
        if target == oldTarget || stakedAmount == 0
            then return (bsp, acc)
            else do
                bsp1 <-
                    onActiveBakers bsp $
                        removeDelegator oldTarget did stakedAmount
                            >=> addDelegatorUnsafe target did stakedAmount
                acc1 <- setAccountDelegationTarget target acc
                return (bsp1, acc1)
    updateRestakeEarnings = ifPresent duRestakeEarnings $ \restakeEarnings (bsp, acc) -> do
        MTL.tell [DelegationConfigureRestakeEarnings restakeEarnings]
        acc1 <- setAccountRestakeEarnings restakeEarnings acc
        return (bsp, acc1)
    updateCapital = ifPresent duCapital $ \capital (bsp, acc) -> case flexibleCooldown of
        SFalse -> do
            chainParams <- lookupCurrentParameters (bspUpdates bsp)
            oldCapital <- accountActiveStakedAmount acc
            let cooldownDuration = chainParams ^. cpCooldownParameters . cpDelegatorCooldown
                cooldownElapsed = addDurationSeconds blockTimestamp cooldownDuration
                changeEffective = BaseAccounts.PendingChangeEffectiveV1 cooldownElapsed
            if capital == 0
                then do
                    MTL.tell [DelegationConfigureStakeReduced capital]
                    let dpc = BaseAccounts.RemoveStake changeEffective
                    acc1 <- setAccountStakePendingChange dpc acc
                    return (bsp, acc1)
                else case compare capital oldCapital of
                    LT -> do
                        MTL.tell [DelegationConfigureStakeReduced capital]
                        let dpc = BaseAccounts.ReduceStake capital changeEffective
                        acc1 <- setAccountStakePendingChange dpc acc
                        return (bsp, acc1)
                    EQ -> do
                        MTL.tell [DelegationConfigureStakeIncreased capital]
                        return (bsp, acc)
                    GT -> do
                        MTL.tell [DelegationConfigureStakeIncreased capital]
                        -- Cannot fail: account must already be a delegator.
                        target <- BaseAccounts._delegationTarget . fromJust <$> accountDelegator acc
                        let change = capital - oldCapital
                        bsp1 <-
                            onActiveBakers bsp $
                                fmap (totalActiveCapital %~ addActiveCapital change)
                                    . modifyPoolCapitalUnsafe target (+ change)
                        acc1 <- setAccountStake capital acc
                        return (bsp1, acc1)
        STrue -> do
            oldCapital <- accountActiveStakedAmount acc
            target <- BaseAccounts._delegationTarget . fromJust <$> accountDelegator acc
            if capital == 0
                then do
                    MTL.tell [DelegationConfigureStakeReduced 0]
                    bsp1 <-
                        onActiveBakers bsp $
                            removeDelegator target did oldCapital
                                . (totalActiveCapital %~ subtractActiveCapital oldCapital)

                    alreadyInPrePreCooldown <- accountHasPrePreCooldown acc
                    acc1 <- removeAccountStake acc >>= addAccountPrePreCooldown oldCapital
                    bsp2 <- (if alreadyInPrePreCooldown then return else addToPrePreCooldowns) bsp1
                    return (bsp2, acc1)
                else case compare capital oldCapital of
                    LT -> do
                        MTL.tell [DelegationConfigureStakeReduced capital]
                        let delta = oldCapital - capital
                        bsp1 <-
                            onActiveBakers bsp $
                                fmap (totalActiveCapital %~ subtractActiveCapital delta)
                                    . modifyPoolCapitalUnsafe target (subtract delta)
                        alreadyInPrePreCooldown <- accountHasPrePreCooldown acc
                        acc1 <- setAccountStake capital acc >>= addAccountPrePreCooldown delta
                        bsp2 <- (if alreadyInPrePreCooldown then return else addToPrePreCooldowns) bsp1
                        return (bsp2, acc1)
                    EQ -> do
                        MTL.tell [DelegationConfigureStakeIncreased capital]
                        return (bsp, acc)
                    GT -> do
                        MTL.tell [DelegationConfigureStakeIncreased capital]
                        let delta = capital - oldCapital
                        bsp1 <-
                            onActiveBakers bsp $
                                fmap (totalActiveCapital %~ addActiveCapital delta)
                                    . modifyPoolCapitalUnsafe target (+ delta)
                        maybeCooldownsBefore <- accountCooldowns acc
                        acc1 <-
                            setAccountStake capital acc
                                >>= reactivateCooldownAmount delta
                        maybeCooldownsAfter <- accountCooldowns acc1
                        let removals = cooldownRemovals maybeCooldownsBefore maybeCooldownsAfter
                        newCooldowns <- applyCooldownRemovalsGlobally ai removals (bspAccountsInCooldown bsp1)
                        return (bsp1{bspAccountsInCooldown = newCooldowns}, acc1)
    onActiveBakers bsp f = do
        newPABRef <- refMake =<< f =<< refLoad (bspBirkParameters bsp ^. birkActiveBakers)
        return bsp{bspBirkParameters = bspBirkParameters bsp & birkActiveBakers .~ newPABRef}
    addToPrePreCooldowns ::
        (MonadBlobStore m', PVSupportsFlexibleCooldown pv) =>
        BlockStatePointers pv ->
        m' (BlockStatePointers pv)
    addToPrePreCooldowns bsp = do
        -- Add the account to the pre-pre-cooldowns list.
        newAccountsInCooldown <-
            (accountsInCooldown . prePreCooldown)
                (consAccountList ai)
                (bspAccountsInCooldown bsp)
        return bsp{bspAccountsInCooldown = newAccountsInCooldown}

data CooldownRemovals = CooldownRemovals
    { -- | Whether the pre-pre cooldown was removed.
      crPrePreCooldown :: Bool,
      -- | Whether the pre cooldown was removed.
      crPreCooldown :: Bool,
      -- | If all cooldowns were removed, this is the previous timestamp of the earliest cooldown.
      crCooldown :: Maybe Timestamp
    }

-- | Determine if a change in cooldowns requires global updates to the indexes.
--  The change should arise from (possibly) reactivating stake from cooldown.
cooldownRemovals ::
    Maybe CooldownQueue.Cooldowns -> Maybe CooldownQueue.Cooldowns -> CooldownRemovals
cooldownRemovals Nothing _ = CooldownRemovals False False Nothing
cooldownRemovals (Just cd1) Nothing =
    CooldownRemovals
        { crPrePreCooldown = isPresent (CooldownQueue.prePreCooldown cd1),
          crPreCooldown = isPresent (CooldownQueue.preCooldown cd1),
          crCooldown = fst <$> Map.lookupMin (CooldownQueue.inCooldown cd1)
        }
cooldownRemovals (Just cd1) (Just cd2) =
    CooldownRemovals
        { crPrePreCooldown = isPresent (CooldownQueue.prePreCooldown cd1) && isAbsent (CooldownQueue.prePreCooldown cd2),
          crPreCooldown = isPresent (CooldownQueue.preCooldown cd1) && isAbsent (CooldownQueue.preCooldown cd2),
          crCooldown = do
            guard (Map.null (CooldownQueue.inCooldown cd2))
            fst <$> Map.lookupMin (CooldownQueue.inCooldown cd1)
        }

-- | Apply cooldown removals for an account to the global indexes.
applyCooldownRemovalsGlobally ::
    (MonadBlobStore m, PVSupportsFlexibleCooldown pv) =>
    AccountIndex ->
    CooldownRemovals ->
    AccountsInCooldownForPV pv ->
    m (AccountsInCooldownForPV pv)
applyCooldownRemovalsGlobally ai CooldownRemovals{..} =
    doIf crPrePreCooldown ((accountsInCooldown . prePreCooldown) (removeAccountFromAccountList ai))
        >=> doIf crPreCooldown ((accountsInCooldown . preCooldown) (removeAccountFromAccountList ai))
        >=> case crCooldown of
            Just ts -> (accountsInCooldown . cooldown) (removeAccountFromReleaseSchedule ts ai)
            Nothing -> return
  where
    doIf True f = f
    doIf False _ = return

doUpdateBakerKeys ::
    (SupportsPersistentState pv m, AccountVersionFor pv ~ 'AccountV0) =>
    PersistentBlockState pv ->
    AccountIndex ->
    BakerKeyUpdate ->
    m (BakerKeyUpdateResult, PersistentBlockState pv)
doUpdateBakerKeys pbs ai bku@BakerKeyUpdate{..} = do
    bsp <- loadPBS pbs
    onAccount ai bsp accountBaker >>= \case
        -- The account is valid and has a baker
        Just bkr -> do
            pab <- refLoad (_birkActiveBakers (bspBirkParameters bsp))
            let oldAggregationKey = bkr ^. BaseAccounts.bakerAggregationVerifyKey
            -- Try updating the aggregation keys
            (keyOK, newAggregationKeys) <-
                -- If the aggregation key has not changed, we have nothing to do.
                if bkuAggregationKey == oldAggregationKey
                    then return (True, _aggregationKeys pab)
                    else do
                        -- Remove the old key
                        ak1 <- Trie.delete oldAggregationKey (_aggregationKeys pab)
                        -- Add the new key and check that it is not already present
                        let updAgg Nothing = return (True, Trie.Insert ())
                            updAgg (Just ()) = return (False, Trie.NoChange)
                        Trie.adjust updAgg bkuAggregationKey ak1
            if keyOK
                then do
                    -- The new aggregation key is known to be unique
                    newActiveBakers <- refMake pab{_aggregationKeys = newAggregationKeys}
                    let newBirkParams = bspBirkParameters bsp & birkActiveBakers .~ newActiveBakers
                    -- Update the account with the new keys
                    newAccounts <- Accounts.updateAccountsAtIndex' (setAccountBakerKeys bku) ai (bspAccounts bsp)
                    (BKUSuccess (BakerId ai),)
                        <$> storePBS
                            pbs
                            bsp
                                { bspBirkParameters = newBirkParams,
                                  bspAccounts = newAccounts
                                }
                else return (BKUDuplicateAggregationKey, pbs)
        -- Cannot resolve the account, or it is not a baker
        _ -> return (BKUInvalidBaker, pbs)

doUpdateBakerStake ::
    (SupportsPersistentState pv m, AccountVersionFor pv ~ 'AccountV0, ChainParametersVersionFor pv ~ 'ChainParametersV0) =>
    PersistentBlockState pv ->
    AccountIndex ->
    Amount ->
    m (BakerStakeUpdateResult, PersistentBlockState pv)
doUpdateBakerStake pbs ai newStake = do
    bsp <- loadPBS pbs

    onAccount' ai bsp accountStakeDetails >>= \case
        Just StakeDetailsBaker{..} -> do
            if sdPendingChange /= BaseAccounts.NoChange
                then -- A change is already pending
                    return (BSUChangePending (BakerId ai), pbs)
                else -- We can make the change
                do
                    let curEpoch = bspBirkParameters bsp ^. birkSeedState . epoch
                    upds <- refLoad (bspUpdates bsp)
                    cooldownEpochs <-
                        (2 +) . _cpBakerExtraCooldownEpochs . _cpCooldownParameters . unStoreSerialized
                            <$> refLoad (currentParameters upds)

                    bakerStakeThreshold <- (^. cpPoolParameters . ppBakerStakeThreshold) <$> doGetChainParameters pbs
                    let applyUpdate updAcc = do
                            newAccounts <- Accounts.updateAccountsAtIndex' updAcc ai (bspAccounts bsp)
                            storePBS pbs bsp{bspAccounts = newAccounts}
                    case compare newStake sdStakedCapital of
                        LT ->
                            if newStake < max 1 bakerStakeThreshold
                                then return (BSUStakeUnderThreshold, pbs)
                                else
                                    (BSUStakeReduced (BakerId ai) (curEpoch + cooldownEpochs),)
                                        <$> applyUpdate
                                            ( setAccountStakePendingChange
                                                (BaseAccounts.ReduceStake newStake (BaseAccounts.PendingChangeEffectiveV0 $ curEpoch + cooldownEpochs))
                                            )
                        EQ -> return (BSUStakeUnchanged (BakerId ai), pbs)
                        GT -> (BSUStakeIncreased (BakerId ai),) <$> applyUpdate (setAccountStake newStake)
        _ -> return (BSUInvalidBaker, pbs)

doUpdateBakerRestakeEarnings ::
    (SupportsPersistentState pv m) =>
    PersistentBlockState pv ->
    AccountIndex ->
    Bool ->
    m (BakerRestakeEarningsUpdateResult, PersistentBlockState pv)
doUpdateBakerRestakeEarnings pbs ai newRestakeEarnings = do
    bsp <- loadPBS pbs
    onAccount' ai bsp accountStakeDetails >>= \case
        Just StakeDetailsBaker{..} -> do
            if newRestakeEarnings == sdRestakeEarnings
                then return (BREUUpdated (BakerId ai), pbs)
                else do
                    let updAcc = setAccountRestakeEarnings newRestakeEarnings
                    newAccounts <- Accounts.updateAccountsAtIndex' updAcc ai (bspAccounts bsp)
                    (BREUUpdated (BakerId ai),) <$> storePBS pbs bsp{bspAccounts = newAccounts}
        _ -> return (BREUInvalidBaker, pbs)

doRemoveBaker ::
    (SupportsPersistentState pv m, AccountVersionFor pv ~ 'AccountV0, ChainParametersVersionFor pv ~ 'ChainParametersV0) =>
    PersistentBlockState pv ->
    AccountIndex ->
    m (BakerRemoveResult, PersistentBlockState pv)
doRemoveBaker pbs ai = do
    bsp <- loadPBS pbs
    onAccount' ai bsp accountStakeDetails >>= \case
        -- The account is valid and has a baker
        Just StakeDetailsBaker{..} -> do
            if sdPendingChange /= BaseAccounts.NoChange
                then -- A change is already pending
                    return (BRChangePending (BakerId ai), pbs)
                else do
                    -- We can make the change
                    -- Note: this just sets the account to be removed at a future epoch
                    -- transition.
                    let curEpoch = bspBirkParameters bsp ^. birkSeedState . epoch
                    upds <- refLoad (bspUpdates bsp)
                    cooldownEpochs <-
                        (2 +) . _cpBakerExtraCooldownEpochs . _cpCooldownParameters . unStoreSerialized
                            <$> refLoad (currentParameters upds)
                    let updAcc =
                            setAccountStakePendingChange $
                                BaseAccounts.RemoveStake $
                                    BaseAccounts.PendingChangeEffectiveV0 $
                                        curEpoch + cooldownEpochs
                    newAccounts <- Accounts.updateAccountsAtIndex' updAcc ai (bspAccounts bsp)
                    (BRRemoved (BakerId ai) (curEpoch + cooldownEpochs),)
                        <$> storePBS pbs bsp{bspAccounts = newAccounts}
        -- The account is not valid or has no baker
        _ -> return (BRInvalidBaker, pbs)

doRewardAccount :: forall pv m. (SupportsPersistentState pv m) => PersistentBlockState pv -> AccountIndex -> Amount -> m (Maybe AccountAddress, PersistentBlockState pv)
doRewardAccount pbs ai reward = do
    bsp <- loadPBS pbs
    (mRes, newAccounts) <- Accounts.updateAccountsAtIndex updAcc ai (bspAccounts bsp)
    case mRes of
        Nothing -> return (Nothing, pbs)
        Just (addr, updActiveBkrs) -> do
            newActiveBkrs <- updActiveBkrs (bspBirkParameters bsp ^. birkActiveBakers)
            (Just addr,)
                <$> storePBS
                    pbs
                    bsp
                        { bspAccounts = newAccounts,
                          bspBirkParameters = bspBirkParameters bsp & birkActiveBakers .~ newActiveBkrs
                        }
  where
    updAcc acc = do
        addr <- accountCanonicalAddress acc
        stakeDetails <- accountStakeDetails acc
        (restaked, acc1) <- case stakeDetails of
            StakeDetailsBaker{..} | sdRestakeEarnings -> do
                acc' <- setAccountStake (sdStakedCapital + reward) acc
                let upd pActiveBkrs = do
                        activeBkrs <- refLoad pActiveBkrs
                        refMake $! activeBkrs & totalActiveCapital %~ addActiveCapital reward
                return (upd, acc')
            StakeDetailsDelegator{..} | sdRestakeEarnings -> do
                acc' <- setAccountStake (sdStakedCapital + reward) acc
                let upd pActiveBkrs = do
                        activeBkrs0 <- refLoad pActiveBkrs
                        activeBkrs1 <- updateDelegationPoolCapital activeBkrs0 sdDelegationTarget
                        refMake $! activeBkrs1 & totalActiveCapital %~ addActiveCapital reward
                return (upd, acc')
            _ -> return (return, acc)
        acc2 <- addAccountAmount reward acc1
        return ((addr, restaked), acc2)

    updateDelegationPoolCapital ::
        (AVSupportsDelegation av, IsAccountVersion av) =>
        PersistentActiveBakers av ->
        Transactions.DelegationTarget ->
        m (PersistentActiveBakers av)
    updateDelegationPoolCapital activeBkrs Transactions.DelegatePassive = do
        let tot = adDelegatorTotalCapital $ activeBkrs ^. passiveDelegators
        return $!
            activeBkrs
                & passiveDelegators %~ \dlgs ->
                    dlgs{adDelegatorTotalCapital = tot + reward}
    updateDelegationPoolCapital activeBkrs (Transactions.DelegateToBaker bid) = do
        let activeBkrsMap = activeBkrs ^. activeBakers
            adj Nothing = error "Invariant violation: active baker account is not in active bakers map"
            adj (Just dlgs) = do
                let tot = adDelegatorTotalCapital dlgs
                return ((), Trie.Insert $ dlgs{adDelegatorTotalCapital = tot + reward})
        (_, newActiveBkrsMap) <- Trie.adjust adj bid activeBkrsMap
        return $! activeBkrs & activeBakers .~ newActiveBkrsMap

doGetBakerPoolRewardDetails :: (PVSupportsDelegation pv, SupportsPersistentState pv m) => PersistentBlockState pv -> m (Map.Map BakerId BakerPoolRewardDetails)
doGetBakerPoolRewardDetails pbs = do
    bsp <- loadPBS pbs
    let hpr = case bspRewardDetails bsp of BlockRewardDetailsV1 hp -> hp
    poolRewards <- refLoad hpr
    rewardsList <- LFMBT.toAscList (bakerPoolRewardDetails poolRewards)
    capitals <- refLoad $ currentCapital poolRewards
    let bakerIdList = bcBakerId <$> Vec.toList (bakerPoolCapital capitals)
    -- The lists must be the same length since the rewards are reset when the current capital
    -- distribution is updated.
    return $! Map.fromList (zip bakerIdList rewardsList)

doGetRewardStatus :: forall pv m. (SupportsPersistentState pv m) => PersistentBlockState pv -> m (RewardStatus' Epoch)
doGetRewardStatus pbs = do
    bsp <- loadPBS pbs
    let bankStatus = _unhashed $ bspBank bsp
    let rewardsV0 :: RewardStatus' Epoch
        rewardsV0 =
            RewardStatusV0
                { rsTotalAmount = bankStatus ^. Rewards.totalGTU,
                  rsTotalEncryptedAmount = bankStatus ^. Rewards.totalEncryptedGTU,
                  rsBakingRewardAccount = bankStatus ^. Rewards.bakingRewardAccount,
                  rsFinalizationRewardAccount = bankStatus ^. Rewards.finalizationRewardAccount,
                  rsGasAccount = bankStatus ^. Rewards.gasAccount,
                  rsProtocolVersion = demoteProtocolVersion (protocolVersion @pv)
                }
        rewardsV1 :: (PVSupportsDelegation pv) => m (RewardStatus' Epoch)
        rewardsV1 = do
            poolRewards <- refLoad (bspPoolRewards bsp)
            tc <- totalCapital bsp
            return
                RewardStatusV1
                    { rsTotalAmount = bankStatus ^. Rewards.totalGTU,
                      rsTotalEncryptedAmount = bankStatus ^. Rewards.totalEncryptedGTU,
                      rsBakingRewardAccount = bankStatus ^. Rewards.bakingRewardAccount,
                      rsFinalizationRewardAccount = bankStatus ^. Rewards.finalizationRewardAccount,
                      rsGasAccount = bankStatus ^. Rewards.gasAccount,
                      rsFoundationTransactionRewards = foundationTransactionRewards poolRewards,
                      rsNextPaydayTime = nextPaydayEpoch poolRewards,
                      rsNextPaydayMintRate = nextPaydayMintRate poolRewards,
                      rsTotalStakedCapital = tc,
                      rsProtocolVersion = demoteProtocolVersion (protocolVersion @pv)
                    }
    case protocolVersion @pv of
        SP1 -> return rewardsV0
        SP2 -> return rewardsV0
        SP3 -> return rewardsV0
        SP4 -> rewardsV1
        SP5 -> rewardsV1
        SP6 -> rewardsV1
        SP7 -> rewardsV1

doRewardFoundationAccount :: (SupportsPersistentState pv m) => PersistentBlockState pv -> Amount -> m (PersistentBlockState pv)
doRewardFoundationAccount pbs reward = do
    bsp <- loadPBS pbs
    let updAcc = addAccountAmount reward
    foundationAccount <- (^. cpFoundationAccount) <$> lookupCurrentParameters (bspUpdates bsp)
    newAccounts <- Accounts.updateAccountsAtIndex' updAcc foundationAccount (bspAccounts bsp)
    storePBS pbs (bsp{bspAccounts = newAccounts})

doGetFoundationAccount :: (SupportsPersistentState pv m) => PersistentBlockState pv -> m (PersistentAccount (AccountVersionFor pv))
doGetFoundationAccount pbs = do
    bsp <- loadPBS pbs
    foundationAccount <- (^. cpFoundationAccount) <$> lookupCurrentParameters (bspUpdates bsp)
    macc <- Accounts.indexedAccount foundationAccount (bspAccounts bsp)
    case macc of
        Nothing -> error "bsoGetFoundationAccount: invalid foundation account"
        Just acc -> return acc

doMint :: (SupportsPersistentState pv m) => PersistentBlockState pv -> MintAmounts -> m (PersistentBlockState pv)
doMint pbs mint = do
    bsp <- loadPBS pbs
    let newBank =
            bspBank bsp
                & unhashed
                    %~ (Rewards.totalGTU +~ mintTotal mint)
                        . (Rewards.bakingRewardAccount +~ mintBakingReward mint)
                        . (Rewards.finalizationRewardAccount +~ mintFinalizationReward mint)
    let updAcc = addAccountAmount $ mintDevelopmentCharge mint
    foundationAccount <- (^. cpFoundationAccount) <$> lookupCurrentParameters (bspUpdates bsp)
    newAccounts <- Accounts.updateAccountsAtIndex' updAcc foundationAccount (bspAccounts bsp)
    storePBS pbs (bsp{bspBank = newBank, bspAccounts = newAccounts})

doSafeMintToAccount :: (SupportsPersistentState pv m) => PersistentBlockState pv -> AccountIndex -> Amount -> m (Either Amount (PersistentBlockState pv))
doSafeMintToAccount pbs acctIdx mintAmt = do
    bsp <- loadPBS pbs
    let currentSupply = bspBank bsp ^. unhashed . Rewards.totalGTU
    let maxMintAmount = maxBound - currentSupply
    if maxMintAmount >= mintAmt
        then do
            let newBank = bspBank bsp & unhashed . Rewards.totalGTU +~ mintAmt
            let updAcc = addAccountAmount mintAmt
            newAccounts <- Accounts.updateAccountsAtIndex' updAcc acctIdx (bspAccounts bsp)
            Right <$> storePBS pbs (bsp{bspBank = newBank, bspAccounts = newAccounts})
        else return $ Left maxMintAmount

doGetAccount :: (SupportsPersistentState pv m) => PersistentBlockState pv -> AccountAddress -> m (Maybe (AccountIndex, PersistentAccount (AccountVersionFor pv)))
doGetAccount pbs addr = do
    bsp <- loadPBS pbs
    Accounts.getAccountWithIndex addr (bspAccounts bsp)

doGetAccountExists :: (SupportsPersistentState pv m) => PersistentBlockState pv -> AccountAddress -> m Bool
doGetAccountExists pbs aaddr = do
    bsp <- loadPBS pbs
    Accounts.exists aaddr (bspAccounts bsp)

doGetActiveBakers :: (SupportsPersistentState pv m) => PersistentBlockState pv -> m [BakerId]
doGetActiveBakers pbs = do
    bsp <- loadPBS pbs
    ab <- refLoad $ bspBirkParameters bsp ^. birkActiveBakers
    Trie.keysAsc (ab ^. activeBakers)

doGetAccountByCredId :: (SupportsPersistentState pv m) => PersistentBlockState pv -> ID.RawCredentialRegistrationID -> m (Maybe (AccountIndex, PersistentAccount (AccountVersionFor pv)))
doGetAccountByCredId pbs cid = do
    bsp <- loadPBS pbs
    Accounts.getAccountByCredId cid (bspAccounts bsp)

doGetAccountIndex :: (SupportsPersistentState pv m) => PersistentBlockState pv -> AccountAddress -> m (Maybe AccountIndex)
doGetAccountIndex pbs addr = do
    bsp <- loadPBS pbs
    Accounts.getAccountIndex addr (bspAccounts bsp)

doGetAccountByIndex :: (SupportsPersistentState pv m) => PersistentBlockState pv -> AccountIndex -> m (Maybe (PersistentAccount (AccountVersionFor pv)))
doGetAccountByIndex pbs aid = do
    bsp <- loadPBS pbs
    Accounts.indexedAccount aid (bspAccounts bsp)

doGetIndexedAccountByIndex :: (SupportsPersistentState pv m) => PersistentBlockState pv -> AccountIndex -> m (Maybe (AccountIndex, PersistentAccount (AccountVersionFor pv)))
doGetIndexedAccountByIndex pbs idx = fmap (idx,) <$> doGetAccountByIndex pbs idx

doAccountList :: (SupportsPersistentState pv m) => PersistentBlockState pv -> m [AccountAddress]
doAccountList pbs = do
    bsp <- loadPBS pbs
    Accounts.accountAddresses (bspAccounts bsp)

doRegIdExists :: (SupportsPersistentState pv m) => PersistentBlockState pv -> ID.CredentialRegistrationID -> m Bool
doRegIdExists pbs regid = do
    bsp <- loadPBS pbs
    isJust <$> Accounts.regIdExists regid (bspAccounts bsp)

doCreateAccount :: (SupportsPersistentState pv m) => PersistentBlockState pv -> ID.GlobalContext -> AccountAddress -> ID.AccountCredential -> m (Maybe (PersistentAccount (AccountVersionFor pv)), PersistentBlockState pv)
doCreateAccount pbs cryptoParams acctAddr credential = do
    acct <- newAccount cryptoParams acctAddr credential
    bsp <- loadPBS pbs
    -- Add the account
    (res, accts1) <- Accounts.putNewAccount acct (bspAccounts bsp)
    case res of
        Just idx -> do
            -- Record the RegId since we created a new account.
            accts2 <- Accounts.recordRegId (ID.credId credential) idx accts1
            (Just acct,) <$> storePBS pbs (bsp{bspAccounts = accts2})
        Nothing ->
            -- the account was not created
            return (Nothing, pbs)

doModifyAccount :: forall m pv. (SupportsPersistentState pv m) => PersistentBlockState pv -> AccountUpdate -> m (PersistentBlockState pv)
doModifyAccount pbs aUpd@AccountUpdate{..} = do
    bsp <- loadPBS pbs
    -- Do the update to the account. The first component of the return value is a @Just@ when
    -- the release schedule for the account is updated. This is a triple of: the reference
    -- to the account (used by the release schedule index), the former first release timestamp
    -- (or @Nothing@ if there was none), and the new first release timestamp (or @Nothing@ if
    -- there is none). These are used to update the release schedule index as necessary.
    let doUpd ::
            PersistentAccount (AccountVersionFor pv) ->
            m (Maybe (RSAccountRef pv, Maybe Timestamp, Maybe Timestamp), PersistentAccount (AccountVersionFor pv))
        doUpd acc = do
            acc' <- updateAccount aUpd acc
            releaseChange <- forM _auReleaseSchedule $ \_ -> do
                acctRef <- case protocolVersion @pv of
                    SP1 -> accountCanonicalAddress acc'
                    SP2 -> accountCanonicalAddress acc'
                    SP3 -> accountCanonicalAddress acc'
                    SP4 -> accountCanonicalAddress acc'
                    SP5 -> return _auIndex
                    SP6 -> return _auIndex
                    SP7 -> return _auIndex
                !oldRel <- accountNextReleaseTimestamp acc
                !newRel <- accountNextReleaseTimestamp acc'
                return (acctRef :: RSAccountRef pv, oldRel, newRel)
            return (releaseChange, acc')
    (releaseChange, accts1) <- Accounts.updateAccountsAtIndex doUpd _auIndex (bspAccounts bsp)
    newRS <- case releaseChange of
        Just (Just (aref, Nothing, Just ts)) -> addAccountRelease ts aref (bspReleaseSchedule bsp)
        Just (Just (aref, Just oldts, Just newts))
            | newts < oldts -> updateAccountRelease oldts newts aref (bspReleaseSchedule bsp)
        _ -> return $ bspReleaseSchedule bsp
    storePBS pbs (bsp{bspAccounts = accts1, bspReleaseSchedule = newRS})

doSetAccountCredentialKeys :: (SupportsPersistentState pv m) => PersistentBlockState pv -> AccountIndex -> ID.CredentialIndex -> ID.CredentialPublicKeys -> m (PersistentBlockState pv)
doSetAccountCredentialKeys pbs accIndex credIx credKeys = do
    bsp <- loadPBS pbs
    accts1 <- Accounts.updateAccountsAtIndex' upd accIndex (bspAccounts bsp)
    storePBS pbs (bsp{bspAccounts = accts1})
  where
    upd = updateAccountCredentialKeys credIx credKeys

doUpdateAccountCredentials ::
    (SupportsPersistentState pv m) =>
    PersistentBlockState pv ->
    -- | Address of the account to update.
    AccountIndex ->
    -- | List of credential indices to remove.
    [ID.CredentialIndex] ->
    -- | New credentials to add.
    Map.Map ID.CredentialIndex ID.AccountCredential ->
    -- | New account threshold
    ID.AccountThreshold ->
    m (PersistentBlockState pv)
doUpdateAccountCredentials pbs accIndex remove add thrsh = do
    bsp <- loadPBS pbs
    (res, accts1) <- Accounts.updateAccountsAtIndex upd accIndex (bspAccounts bsp)
    case res of
        Just () -> do
            -- If we deploy a credential, record it
            accts2 <- Accounts.recordRegIds ((,accIndex) <$> Map.elems (ID.credId <$> add)) accts1
            storePBS pbs (bsp{bspAccounts = accts2})
        Nothing -> return pbs -- this should not happen, the precondition of this method is that the account exists. But doing nothing is safe.
  where
    upd oldAccount = ((),) <$> updateAccountCredentials remove add thrsh oldAccount

doGetInstance ::
    (SupportsPersistentState pv m) =>
    PersistentBlockState pv ->
    ContractAddress ->
    m (Maybe (InstanceInfoType Modules.PersistentInstrumentedModuleV Instances.InstanceStateV))
doGetInstance pbs caddr = do
    bsp <- loadPBS pbs
    minst <- Instances.lookupContractInstance caddr (bspInstances bsp)
    forM minst Instances.mkInstanceInfo

doContractInstanceList :: (SupportsPersistentState pv m) => PersistentBlockState pv -> m [ContractAddress]
doContractInstanceList pbs = do
    bsp <- loadPBS pbs
    Instances.allInstances (bspInstances bsp)

doPutNewInstance ::
    forall m pv v.
    (SupportsPersistentState pv m, Wasm.IsWasmVersion v) =>
    PersistentBlockState pv ->
    NewInstanceData (Modules.PersistentInstrumentedModuleV v) v ->
    m (ContractAddress, PersistentBlockState pv)
doPutNewInstance pbs NewInstanceData{..} = do
    bsp <- loadPBS pbs
    mods <- refLoad (bspModules bsp)
    -- Create the instance
    (ca, insts) <- Instances.newContractInstance (fnew mods) (bspInstances bsp)
    (ca,) <$> storePBS pbs bsp{bspInstances = insts}
  where
    fnew mods ca =
        case Wasm.getWasmVersion @v of
            Wasm.SV0 -> do
                let params =
                        PersistentInstanceParameters
                            { pinstanceAddress = ca,
                              pinstanceOwner = nidOwner,
                              pinstanceContractModule = GSWasm.miModuleRef nidInterface,
                              pinstanceReceiveFuns = nidEntrypoints,
                              pinstanceInitName = nidInitName,
                              pinstanceParameterHash = Instances.makeInstanceParameterHash ca nidOwner (GSWasm.miModuleRef nidInterface) nidInitName
                            }
                pinstanceParameters <- makeBufferedRef params
                -- We retrieve the module interface here so that we only have a single copy of it, meaning that
                -- all instances created from the same module share a reference to the module.
                -- Seeing that we know that the instance is V0, and that the module exists, this cannot fail.
                modRef <- fromJust <$> Modules.getModuleReference (GSWasm.miModuleRef nidInterface) mods
                (csHash, initialState) <- freezeContractState nidInitialState
                -- The module version is V0 because of the 'WasmVersion' is V0.
                return $!!
                    ( ca,
                      PersistentInstanceV0
                        Instances.PersistentInstanceV
                            { pinstanceModuleInterface = modRef,
                              pinstanceModel = initialState,
                              pinstanceAmount = nidInitialAmount,
                              pinstanceHash = Instances.makeInstanceHashV0 (pinstanceParameterHash params) csHash nidInitialAmount,
                              ..
                            }
                    )
            Wasm.SV1 -> do
                let params =
                        PersistentInstanceParameters
                            { pinstanceAddress = ca,
                              pinstanceOwner = nidOwner,
                              pinstanceContractModule = GSWasm.miModuleRef nidInterface,
                              pinstanceReceiveFuns = nidEntrypoints,
                              pinstanceInitName = nidInitName,
                              pinstanceParameterHash = Instances.makeInstanceParameterHash ca nidOwner (GSWasm.miModuleRef nidInterface) nidInitName
                            }
                pinstanceParameters <- makeBufferedRef params
                -- We retrieve the module interface here so that we only have a single copy of it, meaning that
                -- all instances created from the same module share a reference to the module.
                -- Seeing that we know that the instance is V1, and that the module exists, this cannot fail.
                modRef <- fromJust <$> Modules.getModuleReference (GSWasm.miModuleRef nidInterface) mods
                (csHash, initialState) <- freezeContractState nidInitialState
                let pinstanceHash = Instances.makeInstanceHashV1 (pinstanceParameterHash params) csHash nidInitialAmount
                -- The module version is V1 because of the 'WasmVersion' is V1.
                return $!!
                    ( ca,
                      PersistentInstanceV1
                        Instances.PersistentInstanceV
                            { pinstanceModuleInterface = modRef,
                              pinstanceModel = initialState,
                              pinstanceAmount = nidInitialAmount,
                              ..
                            }
                    )

doModifyInstance ::
    forall pv m v.
    (SupportsPersistentState pv m, Wasm.IsWasmVersion v) =>
    PersistentBlockState pv ->
    ContractAddress ->
    AmountDelta ->
    Maybe (UpdatableContractState v) ->
    Maybe (GSWasm.ModuleInterfaceA (Modules.PersistentInstrumentedModuleV v), Set.Set Wasm.ReceiveName) ->
    m (PersistentBlockState pv)
doModifyInstance pbs caddr deltaAmnt val newModule = do
    bsp <- loadPBS pbs
    -- Update the instance
    Instances.updateContractInstance (upd bsp) caddr (bspInstances bsp) >>= \case
        Nothing -> error "Invalid contract address"
        Just (_, insts) ->
            storePBS pbs bsp{bspInstances = insts}
  where
    upd :: BlockStatePointers pv -> PersistentInstance pv -> m ((), PersistentInstance pv)
    upd _ (PersistentInstanceV0 oldInst) = case Wasm.getWasmVersion @v of
        Wasm.SV0 -> do
            -- V0 instances cannot be upgraded, so we don't need to do any
            piParams <- loadBufferedRef (pinstanceParameters oldInst)
            if deltaAmnt == 0
                then case val of
                    Nothing -> return ((), PersistentInstanceV0 oldInst)
                    Just newVal -> do
                        (csHash, newModel) <- freezeContractState newVal
                        return
                            ( (),
                              PersistentInstanceV0 $
                                rehashV0
                                    (Just csHash)
                                    (pinstanceParameterHash piParams)
                                    (oldInst{pinstanceModel = newModel})
                            )
                else case val of
                    Nothing ->
                        return
                            ( (),
                              PersistentInstanceV0 $
                                rehashV0
                                    Nothing
                                    (pinstanceParameterHash piParams)
                                    oldInst{pinstanceAmount = applyAmountDelta deltaAmnt (pinstanceAmount oldInst)}
                            )
                    Just newVal -> do
                        (csHash, newModel) <- freezeContractState newVal
                        return
                            ( (),
                              PersistentInstanceV0 $
                                rehashV0
                                    (Just csHash)
                                    (pinstanceParameterHash piParams)
                                    oldInst
                                        { pinstanceAmount = applyAmountDelta deltaAmnt (pinstanceAmount oldInst),
                                          pinstanceModel = newModel
                                        }
                            )
        Wasm.SV1 -> error "Expected instance version V0, got V1."
    upd bsp (PersistentInstanceV1 oldInst) = case Wasm.getWasmVersion @v of
        Wasm.SV0 -> error "Expected V1 contract instance, got V0."
        Wasm.SV1 -> do
            -- V1 instances can be upgraded to other V1 instances.
            -- First compute whether the parameters and the in-memory module reference need to be updated.
            (piParams, newParamsRef, newModuleInterface) <- do
                (params, newParamsRef) <- cacheBufferedRef (pinstanceParameters oldInst)
                case newModule of
                    Nothing -> return (params, newParamsRef, pinstanceModuleInterface oldInst)
                    Just (nm, newEntryPoints) -> do
                        let newParams' =
                                params
                                    { pinstanceContractModule = GSWasm.miModuleRef nm,
                                      pinstanceReceiveFuns = newEntryPoints
                                    }
                            -- compute the new hash of parameters since the module has changed
                            newHash = Instances.makeInstanceParameterHash (pinstanceAddress newParams') (pinstanceOwner newParams') (pinstanceContractModule newParams') (pinstanceInitName newParams')
                            newParams = newParams'{pinstanceParameterHash = newHash}
                        mods <- refLoad (bspModules bsp)
                        newModuleInterface <- fromMaybe (error "Cannot upgrade to a module that does not exist.") <$> (Modules.getModuleReference (GSWasm.miModuleRef nm) mods)
                        br <- makeBufferedRef newParams
                        return (newParams, br, newModuleInterface)
            if deltaAmnt == 0
                then -- there is no change in amount owned by the contract
                case val of
                    -- no change in either the state or the module. No need to change the instance
                    Nothing
                        | Nothing <- newModule -> return ((), PersistentInstanceV1 oldInst)
                        | otherwise ->
                            -- the module is the only thing that was updated, so change parameters, and rehash
                            rehashV1
                                Nothing
                                (pinstanceParameterHash piParams)
                                oldInst
                                    { pinstanceParameters = newParamsRef,
                                      pinstanceModuleInterface = newModuleInterface
                                    }
                    Just newVal -> do
                        -- the state has changed, we need to rehash the instance.
                        -- we also update parameters, but the update might be a no-op if newModel = Nothing,
                        -- since then newParamsRef = pinstanceParameters
                        (csHash, newModel) <- freezeContractState newVal
                        rehashV1
                            (Just csHash)
                            (pinstanceParameterHash piParams)
                            ( oldInst
                                { pinstanceParameters = newParamsRef,
                                  pinstanceModel = newModel,
                                  pinstanceModuleInterface = newModuleInterface
                                }
                            )
                else -- at least the amount has changed rehash in all cases
                case val of
                    Nothing ->
                        rehashV1
                            Nothing
                            (pinstanceParameterHash piParams)
                            oldInst
                                { pinstanceParameters = newParamsRef,
                                  pinstanceAmount = applyAmountDelta deltaAmnt (pinstanceAmount oldInst),
                                  pinstanceModuleInterface = newModuleInterface
                                }
                    Just newVal -> do
                        (csHash, newModel) <- freezeContractState newVal
                        rehashV1
                            (Just csHash)
                            (pinstanceParameterHash piParams)
                            oldInst
                                { pinstanceParameters = newParamsRef,
                                  pinstanceAmount = applyAmountDelta deltaAmnt (pinstanceAmount oldInst),
                                  pinstanceModel = newModel,
                                  pinstanceModuleInterface = newModuleInterface
                                }
    rehashV0 (Just csHash) iph inst@PersistentInstanceV{..} = inst{pinstanceHash = Instances.makeInstanceHashV0 iph csHash pinstanceAmount}
    rehashV0 Nothing iph inst@PersistentInstanceV{..} =
        inst{pinstanceHash = Instances.makeInstanceHashV0State iph pinstanceModel pinstanceAmount}
    rehashV1 (Just csHash) iph inst@PersistentInstanceV{..} =
        return ((), PersistentInstanceV1 inst{pinstanceHash = Instances.makeInstanceHashV1 iph csHash pinstanceAmount})
    rehashV1 Nothing iph inst@PersistentInstanceV{..} =
        (\newHash -> ((), PersistentInstanceV1 inst{pinstanceHash = newHash})) <$> Instances.makeInstanceHashV1State iph pinstanceModel pinstanceAmount

doGetIdentityProvider :: (SupportsPersistentState pv m) => PersistentBlockState pv -> ID.IdentityProviderIdentity -> m (Maybe IPS.IpInfo)
doGetIdentityProvider pbs ipId = do
    bsp <- loadPBS pbs
    ips <- refLoad (bspIdentityProviders bsp)
    return $! IPS.idProviders ips ^? ix ipId

doGetAllIdentityProvider :: (SupportsPersistentState pv m) => PersistentBlockState pv -> m [IPS.IpInfo]
doGetAllIdentityProvider pbs = do
    bsp <- loadPBS pbs
    ips <- refLoad (bspIdentityProviders bsp)
    return $! Map.elems $ IPS.idProviders ips

doGetAnonymityRevokers :: (SupportsPersistentState pv m) => PersistentBlockState pv -> [ID.ArIdentity] -> m (Maybe [ARS.ArInfo])
doGetAnonymityRevokers pbs arIds = do
    bsp <- loadPBS pbs
    ars <- refLoad (bspAnonymityRevokers bsp)
    return $!
        let arsMap = ARS.arRevokers ars
        in  forM arIds (`Map.lookup` arsMap)

doGetAllAnonymityRevokers :: (SupportsPersistentState pv m) => PersistentBlockState pv -> m [ARS.ArInfo]
doGetAllAnonymityRevokers pbs = do
    bsp <- loadPBS pbs
    ars <- refLoad (bspAnonymityRevokers bsp)
    return $! Map.elems $ ARS.arRevokers ars

doGetCryptoParams :: (SupportsPersistentState pv m) => PersistentBlockState pv -> m CryptographicParameters
doGetCryptoParams pbs = do
    bsp <- loadPBS pbs
    refLoad (bspCryptographicParameters bsp)

doGetPaydayEpoch :: forall pv m. (SupportsPersistentState pv m, PVSupportsDelegation pv) => PersistentBlockState pv -> m Epoch
doGetPaydayEpoch pbs = do
    bsp <- loadPBS pbs
    case bspRewardDetails bsp of
        BlockRewardDetailsV1 hpr -> nextPaydayEpoch <$> refLoad hpr

doGetPaydayMintRate :: forall pv m. (SupportsPersistentState pv m, PVSupportsDelegation pv) => PersistentBlockState pv -> m MintRate
doGetPaydayMintRate pbs = do
    bsp <- loadPBS pbs
    case bspRewardDetails bsp of
        BlockRewardDetailsV1 hpr -> nextPaydayMintRate <$> refLoad hpr

doSetPaydayEpoch :: forall pv m. (SupportsPersistentState pv m, PVSupportsDelegation pv) => PersistentBlockState pv -> Epoch -> m (PersistentBlockState pv)
doSetPaydayEpoch pbs e = do
    bsp <- loadPBS pbs
    case bspRewardDetails bsp of
        BlockRewardDetailsV1 hpr -> do
            pr <- refLoad hpr
            hpr' <- refMake pr{nextPaydayEpoch = e}
            storePBS pbs bsp{bspRewardDetails = BlockRewardDetailsV1 hpr'}

doSetPaydayMintRate :: forall pv m. (SupportsPersistentState pv m, PVSupportsDelegation pv) => PersistentBlockState pv -> MintRate -> m (PersistentBlockState pv)
doSetPaydayMintRate pbs r = do
    bsp <- loadPBS pbs
    case bspRewardDetails bsp of
        BlockRewardDetailsV1 hpr -> do
            pr <- refLoad hpr
            hpr' <- refMake pr{nextPaydayMintRate = r}
            storePBS pbs bsp{bspRewardDetails = BlockRewardDetailsV1 hpr'}

-- | Get the status of passive delegation.
--  Used to implement 'getPassiveDelegationStatus'.
doGetPassiveDelegationStatus ::
    forall pv m.
    (IsProtocolVersion pv, SupportsPersistentState pv m, PVSupportsDelegation pv) =>
    PersistentBlockState pv ->
    m PassiveDelegationStatus
doGetPassiveDelegationStatus pbs = case delegationChainParameters @pv of
    DelegationChainParameters -> do
        bsp <- loadPBS pbs
        pdsDelegatedCapital <- passiveDelegationCapital bsp
        pdsCommissionRates <- _ppPassiveCommissions . _cpPoolParameters <$> lookupCurrentParameters (bspUpdates bsp)
        poolRewards <- refLoad (bspPoolRewards bsp)
        let pdsCurrentPaydayTransactionFeesEarned = passiveDelegationTransactionRewards poolRewards
        pdsCurrentPaydayDelegatedCapital <- currentPassiveDelegationCapital poolRewards
        pdsAllPoolTotalCapital <- totalCapital bsp
        return $! PassiveDelegationStatus{..}

-- | Get a 'BakerPoolStatus' record describing the status of a baker pool. The result is
--  'Nothing' if the 'BakerId' is not an active or current-epoch baker.
--  Used to implement 'getPoolStatus'.
doGetPoolStatus ::
    forall pv m.
    ( IsProtocolVersion pv,
      SupportsPersistentState pv m,
      PVSupportsDelegation pv
    ) =>
    PersistentBlockState pv ->
    BakerId ->
    m (Maybe BakerPoolStatus)
doGetPoolStatus pbs psBakerId@(BakerId aid) = case delegationChainParameters @pv of
    DelegationChainParameters -> do
        bsp <- loadPBS pbs
        Accounts.indexedAccount aid (bspAccounts bsp) >>= \case
            Nothing -> return Nothing
            Just acct -> do
                psBakerAddress <- accountCanonicalAddress acct
                psAllPoolTotalCapital <- totalCapital bsp
                mBaker <- accountBaker acct
                psActiveStatus <- forM mBaker $ \baker -> do
                    let abpsBakerEquityCapital = baker ^. BaseAccounts.stakedAmount
                    abpsDelegatedCapital <- poolDelegatorCapital bsp psBakerId
                    poolParameters <- _cpPoolParameters <$> lookupCurrentParameters (bspUpdates bsp)
                    let abpsDelegatedCapitalCap =
                            delegatedCapitalCap
                                poolParameters
                                psAllPoolTotalCapital
                                abpsBakerEquityCapital
                                abpsDelegatedCapital
                    let abpsPoolInfo = baker ^. BaseAccounts.bakerPoolInfo
                    let abpsBakerStakePendingChange =
                            makePoolPendingChange $ BaseAccounts.pendingChangeEffectiveTimestamp <$> (baker ^. BaseAccounts.bakerPendingChange)
                    return $! ActiveBakerPoolStatus{..}
                epochBakers <- refLoad (_birkCurrentEpochBakers $ bspBirkParameters bsp)
                mepochBaker <- epochBaker psBakerId epochBakers
                psCurrentPaydayStatus <- case mepochBaker of
                    Nothing -> return Nothing
                    Just (currentEpochBaker, effectiveStake) -> do
                        poolRewards <- refLoad (bspPoolRewards bsp)
                        mbcr <- lookupBakerCapitalAndRewardDetails psBakerId poolRewards
                        case mbcr of
                            Nothing ->
                                error $
                                    "doGetPoolStatus: invariant violation: baker "
                                        ++ show psBakerId
                                        ++ " is present in the current epoch bakers, but not \
                                           \the current epoch capital distribution."
                            Just (bc, BakerPoolRewardDetails{..}) -> do
                                return $
                                    Just
                                        CurrentPaydayBakerPoolStatus
                                            { bpsBlocksBaked = blockCount,
                                              bpsFinalizationLive = finalizationAwake,
                                              bpsTransactionFeesEarned = transactionFeesAccrued,
                                              bpsEffectiveStake = effectiveStake,
                                              bpsLotteryPower =
                                                fromIntegral effectiveStake
                                                    / fromIntegral (_bakerTotalStake epochBakers),
                                              bpsBakerEquityCapital = bcBakerEquityCapital bc,
                                              bpsDelegatedCapital = bcTotalDelegatorCapital bc,
                                              bpsCommissionRates =
                                                currentEpochBaker
                                                    ^. BaseAccounts.bieBakerPoolInfo
                                                        . BaseAccounts.poolCommissionRates
                                            }
                if isJust psActiveStatus || isJust psCurrentPaydayStatus
                    then return $ Just BakerPoolStatus{..}
                    else return Nothing

doGetTransactionOutcome :: forall pv m. (SupportsPersistentState pv m) => PersistentBlockState pv -> Transactions.TransactionIndex -> m (Maybe TransactionSummary)
doGetTransactionOutcome pbs transHash = do
    bsp <- loadPBS pbs
    case bspTransactionOutcomes bsp of
        PTOV0 bto -> return $! bto ^? ix transHash
        PTOV1 bto -> fmap _transactionSummaryV1 <$> LFMBT.lookup transHash (mtoOutcomes bto)
        PTOV2 bto -> fmap _transactionSummaryV1 <$> LFMBT.lookup transHash (mtoOutcomes bto)

doGetTransactionOutcomesHash ::
    forall pv m.
    (SupportsPersistentState pv m) =>
    PersistentBlockState pv ->
    m TransactionOutcomes.TransactionOutcomesHash
doGetTransactionOutcomesHash pbs = do
    bsp <- loadPBS pbs
    TransactionOutcomes.toTransactionOutcomesHash @(TransactionOutcomesVersionFor pv)
        <$> getHashM (bspTransactionOutcomes bsp)

doSetTransactionOutcomes :: forall pv m. (SupportsPersistentState pv m) => PersistentBlockState pv -> [TransactionSummary] -> m (PersistentBlockState pv)
doSetTransactionOutcomes pbs transList = do
    bsp <- loadPBS pbs
    case bspTransactionOutcomes bsp of
        PTOV0 _ ->
            storePBS
                pbs
                bsp
                    { bspTransactionOutcomes =
                        PTOV0 (TransactionOutcomes.transactionOutcomesV0FromList transList)
                    }
        PTOV1 _ -> do
            mto <- makeMTO
            storePBS pbs bsp{bspTransactionOutcomes = PTOV1 mto}
        PTOV2 _ -> do
            mto <- makeMTO
            storePBS pbs bsp{bspTransactionOutcomes = PTOV2 mto}
  where
    makeMTO :: m MerkleTransactionOutcomes
    makeMTO = do
        mtoOutcomes <- LFMBT.fromAscList . map TransactionSummaryV1 $ transList
        return MerkleTransactionOutcomes{mtoSpecials = LFMBT.empty, ..}

doNotifyEncryptedBalanceChange :: (SupportsPersistentState pv m) => PersistentBlockState pv -> AmountDelta -> m (PersistentBlockState pv)
doNotifyEncryptedBalanceChange pbs amntDiff = do
    bsp <- loadPBS pbs
    storePBS pbs bsp{bspBank = bspBank bsp & unhashed . Rewards.totalEncryptedGTU %~ applyAmountDelta amntDiff}

doGetSpecialOutcomes :: (SupportsPersistentState pv m, MonadProtocolVersion m) => PersistentBlockState pv -> m (Seq.Seq Transactions.SpecialTransactionOutcome)
doGetSpecialOutcomes pbs = do
    bsp <- loadPBS pbs
    case bspTransactionOutcomes bsp of
        PTOV0 bto -> return (bto ^. TransactionOutcomes.outcomeSpecial)
        PTOV1 bto -> Seq.fromList <$> LFMBT.toAscList (mtoSpecials bto)
        PTOV2 bto -> Seq.fromList <$> LFMBT.toAscList (mtoSpecials bto)

doGetOutcomes :: (SupportsPersistentState pv m, MonadProtocolVersion m) => PersistentBlockState pv -> m (Vec.Vector TransactionSummary)
doGetOutcomes pbs = do
    bsp <- loadPBS pbs
    case bspTransactionOutcomes bsp of
        PTOV0 bto -> return (TransactionOutcomes.outcomeValues bto)
        PTOV1 bto -> Vec.fromList . map _transactionSummaryV1 <$> LFMBT.toAscList (mtoOutcomes bto)
        PTOV2 bto -> Vec.fromList . map _transactionSummaryV1 <$> LFMBT.toAscList (mtoOutcomes bto)

doAddSpecialTransactionOutcome :: (SupportsPersistentState pv m, MonadProtocolVersion m) => PersistentBlockState pv -> Transactions.SpecialTransactionOutcome -> m (PersistentBlockState pv)
doAddSpecialTransactionOutcome pbs !o = do
    bsp <- loadPBS pbs
    case bspTransactionOutcomes bsp of
        PTOV0 bto ->
            storePBS pbs $!
                bsp
                    { bspTransactionOutcomes =
                        PTOV0 (bto & TransactionOutcomes.outcomeSpecial %~ (Seq.|> o))
                    }
        PTOV1 bto -> do
            (_, newSpecials) <- LFMBT.append o (mtoSpecials bto)
            storePBS pbs $! bsp{bspTransactionOutcomes = PTOV1 (bto{mtoSpecials = newSpecials})}
        PTOV2 bto -> do
            (_, newSpecials) <- LFMBT.append o (mtoSpecials bto)
            storePBS pbs $! bsp{bspTransactionOutcomes = PTOV2 (bto{mtoSpecials = newSpecials})}

doGetElectionDifficulty ::
    ( SupportsPersistentState pv m,
      ConsensusParametersVersionFor (ChainParametersVersionFor pv) ~ 'ConsensusParametersVersion0
    ) =>
    PersistentBlockState pv ->
    Timestamp ->
    m ElectionDifficulty
doGetElectionDifficulty pbs ts = do
    bsp <- loadPBS pbs
    futureElectionDifficulty (bspUpdates bsp) ts

doGetNextUpdateSequenceNumber :: (SupportsPersistentState pv m) => PersistentBlockState pv -> UpdateType -> m UpdateSequenceNumber
doGetNextUpdateSequenceNumber pbs uty = do
    bsp <- loadPBS pbs
    lookupNextUpdateSequenceNumber (bspUpdates bsp) uty

doGetCurrentElectionDifficulty ::
    ( SupportsPersistentState pv m,
      ConsensusParametersVersionFor
        (ChainParametersVersionFor pv)
        ~ 'ConsensusParametersVersion0
    ) =>
    PersistentBlockState pv ->
    m ElectionDifficulty
doGetCurrentElectionDifficulty pbs = do
    bsp <- loadPBS pbs
    upds <- refLoad (bspUpdates bsp)
    _cpElectionDifficulty . _cpConsensusParameters . unStoreSerialized <$> refLoad (currentParameters upds)

doGetUpdates :: (SupportsPersistentState pv m) => PersistentBlockState pv -> m (UQ.Updates pv)
doGetUpdates = makeBasicUpdates <=< refLoad . bspUpdates <=< loadPBS

doGetProtocolUpdateStatus :: (SupportsPersistentState pv m) => PersistentBlockState pv -> m UQ.ProtocolUpdateStatus
doGetProtocolUpdateStatus = protocolUpdateStatus . bspUpdates <=< loadPBS

doIsProtocolUpdateEffective :: (SupportsPersistentState pv m) => PersistentBlockState pv -> m Bool
doIsProtocolUpdateEffective = isProtocolUpdateEffective . bspUpdates <=< loadPBS

doProcessUpdateQueues ::
    forall pv m.
    (SupportsPersistentState pv m) =>
    PersistentBlockState pv ->
    Timestamp ->
    m ([(TransactionTime, UpdateValue (ChainParametersVersionFor pv))], PersistentBlockState pv)
doProcessUpdateQueues pbs ts = do
    bsp <- loadPBS pbs
    let (u, ars, ips) = (bspUpdates bsp, bspAnonymityRevokers bsp, bspIdentityProviders bsp)
    (changes, (u', ars', ips')) <- processUpdateQueues ts (u, ars, ips)
    (changes,) <$> storePBS pbs bsp{bspUpdates = u', bspAnonymityRevokers = ars', bspIdentityProviders = ips'}

doProcessReleaseSchedule :: forall m pv. (SupportsPersistentState pv m) => PersistentBlockState pv -> Timestamp -> m (PersistentBlockState pv)
doProcessReleaseSchedule pbs ts = do
    bsp <- loadPBS pbs
    (affectedAccounts, remRS) <- processReleasesUntil ts (bspReleaseSchedule bsp)
    if null affectedAccounts
        then return pbs
        else do
            let processAccountP1 ::
                    (RSAccountRef pv ~ AccountAddress) =>
                    (Accounts.Accounts pv, ReleaseSchedule pv) ->
                    RSAccountRef pv ->
                    m (Accounts.Accounts pv, ReleaseSchedule pv)
                processAccountP1 (accs, rs) addr = do
                    (reAdd, accs') <- Accounts.updateAccounts (unlockAccountReleases ts) addr accs
                    rs' <- case reAdd of
                        Just (_, Just nextTS) -> addAccountRelease nextTS addr rs
                        Just (_, Nothing) -> return rs
                        Nothing -> error "processReleaseSchedule: scheduled release for invalid account address"
                    return (accs', rs')
                processAccountP5 ::
                    (RSAccountRef pv ~ AccountIndex) =>
                    (Accounts.Accounts pv, ReleaseSchedule pv) ->
                    RSAccountRef pv ->
                    m (Accounts.Accounts pv, ReleaseSchedule pv)
                processAccountP5 (accs, rs) ai = do
                    (reAdd, accs') <- Accounts.updateAccountsAtIndex (unlockAccountReleases ts) ai accs
                    rs' <- case reAdd of
                        Just (Just nextTS) -> addAccountRelease nextTS ai rs
                        Just Nothing -> return rs
                        Nothing -> error "processReleaseSchedule: scheduled release for invalid account index"
                    return (accs', rs')
                processAccount :: (Accounts.Accounts pv, ReleaseSchedule pv) -> RSAccountRef pv -> m (Accounts.Accounts pv, ReleaseSchedule pv)
                processAccount = case protocolVersion @pv of
                    SP1 -> processAccountP1
                    SP2 -> processAccountP1
                    SP3 -> processAccountP1
                    SP4 -> processAccountP1
                    SP5 -> processAccountP5
                    SP6 -> processAccountP5
                    SP7 -> processAccountP5
            (newAccs, newRS) <- foldM processAccount (bspAccounts bsp, remRS) affectedAccounts
            storePBS pbs (bsp{bspAccounts = newAccs, bspReleaseSchedule = newRS})

doGetUpdateKeyCollection ::
    forall pv m.
    (SupportsPersistentState pv m) =>
    PersistentBlockState pv ->
    m (UpdateKeysCollection (AuthorizationsVersionForPV pv))
doGetUpdateKeyCollection pbs = do
    bsp <- loadPBS pbs
    u <- refLoad (bspUpdates bsp)
    withIsAuthorizationsVersionForPV (protocolVersion @pv) $
        unStoreSerialized <$> refLoad (currentKeyCollection u)

doEnqueueUpdate ::
    (SupportsPersistentState pv m) =>
    PersistentBlockState pv ->
    TransactionTime ->
    UpdateValue (ChainParametersVersionFor pv) ->
    m (PersistentBlockState pv)
doEnqueueUpdate pbs effectiveTime payload = do
    bsp <- loadPBS pbs
    u' <- enqueueUpdate effectiveTime payload (bspUpdates bsp)
    storePBS pbs bsp{bspUpdates = u'}

doOverwriteElectionDifficulty ::
    ( SupportsPersistentState pv m,
      ConsensusParametersVersionFor
        (ChainParametersVersionFor pv)
        ~ 'ConsensusParametersVersion0
    ) =>
    PersistentBlockState pv ->
    ElectionDifficulty ->
    m (PersistentBlockState pv)
doOverwriteElectionDifficulty pbs newElectionDifficulty = do
    bsp <- loadPBS pbs
    u' <- overwriteElectionDifficulty newElectionDifficulty (bspUpdates bsp)
    storePBS pbs bsp{bspUpdates = u'}

doClearProtocolUpdate :: (SupportsPersistentState pv m) => PersistentBlockState pv -> m (PersistentBlockState pv)
doClearProtocolUpdate pbs = do
    bsp <- loadPBS pbs
    u' <- clearProtocolUpdate (bspUpdates bsp)
    storePBS pbs bsp{bspUpdates = u'}

doSetNextCapitalDistribution ::
    forall pv m.
    (SupportsPersistentState pv m, PVSupportsDelegation pv) =>
    PersistentBlockState pv ->
    CapitalDistribution ->
    m (PersistentBlockState pv)
doSetNextCapitalDistribution pbs cd = do
    bsp <- loadPBS pbs
    capDist <- refMake cd
    newRewardDetails <- case bspRewardDetails bsp of
        BlockRewardDetailsV1 hpr -> do
            pr <- refLoad hpr
            BlockRewardDetailsV1 <$> refMake (pr{nextCapital = capDist})
    storePBS pbs bsp{bspRewardDetails = newRewardDetails}

doRotateCurrentCapitalDistribution ::
    (SupportsPersistentState pv m, PVSupportsDelegation pv) =>
    PersistentBlockState pv ->
    m (PersistentBlockState pv)
doRotateCurrentCapitalDistribution pbs = do
    bsp <- loadPBS pbs
    newRewardDetails <- case bspRewardDetails bsp of
        BlockRewardDetailsV1 hpr -> BlockRewardDetailsV1 <$> rotateCapitalDistribution hpr
    storePBS pbs bsp{bspRewardDetails = newRewardDetails}

doGetExchangeRates :: (SupportsPersistentState pv m) => PersistentBlockState pv -> m ExchangeRates
doGetExchangeRates pbs = do
    bsp <- loadPBS pbs
    lookupExchangeRates (bspUpdates bsp)

doGetChainParameters :: (SupportsPersistentState pv m) => PersistentBlockState pv -> m (ChainParameters pv)
doGetChainParameters pbs = do
    bsp <- loadPBS pbs
    lookupCurrentParameters (bspUpdates bsp)

doGetPendingTimeParameters :: (SupportsPersistentState pv m) => PersistentBlockState pv -> m [(TransactionTime, TimeParameters)]
doGetPendingTimeParameters pbs = do
    bsp <- loadPBS pbs
    lookupPendingTimeParameters (bspUpdates bsp)

doGetPendingPoolParameters :: (SupportsPersistentState pv m) => PersistentBlockState pv -> m [(TransactionTime, PoolParameters (ChainParametersVersionFor pv))]
doGetPendingPoolParameters pbs = do
    bsp <- loadPBS pbs
    lookupPendingPoolParameters (bspUpdates bsp)

doGetEpochBlocksBaked :: (SupportsPersistentState pv m) => PersistentBlockState pv -> m (Word64, [(BakerId, Word64)])
doGetEpochBlocksBaked pbs = do
    bsp <- loadPBS pbs
    case bspRewardDetails bsp of
        BlockRewardDetailsV0 heb ->
            accumBakersFromEpochBlocks (hebBlocks heb) 0 Map.empty
        BlockRewardDetailsV1 hpr -> do
            pr <- refLoad hpr
            bcs <- bakerBlockCounts pr
            return (sum (snd <$> bcs), bcs)
  where
    accumBakersFromEpochBlocks Null t m = return (t, Map.toList m)
    accumBakersFromEpochBlocks (Some ref) t m = do
        EpochBlock{..} <- refLoad ref
        let !t' = t + 1
            !m' = m & at ebBakerId . non 0 +~ 1
        accumBakersFromEpochBlocks ebPrevious t' m'

-- | This function updates the baker pool rewards details of a baker. It is a precondition that
--  the given baker is active.
modifyBakerPoolRewardDetailsInPoolRewards :: (SupportsPersistentAccount pv m, PVSupportsDelegation pv) => BlockStatePointers pv -> BakerId -> (BakerPoolRewardDetails -> BakerPoolRewardDetails) -> m (BlockStatePointers pv)
modifyBakerPoolRewardDetailsInPoolRewards bsp bid f = do
    let hpr = case bspRewardDetails bsp of BlockRewardDetailsV1 hp -> hp
    pr <- refLoad hpr
    let bprs = bakerPoolRewardDetails pr
    bpc <- bakerPoolCapital <$> refLoad (currentCapital pr)
    case binarySearchI bcBakerId bpc bid of
        Nothing ->
            error "Invariant violation: unable to find baker in baker pool capital vector"
        Just (i, _) -> do
            newBPRs <- updateBPRs i bprs
            newBlockRewardDetails <- BlockRewardDetailsV1 <$> refMake pr{bakerPoolRewardDetails = newBPRs}
            return bsp{bspRewardDetails = newBlockRewardDetails}
  where
    updateBPRs i bprs = do
        mBPRs <- LFMBT.update (return . ((),) . f) (fromIntegral i) bprs
        case mBPRs of
            Nothing ->
                error "Invariant violation: unable to find baker in baker pool reward details tree"
            Just ((), newBPRs) ->
                return newBPRs

doNotifyBlockBaked :: forall pv m. (SupportsPersistentState pv m) => PersistentBlockState pv -> BakerId -> m (PersistentBlockState pv)
doNotifyBlockBaked pbs bid = do
    bsp <- loadPBS pbs
    case delegationSupport @(AccountVersionFor pv) of
        SAVDelegationNotSupported -> do
            newBlockRewardDetails <- consBlockRewardDetails bid (bspRewardDetails bsp)
            storePBS pbs bsp{bspRewardDetails = newBlockRewardDetails}
        SAVDelegationSupported ->
            let incBPR bpr = bpr{blockCount = blockCount bpr + 1}
            in  storePBS pbs =<< modifyBakerPoolRewardDetailsInPoolRewards bsp bid incBPR

doUpdateAccruedTransactionFeesBaker :: forall pv m. (PVSupportsDelegation pv, SupportsPersistentState pv m) => PersistentBlockState pv -> BakerId -> AmountDelta -> m (PersistentBlockState pv)
doUpdateAccruedTransactionFeesBaker pbs bid delta = do
    bsp <- loadPBS pbs
    let accrueAmountBPR bpr = bpr{transactionFeesAccrued = applyAmountDelta delta (transactionFeesAccrued bpr)}
    storePBS pbs =<< modifyBakerPoolRewardDetailsInPoolRewards bsp bid accrueAmountBPR

doMarkFinalizationAwakeBakers :: forall pv m. (SupportsPersistentState pv m, PVSupportsDelegation pv) => PersistentBlockState pv -> [BakerId] -> m (PersistentBlockState pv)
doMarkFinalizationAwakeBakers pbs bids = do
    bsp <- loadPBS pbs
    let hpr = case bspRewardDetails bsp of BlockRewardDetailsV1 hp -> hp
    pr <- refLoad hpr
    let bprs = bakerPoolRewardDetails pr
    bpc <- bakerPoolCapital <$> refLoad (currentCapital pr)
    newBPRs <- foldM (markFinalizerAwake bpc) bprs bids
    newBlockRewardDetails <- BlockRewardDetailsV1 <$> refMake pr{bakerPoolRewardDetails = newBPRs}
    newHash :: (Rewards.BlockRewardDetailsHash pv) <-
        getHashM newBlockRewardDetails
    oldHash <- getHashM (bspRewardDetails bsp)
    if newHash == oldHash
        then return pbs
        else storePBS pbs bsp{bspRewardDetails = newBlockRewardDetails}
  where
    markFinalizerAwake bpc bprs bid = do
        case binarySearchI bcBakerId bpc bid of
            Nothing -> return bprs
            Just (i, _) -> do
                mBPRs <- LFMBT.update setAwake (fromIntegral i) bprs
                case mBPRs of
                    Nothing ->
                        error "Invariant violation: unable to find baker in baker pool reward details tree"
                    Just ((), newBPRs) ->
                        return newBPRs
    setAwake bpr = return ((), bpr{finalizationAwake = True})

doUpdateAccruedTransactionFeesPassive :: forall pv m. (PVSupportsDelegation pv, SupportsPersistentState pv m) => PersistentBlockState pv -> AmountDelta -> m (PersistentBlockState pv)
doUpdateAccruedTransactionFeesPassive pbs delta = do
    bsp <- loadPBS pbs
    let hpr = case bspRewardDetails bsp of BlockRewardDetailsV1 hp -> hp
    pr <- refLoad hpr
    newBlockRewardDetails <-
        BlockRewardDetailsV1
            <$> refMake
                pr
                    { passiveDelegationTransactionRewards = applyAmountDelta delta (passiveDelegationTransactionRewards pr)
                    }
    storePBS pbs $ bsp{bspRewardDetails = newBlockRewardDetails}

doGetAccruedTransactionFeesPassive :: forall pv m. (SupportsPersistentState pv m, PVSupportsDelegation pv) => PersistentBlockState pv -> m Amount
doGetAccruedTransactionFeesPassive pbs = do
    bsp <- loadPBS pbs
    let hpr = case bspRewardDetails bsp of BlockRewardDetailsV1 hp -> hp
    passiveDelegationTransactionRewards <$> refLoad hpr

doUpdateAccruedTransactionFeesFoundationAccount :: forall pv m. (SupportsPersistentState pv m, PVSupportsDelegation pv) => PersistentBlockState pv -> AmountDelta -> m (PersistentBlockState pv)
doUpdateAccruedTransactionFeesFoundationAccount pbs delta = do
    bsp <- loadPBS pbs
    let hpr = case bspRewardDetails bsp of BlockRewardDetailsV1 hp -> hp
    pr <- refLoad hpr
    newBlockRewardDetails <-
        BlockRewardDetailsV1
            <$> refMake
                pr
                    { foundationTransactionRewards = applyAmountDelta delta (foundationTransactionRewards pr)
                    }
    storePBS pbs $ bsp{bspRewardDetails = newBlockRewardDetails}

doGetAccruedTransactionFeesFoundationAccount :: forall pv m. (SupportsPersistentState pv m, PVSupportsDelegation pv) => PersistentBlockState pv -> m Amount
doGetAccruedTransactionFeesFoundationAccount pbs = do
    bsp <- loadPBS pbs
    let hpr = case bspRewardDetails bsp of BlockRewardDetailsV1 hp -> hp
    foundationTransactionRewards <$> refLoad hpr

doClearEpochBlocksBaked :: (SupportsPersistentState pv m) => PersistentBlockState pv -> m (PersistentBlockState pv)
doClearEpochBlocksBaked pbs = do
    bsp <- loadPBS pbs
    rewardDetails <- emptyBlockRewardDetails
    storePBS pbs bsp{bspRewardDetails = rewardDetails}

doRotateCurrentEpochBakers ::
    (SupportsPersistentState pv m) =>
    PersistentBlockState pv ->
    m (PersistentBlockState pv)
doRotateCurrentEpochBakers pbs = do
    bsp <- loadPBS pbs
    let oldBirkParams = bspBirkParameters bsp
        newBirkParams = oldBirkParams & birkCurrentEpochBakers .~ (oldBirkParams ^. birkNextEpochBakers)
    storePBS pbs bsp{bspBirkParameters = newBirkParams}

doSetNextEpochBakers ::
    (SupportsPersistentState pv m) =>
    PersistentBlockState pv ->
    [(PersistentBakerInfoRef (AccountVersionFor pv), Amount)] ->
    OFinalizationCommitteeParameters pv ->
    m (PersistentBlockState pv)
doSetNextEpochBakers pbs bakers _bakerFinalizationCommitteeParameters = do
    bsp <- loadPBS pbs
    _bakerInfos <- refMake (BakerInfos preBakerInfos)
    _bakerStakes <- refMake (BakerStakes preBakerStakes)
    let _bakerTotalStake = sum preBakerStakes
    pebRef <- refMake PersistentEpochBakers{..}
    let newBirkParams = (bspBirkParameters bsp){_birkNextEpochBakers = pebRef}
    storePBS pbs bsp{bspBirkParameters = newBirkParams}
  where
    bakers' = Vec.fromList bakers
    preBakerInfos = fst <$> bakers'
    preBakerStakes = snd <$> bakers'

doProcessPendingChanges ::
    forall pv m.
    (SupportsPersistentState pv m, PVSupportsDelegation pv) =>
    PersistentBlockState pv ->
    -- | Guard determining if a change is effective
    (Timestamp -> Bool) ->
    m (PersistentBlockState pv)
doProcessPendingChanges persistentBS isEffective = do
    bsp <- loadPBS persistentBS
    newBSP <- processPendingChanges bsp
    storePBS persistentBS newBSP
  where
    processPendingChanges bsp0 = do
        pab0 <- refLoad (bsp0 ^. birkParameters . birkActiveBakers)
        (ps1, a1) <- modifyPassiveDelegation (pab0, bspAccounts bsp0)
        ((pab2, accts2), a2) <- modifyBakers ps1
        -- Update the total active capital to the sum of the new passive delegators and bakers.
        newAB <- refMake $! (pab2 & totalActiveCapital .~ TotalActiveCapitalV1 (a1 + a2))
        return $ bsp0{bspAccounts = accts2} & (birkParameters . birkActiveBakers .~ newAB)

    -- Process the passive delegators, handling any cooldowns.  This updates the active
    -- bakers index, as well as the accounts themselves.
    -- The returned amount is the total capital now staked by the passive delegators
    -- (before any other delegators have been moved to passive delegation).
    modifyPassiveDelegation (pab, accts) = do
        (pab', accts') <- MTL.runStateT (passiveDelegators processDelegators pab) accts
        return ((pab', accts'), adDelegatorTotalCapital (pab' ^. passiveDelegators))

    -- Process the baker pools, handling any cooldowns.  This updates the active
    -- bakers index, as well as the accounts themselves.
    -- The returned amount is the total capital now delegated by the processed bakers
    -- and their delegators.
    modifyBakers (pab, accts) = do
        ((newBakers, total), (accts', newAggs, newPassive)) <-
            MTL.runStateT
                (processBakers (pab ^. activeBakers))
                (accts, pab ^. aggregationKeys, pab ^. passiveDelegators)
        let pab' =
                pab
                    & activeBakers .~ newBakers
                    & aggregationKeys .~ newAggs
                    & passiveDelegators .~ newPassive
        return ((pab', accts'), total)

    -- Process a set of delegators for elapsed cooldowns, updating the total delegated amount
    -- in the process. This does not update the active bakers, but should be used to modify
    -- an entry for a particular pool.
    processDelegators ::
        PersistentActiveDelegators (AccountVersionFor pv) ->
        MTL.StateT (Accounts.Accounts pv) m (PersistentActiveDelegators (AccountVersionFor pv))
    processDelegators (PersistentActiveDelegatorsV1 dset _) = do
        (newDlgs, newAmt) <- MTL.runWriterT $ Trie.filterKeysM processDelegator dset
        return (PersistentActiveDelegatorsV1 newDlgs newAmt)

    -- Update the delegator on an account if its cooldown has expired.
    -- This only updates the account table, and not the active bakers index.
    -- This also 'MTL.tell's the (updated) staked amount of the account.
    processDelegator :: DelegatorId -> MTL.WriterT Amount (MTL.StateT (Accounts.Accounts pv) m) Bool
    processDelegator (DelegatorId accId) = do
        accounts <- MTL.get
        Accounts.indexedAccount accId accounts >>= \case
            Just acct -> updateAccountDelegator accId acct
            Nothing -> error "Invariant violation: active delegator account was not found"

    -- Update the delegator on a given account if its cooldown has expired.
    -- This only updates the account table, and not the active bakers index.
    -- This also 'MTL.tell's the (updated) staked amount of the account.
    -- The boolean return value indicates if the delegator is still a delegator.
    updateAccountDelegator ::
        AccountIndex ->
        PersistentAccount (AccountVersionFor pv) ->
        MTL.WriterT Amount (MTL.StateT (Accounts.Accounts pv) m) Bool
    updateAccountDelegator accId acct =
        accountDelegator acct >>= \case
            Just BaseAccounts.AccountDelegationV1{..} -> do
                case BaseAccounts.pendingChangeEffectiveTimestamp <$> _delegationPendingChange of
                    BaseAccounts.RemoveStake pet | isEffective pet -> do
                        lift $ removeDelegatorStake accId
                        return False
                    BaseAccounts.ReduceStake newAmt pet | isEffective pet -> do
                        MTL.tell newAmt
                        lift $ reduceDelegatorStake accId newAmt
                        return True
                    _ -> do
                        -- No change to the stake
                        MTL.tell _delegationStakedAmount
                        return True
            Nothing ->
                error "Invariant violation: active delegator is not a delegation account"

    -- Remove a delegator from an account.
    -- This only affects the account, and does not affect the active bakers index.
    removeDelegatorStake :: AccountIndex -> MTL.StateT (Accounts.Accounts pv) m ()
    removeDelegatorStake accId = do
        accounts <- MTL.get
        newAccounts <- Accounts.updateAccountsAtIndex' removeAccountStaking accId accounts
        MTL.put newAccounts

    -- Reduce the stake of a delegator account to the new amount, given the current delegation.
    -- This also removes the pending change on the account.
    -- This only affects the account, and does not affect the active bakers index.
    reduceDelegatorStake ::
        AccountIndex ->
        Amount ->
        MTL.StateT (Accounts.Accounts pv) m ()
    reduceDelegatorStake accId newAmt = do
        accounts <- MTL.get
        let updAcc = setAccountStake newAmt >=> setAccountStakePendingChange BaseAccounts.NoChange
        newAccounts <- Accounts.updateAccountsAtIndex' updAcc accId accounts
        MTL.put newAccounts

    -- Traverse over the active baker index, processing bakers and delegators that have elapsed cooldowns.
    -- Changes to the account table, aggregation keys set, and passive delegation set are
    -- applied to the state.
    -- The new total capital staked by the bakers and their original delegators is returned.
    -- (Note that stakes may have been reduced or removed, or moved to passive delegation.)
    processBakers ::
        BakerIdTrieMap (AccountVersionFor pv) ->
        MTL.StateT
            (Accounts.Accounts pv, AggregationKeySet, PersistentActiveDelegators (AccountVersionFor pv))
            m
            (BakerIdTrieMap (AccountVersionFor pv), Amount)
    processBakers = MTL.runWriterT . Trie.alterMapM processBaker

    -- Process a baker's entry in the active baker pools table, updating the account table,
    -- aggregation key set, and passive delegators accordingly.
    -- If a baker's cooldown is elapsed, its stake is reduced or the pool is removed.
    -- The new delegated amount of the baker and its delegators is accumulated.
    -- The return value indicates how the active baker pool table should be updated.
    processBaker ::
        BakerId ->
        PersistentActiveDelegators (AccountVersionFor pv) ->
        MTL.WriterT
            Amount
            (MTL.StateT (Accounts.Accounts pv, AggregationKeySet, PersistentActiveDelegators (AccountVersionFor pv)) m)
            (Trie.Alteration (PersistentActiveDelegators (AccountVersionFor pv)))
    processBaker bid@(BakerId accId) oldDelegators = do
        accts0 <- use _1
        (newDelegators, accts1) <- lift $ lift $ MTL.runStateT (processDelegators oldDelegators) accts0
        _1 .=! accts1
        MTL.tell (adDelegatorTotalCapital newDelegators)
        let trieInsert
                | adDelegatorTotalCapital oldDelegators /= adDelegatorTotalCapital newDelegators =
                    return (Trie.Insert newDelegators)
                | otherwise = do
                    oldKeys <- Trie.keys (adDelegators oldDelegators)
                    newKeys <- Trie.keys (adDelegators newDelegators)
                    if newKeys == oldKeys
                        then return Trie.NoChange
                        else return (Trie.Insert newDelegators)
        Accounts.indexedAccount accId accts1 >>= \case
            Just acct ->
                accountStakeDetails acct >>= \case
                    StakeDetailsBaker{..} -> do
                        case BaseAccounts.pendingChangeEffectiveTimestamp <$> sdPendingChange of
                            BaseAccounts.RemoveStake pet | isEffective pet -> do
                                -- This will not fail, since we know the account is a baker
                                acctBkr <- fromJust <$> accountBaker acct
                                lift $ removeBaker bid acctBkr newDelegators
                                return Trie.Remove
                            BaseAccounts.ReduceStake newAmt pet | isEffective pet -> do
                                MTL.tell newAmt
                                lift $ reduceBakerStake bid newAmt
                                trieInsert
                            _ -> do
                                MTL.tell sdStakedCapital
                                trieInsert
                    _ ->
                        error "Persistent.bsoProcessPendingChanges invariant violation: active baker account not a baker"
            Nothing ->
                error "Persistent.bsoProcessPendingChanges invariant violation: active baker account not valid"

    -- Remove the baker, transferring its delegators to passive delegation.
    -- The three components of the state are updated as follows:
    -- 1. The accounts table is updated to reflect the change both for the account and delegators.
    -- 2. The baker's aggregation key is removed from the aggregation key set.
    -- 3. The delegators are added to the passive delegators.
    removeBaker ::
        BakerId ->
        AccountBaker av ->
        PersistentActiveDelegators (AccountVersionFor pv) ->
        MTL.StateT (Accounts.Accounts pv, AggregationKeySet, PersistentActiveDelegators (AccountVersionFor pv)) m ()
    removeBaker (BakerId accId) acctBkr (PersistentActiveDelegatorsV1 dset dcapital) = do
        accounts0 <- use _1
        -- Update the baker's account to have no delegation
        accounts1 <- Accounts.updateAccountsAtIndex' removeAccountStaking accId accounts0
        -- Update the delegators' accounts to delegate to passive
        dlist <- Trie.keysAsc dset
        accounts2 <- foldM redelegatePassive accounts1 dlist
        _1 .=! accounts2

        -- Remove the baker's aggregation key from the aggregation keys set
        (_2 .=!) =<< Trie.delete (acctBkr ^. BaseAccounts.bakerAggregationVerifyKey) =<< use _2

        -- Add the delegators to the passive delegators
        oldPAD <- use _3
        newDset <- foldM (\t d -> Trie.insert d () t) (adDelegators oldPAD) dlist
        _3 .=! PersistentActiveDelegatorsV1 newDset (adDelegatorTotalCapital oldPAD + dcapital)

    -- Reduce the baker's stake, making the update to the account table.
    reduceBakerStake ::
        BakerId ->
        Amount ->
        MTL.StateT (Accounts.Accounts pv, a, b) m ()
    reduceBakerStake (BakerId accId) newAmt = do
        let updAcc = setAccountStake newAmt >=> setAccountStakePendingChange BaseAccounts.NoChange
        accounts <- use _1
        newAccounts <- lift $ Accounts.updateAccountsAtIndex' updAcc accId accounts
        _1 .=! newAccounts

-- | Process cooldowns on accounts that have expired, and move pre-cooldowns into cooldown.
doProcessCooldowns ::
    forall pv m.
    (SupportsPersistentState pv m, PVSupportsFlexibleCooldown pv) =>
    PersistentBlockState pv ->
    -- | Timestamp for expiring cooldowns.
    Timestamp ->
    -- | Timestamp for pre-cooldowns entering cooldown.
    Timestamp ->
    m (PersistentBlockState pv)
doProcessCooldowns pbs now newExpiry = do
    bsp <- loadPBS pbs
    (newAIC, newAccts) <-
        MTL.execStateT
            process
            (bspAccountsInCooldown bsp ^. accountsInCooldown, bspAccounts bsp)
    storePBS pbs $
        bsp
            { bspAccountsInCooldown = AccountsInCooldownForPV (CTrue newAIC),
              bspAccounts = newAccts
            }
  where
    -- Perform a monadic update on the global cooldown release schedule.
    withCooldown a = (_1 . cooldown .=) =<< a =<< use (_1 . cooldown)
    -- Perform a monadic update an the accounts table.
    withAccounts a = (_2 .=) =<< a =<< use _2
    process = do
        -- Determine which accounts have cooldowns that have expired and remove them from the
        -- cooldown schedule.
        cooldown0 <- use (_1 . cooldown)
        (cooldownList, cooldown1) <- processReleasesUntil now cooldown0
        _1 . cooldown .= cooldown1
        -- Process the cooldowns for the accounts that have expired cooldowns, adding them back
        -- to the cooldown schedule if they have remaining cooldowns.
        forM_ cooldownList $ \acc -> do
            withAccounts (Accounts.updateAccountsAtIndex' (processCooldownForAccount acc) acc)
        -- Fetch and clear the list of accounts in pre-cooldown.
        preCooldownAL <- _1 . preCooldown <<.= Null
        preCooldowns <- loadAccountList preCooldownAL
        -- Process the pre-cooldowns, moving them into cooldown.
        forM_ preCooldowns $ \acc -> do
            withAccounts (Accounts.updateAccountsAtIndex' (processPreCooldownForAccount acc) acc)
    processCooldownForAccount acc pa = do
        -- Release the elapsed cooldowns on the account.
        (mNextCooldown, newPA) <- processAccountCooldownsUntil now pa
        -- If there are remaining cooldowns, add the account back to the cooldown schedule.
        forM_ mNextCooldown $ \nextCooldown -> withCooldown $ addAccountRelease nextCooldown acc
        return newPA
    processPreCooldownForAccount acc pa = do
        -- Process the pre-cooldowns on the account.
        (res, newPA) <- processAccountPreCooldown newExpiry pa
        case res of
            -- In this case, the account already had cooldowns, but the new cooldown expires
            -- earlier, so the release schedule needs to be updated.
<<<<<<< HEAD
            Just (Just oldTS) -> withCooldown $ updateAccountRelease oldTS newExpiry acc
            -- In this case, the account did not have cooldowns, so the new cooldown is added.
            Just Nothing -> withCooldown $ addAccountRelease newExpiry acc
            -- In this case, the earliest cooldown on the account has not changed.
            Nothing -> return ()
=======
            EarlierNextCooldown oldTS -> withCooldown $ updateAccountRelease oldTS newExpiry acc
            -- In this case, the account did not have cooldowns, so the new cooldown is added.
            NewNextCooldown -> withCooldown $ addAccountRelease newExpiry acc
            -- In this case, the earliest cooldown on the account has not changed.
            NextCooldownUnchanged -> return ()
>>>>>>> 6cb1a27f
        return newPA

-- | Move all pre-pre-cooldowns into pre-cooldown.
--
-- PRECONDITION: there are no pre-cooldowns.
doProcessPrePreCooldowns ::
    forall pv m.
    (SupportsPersistentState pv m, PVSupportsFlexibleCooldown pv) =>
    PersistentBlockState pv ->
    m (PersistentBlockState pv)
doProcessPrePreCooldowns pbs = do
    bsp <- loadPBS pbs
    let oldAIC = bspAccountsInCooldown bsp ^. accountsInCooldown
    -- The new pre-cooldown list is the old pre-pre-cooldown list.
    let !newPreCooldown = assert (isNull (oldAIC ^. preCooldown)) $ oldAIC ^. prePreCooldown
    let newAIC =
            oldAIC
                & preCooldown .~ newPreCooldown
                & prePreCooldown .~ Null
    accounts <- loadAccountList newPreCooldown
    -- Process the pre-pre-cooldown on each account, moving it to pre-cooldown.
    let processAccount = flip $ Accounts.updateAccountsAtIndex' processAccountPrePreCooldown
    newAccts <- foldM processAccount (bspAccounts bsp) accounts
    storePBS pbs $
        bsp
            { bspAccountsInCooldown = AccountsInCooldownForPV (CTrue newAIC),
              bspAccounts = newAccts
            }

doGetBankStatus :: (SupportsPersistentState pv m) => PersistentBlockState pv -> m Rewards.BankStatus
doGetBankStatus pbs = _unhashed . bspBank <$> loadPBS pbs

doSetRewardAccounts :: (SupportsPersistentState pv m) => PersistentBlockState pv -> Rewards.RewardAccounts -> m (PersistentBlockState pv)
doSetRewardAccounts pbs rewards = do
    bsp <- loadPBS pbs
    storePBS pbs bsp{bspBank = bspBank bsp & unhashed . Rewards.rewardAccounts .~ rewards}

-- | Context that supports the persistent block state.
data PersistentBlockStateContext pv = PersistentBlockStateContext
    { -- | The 'BlobStore' used for storing the persistent state.
      pbscBlobStore :: !BlobStore,
      -- | Cache used for caching accounts.
      pbscAccountCache :: !(AccountCache (AccountVersionFor pv)),
      -- | Cache used for caching modules.
      pbscModuleCache :: !Modules.ModuleCache,
      -- | LMDB account map
      pbscAccountMap :: !LMDBAccountMap.DatabaseHandlers
    }

instance LMDBAccountMap.HasDatabaseHandlers (PersistentBlockStateContext pv) where
    databaseHandlers = lens pbscAccountMap (\s v -> s{pbscAccountMap = v})

instance HasBlobStore (PersistentBlockStateContext av) where
    blobStore = bscBlobStore . pbscBlobStore
    blobLoadCallback = bscLoadCallback . pbscBlobStore
    blobStoreCallback = bscStoreCallback . pbscBlobStore

instance (AccountVersionFor pv ~ av) => Cache.HasCache (AccountCache av) (PersistentBlockStateContext pv) where
    projectCache = pbscAccountCache

instance Cache.HasCache Modules.ModuleCache (PersistentBlockStateContext pv) where
    projectCache = pbscModuleCache

instance (IsProtocolVersion pv) => MonadProtocolVersion (BlobStoreT (PersistentBlockStateContext pv) m) where
    type MPV (BlobStoreT (PersistentBlockStateContext pv) m) = pv

-- | Create a new account cache of the specified size and a temporary 'LMDBAccountMap' for running the given monadic operation by
--  extending the 'BlobStore' context to a 'PersistentBlockStateContext'.
-- Note. this function should only be used for tests.
withNewAccountCacheAndLMDBAccountMap :: (MonadIO m, MonadCatch.MonadMask m) => Int -> FilePath -> BlobStoreT (PersistentBlockStateContext pv) m a -> BlobStoreT BlobStore m a
withNewAccountCacheAndLMDBAccountMap size lmdbAccountMapDir bsm = MonadCatch.bracket openLmdbAccMap closeLmdbAccMap runAction
  where
    openLmdbAccMap = liftIO $ LMDBAccountMap.openDatabase lmdbAccountMapDir
    closeLmdbAccMap handlers = liftIO $ do
        LMDBAccountMap.closeDatabase handlers
        removeDirectoryRecursive lmdbAccountMapDir `catch` (\(e :: IOException) -> liftIO $ void $ print e)
    runAction lmdbAccMap = do
        ac <- liftIO $ newAccountCache size
        mc <- liftIO $ Modules.newModuleCache 100
        alterBlobStoreT (\bs -> PersistentBlockStateContext bs ac mc lmdbAccMap) bsm

newtype PersistentBlockStateMonad (pv :: ProtocolVersion) (r :: Type) (m :: Type -> Type) (a :: Type) = PersistentBlockStateMonad {runPersistentBlockStateMonad :: m a}
    deriving (Functor, Applicative, Monad, MonadIO, MonadReader r, MonadLogger, TimeMonad, MTL.MonadState s, MonadCatch.MonadCatch, MonadCatch.MonadThrow)

type PersistentState av pv r m =
    ( MonadIO m,
      MonadReader r m,
      HasBlobStore r,
      AccountVersionFor pv ~ av,
      Cache.HasCache (AccountCache av) r,
      Cache.HasCache Modules.ModuleCache r,
      LMDBAccountMap.HasDatabaseHandlers r,
      MonadLogger m
    )

instance MonadTrans (PersistentBlockStateMonad pv r) where
    lift = PersistentBlockStateMonad

instance (PersistentState av pv r m) => MonadBlobStore (PersistentBlockStateMonad pv r m)
instance (PersistentState av pv r m) => MonadBlobStore (PutT (PersistentBlockStateMonad pv r m))
instance (PersistentState av pv r m) => MonadBlobStore (PutH (PersistentBlockStateMonad pv r m))

instance (PersistentState av pv r m) => Cache.MonadCache (AccountCache av) (PersistentBlockStateMonad pv r m)
instance (PersistentState av pv r m) => Cache.MonadCache Modules.ModuleCache (PersistentBlockStateMonad pv r m)

deriving via (LMDBAccountMap.AccountMapStoreMonad m) instance (MonadIO m, MonadLogger m, MonadReader r m, LMDBAccountMap.HasDatabaseHandlers r) => LMDBAccountMap.MonadAccountMapStore (PersistentBlockStateMonad pv r m)

type instance BlockStatePointer (PersistentBlockState pv) = BlobRef (BlockStatePointers pv)
type instance BlockStatePointer (HashedPersistentBlockState pv) = BlobRef (BlockStatePointers pv)

instance (IsProtocolVersion pv) => MonadProtocolVersion (PersistentBlockStateMonad pv r m) where
    type MPV (PersistentBlockStateMonad pv r m) = pv

instance BlockStateTypes (PersistentBlockStateMonad pv r m) where
    type BlockState (PersistentBlockStateMonad pv r m) = HashedPersistentBlockState pv
    type UpdatableBlockState (PersistentBlockStateMonad pv r m) = PersistentBlockState pv
    type Account (PersistentBlockStateMonad pv r m) = PersistentAccount (AccountVersionFor pv)
    type BakerInfoRef (PersistentBlockStateMonad pv r m) = PersistentBakerInfoRef (AccountVersionFor pv)
    type ContractState (PersistentBlockStateMonad pv r m) = Instances.InstanceStateV
    type InstrumentedModuleRef (PersistentBlockStateMonad pv r m) = Modules.PersistentInstrumentedModuleV

instance (PersistentState av pv r m) => ModuleQuery (PersistentBlockStateMonad pv r m) where
    getModuleArtifact = doGetModuleArtifact

instance (IsProtocolVersion pv, PersistentState av pv r m) => BlockStateQuery (PersistentBlockStateMonad pv r m) where
    getModule = doGetModuleSource . hpbsPointers
    getModuleInterface pbs mref = doGetModule (hpbsPointers pbs) mref
    getAccount = doGetAccount . hpbsPointers
    accountExists = doGetAccountExists . hpbsPointers
    getActiveBakers = doGetActiveBakers . hpbsPointers
    getActiveBakersAndDelegators = doGetActiveBakersAndDelegators . hpbsPointers
    getActiveDelegators = doGetActiveDelegators . hpbsPointers
    getCurrentDelegators = doGetCurrentDelegators . hpbsPointers
    getAccountByCredId = doGetAccountByCredId . hpbsPointers
    getAccountByIndex = doGetIndexedAccountByIndex . hpbsPointers
    getContractInstance = doGetInstance . hpbsPointers
    getModuleList = doGetModuleList . hpbsPointers
    getAccountList = doAccountList . hpbsPointers
    getContractInstanceList = doContractInstanceList . hpbsPointers
    getSeedState = doGetSeedState . hpbsPointers
    getCurrentEpochFinalizationCommitteeParameters = doGetCurrentEpochFinalizationCommitteeParameters . hpbsPointers
    getCurrentEpochBakers = doGetCurrentEpochBakers . hpbsPointers
    getNextEpochBakers = doGetNextEpochBakers . hpbsPointers
    getNextEpochFinalizationCommitteeParameters = doGetNextEpochFinalizationCommitteeParameters . hpbsPointers
    getSlotBakersP1 = doGetSlotBakersP1 . hpbsPointers
    getBakerAccount = doGetBakerAccount . hpbsPointers
    getRewardStatus = doGetRewardStatus . hpbsPointers
    getTransactionOutcome = doGetTransactionOutcome . hpbsPointers
    getTransactionOutcomesHash = doGetTransactionOutcomesHash . hpbsPointers
    getStateHash = return . hpbsHash
    getSpecialOutcomes = doGetSpecialOutcomes . hpbsPointers
    getOutcomes = doGetOutcomes . hpbsPointers
    getAllIdentityProviders = doGetAllIdentityProvider . hpbsPointers
    getAllAnonymityRevokers = doGetAllAnonymityRevokers . hpbsPointers
    getElectionDifficulty = doGetElectionDifficulty . hpbsPointers
    getNextUpdateSequenceNumber = doGetNextUpdateSequenceNumber . hpbsPointers
    getCurrentElectionDifficulty = doGetCurrentElectionDifficulty . hpbsPointers
    getUpdates = doGetUpdates . hpbsPointers
    getPendingTimeParameters = doGetPendingTimeParameters . hpbsPointers
    getPendingPoolParameters = doGetPendingPoolParameters . hpbsPointers
    getProtocolUpdateStatus = doGetProtocolUpdateStatus . hpbsPointers
    getCryptographicParameters = doGetCryptoParams . hpbsPointers
    getIdentityProvider = doGetIdentityProvider . hpbsPointers
    getAnonymityRevokers = doGetAnonymityRevokers . hpbsPointers
    getUpdateKeysCollection = doGetUpdateKeyCollection . hpbsPointers
    getExchangeRates = doGetExchangeRates . hpbsPointers
    getChainParameters = doGetChainParameters . hpbsPointers
    getPaydayEpoch = doGetPaydayEpoch . hpbsPointers
    getPoolStatus = doGetPoolStatus . hpbsPointers
    getPassiveDelegationStatus = doGetPassiveDelegationStatus . hpbsPointers

instance (MonadIO m, PersistentState av pv r m) => ContractStateOperations (PersistentBlockStateMonad pv r m) where
    thawContractState (Instances.InstanceStateV0 inst) = return inst
    thawContractState (Instances.InstanceStateV1 inst) = liftIO . flip StateV1.thaw inst . fst =<< getCallbacks
    externalContractState (Instances.InstanceStateV0 inst) = return inst
    externalContractState (Instances.InstanceStateV1 inst) = return inst
    stateSizeV0 (Instances.InstanceStateV0 inst) = return (Wasm.contractStateSize inst)
    getV1StateContext = asks blobLoadCallback
    contractStateToByteString (Instances.InstanceStateV0 st) = return (encode st)
    contractStateToByteString (Instances.InstanceStateV1 st) = runPut . putByteStringLen <$> StateV1.toByteString st
    {-# INLINE thawContractState #-}
    {-# INLINE stateSizeV0 #-}
    {-# INLINE getV1StateContext #-}
    {-# INLINE contractStateToByteString #-}

instance (PersistentState av pv r m, IsProtocolVersion pv) => AccountOperations (PersistentBlockStateMonad pv r m) where
    getAccountCanonicalAddress = accountCanonicalAddress

    getAccountAmount = accountAmount

    getAccountTotalStakedAmount = accountTotalStakedAmount

    getAccountLockedAmount = accountLockedAmount

    getAccountAvailableAmount = accountAvailableAmount

    getAccountNonce = accountNonce

    checkAccountIsAllowed = accountIsAllowed

    getAccountCredentials = Concordium.GlobalState.Persistent.Account.accountCredentials

    getAccountVerificationKeys = Concordium.GlobalState.Persistent.Account.accountVerificationKeys

    getAccountEncryptedAmount = accountEncryptedAmount

    getAccountEncryptionKey = Concordium.GlobalState.Persistent.Account.accountEncryptionKey

    getAccountReleaseSummary = accountReleaseSummary

    getAccountBaker = accountBaker

    getAccountDelegator = accountDelegator

    getAccountStake = accountStake

    getAccountBakerInfoRef = accountBakerInfoRef

    derefBakerInfo = loadBakerInfo

    getAccountHash = accountHash

    getAccountCooldowns = accountCooldowns

instance (IsProtocolVersion pv, PersistentState av pv r m) => BlockStateOperations (PersistentBlockStateMonad pv r m) where
    bsoGetModule pbs mref = doGetModule pbs mref
    bsoGetAccount bs = doGetAccount bs
    bsoGetAccountIndex = doGetAccountIndex
    bsoGetAccountByIndex = doGetAccountByIndex
    bsoGetInstance = doGetInstance
    bsoAddressWouldClash = doGetAccountExists
    bsoRegIdExists = doRegIdExists
    bsoCreateAccount = doCreateAccount
    bsoPutNewInstance = doPutNewInstance
    bsoPutNewModule = doPutNewModule
    bsoModifyAccount = doModifyAccount
    bsoSetAccountCredentialKeys = doSetAccountCredentialKeys
    bsoUpdateAccountCredentials = doUpdateAccountCredentials
    bsoModifyInstance = doModifyInstance
    bsoNotifyEncryptedBalanceChange = doNotifyEncryptedBalanceChange
    bsoGetSeedState = doGetSeedState
    bsoSetSeedState = doSetSeedState
    bsoTransitionEpochBakers = doTransitionEpochBakers
    bsoGetActiveBakers = doGetActiveBakers
    bsoGetActiveBakersAndDelegators = doGetActiveBakersAndDelegators
    bsoGetCurrentEpochBakers = doGetCurrentEpochBakers
    bsoGetCurrentEpochFullBakersEx = doGetCurrentEpochFullBakersEx
    bsoGetCurrentCapitalDistribution = doGetCurrentCapitalDistribution
    bsoAddBaker = doAddBaker
    bsoAddValidator = case delegationChainParameters @pv of
        DelegationChainParameters -> \bs ai a -> MTL.runExceptT (newAddValidator bs ai a)
    bsoUpdateValidator = case delegationChainParameters @pv of
        DelegationChainParameters -> \bs ts ai u -> MTL.runExceptT (newUpdateValidator bs ts ai u)
    bsoConstrainBakerCommission = doConstrainBakerCommission
    bsoAddDelegator = case delegationChainParameters @pv of
        DelegationChainParameters -> \bs ai a -> MTL.runExceptT (newAddDelegator bs ai a)
    bsoUpdateDelegator = case delegationChainParameters @pv of
        DelegationChainParameters -> \bs ts ai u -> MTL.runExceptT (newUpdateDelegator bs ts ai u)
    bsoUpdateBakerKeys = doUpdateBakerKeys
    bsoUpdateBakerStake = doUpdateBakerStake
    bsoUpdateBakerRestakeEarnings = doUpdateBakerRestakeEarnings
    bsoRemoveBaker = doRemoveBaker
    bsoRewardAccount = doRewardAccount
    bsoGetBakerPoolRewardDetails = doGetBakerPoolRewardDetails
    bsoRewardFoundationAccount = doRewardFoundationAccount
    bsoGetFoundationAccount = doGetFoundationAccount
    bsoMint = doMint
    bsoMintToAccount = doSafeMintToAccount
    bsoGetIdentityProvider = doGetIdentityProvider
    bsoGetAnonymityRevokers = doGetAnonymityRevokers
    bsoGetCryptoParams = doGetCryptoParams
    bsoGetPaydayEpoch = doGetPaydayEpoch
    bsoGetPaydayMintRate = doGetPaydayMintRate
    bsoSetPaydayEpoch = doSetPaydayEpoch
    bsoSetPaydayMintRate = doSetPaydayMintRate
    bsoSetTransactionOutcomes = doSetTransactionOutcomes
    bsoAddSpecialTransactionOutcome = doAddSpecialTransactionOutcome
    bsoProcessUpdateQueues = doProcessUpdateQueues
    bsoProcessReleaseSchedule = doProcessReleaseSchedule
    bsoGetUpdateKeyCollection = doGetUpdateKeyCollection
    bsoGetNextUpdateSequenceNumber = doGetNextUpdateSequenceNumber
    bsoEnqueueUpdate = doEnqueueUpdate
    bsoOverwriteElectionDifficulty = doOverwriteElectionDifficulty
    bsoClearProtocolUpdate = doClearProtocolUpdate
    bsoSetNextCapitalDistribution = doSetNextCapitalDistribution
    bsoRotateCurrentCapitalDistribution = doRotateCurrentCapitalDistribution
    bsoGetExchangeRates = doGetExchangeRates
    bsoGetChainParameters = doGetChainParameters
    bsoGetEpochBlocksBaked = doGetEpochBlocksBaked
    bsoNotifyBlockBaked = doNotifyBlockBaked
    bsoUpdateAccruedTransactionFeesBaker = doUpdateAccruedTransactionFeesBaker
    bsoMarkFinalizationAwakeBakers = doMarkFinalizationAwakeBakers
    bsoUpdateAccruedTransactionFeesPassive = doUpdateAccruedTransactionFeesPassive
    bsoGetAccruedTransactionFeesPassive = doGetAccruedTransactionFeesPassive
    bsoUpdateAccruedTransactionFeesFoundationAccount = doUpdateAccruedTransactionFeesFoundationAccount
    bsoGetAccruedTransactionFeesFoundationAccount = doGetAccruedTransactionFeesFoundationAccount
    bsoClearEpochBlocksBaked = doClearEpochBlocksBaked
    bsoRotateCurrentEpochBakers = doRotateCurrentEpochBakers
    bsoSetNextEpochBakers = doSetNextEpochBakers
    bsoProcessPendingChanges = doProcessPendingChanges
    bsoProcessCooldowns = doProcessCooldowns
    bsoProcessPrePreCooldowns = doProcessPrePreCooldowns
    bsoGetBankStatus = doGetBankStatus
    bsoSetRewardAccounts = doSetRewardAccounts
    bsoIsProtocolUpdateEffective = doIsProtocolUpdateEffective

instance (IsProtocolVersion pv, PersistentState av pv r m) => BlockStateStorage (PersistentBlockStateMonad pv r m) where
    thawBlockState = doThawBlockState

    freezeBlockState = hashBlockState

    dropUpdatableBlockState pbs = liftIO $ writeIORef pbs (error "Block state dropped")

    purgeBlockState _ = return ()
    {-# INLINE purgeBlockState #-}

    archiveBlockState HashedPersistentBlockState{..} = do
        inner <- liftIO $ readIORef hpbsPointers
        !inner' <- uncacheBufferedRef inner
        liftIO $ writeIORef hpbsPointers inner'

    saveBlockState HashedPersistentBlockState{..} = do
        inner <- liftIO $ readIORef hpbsPointers
        (!inner', !ref) <- flushBufferedRef inner
        liftIO $ writeIORef hpbsPointers inner'
        flushStore
        return ref

    saveAccounts HashedPersistentBlockState{..} = do
        -- this load should be cheap as the blockstate is in memory.
        accs <- bspAccounts <$> loadPBS hpbsPointers
        -- write the accounts that were created in the block and
        -- potentially non-finalized parent blocks.
        -- Note that this also empties the difference map for the
        -- block.
        void $ Accounts.writeAccountsCreated accs

    reconstructAccountDifferenceMap HashedPersistentBlockState{..} parentDifferenceMap listOfAccounts = do
        accs <- bspAccounts <$> loadPBS hpbsPointers
        Accounts.reconstructDifferenceMap parentDifferenceMap listOfAccounts accs

    loadBlockState hpbsHashM ref = do
        hpbsPointers <- liftIO $ newIORef $ blobRefToBufferedRef ref
        case hpbsHashM of
            Just hpbsHash -> return HashedPersistentBlockState{..}
            Nothing -> hashBlockState hpbsPointers

    blockStateLoadCallback = asks blobLoadCallback
    {-# INLINE blockStateLoadCallback #-}

    collapseCaches = do
        Cache.collapseCache (Proxy :: Proxy (AccountCache av))
        Cache.collapseCache (Proxy :: Proxy Modules.ModuleCache)

    cacheBlockState = cacheState

    cacheBlockStateAndGetTransactionTable = cacheStateAndGetTransactionTable
    tryPopulateAccountMap HashedPersistentBlockState{..} = do
        -- load the top level references and write the accounts to the LMDB backed
        -- account map (if this has not already been done).
        BlockStatePointers{..} <- loadPBS hpbsPointers
        LMDBAccountMap.tryPopulateLMDBStore bspAccounts

-- | Migrate the block state from the representation used by protocol version
--  @oldpv@ to the one used by protocol version @pv@. The migration is done gradually,
--  and that is the reason for the monad @m@ and the transformer @t@. The inner monad @m@ is
--  used to __load__ the state, only the loading part of the 'MonadBlobStore' is used.
--  The outer monad @t m@ is used to __write__ the new state after migration.
--
--  The intention is that the inner @m@ is @BlobStoreT
--  (PersistentBlockStateContext oldpv) IO@, whereas the @t@ is @BlobStoreT
--  (PersistentBlockStateContext pv)@. Since they both implement the
--  'MonadBlobStore' interface some care must be observed to read and write in
--  the correct context in the implementation of this function. Typically,
--  reading from the old state requires @lift@ing the relevant operation.
--
--  The migration function should not do non-trivial changes, i.e., it should
--  only migrate representation, and fill in the defaults as specified by the
--  state migration parameters.
migratePersistentBlockState ::
    forall oldpv pv t m.
    ( MonadTrans t,
      MonadBlobStore (t m),
      SupportsPersistentAccount oldpv m,
      SupportsPersistentAccount pv (t m),
      Modules.SupportsPersistentModule m,
      Modules.SupportsPersistentModule (t m),
      MonadProtocolVersion (t m),
      MPV (t m) ~ pv,
      MonadProtocolVersion m,
      MPV m ~ oldpv
    ) =>
    StateMigrationParameters oldpv pv ->
    PersistentBlockState oldpv ->
    t m (PersistentBlockState pv)
migratePersistentBlockState migration oldState = do
    !newState <- migrateBlockPointers migration =<< lift . refLoad =<< liftIO (readIORef oldState)
    newStateRef <- refMake newState
    (newStateRefFlushed, _) <- refFlush newStateRef
    liftIO . newIORef $! newStateRefFlushed

migrateBlockPointers ::
    forall oldpv pv t m.
    ( SupportMigration m t,
      MonadProtocolVersion m,
      MPV m ~ oldpv,
      MonadProtocolVersion (t m),
      MPV (t m) ~ pv,
      SupportsPersistentAccount oldpv m,
      SupportsPersistentAccount pv (t m),
      Modules.SupportsPersistentModule m,
      Modules.SupportsPersistentModule (t m)
    ) =>
    StateMigrationParameters oldpv pv ->
    BlockStatePointers oldpv ->
    t m (BlockStatePointers pv)
migrateBlockPointers migration BlockStatePointers{..} = do
    -- We migrate the release schedule first because we may need to access the
    -- accounts in the process.
    let rsMigration = case migration of
            StateMigrationParametersTrivial -> trivialReleaseScheduleMigration
            StateMigrationParametersP1P2 -> RSMLegacyToLegacy
            StateMigrationParametersP2P3 -> RSMLegacyToLegacy
            StateMigrationParametersP3ToP4{} -> RSMLegacyToLegacy
            StateMigrationParametersP4ToP5{} -> RSMLegacyToNew $ \addr ->
                Accounts.getAccountIndex addr bspAccounts <&> \case
                    Nothing -> error "Account with release schedule does not exist"
                    Just ai -> ai
            StateMigrationParametersP5ToP6{} -> RSMNewToNew
            StateMigrationParametersP6ToP7{} -> RSMNewToNew
    newReleaseSchedule <- migrateReleaseSchedule rsMigration bspReleaseSchedule
    pab <- lift . refLoad $ bspBirkParameters ^. birkActiveBakers
    -- When we migrate the accounts, we accumulate state
    initMigrationState :: MigrationState.AccountMigrationState oldpv pv <-
        MigrationState.makeInitialAccountMigrationState bspAccounts pab
    (newAccounts, migrationState) <-
        MigrationState.runAccountMigrationStateTT
            (Accounts.migrateAccounts migration bspAccounts)
            initMigrationState
    newAccountsInCooldown <-
        migrateAccountsInCooldownForPV
            (MigrationState._migrationPrePreCooldown migrationState)
            bspAccountsInCooldown
    newModules <- migrateHashedBufferedRef (Modules.migrateModules migration) bspModules
    modules <- refLoad newModules
    newInstances <- Instances.migrateInstances modules bspInstances
    let newBank = bspBank
    newIdentityProviders <- migrateHashedBufferedRefKeepHash bspIdentityProviders
    newAnonymityRevokers <- migrateHashedBufferedRefKeepHash bspAnonymityRevokers
    let oldEpoch = bspBirkParameters ^. birkSeedState . epoch
    newBirkParameters <-
        migratePersistentBirkParameters
            migration
            newAccounts
            (MigrationState._persistentActiveBakers migrationState)
            bspBirkParameters
    newCryptographicParameters <- migrateHashedBufferedRefKeepHash bspCryptographicParameters
    newUpdates <- migrateReference (migrateUpdates migration) bspUpdates
    curBakers <- extractBakerStakes =<< refLoad (_birkCurrentEpochBakers newBirkParameters)
    nextBakers <- extractBakerStakes =<< refLoad (_birkNextEpochBakers newBirkParameters)
    -- clear transaction outcomes.
    let newTransactionOutcomes = emptyTransactionOutcomes (Proxy @pv)
    chainParams <- refLoad . currentParameters =<< refLoad newUpdates
    let timeParams = _cpTimeParameters . unStoreSerialized $ chainParams
    newRewardDetails <-
        migrateBlockRewardDetails migration curBakers nextBakers timeParams oldEpoch bspRewardDetails

    return $!
        BlockStatePointers
            { bspAccounts = newAccounts,
              bspInstances = newInstances,
              bspModules = newModules,
              bspBank = newBank,
              bspIdentityProviders = newIdentityProviders,
              bspAnonymityRevokers = newAnonymityRevokers,
              bspBirkParameters = newBirkParameters,
              bspCryptographicParameters = newCryptographicParameters,
              bspUpdates = newUpdates,
              bspReleaseSchedule = newReleaseSchedule,
              bspAccountsInCooldown = newAccountsInCooldown,
              bspTransactionOutcomes = newTransactionOutcomes,
              bspRewardDetails = newRewardDetails
            }

-- | Thaw the block state, making it ready for modification.
--  This function wraps the underlying 'PersistentBlockState' of the provided 'HashedPersistentBlockState' in a new 'IORef'
--  such that changes to the thawed block state does not propagate into the parent state.
--
--  Further the 'DiffMap.DifferenceMap' of the accounts structure in the provided block state is
--  "bumped" in the sense that a new one is created for the new thawed block with a pointer to the parent difference map.
--  The parent difference map is empty if the parent is persisted otherwise it may contain new accounts created in that block.
doThawBlockState ::
    (SupportsPersistentState pv m) =>
    HashedPersistentBlockState pv ->
    m (PersistentBlockState pv)
doThawBlockState HashedPersistentBlockState{..} = do
    bsp@BlockStatePointers{..} <- loadPBS hpbsPointers
    bspAccounts' <- Accounts.mkNewChildDifferenceMap bspAccounts
    let bsp' = bsp{bspAccounts = bspAccounts'}
    liftIO $ newIORef =<< makeBufferedRef bsp'

-- | Cache the block state.
cacheState ::
    forall pv m.
    (SupportsPersistentState pv m) =>
    HashedPersistentBlockState pv ->
    m ()
cacheState hpbs = do
    BlockStatePointers{..} <- loadPBS (hpbsPointers hpbs)
    accts <- liftCache (return @_ @(PersistentAccount (AccountVersionFor pv))) bspAccounts
    -- first cache the modules
    mods <- cache bspModules
    -- then cache the instances, but don't cache the modules again. Instead
    -- share the references in memory we have already constructed by caching
    -- modules above. Loading the modules here is cheap since we cached them.
    insts <- runReaderT (cache bspInstances) =<< refLoad mods
    ips <- cache bspIdentityProviders
    ars <- cache bspAnonymityRevokers
    birkParams <- cache bspBirkParameters
    cryptoParams <- cache bspCryptographicParameters
    upds <- cache bspUpdates
    rels <- cache bspReleaseSchedule
    cdowns <- cache bspAccountsInCooldown
    red <- cache bspRewardDetails
    _ <-
        storePBS (hpbsPointers hpbs) $!
            BlockStatePointers
                { bspAccounts = accts,
                  bspInstances = insts,
                  bspModules = mods,
                  bspBank = bspBank,
                  bspIdentityProviders = ips,
                  bspAnonymityRevokers = ars,
                  bspBirkParameters = birkParams,
                  bspCryptographicParameters = cryptoParams,
                  bspUpdates = upds,
                  bspReleaseSchedule = rels,
                  bspAccountsInCooldown = cdowns,
                  bspTransactionOutcomes = bspTransactionOutcomes,
                  bspRewardDetails = red
                }
    return ()

-- | Cache the block state and get the initial (empty) transaction table with the next
-- update sequence numbers populated.
cacheStateAndGetTransactionTable ::
    forall pv m.
    (SupportsPersistentState pv m) =>
    HashedPersistentBlockState pv ->
    m TransactionTable.TransactionTable
cacheStateAndGetTransactionTable hpbs = do
    BlockStatePointers{..} <- loadPBS (hpbsPointers hpbs)
    -- cache the account table
    accts <- cache bspAccounts
    -- cache the modules
    mods <- cache bspModules
    -- then cache the instances, but don't cache the modules again. Instead
    -- share the references in memory we have already constructed by caching
    -- modules above. Loading the modules here is cheap since we cached them.
    insts <- runReaderT (cache bspInstances) =<< refLoad mods
    ips <- cache bspIdentityProviders
    ars <- cache bspAnonymityRevokers
    birkParams <- cache bspBirkParameters
    cryptoParams <- cache bspCryptographicParameters
    upds <- cache bspUpdates
    -- Update the transaction table with the sequence numbers for chain updates.
    let updInTT tt uty = do
            sn <- lookupNextUpdateSequenceNumber bspUpdates uty
            if sn /= minUpdateSequenceNumber
                then
                    return $!
                        tt
                            & TransactionTable.ttNonFinalizedChainUpdates
                                . at' uty
                                ?~ TransactionTable.emptyNFCUWithSequenceNumber sn
                else return tt
    tt <- foldM updInTT TransactionTable.emptyTransactionTable [minBound ..]
    rels <- cache bspReleaseSchedule
    cdowns <- cache bspAccountsInCooldown
    red <- cache bspRewardDetails
    _ <-
        storePBS
            (hpbsPointers hpbs)
            BlockStatePointers
                { bspAccounts = accts,
                  bspInstances = insts,
                  bspModules = mods,
                  bspBank = bspBank,
                  bspIdentityProviders = ips,
                  bspAnonymityRevokers = ars,
                  bspBirkParameters = birkParams,
                  bspCryptographicParameters = cryptoParams,
                  bspUpdates = upds,
                  bspReleaseSchedule = rels,
                  bspAccountsInCooldown = cdowns,
                  bspTransactionOutcomes = bspTransactionOutcomes,
                  bspRewardDetails = red
                }
    return tt<|MERGE_RESOLUTION|>--- conflicted
+++ resolved
@@ -1937,7 +1937,7 @@
             then do
                 MTL.tell [BakerConfigureStakeReduced 0]
                 alreadyInPrePreCooldown <- accountHasPrePreCooldown acc
-                acc1 <- removeAccountStake acc >>= addAccountPrePreCooldown oldCapital
+                acc1 <- removeAccountStaking acc >>= addAccountPrePreCooldown oldCapital
                 let oldKeys =
                         maybe
                             (oldBaker ^. BaseAccounts.bakerAggregationVerifyKey)
@@ -2432,7 +2432,7 @@
                                 . (totalActiveCapital %~ subtractActiveCapital oldCapital)
 
                     alreadyInPrePreCooldown <- accountHasPrePreCooldown acc
-                    acc1 <- removeAccountStake acc >>= addAccountPrePreCooldown oldCapital
+                    acc1 <- removeAccountStaking acc >>= addAccountPrePreCooldown oldCapital
                     bsp2 <- (if alreadyInPrePreCooldown then return else addToPrePreCooldowns) bsp1
                     return (bsp2, acc1)
                 else case compare capital oldCapital of
@@ -3998,19 +3998,11 @@
         case res of
             -- In this case, the account already had cooldowns, but the new cooldown expires
             -- earlier, so the release schedule needs to be updated.
-<<<<<<< HEAD
-            Just (Just oldTS) -> withCooldown $ updateAccountRelease oldTS newExpiry acc
-            -- In this case, the account did not have cooldowns, so the new cooldown is added.
-            Just Nothing -> withCooldown $ addAccountRelease newExpiry acc
-            -- In this case, the earliest cooldown on the account has not changed.
-            Nothing -> return ()
-=======
             EarlierNextCooldown oldTS -> withCooldown $ updateAccountRelease oldTS newExpiry acc
             -- In this case, the account did not have cooldowns, so the new cooldown is added.
             NewNextCooldown -> withCooldown $ addAccountRelease newExpiry acc
             -- In this case, the earliest cooldown on the account has not changed.
             NextCooldownUnchanged -> return ()
->>>>>>> 6cb1a27f
         return newPA
 
 -- | Move all pre-pre-cooldowns into pre-cooldown.
