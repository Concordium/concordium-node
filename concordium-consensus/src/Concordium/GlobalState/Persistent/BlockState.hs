--- conflicted
+++ resolved
@@ -3317,10 +3317,6 @@
     getUpdateKeysCollection = doGetUpdateKeyCollection . hpbsPointers
     getExchangeRates = doGetExchangeRates . hpbsPointers
     getChainParameters = doGetChainParameters . hpbsPointers
-<<<<<<< HEAD
-
-=======
->>>>>>> b340f580
     getPaydayEpoch = doGetPaydayEpoch . hpbsPointers
     getPoolStatus = doGetPoolStatus . hpbsPointers
 
