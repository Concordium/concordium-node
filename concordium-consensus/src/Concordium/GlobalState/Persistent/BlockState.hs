{-# LANGUAGE BangPatterns #-}
{-# LANGUAGE ConstraintKinds #-}
{-# LANGUAGE DataKinds #-}
{-# LANGUAGE GADTs #-}
{-# LANGUAGE MultiWayIf #-}
{-# LANGUAGE OverloadedStrings #-}
{-# LANGUAGE RankNTypes #-}
{-# LANGUAGE ScopedTypeVariables #-}
{-# LANGUAGE StandaloneDeriving #-}
{-# LANGUAGE TemplateHaskell #-}
{-# LANGUAGE TypeApplications #-}
{-# LANGUAGE TypeFamilies #-}
{-# LANGUAGE UndecidableInstances #-}
-- We suppress redundant constraint warnings since GHC does not detect when a constraint is used
-- for pattern matching. (See: https://gitlab.haskell.org/ghc/ghc/-/issues/20896)
{-# OPTIONS_GHC -Wno-redundant-constraints #-}
module Concordium.GlobalState.Persistent.BlockState (
    PersistentBlockState,
    BlockStatePointers(..),
    HashedPersistentBlockState(..),
    hashBlockState,
    PersistentBirkParameters(..),
    makePersistentBirkParameters,
    makePersistent,
    initialPersistentState,
    emptyBlockState,
    PersistentBlockStateContext(..),
    PersistentState,
    PersistentBlockStateMonad(..),
    withNewAccountCache,
    cacheStateAndGetTransactionTable,
    migratePersistentBlockState,
    SupportsPersistentState
) where

import Data.Serialize
import Data.IORef
import Control.Monad.Reader
import qualified Control.Monad.State.Strict as MTL
import qualified Control.Monad.Except as MTL
import qualified Control.Monad.Writer.Strict as MTL
import Data.Maybe
import Data.Proxy
import Data.Word
import Lens.Micro.Platform
import qualified Data.Vector as Vec
import qualified Data.Map.Strict as Map
import qualified Data.Set as Set
import qualified Data.Sequence as Seq
import qualified Concordium.Crypto.SHA256 as H
import Concordium.Types
import Concordium.Types.Execution ( TransactionSummary, DelegationTarget )
import qualified Concordium.Wasm as Wasm
import qualified Concordium.GlobalState.Wasm as GSWasm
import qualified Concordium.ID.Types as ID
import qualified Concordium.ID.Parameters as ID
import Concordium.Types.Updates
import Concordium.Types.Queries (PoolStatus(..),CurrentPaydayBakerPoolStatus(..), makePoolPendingChange, RewardStatus'(..))
import Concordium.GlobalState.BakerInfo
import Concordium.GlobalState.Persistent.BlobStore
import qualified Concordium.GlobalState.Persistent.Trie as Trie
import Concordium.GlobalState.BlockState
import Concordium.GlobalState.CapitalDistribution
import Concordium.GlobalState.Parameters
import Concordium.GlobalState.Types
import Concordium.GlobalState.Account hiding (addIncomingEncryptedAmount, addToSelfEncryptedAmount)
import qualified Concordium.Types.IdentityProviders as IPS
import qualified Concordium.Types.AnonymityRevokers as ARS
import qualified Concordium.GlobalState.Rewards as Rewards
import Concordium.GlobalState.Persistent.Accounts (SupportsPersistentAccount)
import qualified Concordium.GlobalState.Persistent.Accounts as Accounts
import Concordium.GlobalState.Persistent.Bakers
import qualified Concordium.GlobalState.Persistent.Instances as Instances
import qualified Concordium.Types.Transactions as Transactions
import qualified Concordium.Types.Execution as Transactions
import Concordium.GlobalState.Persistent.Instances(PersistentInstance(..), PersistentInstanceV(..), PersistentInstanceParameters(..))
import Concordium.GlobalState.Persistent.Account
import Concordium.GlobalState.Persistent.BlockState.Updates
import Concordium.GlobalState.Persistent.PoolRewards
import Concordium.GlobalState.Persistent.ReleaseSchedule
import qualified Concordium.GlobalState.Persistent.LFMBTree as LFMBT
import qualified Concordium.GlobalState.Basic.BlockState as Basic
import qualified Concordium.Crypto.SHA256 as SHA256
import qualified Concordium.GlobalState.Basic.BlockState.Account as TransientAccount
import qualified Concordium.GlobalState.Basic.BlockState.Accounts as TransientAccounts
import qualified Concordium.Types.UpdateQueues as UQ
import qualified Concordium.GlobalState.Persistent.BlockState.Modules as Modules
import qualified Concordium.GlobalState.ContractStateV1 as StateV1
import qualified Concordium.Types.Accounts as BaseAccounts
import Concordium.Types.SeedState
import Concordium.Logger (MonadLogger)
import Concordium.Types.HashableTo
import Concordium.Utils
import Concordium.Utils.Serialization.Put
import Concordium.Utils.Serialization
import Concordium.Utils.BinarySearch
import Concordium.Kontrol.Bakers
import qualified Concordium.GlobalState.Persistent.Cache as Cache
import qualified Concordium.GlobalState.TransactionTable as TransactionTable
import Concordium.Types.Accounts (AccountBaker(..))

-- * Birk parameters

data PersistentBirkParameters (av :: AccountVersion) = PersistentBirkParameters {
    -- |The currently-registered bakers.
    _birkActiveBakers :: !(BufferedRef (PersistentActiveBakers av)),
    -- |The bakers that will be used for the next epoch.
    _birkNextEpochBakers :: !(HashedBufferedRef (PersistentEpochBakers av)),
    -- |The bakers for the current epoch.
    _birkCurrentEpochBakers :: !(HashedBufferedRef (PersistentEpochBakers av)),
    -- |The seed state used to derive the leadership election nonce.
    _birkSeedState :: !SeedState
} deriving (Show)

makeLenses ''PersistentBirkParameters

-- |See documentation of @migratePersistentBlockState@.
--
-- Migrate the birk parameters assuming accounts have already been migrated.
migratePersistentBirkParameters :: forall oldpv pv t m .
    ( IsProtocolVersion pv
    , IsProtocolVersion oldpv
    , SupportMigration m t
    , SupportsPersistentAccount pv (t m)
    ) =>
  StateMigrationParameters oldpv pv ->
  Accounts.Accounts pv ->
  PersistentBirkParameters (AccountVersionFor oldpv) ->
  t m (PersistentBirkParameters (AccountVersionFor pv))
migratePersistentBirkParameters migration accounts PersistentBirkParameters{..} = do
  newActiveBakers <- migrateReference (migratePersistentActiveBakers migration accounts) _birkActiveBakers
  newNextEpochBakers <- migrateHashedBufferedRef (migratePersistentEpochBakers migration) _birkNextEpochBakers
  newCurrentEpochBakers <- migrateHashedBufferedRef (migratePersistentEpochBakers migration) _birkCurrentEpochBakers
  return PersistentBirkParameters {
    _birkActiveBakers = newActiveBakers,
    _birkNextEpochBakers = newNextEpochBakers,
    _birkCurrentEpochBakers = newCurrentEpochBakers,
    _birkSeedState = _birkSeedState
    }


freezeContractState :: forall v m . (Wasm.IsWasmVersion v, MonadBlobStore m) => UpdatableContractState v -> m (SHA256.Hash, Instances.InstanceStateV v)
freezeContractState cs = case Wasm.getWasmVersion @v of
  Wasm.SV0 -> return (getHash cs, Instances.InstanceStateV0 cs)
  Wasm.SV1 -> do
    (cbk, _) <- getCallbacks
    (hsh, persistent) <- liftIO (StateV1.freeze cbk cs)
    return (hsh, Instances.InstanceStateV1 persistent)

-- |Serialize 'PersistentBirkParameters' in V0 format.
putBirkParametersV0 :: forall m av. (IsAccountVersion av, MonadBlobStore m, MonadPut m) => PersistentBirkParameters av -> m ()
putBirkParametersV0 PersistentBirkParameters{..} = do
        sPut _birkSeedState
        putEpochBakers =<< refLoad _birkNextEpochBakers
        putEpochBakers =<< refLoad _birkCurrentEpochBakers

instance (IsAccountVersion av, MonadBlobStore m) => MHashableTo m H.Hash (PersistentBirkParameters av) where
  getHashM PersistentBirkParameters {..} = do
    nextHash <- getHashM _birkNextEpochBakers
    currentHash <- getHashM _birkCurrentEpochBakers
    let bpH0 = H.hash $ "SeedState" <> encode _birkSeedState
        bpH1 = H.hashOfHashes nextHash currentHash
    return $ H.hashOfHashes bpH0 bpH1

instance (MonadBlobStore m, IsAccountVersion av) => BlobStorable m (PersistentBirkParameters av) where
    storeUpdate bps@PersistentBirkParameters{..} = do
        (pabs, actBakers) <- storeUpdate _birkActiveBakers
        (pnebs, nextBakers) <- storeUpdate _birkNextEpochBakers
        (pcebs, currentBakers) <- storeUpdate _birkCurrentEpochBakers
        let putBSP = do
                pabs
                pnebs
                pcebs
                put _birkSeedState
        return $!! (putBSP, bps {
                    _birkActiveBakers = actBakers,
                    _birkNextEpochBakers = nextBakers,
                    _birkCurrentEpochBakers = currentBakers
                })
    load = do
        mabs <- label "Active bakers" load
        mnebs <- label "Next epoch bakers" load
        mcebs <- label "Current epoch bakers" load
        _birkSeedState <- label "Seed state" get
        return $! do
            _birkActiveBakers <- mabs
            _birkNextEpochBakers <- mnebs
            _birkCurrentEpochBakers <- mcebs
            return PersistentBirkParameters{..}

instance (MonadBlobStore m, IsAccountVersion av) => Cacheable m (PersistentBirkParameters av) where
    cache PersistentBirkParameters{..} = do
        activeBaks <- cache _birkActiveBakers
        next <- cache _birkNextEpochBakers
        cur <- cache _birkCurrentEpochBakers
        return PersistentBirkParameters{
            _birkActiveBakers = activeBaks,
            _birkNextEpochBakers = next,
            _birkCurrentEpochBakers = cur,
            ..
        }

makePersistentBirkParameters ::
    (IsAccountVersion av, MonadBlobStore m) => Basic.BasicBirkParameters av -> m (PersistentBirkParameters av)
makePersistentBirkParameters bbps = do
    _birkActiveBakers <- refMake =<< makePersistentActiveBakers (Basic._birkActiveBakers bbps)
    _birkNextEpochBakers <-
        refMake =<< makePersistentEpochBakers (_unhashed $ Basic._birkNextEpochBakers bbps)
    _birkCurrentEpochBakers <- refMake =<< makePersistentEpochBakers (_unhashed (Basic._birkCurrentEpochBakers bbps))
    let _birkSeedState = Basic._birkSeedState bbps
    return $ PersistentBirkParameters{..}

-- * Epoch baked blocks

type EpochBlocks = Nullable (BufferedRef EpochBlock)

-- |Structure for tracking which bakers have baked blocks
-- in the current epoch.
data EpochBlock = EpochBlock {
    ebBakerId :: !BakerId,
    ebPrevious :: !EpochBlocks
}

-- |Migrate the 'EpochBlocks' structure, reading it from context @m@ and writing
-- it to context @t m@.
migrateEpochBlocks :: (MonadTrans t, BlobStorable m EpochBlock, BlobStorable (t m) EpochBlock) => EpochBlocks -> t m EpochBlocks
migrateEpochBlocks Null = return Null
migrateEpochBlocks (Some inner) = Some <$> migrateReference go inner
  where go EpochBlock{..} = do
          newPrevious <- migrateEpochBlocks ebPrevious
          return EpochBlock{ebPrevious = newPrevious,..}

-- |Return a map, mapping baker ids to the number of blocks they baked as they
-- appear in the 'EpochBlocks' structure.
bakersFromEpochBlocks :: (MonadBlobStore m) => EpochBlocks -> m (Map.Map BakerId Word64)
bakersFromEpochBlocks = go Map.empty
  where go m Null = return m
        go m (Some ref) = do
            EpochBlock{..} <- refLoad ref
            let !m' = m & at ebBakerId . non 0 +~ 1
            go m' ebPrevious

instance (MonadBlobStore m) => BlobStorable m EpochBlock where
    storeUpdate eb@EpochBlock{..} = do
        (ppref, ebPrevious') <- storeUpdate ebPrevious
        let putEB = put ebBakerId >> ppref
        let eb' = eb{ebPrevious = ebPrevious'}
        return $!! (putEB, eb')
    load = do
        ebBakerId <- get
        mPrevious <- load
        return $! do
            ebPrevious <- mPrevious
            return EpochBlock{..}

instance MonadBlobStore m => Cacheable m EpochBlock where
    cache eb = do
        ebPrevious' <- cache (ebPrevious eb)
        return eb{ebPrevious = ebPrevious'}

instance MonadBlobStore m => MHashableTo m Rewards.EpochBlocksHash EpochBlock where
    getHashM EpochBlock{..} = Rewards.epochBlockHash ebBakerId <$> getHashM ebPrevious

instance MonadBlobStore m => MHashableTo m Rewards.EpochBlocksHash EpochBlocks where
    getHashM Null = return Rewards.emptyEpochBlocksHash
    getHashM (Some r) = getHashM r

data HashedEpochBlocks = HashedEpochBlocks {
        hebBlocks :: !EpochBlocks,
        hebHash :: !Rewards.EpochBlocksHash
    }

-- |Like 'migrateEpochBlocks', but for hashed blocks. This makes use of the fact
-- that the hash does not change upon migration and so it is carried over.
--
-- See also documentation of @migratePersistentBlockState@.
migrateHashedEpochBlocks :: (MonadTrans t, BlobStorable m EpochBlock, BlobStorable (t m) EpochBlock) => HashedEpochBlocks -> t m HashedEpochBlocks
migrateHashedEpochBlocks HashedEpochBlocks{..} = do
  newHebBlocks <- migrateEpochBlocks hebBlocks
  return HashedEpochBlocks{
    hebBlocks = newHebBlocks,
    ..
    }

instance HashableTo Rewards.EpochBlocksHash HashedEpochBlocks where
    getHash = hebHash

instance MonadBlobStore m => BlobStorable m HashedEpochBlocks where
    storeUpdate heb = do
        (pblocks, blocks') <- storeUpdate (hebBlocks heb)
        return $!! (pblocks, heb{hebBlocks = blocks'})
    load = do
        mhebBlocks <- load
        return $! do
            hebBlocks <- mhebBlocks
            hebHash <- getHashM hebBlocks
            return HashedEpochBlocks{..}

instance MonadBlobStore m => Cacheable m HashedEpochBlocks where
    cache red = do
        blocks' <- cache (hebBlocks red)
        return $! red{hebBlocks = blocks'}

-- |The empty 'HashedEpochBlocks'.
emptyHashedEpochBlocks :: HashedEpochBlocks
emptyHashedEpochBlocks = HashedEpochBlocks {
        hebBlocks = Null,
        hebHash = Rewards.emptyEpochBlocksHash
    }

-- |Add a new 'BakerId' to the start of a 'HashedEpochBlocks'.
consEpochBlock :: (MonadBlobStore m) => BakerId -> HashedEpochBlocks -> m HashedEpochBlocks
consEpochBlock b hebbs = do
        mbr <- refMake EpochBlock{
                ebBakerId = b,
                ebPrevious = hebBlocks hebbs
            }
        return HashedEpochBlocks {
                hebBlocks = Some mbr,
                hebHash = Rewards.epochBlockHash b (hebHash hebbs)
            }

-- |Make a 'HashedEpochBlocks' from a list of 'BakerId's of the blocks (most recent first).
makeHashedEpochBlocks :: (MonadBlobStore m) => [BakerId] -> m HashedEpochBlocks
makeHashedEpochBlocks [] = return emptyHashedEpochBlocks
makeHashedEpochBlocks (b:bs) = do
        hebbs <- makeHashedEpochBlocks bs
        consEpochBlock b hebbs

-- |Serialize the 'HashedEpochBlocks' structure in V0 format.
putHashedEpochBlocksV0 :: (MonadBlobStore m, MonadPut m) => HashedEpochBlocks -> m ()
putHashedEpochBlocksV0 HashedEpochBlocks{..} = do
        ebs <- loadEB Seq.empty hebBlocks
        liftPut $ do
            putLength (Seq.length ebs)
            mapM_ put ebs
    where
        loadEB s Null = return s
        loadEB s (Some ebref) = do
            EpochBlock{..} <- refLoad ebref
            loadEB (s Seq.|> ebBakerId) ebPrevious

data BlockRewardDetails (av :: AccountVersion) where
    BlockRewardDetailsV0 :: !HashedEpochBlocks -> BlockRewardDetails 'AccountV0
    BlockRewardDetailsV1 :: (AVSupportsDelegation av) => !(HashedBufferedRef' Rewards.PoolRewardsHash PoolRewards) -> BlockRewardDetails av

migrateBlockRewardDetails ::
    (
      MonadBlobStore (t m)
    , MonadTrans t
    , SupportsPersistentAccount oldpv m
    ) =>
    StateMigrationParameters oldpv pv ->
    -- |Current epoch bakers and stakes, in ascending order of 'BakerId'.
    [(BakerId, Amount)] ->
    -- |Next epoch bakers and stakes, in ascending order of 'BakerId'.
    [(BakerId, Amount)] ->
    TimeParameters (ChainParametersVersionFor pv) ->
    BlockRewardDetails (AccountVersionFor oldpv) ->
    t m (BlockRewardDetails (AccountVersionFor pv))
migrateBlockRewardDetails StateMigrationParametersTrivial _ _ _ = \case
    (BlockRewardDetailsV0 heb) -> BlockRewardDetailsV0 <$> migrateHashedEpochBlocks heb
    (BlockRewardDetailsV1 hbr) -> BlockRewardDetailsV1 <$> migrateHashedBufferedRefKeepHash hbr
migrateBlockRewardDetails StateMigrationParametersP1P2 _ _ _ = \case
    (BlockRewardDetailsV0 heb) -> BlockRewardDetailsV0 <$> migrateHashedEpochBlocks heb
migrateBlockRewardDetails StateMigrationParametersP2P3 _ _ _ = \case
    (BlockRewardDetailsV0 heb) -> BlockRewardDetailsV0 <$> migrateHashedEpochBlocks heb
migrateBlockRewardDetails (StateMigrationParametersP3ToP4 _) curBakers nextBakers TimeParametersV1{..} = \case
    (BlockRewardDetailsV0 heb) -> do
      blockCounts <- bakersFromEpochBlocks (hebBlocks heb)
      (!newRef, _) <- refFlush =<< refMake =<< migratePoolRewards curBakers nextBakers blockCounts (rewardPeriodEpochs _tpRewardPeriodLength) _tpMintPerPayday
      return (BlockRewardDetailsV1 newRef)
migrateBlockRewardDetails StateMigrationParametersP4ToP5{} _ _ _ = \case
    (BlockRewardDetailsV1 hbr) -> BlockRewardDetailsV1 <$> migrateHashedBufferedRefKeepHash hbr

instance MonadBlobStore m => MHashableTo m (Rewards.BlockRewardDetailsHash av) (BlockRewardDetails av) where
    getHashM (BlockRewardDetailsV0 heb) = return $ Rewards.BlockRewardDetailsHashV0 (getHash heb)
    getHashM (BlockRewardDetailsV1 pr) = Rewards.BlockRewardDetailsHashV1 <$> getHashM pr

instance (IsAccountVersion av, MonadBlobStore m) => BlobStorable m (BlockRewardDetails av) where
    storeUpdate (BlockRewardDetailsV0 heb) = fmap (fmap BlockRewardDetailsV0) $ storeUpdate heb
    storeUpdate (BlockRewardDetailsV1 hpr) = fmap (fmap BlockRewardDetailsV1) $ storeUpdate hpr
    load = case delegationSupport @av of
        SAVDelegationNotSupported -> fmap (fmap BlockRewardDetailsV0) load
        SAVDelegationSupported -> fmap (fmap BlockRewardDetailsV1) load

instance MonadBlobStore m => Cacheable m (BlockRewardDetails av) where
    cache (BlockRewardDetailsV0 heb) = BlockRewardDetailsV0 <$> cache heb
    cache (BlockRewardDetailsV1 hpr) = BlockRewardDetailsV1 <$> cache hpr

putBlockRewardDetails :: (MonadBlobStore m, MonadPut m) => BlockRewardDetails av -> m ()
putBlockRewardDetails (BlockRewardDetailsV0 heb) = putHashedEpochBlocksV0 heb
putBlockRewardDetails (BlockRewardDetailsV1 hpr) = refLoad hpr >>= putPoolRewards

makePersistentBlockRewardDetails
    :: MonadBlobStore m
    => Basic.BlockRewardDetails av
    -> m (BlockRewardDetails av)
makePersistentBlockRewardDetails (Basic.BlockRewardDetailsV0 heb) =
    BlockRewardDetailsV0 <$> makeHashedEpochBlocks (Basic.hebBlocks heb)
makePersistentBlockRewardDetails (Basic.BlockRewardDetailsV1 pre) =
    BlockRewardDetailsV1 <$> (makerPersistentPoolRewards (_unhashed pre) >>= refMake)

-- |Extend a 'BlockRewardDetails' ''AccountV0' with an additional baker.
consBlockRewardDetails
    :: MonadBlobStore m
    => BakerId
    -> BlockRewardDetails 'AccountV0
    -> m (BlockRewardDetails 'AccountV0)
consBlockRewardDetails bid (BlockRewardDetailsV0 heb) = do
    BlockRewardDetailsV0 <$> consEpochBlock bid heb

-- |The empty 'BlockRewardDetails'.
emptyBlockRewardDetails
    :: forall av m
     . (MonadBlobStore m, IsAccountVersion av)
    => m (BlockRewardDetails av)
emptyBlockRewardDetails =
    case delegationSupport @av of
        SAVDelegationNotSupported -> return $ BlockRewardDetailsV0 emptyHashedEpochBlocks
        SAVDelegationSupported -> BlockRewardDetailsV1 <$> (emptyPoolRewards >>= refMake)

-- * Block state

-- |Type representing a persistent block state. This is a 'BufferedRef' inside an 'IORef',
-- which supports making changes to the state without them (necessarily) being written to
-- disk.
type PersistentBlockState (pv :: ProtocolVersion) = IORef (BufferedRef (BlockStatePointers pv))

-- |References to the components that make up the block state.
--
-- This type is parametric in the protocol version (as opposed to defined
-- as a data family) on the principle that the structure will be mostly
-- similar across versions. Where component change between versions,
-- those components themselves should be parametrised by the protocol
-- version.
data BlockStatePointers (pv :: ProtocolVersion) = BlockStatePointers {
    bspAccounts :: !(Accounts.Accounts pv),
    bspInstances :: !(Instances.Instances pv),
    bspModules :: !(HashedBufferedRef Modules.Modules),
    bspBank :: !(Hashed Rewards.BankStatus),
    bspIdentityProviders :: !(HashedBufferedRef IPS.IdentityProviders),
    bspAnonymityRevokers :: !(HashedBufferedRef ARS.AnonymityRevokers),
    bspBirkParameters :: !(PersistentBirkParameters (AccountVersionFor pv)),
    bspCryptographicParameters :: !(HashedBufferedRef CryptographicParameters),
    bspUpdates :: !(BufferedRef (Updates pv)),
    bspReleaseSchedule :: !(ReleaseSchedule pv),
    -- FIXME: Store transaction outcomes in a way that allows for individual indexing.
    bspTransactionOutcomes :: !Transactions.TransactionOutcomes,
    -- |Details of bakers that baked blocks in the current epoch. This is
    -- used for rewarding bakers at the end of epochs.
    bspRewardDetails :: !(BlockRewardDetails (AccountVersionFor pv))
}

-- |Lens for accessing the birk parameters of a 'BlockStatePointers' structure.
birkParameters :: Lens' (BlockStatePointers pv) (PersistentBirkParameters (AccountVersionFor pv))
birkParameters = lens bspBirkParameters (\bsp bp-> bsp{bspBirkParameters = bp})

-- |A hashed version of 'PersistingBlockState'.  This is used when the block state
-- is not being mutated so that the hash values are not recomputed constantly.
data HashedPersistentBlockState pv = HashedPersistentBlockState {
    hpbsPointers :: !(PersistentBlockState pv),
    hpbsHash :: !StateHash
}

-- |Constraint for ensuring that @m@ supports both persistent accounts and persistent modules.
type SupportsPersistentState pv m = (SupportsPersistentAccount pv m, Modules.SupportsPersistentModule m)

-- |Convert a 'PersistentBlockState' to a 'HashedPersistentBlockState' by computing
-- the state hash.
hashBlockState :: SupportsPersistentState pv m => PersistentBlockState pv -> m (HashedPersistentBlockState pv)
hashBlockState hpbsPointers = do
        rbsp <- liftIO $ readIORef hpbsPointers
        bsp <- refLoad rbsp
        hpbsHash <- getHashM bsp
        return HashedPersistentBlockState{..}

instance (SupportsPersistentState pv m) => MHashableTo m StateHash (BlockStatePointers pv) where
    getHashM BlockStatePointers{..} = do
        bshBirkParameters <- getHashM bspBirkParameters
        bshCryptographicParameters <- getHashM bspCryptographicParameters
        bshIdentityProviders <- getHashM bspIdentityProviders
        bshAnonymityRevokers <- getHashM bspAnonymityRevokers
        bshModules <- getHashM bspModules
        let bshBankStatus = getHash bspBank
        bshAccounts <- getHashM bspAccounts
        bshInstances <- getHashM bspInstances
        bshUpdates <- getHashM bspUpdates
        bshBlockRewardDetails <- getHashM bspRewardDetails
        return $ makeBlockStateHash @pv BlockStateHashInputs{..}

instance (SupportsPersistentState pv m) => BlobStorable m (BlockStatePointers pv) where
    storeUpdate bsp0@BlockStatePointers{..} = do
        (paccts, bspAccounts') <- storeUpdate bspAccounts
        (pinsts, bspInstances') <- storeUpdate bspInstances
        (pmods, bspModules') <- storeUpdate bspModules
        (pips, bspIdentityProviders') <- storeUpdate bspIdentityProviders
        (pars, bspAnonymityRevokers') <- storeUpdate bspAnonymityRevokers
        (pbps, bspBirkParameters') <- storeUpdate bspBirkParameters
        (pcryptps, bspCryptographicParameters') <- storeUpdate bspCryptographicParameters
        (pupdates, bspUpdates') <- storeUpdate bspUpdates
        (preleases, bspReleaseSchedule') <- storeUpdate bspReleaseSchedule
        (pRewardDetails, bspRewardDetails') <- storeUpdate bspRewardDetails
        let putBSP = do
                paccts
                pinsts
                pmods
                put $ _unhashed bspBank
                pips
                pars
                pbps
                pcryptps
                Transactions.putTransactionOutcomes bspTransactionOutcomes
                pupdates
                preleases
                pRewardDetails
        return (putBSP, bsp0 {
                    bspAccounts = bspAccounts',
                    bspInstances = bspInstances',
                    bspModules = bspModules',
                    bspIdentityProviders = bspIdentityProviders',
                    bspAnonymityRevokers = bspAnonymityRevokers',
                    bspBirkParameters = bspBirkParameters',
                    bspCryptographicParameters = bspCryptographicParameters',
                    bspUpdates = bspUpdates',
                    bspReleaseSchedule = bspReleaseSchedule',
                    bspRewardDetails = bspRewardDetails'
                })
    load = do
        maccts <- label "Accounts" load
        minsts <- label "Instances" load
        mmods <- label "Modules" load
        bspBank <- makeHashed <$> label "Bank" get
        mpips <- label "Identity providers" load
        mars <- label "Anonymity revokers" load
        mbps <- label "Birk parameters" load
        mcryptps <- label "Cryptographic parameters" load
        bspTransactionOutcomes <- label "Transaction outcomes" $
            Transactions.getTransactionOutcomes (protocolVersion @pv)
        mUpdates <- label "Updates" load
        mReleases <- label "Release schedule" load
        mRewardDetails <- label "Epoch blocks" load
        return $! do
            bspAccounts <- maccts
            bspInstances <- minsts
            bspModules <- mmods
            bspIdentityProviders <- mpips
            bspAnonymityRevokers <- mars
            bspBirkParameters <- mbps
            bspCryptographicParameters <- mcryptps
            bspUpdates <- mUpdates
            bspReleaseSchedule <- mReleases
            bspRewardDetails <- mRewardDetails
            return $! BlockStatePointers{..}

-- |Accessor for getting the pool rewards when supported by the protocol version.
bspPoolRewards :: SupportsDelegation pv => BlockStatePointers pv -> HashedBufferedRef' Rewards.PoolRewardsHash PoolRewards
bspPoolRewards bsp = case bspRewardDetails bsp of
    BlockRewardDetailsV1 pr -> pr

-- |Convert an in-memory 'Basic.BlockState' to a disk-backed 'HashedPersistentBlockState'.
makePersistent :: forall pv m. (SupportsPersistentState pv m) => Basic.BlockState pv -> m (HashedPersistentBlockState pv)
makePersistent Basic.BlockState{..} = do
  persistentBirkParameters <- makePersistentBirkParameters _blockBirkParameters
  persistentMods <- Modules.makePersistentModules _blockModules
  persistentBlockInstances <- Instances.makePersistent persistentMods _blockInstances
  modules <- refMake persistentMods
  identityProviders <- bufferHashed _blockIdentityProviders
  anonymityRevokers <- bufferHashed _blockAnonymityRevokers
  cryptographicParameters <- bufferHashed _blockCryptographicParameters
  blockAccounts <- Accounts.makePersistent _blockAccounts
  updates <- makeBufferedRef =<< makePersistentUpdates _blockUpdates
  let accAddr ai = _blockAccounts ^. TransientAccounts.unsafeIndexedAccount ai . accountAddress
  rels <- makePersistentReleaseSchedule accAddr _blockReleaseSchedule
  red <- makePersistentBlockRewardDetails _blockRewardDetails
  bsp <-
    makeBufferedRef $
      BlockStatePointers
        { bspAccounts = blockAccounts,
          bspInstances = persistentBlockInstances,
          bspModules = modules,
          bspBank = _blockBank,
          bspIdentityProviders = identityProviders,
          bspAnonymityRevokers = anonymityRevokers,
          bspBirkParameters = persistentBirkParameters,
          bspCryptographicParameters = cryptographicParameters,
          bspTransactionOutcomes = _blockTransactionOutcomes,
          bspUpdates = updates,
          bspReleaseSchedule = rels,
          bspRewardDetails = red
        }
  bps <- liftIO $ newIORef $! bsp
  hashBlockState bps

-- |An initial 'HashedPersistentBlockState', which may be used for testing purposes.
initialPersistentState :: (SupportsPersistentState pv m)
             => SeedState
             -> CryptographicParameters
             -> [TransientAccount.Account (AccountVersionFor pv)]
             -> IPS.IdentityProviders
             -> ARS.AnonymityRevokers
             -> UpdateKeysCollection (ChainParametersVersionFor pv)
             -> ChainParameters pv
             -> m (HashedPersistentBlockState pv)
initialPersistentState ss cps accts ips ars keysCollection chainParams = makePersistent $ Basic.initialState ss cps accts ips ars keysCollection chainParams

-- |A mostly empty block state, but with the given birk parameters, 
-- cryptographic parameters, update authorizations and chain parameters.
emptyBlockState
    :: (SupportsPersistentState pv m)
    => PersistentBirkParameters (AccountVersionFor pv)
    -> CryptographicParameters
    -> UpdateKeysCollection (ChainParametersVersionFor pv)
    -> ChainParameters pv
    -> m (PersistentBlockState pv)
{-# WARNING emptyBlockState "should only be used for testing" #-}
emptyBlockState bspBirkParameters cryptParams keysCollection chainParams = do
  modules <- refMake Modules.emptyModules
  identityProviders <- refMake IPS.emptyIdentityProviders
  anonymityRevokers <- refMake ARS.emptyAnonymityRevokers
  cryptographicParameters <- refMake cryptParams
  bspUpdates <- refMake =<< initialUpdates keysCollection chainParams
  bspReleaseSchedule <- emptyReleaseSchedule
  bspRewardDetails <- emptyBlockRewardDetails
  bsp <- makeBufferedRef $ BlockStatePointers
          { bspAccounts = Accounts.emptyAccounts,
            bspInstances = Instances.emptyInstances,
            bspModules = modules,
            bspBank = makeHashed Rewards.emptyBankStatus,
            bspIdentityProviders = identityProviders,
            bspAnonymityRevokers = anonymityRevokers,
            bspCryptographicParameters = cryptographicParameters,
            bspTransactionOutcomes = Transactions.emptyTransactionOutcomes,
            ..
          }
  liftIO $ newIORef $! bsp

-- |Serialize the block state. The format may depend on the protocol version.
putBlockStateV0 :: (SupportsPersistentState pv m, MonadPut m) => PersistentBlockState pv -> m ()
putBlockStateV0 pbs = do
    BlockStatePointers{..} <- loadPBS pbs
    -- BirkParameters
    putBirkParametersV0 bspBirkParameters
    -- CryptographicParameters
    cryptoParams <- refLoad bspCryptographicParameters
    sPut cryptoParams
    -- IdentityProviders
    sPut =<< refLoad bspIdentityProviders
    -- AnonymityRevokers
    sPut =<< refLoad bspAnonymityRevokers
    -- Modules
    Modules.putModulesV0 =<< refLoad bspModules
    -- BankStatus
    sPut $ _unhashed bspBank
    -- Accounts
    Accounts.serializeAccounts cryptoParams bspAccounts
    -- Instances
    Instances.putInstancesV0 bspInstances
    -- Updates
    putUpdatesV0 =<< refLoad bspUpdates
    -- Epoch blocks / pool rewards
    putBlockRewardDetails bspRewardDetails

loadPBS :: (SupportsPersistentState pv m) => PersistentBlockState pv -> m (BlockStatePointers pv)
loadPBS = loadBufferedRef <=< liftIO . readIORef
{-# INLINE loadPBS #-}

storePBS :: SupportsPersistentAccount pv m => PersistentBlockState pv -> BlockStatePointers pv -> m (PersistentBlockState pv)
storePBS pbs bsp = liftIO $ do
    pbsp <- makeBufferedRef bsp
    writeIORef pbs pbsp
    return pbs
{-# INLINE storePBS #-}

-- | Get total delegated pool capital, sum of delegator stakes,
-- 'poolDelegatorCapital' @bsp@ @bid@, where
-- * @bsp@ is used to lookup accounts and active bakers,
-- * @bid@ is the baker.
-- If @bid@ is not a baker in @accounts@, then @0@ is returned.
-- If @bid@ is not an active baker in @ab@, then the baker's equity capital (stake) is returned.
-- It is assumed that all delegators to the baker @bid@ are delegator accounts in @accounts@.
poolDelegatorCapital ::
    forall pv m.
    (IsProtocolVersion pv, SupportsDelegation pv, SupportsPersistentAccount pv m) =>
    BlockStatePointers pv ->
    BakerId ->
    m Amount
poolDelegatorCapital bsp bid = do
    pab <- refLoad (bspBirkParameters bsp ^. birkActiveBakers)
    Trie.lookup bid (pab ^. activeBakers) >>= \case
        Nothing -> return 0
        Just PersistentActiveDelegatorsV1{..} -> return adDelegatorTotalCapital

-- | Get the total passively-delegated capital.
passiveDelegationCapital :: (IsProtocolVersion pv, SupportsDelegation pv, SupportsPersistentAccount pv m)
    => BlockStatePointers pv
    -> m Amount
passiveDelegationCapital bsp = do
    pab <- refLoad (bspBirkParameters bsp ^. birkActiveBakers)
    return $! adDelegatorTotalCapital (pab ^. passiveDelegators)

-- | Get the total capital currently staked by bakers and delegators.
-- Note, this is separate from the stake and capital distribution used for the current payday, as
-- it reflects the current value of accounts.
totalCapital :: (IsProtocolVersion pv, SupportsDelegation pv, SupportsPersistentAccount pv m) => BlockStatePointers pv -> m Amount
totalCapital bsp = do
    pab <- refLoad (bspBirkParameters bsp ^. birkActiveBakers)
    return $! pab ^. totalActiveCapitalV1

-- |Look up an account by index and run an operation on it.
-- This returns 'Nothing' if the account is not present or the operation returns 'Nothing'.
onAccount ::
    (SupportsPersistentAccount pv m) =>
    -- |Account index to resolve
    AccountIndex ->
    -- |Block state
    BlockStatePointers pv ->
    -- |Operation to apply to the account
    (PersistentAccount (AccountVersionFor pv) -> m (Maybe a)) ->
    m (Maybe a)
onAccount ai bsp f =
    Accounts.indexedAccount ai (bspAccounts bsp) >>= \case
        Nothing -> return Nothing
        Just acc -> f acc

-- |Look up an account by index and run an operation on it.
-- This returns 'Nothing' if the account is not present.
onAccount' ::
    (SupportsPersistentAccount pv m) =>
    -- |Account index to resolve
    AccountIndex ->
    -- |Block state
    BlockStatePointers pv ->
    -- |Operation to apply to the account
    (PersistentAccount (AccountVersionFor pv) -> m a) ->
    m (Maybe a)
onAccount' ai bsp f = Accounts.indexedAccount ai (bspAccounts bsp) >>= mapM f

doGetModule :: (SupportsPersistentState pv m) => PersistentBlockState pv -> ModuleRef -> m (Maybe (GSWasm.ModuleInterface Modules.PersistentInstrumentedModuleV))
doGetModule s modRef = do
    bsp <- loadPBS s
    mods <- refLoad (bspModules bsp)
    Modules.getInterface modRef mods

doGetModuleArtifact :: (MonadBlobStore m, Wasm.IsWasmVersion v) => Modules.PersistentInstrumentedModuleV v -> m (GSWasm.InstrumentedModuleV v)
doGetModuleArtifact = Modules.loadInstrumentedModuleV

doGetModuleList :: (SupportsPersistentState pv m) => PersistentBlockState pv -> m [ModuleRef]
doGetModuleList s = do
    bsp <- loadPBS s
    mods <- refLoad (bspModules bsp)
    return $ Modules.moduleRefList mods

doGetModuleSource :: (SupportsPersistentState pv m) => PersistentBlockState pv -> ModuleRef -> m (Maybe Wasm.WasmModule)
doGetModuleSource s modRef = do
    bsp <- loadPBS s
    mods <- refLoad (bspModules bsp)
    Modules.getSource modRef mods

doPutNewModule :: (Wasm.IsWasmVersion v, SupportsPersistentState pv m)
    => PersistentBlockState pv
    -> (GSWasm.ModuleInterfaceV v, Wasm.WasmModuleV v)
    -> m (Bool, PersistentBlockState pv)
doPutNewModule pbs (pmInterface, pmSource) = do
        bsp <- loadPBS pbs
        mods <- refLoad (bspModules bsp)
        mMods' <- Modules.putInterface (pmInterface, pmSource) mods
        case mMods' of
          Nothing -> return (False, pbs)
          Just mods' -> do
            modules <- refMake mods'
            (True,) <$> storePBS pbs (bsp {bspModules = modules})

doGetSeedState :: (SupportsPersistentState pv m) => PersistentBlockState pv -> m SeedState
doGetSeedState pbs = _birkSeedState . bspBirkParameters <$> loadPBS pbs

doSetSeedState :: (SupportsPersistentState pv m) => PersistentBlockState pv -> SeedState -> m (PersistentBlockState pv)
doSetSeedState pbs ss = do
        bsp <- loadPBS pbs
        storePBS pbs bsp{bspBirkParameters = (bspBirkParameters bsp){_birkSeedState = ss}}

doGetCurrentEpochBakers :: (SupportsPersistentState pv m) => PersistentBlockState pv -> m FullBakers
doGetCurrentEpochBakers pbs = epochToFullBakers =<< refLoad . _birkCurrentEpochBakers . bspBirkParameters =<< loadPBS pbs

doGetCurrentEpochFullBakersEx :: (SupportsPersistentState pv m, SupportsDelegation pv) => PersistentBlockState pv -> m FullBakersEx
doGetCurrentEpochFullBakersEx pbs = epochToFullBakersEx =<< refLoad . _birkCurrentEpochBakers . bspBirkParameters =<< loadPBS pbs

doGetCurrentCapitalDistribution :: forall pv m. (SupportsPersistentState pv m, SupportsDelegation pv) => PersistentBlockState pv -> m CapitalDistribution
doGetCurrentCapitalDistribution pbs = do
    bsp <- loadPBS pbs
    let hpr = case bspRewardDetails bsp of BlockRewardDetailsV1 hp -> hp
    poolRewards <- refLoad hpr
    refLoad $ currentCapital poolRewards

doGetNextEpochBakers :: (SupportsPersistentState pv m) => PersistentBlockState pv -> m FullBakers
doGetNextEpochBakers pbs = do
    bsp <- loadPBS pbs
    epochToFullBakers =<< refLoad (bspBirkParameters bsp ^. birkNextEpochBakers)

doGetSlotBakersP1 :: (AccountVersionFor pv ~ 'AccountV0, SupportsPersistentState pv m) => PersistentBlockState pv -> Slot -> m FullBakers
doGetSlotBakersP1 pbs slot = do
        bs <- loadPBS pbs
        let
            bps = bspBirkParameters bs
            SeedState{..} = bps ^. birkSeedState
            slotEpoch = fromIntegral $ slot `quot` epochLength
        case compare slotEpoch (epoch + 1) of
            LT -> epochToFullBakers =<< refLoad (bps ^. birkCurrentEpochBakers)
            EQ -> epochToFullBakers =<< refLoad (bps ^. birkNextEpochBakers)
            GT -> do
                activeBids <- Trie.keysAsc . _activeBakers =<< refLoad (bps ^. birkActiveBakers)
                let resolveBaker (BakerId aid) = onAccount' aid bs accountBaker <&> \case
                        Just (Just pab) -> case _bakerPendingChange pab of
                            BaseAccounts.RemoveStake (BaseAccounts.PendingChangeEffectiveV0 remEpoch)
                                | remEpoch < slotEpoch -> Nothing
                            BaseAccounts.ReduceStake newAmt (BaseAccounts.PendingChangeEffectiveV0 redEpoch)
                                | redEpoch < slotEpoch -> Just $! FullBakerInfo (pab ^. BaseAccounts.bakerInfo) newAmt
                            _ -> Just $! FullBakerInfo (pab ^. BaseAccounts.bakerInfo) (pab ^. BaseAccounts.stakedAmount)
                        Just Nothing -> error "Persistent.getSlotBakers invariant violation: active baker account not a valid baker"
                        Nothing -> error "Persistent.getSlotBakers invariant violation: active baker account does not exist"
                futureBakers <- Vec.fromList . catMaybes <$> mapM resolveBaker activeBids
                return FullBakers {
                    fullBakerInfos = futureBakers,
                    bakerTotalStake = sum (_bakerStake <$> futureBakers)
                }

doGetBakerAccount :: (SupportsPersistentState pv m) => PersistentBlockState pv -> BakerId -> m (Maybe (PersistentAccount (AccountVersionFor pv)))
doGetBakerAccount pbs (BakerId ai) = do
        bsp <- loadPBS pbs
        Accounts.indexedAccount ai (bspAccounts bsp)

doTransitionEpochBakers :: forall m pv. (SupportsPersistentState pv m, AccountVersionFor pv ~ 'AccountV0) => PersistentBlockState pv -> Epoch -> m (PersistentBlockState pv)
doTransitionEpochBakers pbs newEpoch = do
        bsp <- loadPBS pbs
        let oldBPs = bspBirkParameters bsp
        curActiveBIDs <- Trie.keysAsc . _activeBakers =<< refLoad (_birkActiveBakers oldBPs)
        -- Retrieve/update the baker info, accumulating the baker info to the list if it is still a
        -- baker after updating to account for any elapsed pending update.
        let accumBakers :: (BlockStatePointers pv, [(PersistentBakerInfoRef 'AccountV0, Amount)]) -> BakerId -> m (BlockStatePointers pv, [(PersistentBakerInfoRef 'AccountV0, Amount)])
            accumBakers (bs0, bkrs0) bkr@(BakerId aid) = onAccount aid bsp accountBakerAndInfoRef >>= \case
                Just (acctBkr, binfoRef) ->
                    case _bakerPendingChange acctBkr of
                        BaseAccounts.RemoveStake (BaseAccounts.PendingChangeEffectiveV0 remEpoch)
                            -- Removal takes effect next epoch, so exclude it from the list of bakers
                            | remEpoch == newEpoch + 1 -> return (bs0, bkrs0)
                            -- Removal complete, so update the active bakers and account as well
                            | remEpoch <= newEpoch -> do
                                -- Remove the baker from the active bakers
                                curABs <- refLoad (_birkActiveBakers (bspBirkParameters bs0))
                                newAB <- Trie.delete bkr (_activeBakers curABs)
                                let abi = acctBkr ^. BaseAccounts.bakerInfo
                                newAK <- Trie.delete (BaseAccounts._bakerAggregationVerifyKey abi) (_aggregationKeys curABs)
                                newABs <- refMake $ PersistentActiveBakers {
                                        _activeBakers = newAB,
                                        _aggregationKeys = newAK,
                                        _passiveDelegators = curABs ^. passiveDelegators,
                                        _totalActiveCapital = TotalActiveCapitalV0
                                    }
                                -- Remove the baker from the account by applying the change
                                newAccounts <- Accounts.updateAccountsAtIndex' applyPendingStakeChange aid (bspAccounts bs0)
                                -- The baker is not included for this epoch
                                return (bs0 {
                                        bspBirkParameters = (bspBirkParameters bs0) {_birkActiveBakers = newABs},
                                        bspAccounts = newAccounts
                                    }, bkrs0)
                        BaseAccounts.ReduceStake newAmt (BaseAccounts.PendingChangeEffectiveV0 redEpoch)
                            -- Reduction takes effect next epoch, so apply it in the generated list
                            | redEpoch == newEpoch + 1 -> do
                                return (bs0, (binfoRef, newAmt) : bkrs0)
                            -- Reduction complete, so update the account as well
                            | redEpoch <= newEpoch -> do
                                -- Reduce the baker's stake on the account by applying the change
                                newAccounts <- Accounts.updateAccountsAtIndex' applyPendingStakeChange aid (bspAccounts bs0)
                                -- The baker is included with the revised stake
                                return (bs0 {bspAccounts = newAccounts}, (binfoRef, newAmt) : bkrs0)
                        _ -> return (bs0, (binfoRef, _stakedAmount acctBkr) : bkrs0)
                Nothing -> error "Persistent.bsoTransitionEpochBakers invariant violation: active baker account not a valid baker"
        -- Get the baker info. The list of baker ids is reversed in the input so the accumulated list
        -- is in ascending order.
        (bsp', bkrs) <- foldM accumBakers (bsp, []) (reverse curActiveBIDs)
        newBakerInfos <- refMake . BakerInfos . Vec.fromList $ fst <$> bkrs
        let stakesVec = Vec.fromList $ snd <$> bkrs
        newBakerStakes <- refMake (BakerStakes stakesVec)
        let newCurrentBakers = oldBPs ^. birkNextEpochBakers
        neb <- refLoad newCurrentBakers
        -- If the baker infos structure has the same hash as the previous one,
        -- use that to avoid duplicate storage.
        _bakerInfos <- secondIfEqual newBakerInfos (_bakerInfos neb)
        -- Also for stakes. This is less likely to be useful, but it's pretty cheap to check,
        -- so why not?
        _bakerStakes <- secondIfEqual newBakerStakes (_bakerStakes neb)
        let _bakerTotalStake = sum stakesVec
        newNextBakers <- refMake PersistentEpochBakers{..}
        storePBS pbs bsp'{bspBirkParameters = (bspBirkParameters bsp') {
            _birkCurrentEpochBakers = newCurrentBakers,
            _birkNextEpochBakers = newNextBakers
          }
        }
    where
        secondIfEqual a b = do
            h1 <- getHashM a
            h2 <- getHashM b
            return $ if (h1 :: H.Hash) == h2 then b else a

doGetActiveBakersAndDelegators
    :: forall pv m
     . (IsProtocolVersion pv,
        SupportsPersistentAccount pv m,
        Modules.SupportsPersistentModule m,
        SupportsDelegation pv,
        BakerInfoRef m ~ PersistentBakerInfoRef (AccountVersionFor pv))
    => PersistentBlockState pv -> m ([ActiveBakerInfo m], [ActiveDelegatorInfo])
doGetActiveBakersAndDelegators pbs = do
    bsp <- loadPBS pbs
    ab <- refLoad $ bspBirkParameters bsp ^. birkActiveBakers
    abis <- Trie.toAscList (ab ^. activeBakers) >>= mapM (mkActiveBakerInfo bsp)
    let PersistentActiveDelegatorsV1 dset _ = ab ^. passiveDelegators
    lps <- Trie.keys dset >>= mapM (mkActiveDelegatorInfo bsp)
    return (abis, lps)
      where
            mkActiveBakerInfo bsp (BakerId acct, PersistentActiveDelegatorsV1 dlgs _) =
                onAccount acct bsp accountBakerAndInfoRef >>= \case 
                    Nothing -> error "Invariant violation: active baker is not a baker account"
                    Just (theBaker, binfoRef) -> do
                        dlglist <- Trie.keysAsc dlgs
                        abd <- mapM (mkActiveDelegatorInfo bsp) dlglist
                        return ActiveBakerInfo {
                            activeBakerInfoRef = binfoRef,
                            activeBakerEquityCapital = theBaker ^. BaseAccounts.stakedAmount,
                            activeBakerPendingChange =
                                BaseAccounts.pendingChangeEffectiveTimestamp <$> theBaker ^. BaseAccounts.bakerPendingChange,
                            activeBakerDelegators = abd
                        }
            mkActiveDelegatorInfo :: BlockStatePointers pv -> DelegatorId -> m ActiveDelegatorInfo
            mkActiveDelegatorInfo bsp activeDelegatorId@(DelegatorId acct) = 
                onAccount acct bsp accountDelegator >>= \case
                    Nothing -> error "Invariant violation: active delegator is not a delegator account"
                    Just theDelegator@BaseAccounts.AccountDelegationV1{} -> do
                        return ActiveDelegatorInfo{
                            activeDelegatorStake = theDelegator ^. BaseAccounts.delegationStakedAmount,
                            activeDelegatorPendingChange =
                                BaseAccounts.pendingChangeEffectiveTimestamp <$>
                                    theDelegator ^. BaseAccounts.delegationPendingChange,
                            ..
                        }

-- |Get the registered delegators of a pool. Changes are reflected immediately here and will be effective in the next reward period.
-- The baker id is used to identify the pool and Nothing is used for the passive delegators.
-- Returns Nothing if it fails to identify the baker pool. Should always return a value for the passive delegators.
doGetActiveDelegators
    :: forall pv m
     . (IsProtocolVersion pv,
        SupportsPersistentAccount pv m,
        Modules.SupportsPersistentModule m,
        SupportsDelegation pv)
    => PersistentBlockState pv -> Maybe BakerId -> m (Maybe [(AccountAddress, ActiveDelegatorInfo)])
doGetActiveDelegators pbs mPoolId = do
    bsp <- loadPBS pbs
    ab <- refLoad $ bspBirkParameters bsp ^. birkActiveBakers
    case mPoolId of
      Nothing -> do
        let PersistentActiveDelegatorsV1 dset _ = ab ^. passiveDelegators
        dids <- Trie.keys dset
        lps <- mapM (mkActiveDelegatorInfo bsp) dids
        return (Just lps)
      Just bid -> do
        Trie.lookup bid (ab ^. activeBakers) >>= \case
          Nothing -> return Nothing
          Just (PersistentActiveDelegatorsV1 dlgs _) -> do
            lps <- Trie.keys dlgs >>= mapM (mkActiveDelegatorInfo bsp)
            return (Just lps)
      where
            mkActiveDelegatorInfo :: BlockStatePointers pv -> DelegatorId -> m (AccountAddress, ActiveDelegatorInfo)
            mkActiveDelegatorInfo bsp activeDelegatorId@(DelegatorId acct) = do
                let myFromJust = fromMaybe (error "Invariant violation: active baker is not a baker account")
                theAcct <- myFromJust <$> Accounts.indexedAccount acct (bspAccounts bsp)
                addr <- accountCanonicalAddress theAcct
                theDelegator@BaseAccounts.AccountDelegationV1{} <- myFromJust <$> accountDelegator theAcct
                return (addr, ActiveDelegatorInfo{
                    activeDelegatorStake = theDelegator ^. BaseAccounts.delegationStakedAmount,
                    activeDelegatorPendingChange =
                        BaseAccounts.pendingChangeEffectiveTimestamp <$>
                            theDelegator ^. BaseAccounts.delegationPendingChange,
                    ..
                })

-- |Get the delegators of a pool for the reward period. Changes are not reflected here until the next reward period.
-- The baker id is used to identify the pool and Nothing is used for the passive delegators.
-- Returns Nothing if it fails to identify the baker pool. Should always return a value for the passive delegators.
doGetCurrentDelegators
    :: forall pv m
     . (SupportsPersistentAccount pv m,
        Modules.SupportsPersistentModule m,
        SupportsDelegation pv)
    => PersistentBlockState pv -> Maybe BakerId -> m (Maybe [(AccountAddress, DelegatorCapital)])
doGetCurrentDelegators pbs mPoolId = do
    bsp <- loadPBS pbs
    let hpr = case bspRewardDetails bsp of BlockRewardDetailsV1 hp -> hp
    poolRewards <- refLoad hpr
    CapitalDistribution{..} <- refLoad $ currentCapital poolRewards
    let mkReturn dc@DelegatorCapital{dcDelegatorId = DelegatorId acctId} =
            Accounts.indexedAccount acctId (bspAccounts bsp) >>= \case
                Nothing -> error "Invariant violation: current delegator does not exist."
                Just acct -> do
                    addr <- accountCanonicalAddress acct
                    return (addr, dc)
    case mPoolId of
        Nothing -> do
          dlgs <- mapM mkReturn . Vec.toList $ passiveDelegatorsCapital
          return (Just dlgs)
        Just poolId ->
            case binarySearch bcBakerId bakerPoolCapital poolId of
                Nothing -> return Nothing
                Just BakerCapital{..} -> do
                  dlgs <- mapM mkReturn . Vec.toList $ bcDelegatorCapital
                  return (Just dlgs)

doAddBaker
    :: (SupportsPersistentState pv m, AccountVersionFor pv ~ 'AccountV0, ChainParametersVersionFor pv ~ 'ChainParametersV0)
    => PersistentBlockState pv
    -> AccountIndex
    -> BakerAdd
    -> m (BakerAddResult, PersistentBlockState pv)
doAddBaker pbs ai ba@BakerAdd{..} = do
        bsp <- loadPBS pbs
        Accounts.indexedAccount ai (bspAccounts bsp) >>= \case
            -- Cannot resolve the account
            Nothing -> return (BAInvalidAccount, pbs)
            Just acct
                -- Account is already a baker
                | accountHasStake acct -> return (BAAlreadyBaker (BakerId ai), pbs)
                -- Account is not a baker
                | otherwise -> do
                  cp <- (^. cpPoolParameters . ppBakerStakeThreshold) <$> lookupCurrentParameters (bspUpdates bsp)
                  if baStake < cp then
                      return (BAStakeUnderThreshold, pbs)
                  else do
                    let bid = BakerId ai
                    pab <- refLoad (_birkActiveBakers (bspBirkParameters bsp))
                    let updAgg Nothing = return (True, Trie.Insert ())
                        updAgg (Just ()) = return (False, Trie.NoChange)
                    Trie.adjust updAgg (bkuAggregationKey baKeys) (_aggregationKeys pab) >>= \case
                        -- Aggregation key is a duplicate
                        (False, _) -> return (BADuplicateAggregationKey, pbs)
                        (True, newAggregationKeys) -> do
                            newActiveBakers <- Trie.insert bid emptyPersistentActiveDelegators (_activeBakers pab)
                            newpabref <- refMake PersistentActiveBakers{
                                    _aggregationKeys = newAggregationKeys,
                                    _activeBakers = newActiveBakers,
                                    _passiveDelegators = pab ^. passiveDelegators,
                                    _totalActiveCapital = TotalActiveCapitalV0
                                }
                            let newBirkParams = bspBirkParameters bsp & birkActiveBakers .~ newpabref
                            let updAcc = addAccountBakerV0 bid ba
                            -- This cannot fail to update the account, since we already looked up the account.
                            newAccounts <- Accounts.updateAccountsAtIndex' updAcc ai (bspAccounts bsp)
                            (BASuccess bid,) <$> storePBS pbs bsp{
                                bspBirkParameters = newBirkParams,
                                bspAccounts = newAccounts
                            }

-- |Update an account's delegation to passive delegation. This only updates the account table,
-- and does not update the active baker index, which must be handled separately.
-- The account __must__ be an active delegator.
redelegatePassive ::
    forall pv m.
    (SupportsPersistentAccount pv m, SupportsDelegation pv) =>
    Accounts.Accounts pv ->
    DelegatorId ->
    m (Accounts.Accounts pv)
redelegatePassive accounts (DelegatorId accId) =
    Accounts.updateAccountsAtIndex'
        (setAccountDelegationTarget Transactions.DelegatePassive)
        accId
        accounts

doConfigureBaker
    :: forall pv m.
    (SupportsPersistentState pv m, SupportsDelegation pv)
    => PersistentBlockState pv
    -> AccountIndex
    -> BakerConfigure
    -> m (BakerConfigureResult, PersistentBlockState pv)
doConfigureBaker pbs ai BakerConfigureAdd{..} = do
        -- It is assumed here that this account is NOT a baker and NOT a delegator.
        bsp <- loadPBS pbs
        Accounts.indexedAccount ai (bspAccounts bsp) >>= \case
            -- Cannot resolve the account
            Nothing -> return (BCInvalidAccount, pbs)
            Just _ -> do
                chainParams <- case delegationChainParameters @pv of
                    DelegationChainParametersV1 -> lookupCurrentParameters (bspUpdates bsp)
                let poolParams = chainParams ^. cpPoolParameters
                let capitalMin = poolParams ^. ppMinimumEquityCapital
                let ranges = poolParams ^. ppCommissionBounds
                if
                  | bcaCapital < capitalMin -> return (BCStakeUnderThreshold, pbs)
                  | not (isInRange bcaTransactionFeeCommission (ranges ^. transactionCommissionRange)) ->
                            return (BCTransactionFeeCommissionNotInRange, pbs)
                  | not (isInRange bcaBakingRewardCommission (ranges ^. bakingCommissionRange)) ->
                            return (BCBakingRewardCommissionNotInRange, pbs)
                  | not (isInRange bcaFinalizationRewardCommission (ranges ^. finalizationCommissionRange)) ->
                            return (BCFinalizationRewardCommissionNotInRange, pbs)
                  | otherwise -> do
                    let bid = BakerId ai
                    pab <- refLoad (_birkActiveBakers (bspBirkParameters bsp))
                    let updAgg Nothing = return (True, Trie.Insert ())
                        updAgg (Just ()) = return (False, Trie.NoChange)
                    Trie.adjust updAgg (bkuAggregationKey bcaKeys) (_aggregationKeys pab) >>= \case
                        -- Aggregation key is a duplicate
                        (False, _) -> return (BCDuplicateAggregationKey (bkuAggregationKey bcaKeys), pbs)
                        (True, newAggregationKeys) -> do
                            newActiveBakers <- Trie.insert bid emptyPersistentActiveDelegators (_activeBakers pab)
                            newpabref <- refMake PersistentActiveBakers{
                                    _aggregationKeys = newAggregationKeys,
                                    _activeBakers = newActiveBakers,
                                    _passiveDelegators = pab ^. passiveDelegators,
                                    _totalActiveCapital = addActiveCapital bcaCapital (_totalActiveCapital pab)
                                }
                            let newBirkParams = bspBirkParameters bsp & birkActiveBakers .~ newpabref
                            let cr = CommissionRates {
                                            _finalizationCommission = bcaFinalizationRewardCommission,
                                            _bakingCommission = bcaBakingRewardCommission,
                                            _transactionCommission = bcaTransactionFeeCommission
                                        }
                                poolInfo = BaseAccounts.BakerPoolInfo {
                                            _poolOpenStatus = bcaOpenForDelegation,
                                            _poolMetadataUrl = bcaMetadataURL,
                                            _poolCommissionRates = cr
                                        }
                                bakerInfo = bakerKeyUpdateToInfo bid bcaKeys
                                bakerInfoEx = BaseAccounts.BakerInfoExV1 {
                                            _bieBakerPoolInfo = poolInfo,
                                            _bieBakerInfo = bakerInfo
                                        }
                                updAcc = addAccountBakerV1 bakerInfoEx bcaCapital bcaRestakeEarnings
                            -- This cannot fail to update the account, since we already looked up the account.
                            newAccounts <- Accounts.updateAccountsAtIndex' updAcc ai (bspAccounts bsp)
                            (BCSuccess [] bid,) <$> storePBS pbs bsp{
                                bspBirkParameters = newBirkParams,
                                bspAccounts = newAccounts
                            }
doConfigureBaker pbs ai BakerConfigureUpdate{..} = do
        origBSP <- loadPBS pbs
        cp <- case delegationChainParameters @pv of
            DelegationChainParametersV1 -> lookupCurrentParameters (bspUpdates origBSP)
        res <- MTL.runExceptT $ MTL.runWriterT $ flip MTL.execStateT origBSP $ do
                baker <- getAccountOrFail
                -- Check the various updates are OK, getting the transformation on the account
                -- implied by each.
                uKeys <- updateKeys baker
                uRestake <- updateRestakeEarnings baker
                uPoolInfo <- updateBakerPoolInfo baker cp
                uCapital <- updateCapital baker cp
                -- Compose together the transformations and apply them to the account.
                let updAcc = uKeys >=> uRestake >=> uPoolInfo >=> uCapital
                modifyAccount' updAcc
        case res of
            Left errorRes -> return (errorRes, pbs)
            Right (newBSP, changes) -> (BCSuccess changes bid,) <$> storePBS pbs newBSP
      where
        -- Lift a monadic action over the ExceptT, WriterT and StateT layers.
        liftBSO = lift . lift . lift
        bid = BakerId ai
        getAccountOrFail :: MTL.StateT (BlockStatePointers pv) (MTL.WriterT [BakerConfigureUpdateChange] (MTL.ExceptT BakerConfigureResult m)) (AccountBaker (AccountVersionFor pv))
        getAccountOrFail = do
            bsp <- MTL.get
            liftBSO (Accounts.indexedAccount ai (bspAccounts bsp)) >>= \case
                Nothing -> MTL.throwError BCInvalidAccount
                Just acc -> accountBaker acc >>= \case
                    Nothing -> MTL.throwError BCInvalidBaker
                    Just bkr -> return bkr
        modifyAccount' updAcc = do
            bsp <- MTL.get
            newAccounts <- liftBSO $ Accounts.updateAccountsAtIndex' updAcc ai (bspAccounts bsp)
            MTL.put bsp{bspAccounts = newAccounts}
        ifPresent Nothing _ = return return
        ifPresent (Just v) k = k v
        updateKeys oldBkr = ifPresent bcuKeys $ \keys -> do
            bsp <- MTL.get
            pab <- liftBSO $ refLoad (_birkActiveBakers (bspBirkParameters bsp))
            let key = oldBkr ^. BaseAccounts.bakerAggregationVerifyKey
            -- Try updating the aggregation keys
            (keyOK, newAggregationKeys) <-
                    -- If the aggregation key has not changed, we have nothing to do.
                    if bkuAggregationKey keys == key then
                        return (True, _aggregationKeys pab)
                    else do
                        -- Remove the old key
                        ak1 <- liftBSO $ Trie.delete key (_aggregationKeys pab)
                        -- Add the new key and check that it is not already present
                        let updAgg Nothing = return (True, Trie.Insert ())
                            updAgg (Just ()) = return (False, Trie.NoChange)
                        liftBSO $ Trie.adjust updAgg (bkuAggregationKey keys) ak1
            unless keyOK (MTL.throwError (BCDuplicateAggregationKey key))
            newActiveBakers <- liftBSO $ refMake pab{_aggregationKeys = newAggregationKeys}
            let newBirkParams = bspBirkParameters bsp & birkActiveBakers .~ newActiveBakers
            MTL.modify' $ \s -> s{bspBirkParameters = newBirkParams}
            MTL.tell [BakerConfigureUpdateKeys keys]
            -- Update the account with the new keys
            return (setAccountBakerKeys keys)
        updateRestakeEarnings oldBkr = ifPresent bcuRestakeEarnings $ \restakeEarnings -> do
            MTL.tell [BakerConfigureRestakeEarnings restakeEarnings]
            if oldBkr ^. BaseAccounts.stakeEarnings == restakeEarnings then
                return return
            else
                return $ setAccountRestakeEarnings restakeEarnings
        updateBakerPoolInfo :: AccountBaker (AccountVersionFor pv)
            -> ChainParameters' 'ChainParametersV1
            -> MTL.StateT
                (BlockStatePointers pv)
                (MTL.WriterT
                    [BakerConfigureUpdateChange] (MTL.ExceptT BakerConfigureResult m))
                    (PersistentAccount (AccountVersionFor pv) -> m (PersistentAccount (AccountVersionFor pv)))
        updateBakerPoolInfo oldBkr cp = do
            let pu0 = emptyBakerPoolInfoUpdate
            pu1 <- condPoolInfoUpdate bcuOpenForDelegation (updateOpenForDelegation oldBkr) pu0
            pu2 <- condPoolInfoUpdate bcuMetadataURL (updateMetadataURL oldBkr) pu1
            pu3 <- condPoolInfoUpdate bcuTransactionFeeCommission (updateTransactionFeeCommission oldBkr cp) pu2
            pu4 <- condPoolInfoUpdate bcuBakingRewardCommission (updateBakingRewardCommission oldBkr cp) pu3
            pu5 <- condPoolInfoUpdate bcuFinalizationRewardCommission (updateFinalizationRewardCommission oldBkr cp) pu4
            return $ updateAccountBakerPoolInfo pu5
        condPoolInfoUpdate Nothing _ pu = return pu
        condPoolInfoUpdate (Just x) a pu = a x pu
        updateOpenForDelegation oldBkr openForDelegation pu = do
            MTL.tell [BakerConfigureOpenForDelegation openForDelegation]
            if oldBkr ^. BaseAccounts.poolOpenStatus == openForDelegation then
                return pu
            else do
                when (openForDelegation == Transactions.ClosedForAll) $ do
                    -- Transfer all existing delegators to passive delegation.
                    birkParams <- MTL.gets bspBirkParameters
                    activeBkrs <- liftBSO $ refLoad (birkParams ^. birkActiveBakers)
                    -- Update the active bakers
                    (delegators, newActiveBkrs) <- transferDelegatorsToPassive bid activeBkrs
                    newActiveBkrsRef <- refMake newActiveBkrs
                    MTL.modify $ \bsp -> bsp{bspBirkParameters = birkParams & birkActiveBakers .~ newActiveBkrsRef}
                    -- Update each baker account
                    accts0 <- MTL.gets bspAccounts
                    accts1 <- foldM redelegatePassive accts0 delegators
                    MTL.modify $ \bsp -> bsp{bspAccounts = accts1}
                return $! pu{updOpenForDelegation = Just openForDelegation}
        updateMetadataURL oldBkr metadataURL pu = do
            MTL.tell [BakerConfigureMetadataURL metadataURL]
            if oldBkr ^. BaseAccounts.poolMetadataUrl == metadataURL then
                return pu
            else
                return $! pu{updMetadataURL = Just metadataURL}
        updateTransactionFeeCommission oldBkr cp tfc pu = do
            let range = cp ^. cpPoolParameters . ppCommissionBounds . transactionCommissionRange
            unless (isInRange tfc range) (MTL.throwError BCTransactionFeeCommissionNotInRange)
            MTL.tell [BakerConfigureTransactionFeeCommission tfc]
            if oldBkr ^. BaseAccounts.poolCommissionRates . transactionCommission == tfc then
                return pu
            else
                return $! pu{updTransactionFeeCommission = Just tfc}
        updateBakingRewardCommission oldBkr cp brc pu =  do
            let range = cp ^. cpPoolParameters . ppCommissionBounds . bakingCommissionRange
            unless (isInRange brc range) (MTL.throwError BCBakingRewardCommissionNotInRange)
            MTL.tell [BakerConfigureBakingRewardCommission brc]
            if oldBkr ^. BaseAccounts.poolCommissionRates . bakingCommission == brc then
                return pu
            else
                return $! pu{updBakingRewardCommission = Just brc}
        updateFinalizationRewardCommission oldBkr cp frc pu = do
            let range = cp ^. cpPoolParameters . ppCommissionBounds . finalizationCommissionRange
            unless (isInRange frc range) (MTL.throwError BCFinalizationRewardCommissionNotInRange)
            MTL.tell [BakerConfigureFinalizationRewardCommission frc]
            if oldBkr ^. BaseAccounts.poolCommissionRates . finalizationCommission == frc then
                return pu
            else
                return $! pu{updFinalizationRewardCommission = Just frc}
        updateCapital oldBkr cp = ifPresent bcuCapital $ \capital -> do
            when (_bakerPendingChange oldBkr /= BaseAccounts.NoChange) (MTL.throwError BCChangePending)
            let capitalMin = cp ^. cpPoolParameters . ppMinimumEquityCapital
            let cooldownDuration = cp ^. cpCooldownParameters . cpPoolOwnerCooldown
                cooldownElapsed = addDurationSeconds bcuSlotTimestamp cooldownDuration
            if capital == 0 then do
                let bpc = BaseAccounts.RemoveStake (BaseAccounts.PendingChangeEffectiveV1 cooldownElapsed)
                MTL.tell [BakerConfigureStakeReduced capital]
                return $ setAccountStakePendingChange bpc
            else do
                when (capital < capitalMin) (MTL.throwError BCStakeUnderThreshold)
                case compare capital (_stakedAmount oldBkr) of
                    LT -> do
                        let bpc = BaseAccounts.ReduceStake capital (BaseAccounts.PendingChangeEffectiveV1 cooldownElapsed)
                        MTL.tell [BakerConfigureStakeReduced capital]
                        return $ setAccountStakePendingChange bpc
                    EQ -> do
                        MTL.tell [BakerConfigureStakeIncreased capital]
                        return return
                    GT -> do
                        birkParams <- MTL.gets bspBirkParameters
                        activeBkrs <- liftBSO $ refLoad (birkParams ^. birkActiveBakers)
                        newActiveBkrs <- liftBSO $ refMake $ activeBkrs &
                            totalActiveCapital %~ addActiveCapital (capital - _stakedAmount oldBkr)
                        MTL.modify' $ \bsp -> bsp{bspBirkParameters = birkParams & birkActiveBakers .~ newActiveBkrs}
                        MTL.tell [BakerConfigureStakeIncreased capital]
                        return $ setAccountStake capital

doConstrainBakerCommission :: (SupportsPersistentState pv m, SupportsDelegation pv)
    => PersistentBlockState pv -> AccountIndex -> CommissionRanges -> m (PersistentBlockState pv)
doConstrainBakerCommission pbs ai ranges = do
        bsp <- loadPBS pbs
        onAccount ai bsp accountBaker >>= \case
            Nothing -> return pbs
            Just bkr -> do
                let oldRates = bkr ^. BaseAccounts.poolCommissionRates
                let newRates = updateRates oldRates
                if oldRates == newRates then
                    return pbs
                else do
                    newAccounts <- Accounts.updateAccountsAtIndex' (setAccountCommissionRates newRates) ai (bspAccounts bsp)
                    storePBS pbs bsp{bspAccounts = newAccounts}
    where
        updateRates = updateTransactionFeeCommission . updateBakingRewardCommission . updateFinalizationRewardCommission
        updateTransactionFeeCommission =
            transactionCommission %~ (`closestInRange` (ranges ^. transactionCommissionRange))
        updateBakingRewardCommission =
            bakingCommission %~ (`closestInRange` (ranges ^. bakingCommissionRange))
        updateFinalizationRewardCommission =
            finalizationCommission %~ (`closestInRange` (ranges ^. finalizationCommissionRange))

-- |Checks that the delegation target is not over-delegated.
-- This can throw one of the following 'DelegationConfigureResult's, in order:
--
--   * 'DCInvalidDelegationTarget' if the target baker is not a baker.
--   * 'DCPoolStakeOverThreshold' if the delegated amount puts the pool over the leverage bound.
--   * 'DCPoolOverDelegated' if the delegated amount puts the pool over the capital bound.
delegationConfigureDisallowOverdelegation
    :: (IsProtocolVersion pv, SupportsDelegation pv, MTL.MonadError DelegationConfigureResult m, SupportsPersistentAccount pv m)
    => BlockStatePointers pv
    -> PoolParameters 'ChainParametersV1
    -> DelegationTarget
    -> m ()
delegationConfigureDisallowOverdelegation bsp poolParams target = case target of
  Transactions.DelegatePassive -> return ()
  Transactions.DelegateToBaker bid@(BakerId baid) -> do
    bakerEquityCapital <- onAccount baid bsp accountBakerStakeAmount >>= \case
        Just amt -> return amt
        _ -> MTL.throwError (DCInvalidDelegationTarget bid)
    capitalTotal <- totalCapital bsp
    bakerDelegatedCapital <- poolDelegatorCapital bsp bid
    let PoolCaps{..} = delegatedCapitalCaps poolParams capitalTotal bakerEquityCapital bakerDelegatedCapital
    when (bakerDelegatedCapital > leverageCap) $ MTL.throwError DCPoolStakeOverThreshold
    when (bakerDelegatedCapital > boundCap) $ MTL.throwError DCPoolOverDelegated

-- |Check that a delegation target is open for delegation.
-- If the target is not a baker, this throws 'DCInvalidDelegationTarget'.
-- If the target is not open for all, this throws 'DCPoolClosed'.
delegationCheckTargetOpen
    :: (IsProtocolVersion pv, SupportsDelegation pv, MTL.MonadError DelegationConfigureResult m, SupportsPersistentAccount pv m)
    => BlockStatePointers pv
    -> DelegationTarget
    -> m ()
delegationCheckTargetOpen _ Transactions.DelegatePassive = return ()
delegationCheckTargetOpen bsp (Transactions.DelegateToBaker bid@(BakerId baid)) = do
    onAccount baid bsp accountBaker >>= \case
        Just baker -> do
            case baker ^. BaseAccounts.poolOpenStatus of
                Transactions.OpenForAll -> return ()
                _ -> MTL.throwError DCPoolClosed
        _ -> MTL.throwError (DCInvalidDelegationTarget bid)

doConfigureDelegation
    :: forall pv m
     . (SupportsPersistentState pv m, SupportsDelegation pv)
    => PersistentBlockState pv
    -> AccountIndex
    -> DelegationConfigure
    -> m (DelegationConfigureResult, PersistentBlockState pv)
doConfigureDelegation pbs ai DelegationConfigureAdd{..} = do
        -- It is assumed here that this account is NOT a baker and NOT a delegator.
        bsp <- loadPBS pbs
        poolParams <- case delegationChainParameters @pv of
            DelegationChainParametersV1 -> _cpPoolParameters <$> lookupCurrentParameters (bspUpdates bsp)
        result <- MTL.runExceptT $ do
            newBSP <- updateBlockState bsp
            delegationConfigureDisallowOverdelegation newBSP poolParams dcaDelegationTarget
            return newBSP
        case result of
            Left e -> return (e, pbs)
            Right newBirkParams -> (DCSuccess [] did,) <$> storePBS pbs newBirkParams
        where
          did = DelegatorId ai
          updateBlockState bsp = lift (Accounts.indexedAccount ai (bspAccounts bsp)) >>= \case
            Nothing -> MTL.throwError DCInvalidAccount
            Just _ -> do
                delegationCheckTargetOpen bsp dcaDelegationTarget
                newBirkParams <- updateBirk bsp dcaDelegationTarget
                let dlg = BaseAccounts.AccountDelegationV1{
                            BaseAccounts._delegationIdentity = did,
                            BaseAccounts._delegationStakedAmount = dcaCapital,
                            BaseAccounts._delegationStakeEarnings = dcaRestakeEarnings,
                            BaseAccounts._delegationTarget = dcaDelegationTarget,
                            BaseAccounts._delegationPendingChange = BaseAccounts.NoChange
                        }
                -- This cannot fail to update the accounts, since we already looked up the accounts:
                newAccounts <- lift $ Accounts.updateAccountsAtIndex' (addAccountDelegator dlg) ai (bspAccounts bsp)
                return bsp{bspBirkParameters = newBirkParams, bspAccounts = newAccounts}
          updateBirk bsp Transactions.DelegatePassive = lift $ do
            ab <- refLoad (bspBirkParameters bsp ^. birkActiveBakers)
            let PersistentActiveDelegatorsV1 dset tot = ab ^. passiveDelegators
            newDset <- Trie.insert did () dset
            newAB <- refMake ab{
                    _passiveDelegators = PersistentActiveDelegatorsV1 newDset (tot + dcaCapital),
                    _totalActiveCapital = addActiveCapital dcaCapital (_totalActiveCapital ab)
                }
            return $! bspBirkParameters bsp & birkActiveBakers .~ newAB
          updateBirk bsp (Transactions.DelegateToBaker bid) = do
            pab <- lift $ refLoad (bspBirkParameters bsp ^. birkActiveBakers)
            mDels <- lift $ Trie.lookup bid (pab ^. activeBakers)
            case mDels of
                Nothing -> MTL.throwError (DCInvalidDelegationTarget bid)
                Just (PersistentActiveDelegatorsV1 dels tot) -> do
                    newDels <- lift $ flip PersistentActiveDelegatorsV1 (tot + dcaCapital) <$> (Trie.insert did () dels)
                    newActiveBakers <- lift $ Trie.insert bid newDels (pab ^. activeBakers)
                    newpabref <- lift $ refMake pab{_activeBakers = newActiveBakers, _totalActiveCapital = addActiveCapital dcaCapital (_totalActiveCapital pab)}
                    return $! bspBirkParameters bsp & birkActiveBakers .~ newpabref
doConfigureDelegation pbs ai DelegationConfigureUpdate{..} = do
        origBSP <- loadPBS pbs
        cp <- case delegationChainParameters @pv of
            DelegationChainParametersV1 -> lookupCurrentParameters (bspUpdates origBSP)
        res <- MTL.runExceptT $ MTL.runWriterT $ flip MTL.execStateT origBSP $ do
                oldTarget <- updateDelegationTarget
                updateRestakeEarnings
                oldCapital <- updateCapital cp
                checkOverdelegation oldCapital oldTarget cp
        case res of
            Left errorRes -> return (errorRes, pbs)
            Right (newBSP, changes) -> (DCSuccess changes did,) <$> storePBS pbs newBSP
      where
        did = DelegatorId ai
        getAccountOrFail = do
            bsp <- MTL.get
            Accounts.indexedAccount ai (bspAccounts bsp) >>= \case
                Nothing -> MTL.throwError DCInvalidAccount
                Just acc -> accountDelegator acc >>= \case
                    Just del -> return del
                    Nothing -> MTL.throwError DCInvalidDelegator
        modifyAccount updAcc = do
            bsp <- MTL.get
            newAccounts <- Accounts.updateAccountsAtIndex' updAcc ai (bspAccounts bsp)
            MTL.put bsp{
                bspAccounts = newAccounts
            }
        updateDelegationTarget = do
            acctDlg <- getAccountOrFail
            let oldTarget = acctDlg ^. BaseAccounts.delegationTarget
            forM_ dcuDelegationTarget $ \target -> do
                unless (oldTarget == target) $ do
                    -- Check that the target pool is open for delegation
                    bsp0 <- MTL.get
                    delegationCheckTargetOpen bsp0 target
                    ab <- refLoad =<< use (to bspBirkParameters . birkActiveBakers)
                    let stakedAmt = acctDlg ^. BaseAccounts.delegationStakedAmount
                    -- Transfer the delegator in the active bakers from the old target to the new one.
                    -- Note, these functions do not modify the total stake, but this is not being changed
                    -- - just moved.
                    ab1 <- removeDelegator oldTarget did stakedAmt ab
                    ab2 <- addDelegator target did stakedAmt ab1 >>= \case
                        Left bid -> MTL.throwError (DCInvalidDelegationTarget bid)
                        Right ab2 -> return ab2
                    newActiveBakers <- refMake ab2
                    MTL.modify' $ \bsp -> bsp{bspBirkParameters = bspBirkParameters bsp & birkActiveBakers .~ newActiveBakers}
                    -- Update the account with the new delegation target.
                    modifyAccount (setAccountDelegationTarget target)
                MTL.tell [DelegationConfigureDelegationTarget target]
            return oldTarget
        updateRestakeEarnings = forM_ dcuRestakeEarnings $ \restakeEarnings -> do
            acctDlg <- getAccountOrFail
            unless (acctDlg ^. BaseAccounts.delegationStakeEarnings == restakeEarnings) $ do
                modifyAccount (setAccountRestakeEarnings restakeEarnings)
            MTL.tell [DelegationConfigureRestakeEarnings restakeEarnings]
        updateCapital cp = do
            ad <- getAccountOrFail
            forM_ dcuCapital $ \capital -> do
                when (BaseAccounts._delegationPendingChange ad /= BaseAccounts.NoChange) (MTL.throwError DCChangePending)
                -- Cooldown time, used when the change reduces or removes the stake.
                let cooldownDuration = cp ^. cpCooldownParameters . cpDelegatorCooldown
                    cooldownElapsed = addDurationSeconds dcuSlotTimestamp cooldownDuration
                if capital == 0 then do
                    let dpc = BaseAccounts.RemoveStake (BaseAccounts.PendingChangeEffectiveV1 cooldownElapsed)
                    modifyAccount $ setAccountStakePendingChange dpc
                    MTL.tell [DelegationConfigureStakeReduced capital]
                else case compare capital (BaseAccounts._delegationStakedAmount ad) of
                    LT -> do
                        let dpc = BaseAccounts.ReduceStake capital (BaseAccounts.PendingChangeEffectiveV1 cooldownElapsed)
                        modifyAccount $ setAccountStakePendingChange dpc
                        MTL.tell [DelegationConfigureStakeReduced capital]
                    EQ ->
                        MTL.tell [DelegationConfigureStakeIncreased capital]
                    GT -> do
                        bsp1 <- MTL.get
                        ab <- refLoad (bspBirkParameters bsp1 ^. birkActiveBakers)
                        newActiveBakers <- addTotalsInActiveBakers ab ad (capital - BaseAccounts._delegationStakedAmount ad)
                        MTL.modify' $ \bsp -> bsp{bspBirkParameters = bspBirkParameters bsp1 & birkActiveBakers .~ newActiveBakers}
                        modifyAccount $ setAccountStake capital
                        MTL.tell [DelegationConfigureStakeIncreased capital]
            return $ BaseAccounts._delegationStakedAmount ad
        addTotalsInActiveBakers ab0 ad delta = do
            let ab1 = ab0 & totalActiveCapital %~ addActiveCapital delta
            case ad ^. BaseAccounts.delegationTarget of
                Transactions.DelegatePassive -> do
                    let PersistentActiveDelegatorsV1 dset dtot = ab1 ^. passiveDelegators
                    refMake $! ab1 & passiveDelegators .~ PersistentActiveDelegatorsV1 dset (dtot + delta)
                Transactions.DelegateToBaker bid -> do
                    Trie.lookup bid (ab1 ^. activeBakers) >>= \case
                        Nothing -> error "Invariant violation: delegation target is not an active baker"
                        Just (PersistentActiveDelegatorsV1 dset dtot) -> do
                            newActiveMap <- Trie.insert bid (PersistentActiveDelegatorsV1 dset (dtot + delta)) (ab1 ^. activeBakers)
                            refMake $! ab1 & activeBakers .~ newActiveMap
        checkOverdelegation oldCapital oldTarget cp = do
            let doCheckOverDelegation = do
                 let pp = cp ^. cpPoolParameters
                 ad <- getAccountOrFail
                 let target = ad ^. BaseAccounts.delegationTarget
                 bsp <- MTL.get
                 delegationConfigureDisallowOverdelegation bsp pp target
            case (dcuCapital, dcuDelegationTarget) of
                (Just newCapital, Just newTarget) -> unless (newCapital <= oldCapital && newTarget == oldTarget) doCheckOverDelegation
                (Just newCapital, Nothing) -> unless (newCapital <= oldCapital) doCheckOverDelegation
                (Nothing, Just newTarget) -> unless (newTarget == oldTarget) doCheckOverDelegation
                _ -> return ()


doUpdateBakerKeys ::(SupportsPersistentState pv m, AccountVersionFor pv ~ 'AccountV0)
    => PersistentBlockState pv
    -> AccountIndex
    -> BakerKeyUpdate
    -> m (BakerKeyUpdateResult, PersistentBlockState pv)
doUpdateBakerKeys pbs ai bku@BakerKeyUpdate{..} = do
        bsp <- loadPBS pbs
        onAccount ai bsp accountBaker >>= \case
            -- The account is valid and has a baker
            Just bkr -> do
                pab <- refLoad (_birkActiveBakers (bspBirkParameters bsp))
                let oldAggregationKey = bkr ^. BaseAccounts.bakerAggregationVerifyKey
                -- Try updating the aggregation keys
                (keyOK, newAggregationKeys) <-
                        -- If the aggregation key has not changed, we have nothing to do.
                        if bkuAggregationKey == oldAggregationKey then
                            return (True, _aggregationKeys pab)
                        else do
                            -- Remove the old key
                            ak1 <- Trie.delete oldAggregationKey (_aggregationKeys pab)
                            -- Add the new key and check that it is not already present
                            let updAgg Nothing = return (True, Trie.Insert ())
                                updAgg (Just ()) = return (False, Trie.NoChange)
                            Trie.adjust updAgg bkuAggregationKey ak1
                if keyOK then do
                    -- The new aggregation key is known to be unique
                    newActiveBakers <- refMake pab{_aggregationKeys = newAggregationKeys}
                    let newBirkParams = bspBirkParameters bsp & birkActiveBakers .~ newActiveBakers
                    -- Update the account with the new keys
                    newAccounts <- Accounts.updateAccountsAtIndex' (setAccountBakerKeys bku) ai (bspAccounts bsp)
                    (BKUSuccess (BakerId ai),) <$> storePBS pbs bsp{
                        bspBirkParameters = newBirkParams,
                        bspAccounts = newAccounts
                    }
                else
                    return (BKUDuplicateAggregationKey, pbs)
            -- Cannot resolve the account, or it is not a baker
            _ -> return (BKUInvalidBaker, pbs)

doUpdateBakerStake
    :: (SupportsPersistentState pv m, AccountVersionFor pv ~ 'AccountV0, ChainParametersVersionFor pv ~ 'ChainParametersV0)
    => PersistentBlockState pv
    -> AccountIndex
    -> Amount
    -> m (BakerStakeUpdateResult, PersistentBlockState pv)
doUpdateBakerStake pbs ai newStake = do
        bsp <- loadPBS pbs

        onAccount' ai bsp accountStakeDetails >>= \case
            Just StakeDetailsBaker{..} -> do
                if sdPendingChange /= BaseAccounts.NoChange
                -- A change is already pending
                then return (BSUChangePending (BakerId ai), pbs)
                -- We can make the change
                else do
                    let curEpoch = epoch $ _birkSeedState (bspBirkParameters bsp)
                    upds <- refLoad (bspUpdates bsp)
                    cooldown <- (2+) . _cpBakerExtraCooldownEpochs . _cpCooldownParameters . unStoreSerialized <$> refLoad (currentParameters upds)

                    bakerStakeThreshold <- (^. cpPoolParameters . ppBakerStakeThreshold) <$> doGetChainParameters pbs
                    let applyUpdate updAcc = do
                           newAccounts <- Accounts.updateAccountsAtIndex' updAcc ai (bspAccounts bsp)
                           storePBS pbs bsp{bspAccounts = newAccounts}
                    case compare newStake sdStakedCapital of
                            LT -> if newStake < bakerStakeThreshold
                                  then return (BSUStakeUnderThreshold, pbs)
                                  else (BSUStakeReduced (BakerId ai) (curEpoch + cooldown),) <$>
                                        applyUpdate
                                            (setAccountStakePendingChange
                                                (BaseAccounts.ReduceStake newStake (BaseAccounts.PendingChangeEffectiveV0 $ curEpoch + cooldown)))
                            EQ -> return (BSUStakeUnchanged (BakerId ai), pbs)
                            GT -> (BSUStakeIncreased (BakerId ai),) <$> applyUpdate (setAccountStake newStake)
            _ -> return (BSUInvalidBaker, pbs)

doUpdateBakerRestakeEarnings :: (SupportsPersistentState pv m)
    => PersistentBlockState pv
    -> AccountIndex
    -> Bool
    -> m (BakerRestakeEarningsUpdateResult, PersistentBlockState pv)
doUpdateBakerRestakeEarnings pbs ai newRestakeEarnings = do
        bsp <- loadPBS pbs
        onAccount' ai bsp accountStakeDetails >>= \case
            Just StakeDetailsBaker{..} -> do
                if newRestakeEarnings == sdRestakeEarnings
                then return (BREUUpdated (BakerId ai), pbs)
                else do
                    let updAcc = setAccountRestakeEarnings newRestakeEarnings
                    newAccounts <- Accounts.updateAccountsAtIndex' updAcc ai (bspAccounts bsp)
                    (BREUUpdated (BakerId ai),) <$> storePBS pbs bsp{bspAccounts = newAccounts}
            _ -> return (BREUInvalidBaker, pbs)


doRemoveBaker
    :: (SupportsPersistentState pv m, AccountVersionFor pv ~ 'AccountV0, ChainParametersVersionFor pv ~ 'ChainParametersV0)
    => PersistentBlockState pv
    -> AccountIndex
    -> m (BakerRemoveResult, PersistentBlockState pv)
doRemoveBaker pbs ai = do
        bsp <- loadPBS pbs
        onAccount' ai bsp accountStakeDetails >>= \case
            -- The account is valid and has a baker
            Just StakeDetailsBaker{..} -> do
                if sdPendingChange /= BaseAccounts.NoChange then
                    -- A change is already pending
                    return (BRChangePending (BakerId ai), pbs)
                else do
                    -- We can make the change
                    -- Note: this just sets the account to be removed at a future epoch
                    -- transition.
                    let curEpoch = epoch $ _birkSeedState (bspBirkParameters bsp)
                    upds <- refLoad (bspUpdates bsp)
                    cooldown <- (2+) . _cpBakerExtraCooldownEpochs . _cpCooldownParameters . unStoreSerialized <$> refLoad (currentParameters upds)
                    let updAcc = setAccountStakePendingChange $
                            BaseAccounts.RemoveStake (BaseAccounts.PendingChangeEffectiveV0 $ curEpoch + cooldown)
                    newAccounts <- Accounts.updateAccountsAtIndex' updAcc ai (bspAccounts bsp)
                    (BRRemoved (BakerId ai) (curEpoch + cooldown),) <$> storePBS pbs bsp{bspAccounts = newAccounts}
            -- The account is not valid or has no baker
            _ -> return (BRInvalidBaker, pbs)

doRewardAccount :: forall pv m. (SupportsPersistentState pv m) => PersistentBlockState pv -> AccountIndex -> Amount -> m (Maybe AccountAddress, PersistentBlockState pv)
doRewardAccount pbs ai reward = do
        bsp <- loadPBS pbs
        (mRes, newAccounts) <- Accounts.updateAccountsAtIndex updAcc ai (bspAccounts bsp)
        case mRes of
            Nothing -> return (Nothing, pbs)
            Just (addr, updActiveBkrs) -> do
                newActiveBkrs <- updActiveBkrs (bspBirkParameters bsp ^. birkActiveBakers)
                (Just addr,) <$> storePBS pbs bsp{
                        bspAccounts = newAccounts,
                        bspBirkParameters = bspBirkParameters bsp & birkActiveBakers .~ newActiveBkrs
                    }
    where
        updAcc acc = do
            addr <- accountCanonicalAddress acc
            stakeDetails <- accountStakeDetails acc
            (restaked, acc1) <- case stakeDetails of
                StakeDetailsBaker{..} | sdRestakeEarnings -> do
                    acc' <- setAccountStake (sdStakedCapital + reward) acc
                    let upd pActiveBkrs = do
                            activeBkrs <- refLoad pActiveBkrs
                            refMake $! activeBkrs & totalActiveCapital %~ addActiveCapital reward
                    return (upd, acc')
                StakeDetailsDelegator{..} | sdRestakeEarnings -> do
                    acc' <- setAccountStake (sdStakedCapital + reward) acc
                    let upd pActiveBkrs = do
                            activeBkrs0 <- refLoad pActiveBkrs
                            activeBkrs1 <- updateDelegationPoolCapital activeBkrs0 sdDelegationTarget
                            refMake $! activeBkrs1 & totalActiveCapital %~ addActiveCapital reward
                    return (upd, acc')
                _ -> return (return, acc)
            acc2 <- addAccountAmount reward acc1
            return ((addr, restaked), acc2)

        updateDelegationPoolCapital
            :: (IsAccountVersion av)
            => PersistentActiveBakers av
            -> Transactions.DelegationTarget
            -> m (PersistentActiveBakers av)
        updateDelegationPoolCapital activeBkrs Transactions.DelegatePassive = do
            let tot = adDelegatorTotalCapital $ activeBkrs ^. passiveDelegators
            return $! activeBkrs & passiveDelegators %~ \dlgs ->
                dlgs{adDelegatorTotalCapital = tot + reward}
        updateDelegationPoolCapital activeBkrs (Transactions.DelegateToBaker bid) = do
            let activeBkrsMap = activeBkrs ^. activeBakers
                adj Nothing = error "Invariant violation: active baker account is not in active bakers map"
                adj (Just dlgs) = do
                    let tot = adDelegatorTotalCapital dlgs
                    return ((), Trie.Insert $ dlgs{adDelegatorTotalCapital = tot + reward})
            (_, newActiveBkrsMap) <- Trie.adjust adj bid activeBkrsMap
            return $! activeBkrs & activeBakers .~ newActiveBkrsMap

doGetBakerPoolRewardDetails :: (SupportsDelegation pv, SupportsPersistentState pv m) => PersistentBlockState pv -> m (Map.Map BakerId BakerPoolRewardDetails)
doGetBakerPoolRewardDetails pbs = do
    bsp <- loadPBS pbs
    let hpr = case bspRewardDetails bsp of BlockRewardDetailsV1 hp -> hp
    poolRewards <- refLoad hpr
    rewardsList <- LFMBT.toAscList (bakerPoolRewardDetails poolRewards)
    capitals <- refLoad $ currentCapital poolRewards
    let bakerIdList = bcBakerId <$> Vec.toList (bakerPoolCapital capitals)
    -- The lists must be the same length since the rewards are reset when the current capital
    -- distribution is updated.
    return $! Map.fromList (zip bakerIdList rewardsList)

doGetRewardStatus :: forall pv m. (SupportsPersistentState pv m) => PersistentBlockState pv -> m (RewardStatus' Epoch)
doGetRewardStatus pbs = do
        bsp <- loadPBS pbs
        let bankStatus = _unhashed $ bspBank bsp
        let rewardsV0 :: RewardStatus' Epoch
            rewardsV0 = RewardStatusV0 {
                    rsTotalAmount = bankStatus ^. Rewards.totalGTU,
                    rsTotalEncryptedAmount = bankStatus ^. Rewards.totalEncryptedGTU,
                    rsBakingRewardAccount = bankStatus ^. Rewards.bakingRewardAccount,
                    rsFinalizationRewardAccount = bankStatus ^. Rewards.finalizationRewardAccount,
                    rsGasAccount = bankStatus ^. Rewards.gasAccount,
                    rsProtocolVersion = demoteProtocolVersion (protocolVersion @pv)
                }
            rewardsV1 :: (SupportsDelegation pv) => m (RewardStatus' Epoch)
            rewardsV1 = do
                poolRewards <- refLoad (bspPoolRewards bsp)
                tc <- totalCapital bsp
                return RewardStatusV1 {
                    rsTotalAmount = bankStatus ^. Rewards.totalGTU,
                    rsTotalEncryptedAmount = bankStatus ^. Rewards.totalEncryptedGTU,
                    rsBakingRewardAccount = bankStatus ^. Rewards.bakingRewardAccount,
                    rsFinalizationRewardAccount = bankStatus ^. Rewards.finalizationRewardAccount,
                    rsGasAccount = bankStatus ^. Rewards.gasAccount,
                    rsFoundationTransactionRewards = foundationTransactionRewards poolRewards,
                    rsNextPaydayTime = nextPaydayEpoch poolRewards,
                    rsNextPaydayMintRate = nextPaydayMintRate poolRewards,
                    rsTotalStakedCapital = tc,
                    rsProtocolVersion = demoteProtocolVersion (protocolVersion @pv)
                }
        case protocolVersion @pv of
            SP1 -> return rewardsV0
            SP2 -> return rewardsV0
            SP3 -> return rewardsV0
            SP4 -> rewardsV1
            SP5 -> rewardsV1

doRewardFoundationAccount :: (SupportsPersistentState pv m) => PersistentBlockState pv -> Amount -> m (PersistentBlockState pv)
doRewardFoundationAccount pbs reward = do
        bsp <- loadPBS pbs
        let updAcc = addAccountAmount reward
        foundationAccount <- (^. cpFoundationAccount) <$> lookupCurrentParameters (bspUpdates bsp)
        newAccounts <- Accounts.updateAccountsAtIndex' updAcc foundationAccount (bspAccounts bsp)
        storePBS pbs (bsp {bspAccounts = newAccounts})

doGetFoundationAccount :: (SupportsPersistentState pv m) => PersistentBlockState pv -> m (PersistentAccount (AccountVersionFor pv))
doGetFoundationAccount pbs = do
        bsp <- loadPBS pbs
        foundationAccount <- (^. cpFoundationAccount) <$> lookupCurrentParameters (bspUpdates bsp)
        macc <- Accounts.indexedAccount foundationAccount (bspAccounts bsp)
        case macc of
            Nothing -> error "bsoGetFoundationAccount: invalid foundation account"
            Just acc -> return acc

doMint :: (SupportsPersistentState pv m) => PersistentBlockState pv -> MintAmounts -> m (PersistentBlockState pv)
doMint pbs mint = do
        bsp <- loadPBS pbs
        let newBank = bspBank bsp &
                unhashed %~
                (Rewards.totalGTU +~ mintTotal mint) .
                (Rewards.bakingRewardAccount +~ mintBakingReward mint) .
                (Rewards.finalizationRewardAccount +~ mintFinalizationReward mint)
        let updAcc = addAccountAmount $ mintDevelopmentCharge mint
        foundationAccount <- (^. cpFoundationAccount) <$> lookupCurrentParameters (bspUpdates bsp)
        newAccounts <- Accounts.updateAccountsAtIndex' updAcc foundationAccount (bspAccounts bsp)
        storePBS pbs (bsp {bspBank = newBank, bspAccounts = newAccounts})

doGetAccount :: (SupportsPersistentState pv m) => PersistentBlockState pv -> AccountAddress -> m (Maybe (AccountIndex, PersistentAccount (AccountVersionFor pv)))
doGetAccount pbs addr = do
        bsp <- loadPBS pbs
        Accounts.getAccountWithIndex addr (bspAccounts bsp)

doGetAccountExists :: (SupportsPersistentState pv m) => PersistentBlockState pv -> AccountAddress -> m Bool
doGetAccountExists pbs aaddr = do
       bsp <- loadPBS pbs
       Accounts.exists aaddr (bspAccounts bsp)

doGetActiveBakers :: (SupportsPersistentState pv m) => PersistentBlockState pv -> m [BakerId]
doGetActiveBakers pbs = do
    bsp <- loadPBS pbs
    ab <- refLoad $ bspBirkParameters bsp ^. birkActiveBakers
    Trie.keysAsc (ab ^. activeBakers)

doGetAccountByCredId :: (SupportsPersistentState pv m) => PersistentBlockState pv -> ID.RawCredentialRegistrationID -> m (Maybe (AccountIndex, PersistentAccount (AccountVersionFor pv)))
doGetAccountByCredId pbs cid = do
        bsp <- loadPBS pbs
        Accounts.getAccountByCredId cid (bspAccounts bsp)

doGetAccountIndex :: (SupportsPersistentState pv m) => PersistentBlockState pv -> AccountAddress -> m (Maybe AccountIndex)
doGetAccountIndex pbs addr = do
        bsp <- loadPBS pbs
        Accounts.getAccountIndex addr (bspAccounts bsp)

doGetAccountByIndex :: (SupportsPersistentState pv m) => PersistentBlockState pv -> AccountIndex -> m (Maybe (PersistentAccount (AccountVersionFor pv)))
doGetAccountByIndex pbs aid = do
        bsp <- loadPBS pbs
        Accounts.indexedAccount aid (bspAccounts bsp)

doGetIndexedAccountByIndex :: (SupportsPersistentState pv m) => PersistentBlockState pv -> AccountIndex -> m (Maybe (AccountIndex, PersistentAccount (AccountVersionFor pv)))
doGetIndexedAccountByIndex pbs idx = fmap (idx, ) <$> doGetAccountByIndex pbs idx

doAccountList :: (SupportsPersistentState pv m) => PersistentBlockState pv -> m [AccountAddress]
doAccountList pbs = do
        bsp <- loadPBS pbs
        Accounts.accountAddresses (bspAccounts bsp)

doAddressWouldClash :: (SupportsPersistentState pv m) => PersistentBlockState pv -> AccountAddress -> m Bool
doAddressWouldClash pbs addr = do
        bsp <- loadPBS pbs
        Accounts.addressWouldClash addr (bspAccounts bsp)

doRegIdExists :: (SupportsPersistentState pv m) => PersistentBlockState pv -> ID.CredentialRegistrationID -> m Bool

doRegIdExists pbs regid = do
        bsp <- loadPBS pbs
        isJust <$> Accounts.regIdExists regid (bspAccounts bsp)

doCreateAccount :: (SupportsPersistentState pv m) => PersistentBlockState pv -> ID.GlobalContext -> AccountAddress -> ID.AccountCredential ->  m (Maybe (PersistentAccount (AccountVersionFor pv)), PersistentBlockState pv)
doCreateAccount pbs cryptoParams acctAddr credential = do
        acct <- newAccount cryptoParams acctAddr credential
        bsp <- loadPBS pbs
        -- Add the account
        (res, accts1) <- Accounts.putNewAccount acct (bspAccounts bsp)
        case res of
          Just idx -> do
            -- Record the RegId since we created a new account.
            accts2 <- Accounts.recordRegId (ID.credId credential) idx accts1
            (Just acct,) <$> storePBS pbs (bsp {bspAccounts = accts2})
          Nothing -> -- the account was not created
            return (Nothing, pbs)

doModifyAccount :: forall m pv. (SupportsPersistentState pv m) => PersistentBlockState pv -> AccountUpdate -> m (PersistentBlockState pv)
doModifyAccount pbs aUpd@AccountUpdate{..} = do
        bsp <- loadPBS pbs
        -- Do the update to the account. The first component of the return value is a @Just@ when
        -- the release schedule for the account is updated. This is a triple of: the reference
        -- to the account (used by the release schedule index), the former first release timestamp
        -- (or @Nothing@ if there was none), and the new first release timestamp (or @Nothing@ if
        -- there is none). These are used to update the release schedule index as necessary.
        let doUpd :: PersistentAccount (AccountVersionFor pv)
                -> m (Maybe (RSAccountRef pv, Maybe Timestamp, Maybe Timestamp), PersistentAccount (AccountVersionFor pv))
            doUpd acc = do
                acc' <- updateAccount aUpd acc
                releaseChange <- forM _auReleaseSchedule $ \_ -> do
                    acctRef <- case protocolVersion @pv of
                        SP1 -> accountCanonicalAddress acc'
                        SP2 -> accountCanonicalAddress acc'
                        SP3 -> accountCanonicalAddress acc'
                        SP4 -> accountCanonicalAddress acc'
                        SP5 -> return _auIndex
                    !oldRel <- accountNextReleaseTimestamp acc
                    !newRel <- accountNextReleaseTimestamp acc'
                    return (acctRef :: RSAccountRef pv, oldRel, newRel)
                return (releaseChange, acc')
        (releaseChange, accts1) <- Accounts.updateAccountsAtIndex doUpd _auIndex (bspAccounts bsp)
        newRS <- case releaseChange of
            Just (Just (aref, Nothing, Just ts)) -> addAccountRelease ts aref (bspReleaseSchedule bsp)
            Just (Just (aref, Just oldts, Just newts))
                | newts < oldts -> updateAccountRelease oldts newts aref (bspReleaseSchedule bsp)
            _ -> return $ bspReleaseSchedule bsp
        storePBS pbs (bsp {bspAccounts = accts1, bspReleaseSchedule = newRS})

doSetAccountCredentialKeys :: (SupportsPersistentState pv m) => PersistentBlockState pv -> AccountIndex -> ID.CredentialIndex -> ID.CredentialPublicKeys -> m (PersistentBlockState pv)
doSetAccountCredentialKeys pbs accIndex credIx credKeys = do
        bsp <- loadPBS pbs
        accts1 <- Accounts.updateAccountsAtIndex' upd accIndex (bspAccounts bsp)
        storePBS pbs (bsp {bspAccounts = accts1})
    where
        upd = updateAccountCredentialKeys credIx credKeys

doUpdateAccountCredentials :: (SupportsPersistentState pv m) =>
    PersistentBlockState pv
    -> AccountIndex -- ^ Address of the account to update.
    -> [ID.CredentialIndex] -- ^ List of credential indices to remove.
    -> Map.Map ID.CredentialIndex ID.AccountCredential -- ^ New credentials to add.
    -> ID.AccountThreshold -- ^ New account threshold
    -> m (PersistentBlockState pv)
doUpdateAccountCredentials pbs accIndex remove add thrsh = do
        bsp <- loadPBS pbs
        (res, accts1) <- Accounts.updateAccountsAtIndex upd accIndex (bspAccounts bsp)
        case res of
          Just () -> do
            -- If we deploy a credential, record it
            accts2 <- Accounts.recordRegIds ((, accIndex) <$> Map.elems (ID.credId <$> add)) accts1
            storePBS pbs (bsp {bspAccounts = accts2})
          Nothing -> return pbs -- this should not happen, the precondition of this method is that the account exists. But doing nothing is safe.
    where
        upd oldAccount = ((), ) <$> updateAccountCredentials remove add thrsh oldAccount

doGetInstance :: (SupportsPersistentState pv m)
              => PersistentBlockState pv
              -> ContractAddress
              -> m (Maybe (InstanceInfoType Modules.PersistentInstrumentedModuleV Instances.InstanceStateV))
doGetInstance pbs caddr = do
        bsp <- loadPBS pbs
        minst <- Instances.lookupContractInstance caddr (bspInstances bsp)
        forM minst Instances.mkInstanceInfo

doContractInstanceList :: (SupportsPersistentState pv m) => PersistentBlockState pv -> m [ContractAddress]
doContractInstanceList pbs = do
        bsp <- loadPBS pbs
        Instances.allInstances (bspInstances bsp)

doPutNewInstance :: forall m pv v. (SupportsPersistentState pv m, Wasm.IsWasmVersion v)
                 => PersistentBlockState pv
                 -> NewInstanceData (Modules.PersistentInstrumentedModuleV v) v
                 -> m (ContractAddress, PersistentBlockState pv)
doPutNewInstance pbs NewInstanceData{..} = do
        bsp <- loadPBS pbs
        mods <- refLoad (bspModules bsp)
        -- Create the instance
        (ca, insts) <- Instances.newContractInstance (fnew mods) (bspInstances bsp)
        (ca,) <$> storePBS pbs bsp{bspInstances = insts}
    where
        fnew mods ca =
          case Wasm.getWasmVersion @v of
            Wasm.SV0 -> do
              let params = PersistentInstanceParameters {
                pinstanceAddress = ca,
                pinstanceOwner = nidOwner,
                pinstanceContractModule = GSWasm.miModuleRef nidInterface,
                pinstanceReceiveFuns = nidEntrypoints,
                pinstanceInitName = nidInitName,
                pinstanceParameterHash = Instances.makeInstanceParameterHash ca nidOwner (GSWasm.miModuleRef nidInterface) nidInitName
                }
              pinstanceParameters <- makeBufferedRef params
              -- We retrieve the module interface here so that we only have a single copy of it, meaning that
              -- all instances created from the same module share a reference to the module.
              -- Seeing that we know that the instance is V0, and that the module exists, this cannot fail.
              ~(Just modRef) <- Modules.getModuleReference (GSWasm.miModuleRef nidInterface) mods
              (csHash, initialState) <- freezeContractState nidInitialState
                  -- The module version is V0 because of the 'WasmVersion' is V0.
              return $!! (ca, PersistentInstanceV0 Instances.PersistentInstanceV{
                  pinstanceModuleInterface = modRef,
                  pinstanceModel = initialState,
                  pinstanceAmount = nidInitialAmount,
                  pinstanceHash = Instances.makeInstanceHashV0 (pinstanceParameterHash params) csHash nidInitialAmount,
                  ..
                  })
            Wasm.SV1 -> do
              let params = PersistentInstanceParameters {
                pinstanceAddress = ca,
                pinstanceOwner = nidOwner,
                pinstanceContractModule = GSWasm.miModuleRef nidInterface,
                pinstanceReceiveFuns = nidEntrypoints,
                pinstanceInitName = nidInitName,
                pinstanceParameterHash = Instances.makeInstanceParameterHash ca nidOwner (GSWasm.miModuleRef nidInterface) nidInitName
                }
              pinstanceParameters <- makeBufferedRef params
              -- We retrieve the module interface here so that we only have a single copy of it, meaning that
              -- all instances created from the same module share a reference to the module.
              -- Seeing that we know that the instance is V1, and that the module exists, this cannot fail.
              ~(Just modRef) <- Modules.getModuleReference (GSWasm.miModuleRef nidInterface) mods
              (csHash, initialState) <- freezeContractState nidInitialState
              let pinstanceHash = Instances.makeInstanceHashV1 (pinstanceParameterHash params) csHash nidInitialAmount
                  -- The module version is V1 because of the 'WasmVersion' is V1.
              return $!! (ca, PersistentInstanceV1 Instances.PersistentInstanceV{
                  pinstanceModuleInterface = modRef,
                  pinstanceModel = initialState,
                  pinstanceAmount = nidInitialAmount,
                  ..
                  })

doModifyInstance :: forall pv m v . (SupportsPersistentState pv m, Wasm.IsWasmVersion v) =>
    PersistentBlockState pv ->
    ContractAddress ->
    AmountDelta ->
    Maybe (UpdatableContractState v) ->
    Maybe (GSWasm.ModuleInterfaceA (Modules.PersistentInstrumentedModuleV v), Set.Set Wasm.ReceiveName) ->
    m (PersistentBlockState pv)
doModifyInstance pbs caddr deltaAmnt val newModule = do
        bsp <- loadPBS pbs
        -- Update the instance
        Instances.updateContractInstance upd caddr (bspInstances bsp) >>= \case
            Nothing -> error "Invalid contract address"
            Just (_, insts) ->
                storePBS pbs bsp{bspInstances = insts}
    where
        makeParams :: BufferedRef PersistentInstanceParameters -> m (PersistentInstanceParameters, BufferedRef PersistentInstanceParameters)
        makeParams piRef = do
          (params, newParamsRef) <- cacheBufferedRef piRef
          case newModule of
            Nothing -> return (params, newParamsRef)
            Just (nm, newEntryPoints) -> do
              let newParams' = params {
                    pinstanceContractModule = GSWasm.miModuleRef nm,
                    pinstanceReceiveFuns = newEntryPoints
                    }
                  newHash = Instances.makeInstanceParameterHash (pinstanceAddress newParams') (pinstanceOwner newParams') (pinstanceContractModule newParams') (pinstanceInitName newParams')
                  newParams = newParams {pinstanceParameterHash = newHash}
              (newParams,) <$> makeBufferedRef newParams
        upd :: PersistentInstance pv -> m ((), PersistentInstance pv)
        upd (PersistentInstanceV0 oldInst) = case Wasm.getWasmVersion @v of
            Wasm.SV0 -> do
              (piParams, newParamsRef) <- makeParams (pinstanceParameters oldInst)
              if deltaAmnt == 0 then
                  case val of
                      Nothing -> return ((), PersistentInstanceV0 oldInst {pinstanceParameters = newParamsRef})
                      Just newVal -> do
                        (csHash, newModel) <- freezeContractState newVal
                        return ((), PersistentInstanceV0 $
                                   rehashV0
                                   (Just csHash)
                                   (pinstanceParameterHash piParams)
                                   (oldInst {pinstanceParameters = newParamsRef, pinstanceModel = newModel}))
              else
                  case val of
                      Nothing -> return ((), PersistentInstanceV0 $
                                           rehashV0
                                           Nothing
                                           (pinstanceParameterHash piParams)
                                           oldInst {pinstanceParameters = newParamsRef,
                                                    pinstanceAmount = applyAmountDelta deltaAmnt (pinstanceAmount oldInst)})
                      Just newVal -> do
                          (csHash, newModel) <- freezeContractState newVal
                          return ((), PersistentInstanceV0 $
                                     rehashV0
                                     (Just csHash)
                                     (pinstanceParameterHash piParams)
                                     oldInst {pinstanceParameters = newParamsRef,
                                              pinstanceAmount = applyAmountDelta deltaAmnt (pinstanceAmount oldInst),
                                              pinstanceModel = newModel})
            Wasm.SV1 -> error "Expected instance version V0, got V1."
        upd (PersistentInstanceV1 oldInst) = case Wasm.getWasmVersion @v of
            Wasm.SV0 -> error "Expected V1 contract instance, got V0."
            Wasm.SV1 -> do
                (piParams, newParamsRef) <- makeParams (pinstanceParameters oldInst)
                if deltaAmnt == 0 then
                    case val of
                        Nothing -> return ((), PersistentInstanceV1 oldInst {pinstanceParameters = newParamsRef})
                        Just newVal -> do
                              (csHash, newModel) <- freezeContractState newVal
                              rehashV1
                                (Just csHash)
                                (pinstanceParameterHash piParams)
                                (oldInst {pinstanceParameters = newParamsRef,
                                          pinstanceModel = newModel})
                else
                    case val of
                        Nothing -> rehashV1 Nothing (pinstanceParameterHash piParams) $ oldInst {pinstanceParameters = newParamsRef, pinstanceAmount = applyAmountDelta deltaAmnt (pinstanceAmount oldInst)}
                        Just newVal -> do
                              (csHash, newModel) <- freezeContractState newVal
                              rehashV1
                                (Just csHash)
                                (pinstanceParameterHash piParams)
                                oldInst {pinstanceParameters = newParamsRef,
                                         pinstanceAmount = applyAmountDelta deltaAmnt (pinstanceAmount oldInst),
                                         pinstanceModel = newModel}
        rehashV0 (Just csHash) iph inst@PersistentInstanceV {..} = inst {pinstanceHash = Instances.makeInstanceHashV0 iph csHash pinstanceAmount}
        rehashV0 Nothing iph inst@PersistentInstanceV {..} =
            inst {pinstanceHash = Instances.makeInstanceHashV0State iph pinstanceModel pinstanceAmount}
        rehashV1 (Just csHash) iph inst@PersistentInstanceV {..} =
            return ((), PersistentInstanceV1 inst {pinstanceHash = Instances.makeInstanceHashV1 iph csHash pinstanceAmount})
        rehashV1 Nothing iph inst@PersistentInstanceV {..} =
            (\newHash -> ((), PersistentInstanceV1 inst {pinstanceHash = newHash})) <$> Instances.makeInstanceHashV1State iph pinstanceModel pinstanceAmount

doGetIdentityProvider :: (SupportsPersistentState pv m) => PersistentBlockState pv -> ID.IdentityProviderIdentity -> m (Maybe IPS.IpInfo)
doGetIdentityProvider pbs ipId = do
        bsp <- loadPBS pbs
        ips <- refLoad (bspIdentityProviders bsp)
        return $! IPS.idProviders ips ^? ix ipId

doGetAllIdentityProvider :: (SupportsPersistentState pv m) => PersistentBlockState pv -> m [IPS.IpInfo]
doGetAllIdentityProvider pbs = do
        bsp <- loadPBS pbs
        ips <- refLoad (bspIdentityProviders bsp)
        return $! Map.elems $ IPS.idProviders ips

doGetAnonymityRevokers :: (SupportsPersistentState pv m) => PersistentBlockState pv -> [ID.ArIdentity] -> m (Maybe [ARS.ArInfo])
doGetAnonymityRevokers pbs arIds = do
        bsp <- loadPBS pbs
        ars <- refLoad (bspAnonymityRevokers bsp)
        return
          $! let arsMap = ARS.arRevokers ars
              in forM arIds (`Map.lookup` arsMap)

doGetAllAnonymityRevokers :: (SupportsPersistentState pv m) => PersistentBlockState pv -> m [ARS.ArInfo]
doGetAllAnonymityRevokers pbs = do
        bsp <- loadPBS pbs
        ars <- refLoad (bspAnonymityRevokers bsp)
        return $! Map.elems $ ARS.arRevokers ars

doGetCryptoParams :: (SupportsPersistentState pv m) => PersistentBlockState pv -> m CryptographicParameters
doGetCryptoParams pbs = do
        bsp <- loadPBS pbs
        refLoad (bspCryptographicParameters bsp)

doGetPaydayEpoch :: forall pv m. (SupportsPersistentState pv m, SupportsDelegation pv) => PersistentBlockState pv -> m Epoch
doGetPaydayEpoch pbs = do
        bsp <- loadPBS pbs
        case bspRewardDetails bsp of
            BlockRewardDetailsV1 hpr -> nextPaydayEpoch <$> refLoad hpr

doGetPaydayMintRate :: forall pv m. (SupportsPersistentState pv m, SupportsDelegation pv) => PersistentBlockState pv -> m MintRate
doGetPaydayMintRate pbs = do
        bsp <- loadPBS pbs
        case bspRewardDetails bsp of
            BlockRewardDetailsV1 hpr -> nextPaydayMintRate <$> refLoad hpr

doSetPaydayEpoch :: forall pv m. (SupportsPersistentState pv m, SupportsDelegation pv) => PersistentBlockState pv -> Epoch -> m (PersistentBlockState pv)
doSetPaydayEpoch pbs e = do
        bsp <- loadPBS pbs
        case bspRewardDetails bsp of
            BlockRewardDetailsV1 hpr -> do
              pr <- refLoad hpr
              hpr' <- refMake pr{nextPaydayEpoch = e}
              storePBS pbs bsp{bspRewardDetails = BlockRewardDetailsV1 hpr'}

doSetPaydayMintRate :: forall pv m. (SupportsPersistentState pv m, SupportsDelegation pv) => PersistentBlockState pv -> MintRate -> m (PersistentBlockState pv)
doSetPaydayMintRate pbs r = do
        bsp <- loadPBS pbs
        case bspRewardDetails bsp of
            BlockRewardDetailsV1 hpr -> do
              pr <- refLoad hpr
              hpr' <- refMake pr{nextPaydayMintRate = r}
              storePBS pbs bsp{bspRewardDetails = BlockRewardDetailsV1 hpr'}

doGetPoolStatus ::
    forall pv m.
    ( IsProtocolVersion pv,
      SupportsPersistentAccount pv m,
      Modules.SupportsPersistentModule m,
      SupportsDelegation pv
    ) =>
    PersistentBlockState pv ->
    Maybe BakerId ->
    m (Maybe PoolStatus)
doGetPoolStatus pbs Nothing = case delegationChainParameters @pv of
    DelegationChainParametersV1 -> do
        bsp <- loadPBS pbs
        psDelegatedCapital <- passiveDelegationCapital bsp
        psCommissionRates <- _ppPassiveCommissions . _cpPoolParameters <$> lookupCurrentParameters (bspUpdates bsp)
        poolRewards <- refLoad (bspPoolRewards bsp)
        let psCurrentPaydayTransactionFeesEarned = passiveDelegationTransactionRewards poolRewards
        psCurrentPaydayDelegatedCapital <- currentPassiveDelegationCapital poolRewards
        psAllPoolTotalCapital <- totalCapital bsp
        return $ Just PassiveDelegationStatus {..}
doGetPoolStatus pbs (Just psBakerId@(BakerId aid)) = case delegationChainParameters @pv of
    DelegationChainParametersV1 -> do
        bsp <- loadPBS pbs
        Accounts.indexedAccount aid (bspAccounts bsp) >>= \case
            Nothing -> return Nothing
            Just acct -> accountBaker acct >>= \case
                    Nothing -> return Nothing
                    Just baker -> do
                        let psBakerEquityCapital = baker ^. BaseAccounts.stakedAmount
                        psDelegatedCapital <- poolDelegatorCapital bsp psBakerId
                        poolParameters <- _cpPoolParameters <$> lookupCurrentParameters (bspUpdates bsp)
                        psAllPoolTotalCapital <- totalCapital bsp
                        let psDelegatedCapitalCap = delegatedCapitalCap
                                poolParameters
                                psAllPoolTotalCapital
                                psBakerEquityCapital
                                psDelegatedCapital
                        psBakerAddress <- accountCanonicalAddress acct
                        let psPoolInfo = baker ^. BaseAccounts.bakerPoolInfo
                        let psBakerStakePendingChange =
                                makePoolPendingChange $ BaseAccounts.pendingChangeEffectiveTimestamp <$> (baker ^. BaseAccounts.bakerPendingChange)
                        epochBakers <- refLoad (_birkCurrentEpochBakers $ bspBirkParameters bsp)
                        mepochBaker <- epochBaker psBakerId epochBakers
                        psCurrentPaydayStatus <- case mepochBaker of
                            Nothing -> return Nothing
                            Just (_, effectiveStake) -> do
                                poolRewards <- refLoad (bspPoolRewards bsp)
                                mbcr <- lookupBakerCapitalAndRewardDetails psBakerId poolRewards
                                case mbcr of
                                    Nothing -> return Nothing -- This should not happen
                                    Just (bc, BakerPoolRewardDetails{..}) -> do
                                        return $ Just CurrentPaydayBakerPoolStatus {
                                                bpsBlocksBaked = blockCount,
                                                bpsFinalizationLive = finalizationAwake,
                                                bpsTransactionFeesEarned = transactionFeesAccrued,
                                                bpsEffectiveStake = effectiveStake,
                                                bpsLotteryPower = fromIntegral effectiveStake
                                                    / fromIntegral (_bakerTotalStake epochBakers),
                                                bpsBakerEquityCapital = bcBakerEquityCapital bc,
                                                bpsDelegatedCapital = bcTotalDelegatorCapital bc
                                            }
                        return $ Just BakerPoolStatus{..}

doGetTransactionOutcome :: (SupportsPersistentState pv m) => PersistentBlockState pv -> Transactions.TransactionIndex -> m (Maybe TransactionSummary)
doGetTransactionOutcome pbs transHash = do
        bsp <- loadPBS pbs
        return $! bspTransactionOutcomes bsp ^? ix transHash

doGetTransactionOutcomesHash :: (SupportsPersistentState pv m) => PersistentBlockState pv -> m TransactionOutcomesHash
doGetTransactionOutcomesHash pbs =  do
    bsp <- loadPBS pbs
    return $! getHash (bspTransactionOutcomes bsp)

doSetTransactionOutcomes :: (SupportsPersistentState pv m) => PersistentBlockState pv -> [TransactionSummary] -> m (PersistentBlockState pv)
doSetTransactionOutcomes pbs transList = do
        bsp <- loadPBS pbs
        storePBS pbs bsp {bspTransactionOutcomes = Transactions.transactionOutcomesFromList transList}

doNotifyEncryptedBalanceChange :: (SupportsPersistentState pv m) => PersistentBlockState pv -> AmountDelta -> m (PersistentBlockState pv)
doNotifyEncryptedBalanceChange pbs amntDiff = do
        bsp <- loadPBS pbs
        storePBS pbs bsp{bspBank = bspBank bsp & unhashed . Rewards.totalEncryptedGTU %~ applyAmountDelta amntDiff}

doGetSpecialOutcomes :: (SupportsPersistentState pv m) => PersistentBlockState pv -> m (Seq.Seq Transactions.SpecialTransactionOutcome)
doGetSpecialOutcomes pbs = (^. to bspTransactionOutcomes . Transactions.outcomeSpecial) <$> loadPBS pbs

doGetOutcomes :: (SupportsPersistentState pv m) => PersistentBlockState pv -> m (Vec.Vector TransactionSummary)
doGetOutcomes pbs = (^. to bspTransactionOutcomes . to Transactions.outcomeValues) <$> loadPBS pbs

doAddSpecialTransactionOutcome :: (SupportsPersistentState pv m) => PersistentBlockState pv -> Transactions.SpecialTransactionOutcome -> m (PersistentBlockState pv)
doAddSpecialTransactionOutcome pbs !o = do
        bsp <- loadPBS pbs
        storePBS pbs $! bsp {bspTransactionOutcomes = bspTransactionOutcomes bsp & Transactions.outcomeSpecial %~ (Seq.|> o)}

doGetElectionDifficulty :: (SupportsPersistentState pv m) => PersistentBlockState pv -> Timestamp -> m ElectionDifficulty
doGetElectionDifficulty pbs ts = do
        bsp <- loadPBS pbs
        futureElectionDifficulty (bspUpdates bsp) ts

doGetNextUpdateSequenceNumber :: (SupportsPersistentState pv m) => PersistentBlockState pv -> UpdateType -> m UpdateSequenceNumber
doGetNextUpdateSequenceNumber pbs uty = do
        bsp <- loadPBS pbs
        lookupNextUpdateSequenceNumber (bspUpdates bsp) uty

doGetCurrentElectionDifficulty :: (SupportsPersistentState pv m) => PersistentBlockState pv -> m ElectionDifficulty
doGetCurrentElectionDifficulty pbs = do
        bsp <- loadPBS pbs
        upds <- refLoad (bspUpdates bsp)
        _cpElectionDifficulty . unStoreSerialized <$> refLoad (currentParameters upds)

doGetUpdates :: (SupportsPersistentState pv m) => PersistentBlockState pv -> m (UQ.Updates pv)
doGetUpdates = makeBasicUpdates <=< refLoad . bspUpdates <=< loadPBS

doGetProtocolUpdateStatus :: (SupportsPersistentState pv m) => PersistentBlockState pv -> m UQ.ProtocolUpdateStatus
doGetProtocolUpdateStatus = protocolUpdateStatus . bspUpdates <=< loadPBS

doProcessUpdateQueues
    :: (SupportsPersistentState pv m)
    => PersistentBlockState pv
    -> Timestamp
    -> m (Map.Map TransactionTime (UpdateValue (ChainParametersVersionFor pv)), PersistentBlockState pv)
doProcessUpdateQueues pbs ts = do
        bsp <- loadPBS pbs
        let (u, ars, ips) = (bspUpdates bsp, bspAnonymityRevokers bsp, bspIdentityProviders bsp)
        (changes, (u', ars', ips')) <- processUpdateQueues ts (u, ars, ips)
        (changes,) <$> storePBS pbs bsp{bspUpdates = u', bspAnonymityRevokers = ars', bspIdentityProviders = ips'}

doProcessReleaseSchedule :: forall m pv. (SupportsPersistentState pv m) => PersistentBlockState pv -> Timestamp -> m (PersistentBlockState pv)
doProcessReleaseSchedule pbs ts = do
    bsp <- loadPBS pbs
    (affectedAccounts, remRS) <- processReleasesUntil ts (bspReleaseSchedule bsp)
    if null affectedAccounts
        then return pbs
        else do
            let processAccountP1 ::
                    (RSAccountRef pv ~ AccountAddress) =>
                    (Accounts.Accounts pv, ReleaseSchedule pv) ->
                    RSAccountRef pv ->
                    m (Accounts.Accounts pv, ReleaseSchedule pv)
                processAccountP1 (accs, rs) addr = do
                    (reAdd, accs') <- Accounts.updateAccounts (unlockAccountReleases ts) addr accs
                    rs' <- case reAdd of
                        Just (_, Just nextTS) -> addAccountRelease nextTS addr rs
                        Just (_, Nothing) -> return rs
                        Nothing -> error "processReleaseSchedule: scheduled release for invalid account address"
                    return (accs', rs')
                processAccountP5 ::
                    (RSAccountRef pv ~ AccountIndex) =>
                    (Accounts.Accounts pv, ReleaseSchedule pv) ->
                    RSAccountRef pv ->
                    m (Accounts.Accounts pv, ReleaseSchedule pv)
                processAccountP5 (accs, rs) ai = do
                    (reAdd, accs') <- Accounts.updateAccountsAtIndex (unlockAccountReleases ts) ai accs
                    rs' <- case reAdd of
                        Just (Just nextTS) -> addAccountRelease nextTS ai rs
                        Just Nothing -> return rs
                        Nothing -> error "processReleaseSchedule: scheduled release for invalid account index"
                    return (accs', rs')
                processAccount :: (Accounts.Accounts pv, ReleaseSchedule pv) -> RSAccountRef pv -> m (Accounts.Accounts pv, ReleaseSchedule pv)
                processAccount = case protocolVersion @pv of
                    SP1 -> processAccountP1
                    SP2 -> processAccountP1
                    SP3 -> processAccountP1
                    SP4 -> processAccountP1
                    SP5 -> processAccountP5
            (newAccs, newRS) <- foldM processAccount (bspAccounts bsp, remRS) affectedAccounts
            storePBS pbs (bsp{bspAccounts = newAccs, bspReleaseSchedule = newRS})

doGetUpdateKeyCollection
    :: (SupportsPersistentState pv m)
    => PersistentBlockState pv
    -> m (UpdateKeysCollection (ChainParametersVersionFor pv))
doGetUpdateKeyCollection pbs = do
        bsp <- loadPBS pbs
        u <- refLoad (bspUpdates bsp)
        unStoreSerialized <$> refLoad (currentKeyCollection u)

doEnqueueUpdate
    :: (SupportsPersistentState pv m)
    => PersistentBlockState pv
    -> TransactionTime
    -> UpdateValue (ChainParametersVersionFor pv)
    -> m (PersistentBlockState pv)
doEnqueueUpdate pbs effectiveTime payload = do
        bsp <- loadPBS pbs
        u' <- enqueueUpdate effectiveTime payload (bspUpdates bsp)
        storePBS pbs bsp{bspUpdates = u'}

doOverwriteElectionDifficulty :: (SupportsPersistentState pv m) => PersistentBlockState pv -> ElectionDifficulty -> m (PersistentBlockState pv)
doOverwriteElectionDifficulty pbs newElectionDifficulty = do
        bsp <- loadPBS pbs
        u' <- overwriteElectionDifficulty newElectionDifficulty (bspUpdates bsp)
        storePBS pbs bsp{bspUpdates = u'}

doClearProtocolUpdate :: (SupportsPersistentState pv m) => PersistentBlockState pv -> m (PersistentBlockState pv)
doClearProtocolUpdate pbs = do
        bsp <- loadPBS pbs
        u' <- clearProtocolUpdate (bspUpdates bsp)
        storePBS pbs bsp{bspUpdates = u'}

doSetNextCapitalDistribution
    :: forall pv m
     . (SupportsPersistentState pv m, SupportsDelegation pv)
    => PersistentBlockState pv
    -> CapitalDistribution
    -> m (PersistentBlockState pv)
doSetNextCapitalDistribution pbs cd = do
    bsp <- loadPBS pbs
    capDist <- refMake cd
    newRewardDetails <- case bspRewardDetails bsp of
        BlockRewardDetailsV1 hpr -> do
            pr <- refLoad hpr
            BlockRewardDetailsV1 <$> refMake (pr {nextCapital = capDist})
    storePBS pbs bsp{bspRewardDetails = newRewardDetails}

doRotateCurrentCapitalDistribution
    :: (SupportsPersistentState pv m, SupportsDelegation pv)
    => PersistentBlockState pv
    -> m (PersistentBlockState pv)
doRotateCurrentCapitalDistribution pbs = do
    bsp <- loadPBS pbs
    newRewardDetails <- case bspRewardDetails bsp of
        BlockRewardDetailsV1 hpr -> BlockRewardDetailsV1 <$> rotateCapitalDistribution hpr
    storePBS pbs bsp{bspRewardDetails = newRewardDetails}

<<<<<<< HEAD
doAddReleaseSchedule :: (SupportsPersistentState pv m) => PersistentBlockState pv -> [(AccountAddress, Timestamp)] -> m (PersistentBlockState pv)
doAddReleaseSchedule pbs rel = do
        bsp <- loadPBS pbs
        releaseSchedule <- loadBufferedRef (bspReleaseSchedule bsp)
        let f relSchedule (addr, t) = Map.alter (\case
                                                    Nothing -> Just t
                                                    Just t' -> Just $ min t' t) addr relSchedule
        bspReleaseSchedule' <- makeBufferedRef $ foldl' f releaseSchedule rel
        storePBS pbs bsp {bspReleaseSchedule = bspReleaseSchedule'}

doGetExchangeRates :: (SupportsPersistentState pv m) => PersistentBlockState pv -> m ExchangeRates
doGetExchangeRates pbs = do
=======
doGetEnergyRate :: (SupportsPersistentState pv m) => PersistentBlockState pv -> m EnergyRate
doGetEnergyRate pbs = do
>>>>>>> 4f3dfdf0
    bsp <- loadPBS pbs
    lookupExchangeRates (bspUpdates bsp)

doGetChainParameters :: (SupportsPersistentState pv m) => PersistentBlockState pv -> m (ChainParameters pv)
doGetChainParameters pbs = do
        bsp <- loadPBS pbs
        lookupCurrentParameters (bspUpdates bsp)

doGetPendingTimeParameters :: (SupportsPersistentState pv m) => PersistentBlockState pv -> m [(TransactionTime, TimeParameters (ChainParametersVersionFor pv))]
doGetPendingTimeParameters pbs = do
        bsp <- loadPBS pbs
        lookupPendingTimeParameters (bspUpdates bsp)

doGetPendingPoolParameters :: (SupportsPersistentState pv m) => PersistentBlockState pv -> m [(TransactionTime, PoolParameters (ChainParametersVersionFor pv))]
doGetPendingPoolParameters pbs = do
        bsp <- loadPBS pbs
        lookupPendingPoolParameters (bspUpdates bsp)

doGetEpochBlocksBaked :: (SupportsPersistentState pv m) => PersistentBlockState pv -> m (Word64, [(BakerId, Word64)])
doGetEpochBlocksBaked pbs = do
        bsp <- loadPBS pbs
        case bspRewardDetails bsp of
            BlockRewardDetailsV0 heb ->
                accumBakersFromEpochBlocks (hebBlocks heb) 0 Map.empty
            BlockRewardDetailsV1 hpr -> do
                pr <- refLoad hpr
                bcs <- bakerBlockCounts pr
                return (sum (snd <$> bcs), bcs)
    where
        accumBakersFromEpochBlocks Null t m = return (t, Map.toList m)
        accumBakersFromEpochBlocks (Some ref) t m = do
            EpochBlock{..} <- refLoad ref
            let !t' = t + 1
                !m' = m & at ebBakerId . non 0 +~ 1
            accumBakersFromEpochBlocks ebPrevious t' m'

-- |This function updates the baker pool rewards details of a baker. It is a precondition that
-- the given baker is active.
modifyBakerPoolRewardDetailsInPoolRewards :: (SupportsPersistentAccount pv m, SupportsDelegation pv) => BlockStatePointers pv -> BakerId -> (BakerPoolRewardDetails -> BakerPoolRewardDetails) -> m (BlockStatePointers pv)
modifyBakerPoolRewardDetailsInPoolRewards bsp bid f = do
    let hpr = case bspRewardDetails bsp of BlockRewardDetailsV1 hp -> hp
    pr <- refLoad hpr
    let bprs = bakerPoolRewardDetails pr
    bpc <- bakerPoolCapital <$> refLoad (currentCapital pr)
    case binarySearchI bcBakerId bpc bid of
        Nothing ->
            error "Invariant violation: unable to find baker in baker pool capital vector"
        Just (i, _) -> do
            newBPRs <- updateBPRs i bprs
            newBlockRewardDetails <- BlockRewardDetailsV1 <$> refMake pr{bakerPoolRewardDetails = newBPRs}
            return bsp{bspRewardDetails = newBlockRewardDetails}
      where
        updateBPRs i bprs = do
            mBPRs <- LFMBT.update (return . ((),) . f) (fromIntegral i) bprs
            case mBPRs of
                Nothing ->
                    error "Invariant violation: unable to find baker in baker pool reward details tree"
                Just ((), newBPRs) ->
                    return newBPRs

doNotifyBlockBaked :: forall pv m. (SupportsPersistentState pv m) => PersistentBlockState pv -> BakerId -> m (PersistentBlockState pv)
doNotifyBlockBaked pbs bid = do
    bsp <- loadPBS pbs
    case delegationSupport @(AccountVersionFor pv) of
        SAVDelegationNotSupported -> do
            newBlockRewardDetails <- consBlockRewardDetails bid (bspRewardDetails bsp)
            storePBS pbs bsp{bspRewardDetails = newBlockRewardDetails}
        SAVDelegationSupported ->
            let incBPR bpr = bpr{blockCount = blockCount bpr + 1}
            in storePBS pbs =<< modifyBakerPoolRewardDetailsInPoolRewards bsp bid incBPR

doUpdateAccruedTransactionFeesBaker :: forall pv m. (SupportsDelegation pv, SupportsPersistentState pv m) => PersistentBlockState pv -> BakerId -> AmountDelta -> m (PersistentBlockState pv)
doUpdateAccruedTransactionFeesBaker pbs bid delta = do
    bsp <- loadPBS pbs
    let accrueAmountBPR bpr = bpr{transactionFeesAccrued = applyAmountDelta delta (transactionFeesAccrued bpr)}
    storePBS pbs =<< modifyBakerPoolRewardDetailsInPoolRewards bsp bid accrueAmountBPR

doMarkFinalizationAwakeBakers :: forall pv m. (SupportsPersistentState pv m, SupportsDelegation pv) => PersistentBlockState pv -> [BakerId] -> m (PersistentBlockState pv)
doMarkFinalizationAwakeBakers pbs bids = do
    bsp <- loadPBS pbs
    let hpr = case bspRewardDetails bsp of BlockRewardDetailsV1 hp -> hp
    pr <- refLoad hpr
    let bprs = bakerPoolRewardDetails pr
    bpc <- bakerPoolCapital <$> refLoad (currentCapital pr)
    newBPRs <- foldM (markFinalizerAwake bpc) bprs bids
    newBlockRewardDetails <- BlockRewardDetailsV1 <$> refMake pr{bakerPoolRewardDetails = newBPRs}
    newHash :: (Rewards.BlockRewardDetailsHash (AccountVersionFor pv))
        <- getHashM newBlockRewardDetails
    oldHash <- getHashM (bspRewardDetails bsp)
    if newHash == oldHash then
        return pbs
    else
        storePBS pbs bsp{bspRewardDetails = newBlockRewardDetails}
  where
    markFinalizerAwake bpc bprs bid = do
        case binarySearchI bcBakerId bpc bid of
            Nothing -> return bprs
            Just (i, _) -> do
                mBPRs <- LFMBT.update setAwake (fromIntegral i) bprs
                case mBPRs of
                    Nothing ->
                        error "Invariant violation: unable to find baker in baker pool reward details tree"
                    Just ((), newBPRs) ->
                        return newBPRs
    setAwake bpr = return ((), bpr{finalizationAwake = True})

doUpdateAccruedTransactionFeesPassive :: forall pv m. (SupportsDelegation pv, SupportsPersistentState pv m) => PersistentBlockState pv -> AmountDelta -> m (PersistentBlockState pv)
doUpdateAccruedTransactionFeesPassive pbs delta = do
    bsp <- loadPBS pbs
    let hpr = case bspRewardDetails bsp of BlockRewardDetailsV1 hp -> hp
    pr <- refLoad hpr
    newBlockRewardDetails <- BlockRewardDetailsV1 <$> refMake pr{
            passiveDelegationTransactionRewards = applyAmountDelta delta (passiveDelegationTransactionRewards pr)
        }
    storePBS pbs $ bsp{bspRewardDetails = newBlockRewardDetails}

doGetAccruedTransactionFeesPassive :: forall pv m. (SupportsPersistentState pv m, SupportsDelegation pv) => PersistentBlockState pv -> m Amount
doGetAccruedTransactionFeesPassive pbs = do
    bsp <- loadPBS pbs
    let hpr = case bspRewardDetails bsp of BlockRewardDetailsV1 hp -> hp
    passiveDelegationTransactionRewards <$> refLoad hpr

doUpdateAccruedTransactionFeesFoundationAccount :: forall pv m. (SupportsPersistentState pv m, SupportsDelegation pv) => PersistentBlockState pv -> AmountDelta -> m (PersistentBlockState pv)
doUpdateAccruedTransactionFeesFoundationAccount pbs delta = do
    bsp <- loadPBS pbs
    let hpr = case bspRewardDetails bsp of BlockRewardDetailsV1 hp -> hp
    pr <- refLoad hpr
    newBlockRewardDetails <- BlockRewardDetailsV1 <$> refMake pr{
            foundationTransactionRewards = applyAmountDelta delta (foundationTransactionRewards pr)
        }
    storePBS pbs $ bsp{bspRewardDetails = newBlockRewardDetails}

doGetAccruedTransactionFeesFoundationAccount :: forall pv m. (SupportsPersistentState pv m, SupportsDelegation pv) => PersistentBlockState pv -> m Amount
doGetAccruedTransactionFeesFoundationAccount pbs = do
    bsp <- loadPBS pbs
    let hpr = case bspRewardDetails bsp of BlockRewardDetailsV1 hp -> hp
    foundationTransactionRewards <$> refLoad hpr

doClearEpochBlocksBaked :: (SupportsPersistentState pv m) => PersistentBlockState pv -> m (PersistentBlockState pv)
doClearEpochBlocksBaked pbs = do
        bsp <- loadPBS pbs
        rewardDetails <- emptyBlockRewardDetails
        storePBS pbs bsp{bspRewardDetails = rewardDetails}

doRotateCurrentEpochBakers
    :: (SupportsPersistentState pv m)
    => PersistentBlockState pv
    -> m (PersistentBlockState pv)
doRotateCurrentEpochBakers pbs = do
    bsp <- loadPBS pbs
    let oldBirkParams = bspBirkParameters bsp
        newBirkParams = oldBirkParams & birkCurrentEpochBakers .~ (oldBirkParams ^. birkNextEpochBakers)
    storePBS pbs bsp{bspBirkParameters = newBirkParams}

doSetNextEpochBakers
    :: (SupportsPersistentState pv m)
    => PersistentBlockState pv
    -> [(PersistentBakerInfoRef (AccountVersionFor pv), Amount)]
    -> m (PersistentBlockState pv)
doSetNextEpochBakers pbs bakers = do
    bsp <- loadPBS pbs
    _bakerInfos <- refMake (BakerInfos preBakerInfos)
    _bakerStakes <- refMake (BakerStakes preBakerStakes)
    let _bakerTotalStake = sum preBakerStakes
    pebRef <- refMake PersistentEpochBakers{..}
    let newBirkParams = (bspBirkParameters bsp){_birkNextEpochBakers = pebRef}
    storePBS pbs bsp{bspBirkParameters = newBirkParams}
      where
        bakers' = Vec.fromList bakers
        preBakerInfos = fst <$> bakers'
        preBakerStakes = snd <$> bakers'

doProcessPendingChanges
    :: forall pv m
     . (SupportsPersistentState pv m, SupportsDelegation pv)
    => PersistentBlockState pv
    -> (Timestamp -> Bool)
    -- ^Guard determining if a change is effective
    -> m (PersistentBlockState pv)
doProcessPendingChanges persistentBS isEffective = do
    bsp <- loadPBS persistentBS
    newBSP <- processPendingChanges bsp
    storePBS persistentBS newBSP
    where
      processPendingChanges bsp0 = do
        pab0 <- refLoad (bsp0 ^. birkParameters . birkActiveBakers)
        (ps1, a1) <- modifyPassiveDelegation (pab0, bspAccounts bsp0)
        ((pab2, accts2), a2) <- modifyBakers ps1
        -- Update the total active capital to the sum of the new passive delegators and bakers.
        newAB <- refMake $! (pab2 & totalActiveCapital .~ TotalActiveCapitalV1 (a1 + a2))
        return $ bsp0 {bspAccounts = accts2} & (birkParameters . birkActiveBakers .~ newAB)

      -- Process the passive delegators, handling any cooldowns.  This updates the active
      -- bakers index, as well as the accounts themselves.
      -- The returned amount is the total capital now staked by the passive delegators
      -- (before any other delegators have been moved to passive delegation).
      modifyPassiveDelegation (pab, accts) = do
        (pab', accts') <- MTL.runStateT (passiveDelegators processDelegators pab) accts
        return ((pab', accts'), adDelegatorTotalCapital (pab' ^. passiveDelegators))

      -- Process the baker pools, handling any cooldowns.  This updates the active
      -- bakers index, as well as the accounts themselves.
      -- The returned amount is the total capital now delegated by the processed bakers
      -- and their delegators.
      modifyBakers (pab, accts) = do
        ((newBakers, total), (accts', newAggs, newPassive)) <- MTL.runStateT
            (processBakers (pab ^. activeBakers))
            (accts, pab ^. aggregationKeys, pab ^. passiveDelegators)
        let pab' = pab
                & activeBakers .~ newBakers
                & aggregationKeys .~ newAggs
                & passiveDelegators .~ newPassive
        return ((pab', accts'), total)

      -- Process a set of delegators for elapsed cooldowns, updating the total delegated amount
      -- in the process. This does not update the active bakers, but should be used to modify
      -- an entry for a particular pool.
      processDelegators
        :: PersistentActiveDelegators (AccountVersionFor pv)
        -> MTL.StateT (Accounts.Accounts pv) m (PersistentActiveDelegators (AccountVersionFor pv))
      processDelegators (PersistentActiveDelegatorsV1 dset _) = do
        (newDlgs, newAmt) <- MTL.runWriterT $ Trie.filterKeysM processDelegator dset
        return (PersistentActiveDelegatorsV1 newDlgs newAmt)

      -- Update the delegator on an account if its cooldown has expired.
      -- This only updates the account table, and not the active bakers index.
      -- This also 'MTL.tell's the (updated) staked amount of the account.
      processDelegator :: DelegatorId -> MTL.WriterT Amount (MTL.StateT (Accounts.Accounts pv) m) Bool
      processDelegator (DelegatorId accId) = do
        accounts <- MTL.get
        Accounts.indexedAccount accId accounts >>= \case
            Just acct -> updateAccountDelegator accId acct
            Nothing -> error "Invariant violation: active delegator account was not found"

      -- Update the delegator on a given account if its cooldown has expired.
      -- This only updates the account table, and not the active bakers index.
      -- This also 'MTL.tell's the (updated) staked amount of the account.
      -- The boolean return value indicates if the delegator is still a delegator.
      updateAccountDelegator
        :: AccountIndex
        -> PersistentAccount (AccountVersionFor pv) -> MTL.WriterT Amount (MTL.StateT (Accounts.Accounts pv) m) Bool
      updateAccountDelegator accId acct = accountDelegator acct >>= \case
        Just BaseAccounts.AccountDelegationV1{..} -> do
            case BaseAccounts.pendingChangeEffectiveTimestamp <$> _delegationPendingChange of
                BaseAccounts.RemoveStake pet | isEffective pet -> do
                    lift $ removeDelegatorStake accId
                    return False
                BaseAccounts.ReduceStake newAmt pet | isEffective pet -> do
                    MTL.tell newAmt
                    lift $ reduceDelegatorStake accId newAmt
                    return True
                _ -> do -- No change to the stake
                    MTL.tell _delegationStakedAmount
                    return True
        Nothing ->
            error "Invariant violation: active delegator is not a delegation account"

      -- Remove a delegator from an account.
      -- This only affects the account, and does not affect the active bakers index.
      removeDelegatorStake :: AccountIndex -> MTL.StateT (Accounts.Accounts pv) m ()
      removeDelegatorStake accId = do
        accounts <- MTL.get
        newAccounts <- Accounts.updateAccountsAtIndex' removeAccountStaking accId accounts
        MTL.put newAccounts

      -- Reduce the stake of a delegator account to the new amount, given the current delegation.
      -- This also removes the pending change on the account.
      -- This only affects the account, and does not affect the active bakers index.
      reduceDelegatorStake
        :: AccountIndex
        -> Amount
        -> MTL.StateT (Accounts.Accounts pv) m ()
      reduceDelegatorStake accId newAmt = do
        accounts <- MTL.get
        let updAcc = setAccountStake newAmt >=> setAccountStakePendingChange BaseAccounts.NoChange
        newAccounts <- Accounts.updateAccountsAtIndex' updAcc accId accounts
        MTL.put newAccounts

      -- Traverse over the active baker index, processing bakers and delegators that have elapsed cooldowns.
      -- Changes to the account table, aggregation keys set, and passive delegation set are
      -- applied to the state.
      -- The new total capital staked by the bakers and their original delegators is returned.
      -- (Note that stakes may have been reduced or removed, or moved to passive delegation.)
      processBakers
        :: BakerIdTrieMap (AccountVersionFor pv)
        -> MTL.StateT
            (Accounts.Accounts pv, AggregationKeySet, PersistentActiveDelegators (AccountVersionFor pv))
            m
            (BakerIdTrieMap (AccountVersionFor pv), Amount)
      processBakers = MTL.runWriterT . Trie.alterMapM processBaker

      -- Process a baker's entry in the active baker pools table, updating the account table,
      -- aggregation key set, and passive delegators accordingly.
      -- If a baker's cooldown is elapsed, its stake is reduced or the pool is removed.
      -- The new delegated amount of the baker and its delegators is accumulated.
      -- The return value indicates how the active baker pool table should be updated.
      processBaker
          :: BakerId
          -> PersistentActiveDelegators (AccountVersionFor pv)
          -> MTL.WriterT
                Amount
                (MTL.StateT (Accounts.Accounts pv, AggregationKeySet, PersistentActiveDelegators (AccountVersionFor pv)) m)
                (Trie.Alteration (PersistentActiveDelegators (AccountVersionFor pv)))
      processBaker bid@(BakerId accId) oldDelegators = do
          accts0 <- use _1
          (newDelegators, accts1) <- lift $ lift $ MTL.runStateT (processDelegators oldDelegators) accts0
          _1 .=! accts1
          MTL.tell (adDelegatorTotalCapital newDelegators)
          let trieInsert
                | adDelegatorTotalCapital oldDelegators /= adDelegatorTotalCapital newDelegators =
                    return (Trie.Insert newDelegators)
                | otherwise = do
                    oldKeys <- Trie.keys (adDelegators oldDelegators)
                    newKeys <- Trie.keys (adDelegators newDelegators)
                    if newKeys == oldKeys
                    then return Trie.NoChange
                    else return (Trie.Insert newDelegators)
          Accounts.indexedAccount accId accts1 >>= \case
            Just acct -> accountStakeDetails acct >>= \case
                StakeDetailsBaker{..} -> do
                    case BaseAccounts.pendingChangeEffectiveTimestamp <$> sdPendingChange of
                        BaseAccounts.RemoveStake pet | isEffective pet -> do
                            -- This will not fail, since we know the account is a baker
                            acctBkr <- fromJust <$> accountBaker acct
                            lift $ removeBaker bid acctBkr newDelegators
                            return Trie.Remove
                        BaseAccounts.ReduceStake newAmt pet | isEffective pet -> do
                            MTL.tell newAmt
                            lift $ reduceBakerStake bid newAmt
                            trieInsert
                        _ -> do
                            MTL.tell sdStakedCapital
                            trieInsert
                _ ->
                    error "Persistent.bsoProcessPendingChanges invariant violation: active baker account not a baker"
            Nothing ->
                error "Persistent.bsoProcessPendingChanges invariant violation: active baker account not valid"

      -- Remove the baker, transferring its delegators to passive delegation.
      -- The three components of the state are updated as follows:
      -- 1. The accounts table is updated to reflect the change both for the account and delegators.
      -- 2. The baker's aggregation key is removed from the aggregation key set.
      -- 3. The delegators are added to the passive delegators.
      removeBaker
        :: BakerId
        -> AccountBaker av
        -> PersistentActiveDelegators (AccountVersionFor pv)
        -> MTL.StateT (Accounts.Accounts pv, AggregationKeySet, PersistentActiveDelegators (AccountVersionFor pv)) m ()
      removeBaker (BakerId accId) acctBkr (PersistentActiveDelegatorsV1 dset dcapital) = do
        accounts0 <- use _1
        -- Update the baker's account to have no delegation
        accounts1 <- Accounts.updateAccountsAtIndex' removeAccountStaking accId accounts0
        -- Update the delegators' accounts to delegate to passive
        dlist <- Trie.keysAsc dset
        accounts2 <- foldM redelegatePassive accounts1 dlist
        _1 .=! accounts2

        -- Remove the baker's aggregation key from the aggregation keys set
        (_2 .=!) =<< Trie.delete (acctBkr ^. BaseAccounts.bakerAggregationVerifyKey) =<< use _2

        -- Add the delegators to the passive delegators
        oldPAD <- use _3
        newDset <- foldM (\t d -> Trie.insert d () t) (adDelegators oldPAD) dlist
        _3 .=! PersistentActiveDelegatorsV1 newDset (adDelegatorTotalCapital oldPAD + dcapital)

      -- Reduce the baker's stake, making the update to the account table.
      reduceBakerStake
        :: BakerId
        -> Amount
        -> MTL.StateT (Accounts.Accounts pv, a, b) m ()
      reduceBakerStake (BakerId accId) newAmt = do
        let updAcc = setAccountStake newAmt >=> setAccountStakePendingChange BaseAccounts.NoChange 
        accounts <- use _1
        newAccounts <- lift $ Accounts.updateAccountsAtIndex' updAcc accId accounts
        _1 .=! newAccounts

doGetBankStatus :: (SupportsPersistentState pv m) => PersistentBlockState pv -> m Rewards.BankStatus
doGetBankStatus pbs = _unhashed . bspBank <$> loadPBS pbs

doSetRewardAccounts :: (SupportsPersistentState pv m) => PersistentBlockState pv -> Rewards.RewardAccounts -> m (PersistentBlockState pv)
doSetRewardAccounts pbs rewards = do
        bsp <- loadPBS pbs
        storePBS pbs bsp{bspBank = bspBank bsp & unhashed . Rewards.rewardAccounts .~ rewards}

-- |Context that supports the persistent block state.
data PersistentBlockStateContext pv = PersistentBlockStateContext {
    -- |The 'BlobStore' used for storing the persistent state.
    pbscBlobStore :: !BlobStore,
    -- |Cache used for caching accounts.
    pbscAccountCache :: !(AccountCache (AccountVersionFor pv)),
    -- |Cache used for caching modules.
    pbscModuleCache :: !Modules.ModuleCache
}

instance HasBlobStore (PersistentBlockStateContext av) where
    blobStore = bscBlobStore . pbscBlobStore
    blobLoadCallback = bscLoadCallback . pbscBlobStore
    blobStoreCallback = bscStoreCallback . pbscBlobStore

instance AccountVersionFor pv ~ av => Cache.HasCache (AccountCache av) (PersistentBlockStateContext pv) where
  projectCache = pbscAccountCache

instance Cache.HasCache Modules.ModuleCache (PersistentBlockStateContext pv) where
  projectCache = pbscModuleCache

-- |Create a new account cache of the specified size for running the given monadic operation by
-- extending the 'BlobStore' context to a 'PersistentBlockStateContext'.
withNewAccountCache :: (MonadIO m) => Int -> BlobStoreT (PersistentBlockStateContext pv) m a -> BlobStoreT BlobStore m a
withNewAccountCache size bsm = do
    ac <- liftIO $ newAccountCache size
    mc <- liftIO $ Modules.newModuleCache 100
    alterBlobStoreT (\bs -> PersistentBlockStateContext bs ac mc) bsm

newtype PersistentBlockStateMonad (pv :: ProtocolVersion) r m a = PersistentBlockStateMonad {runPersistentBlockStateMonad :: m a}
    deriving (Functor, Applicative, Monad, MonadIO, MonadReader r, MonadLogger)

type PersistentState av pv r m = (
  MonadIO m,
  MonadReader r m,
  HasBlobStore r,
  AccountVersionFor pv ~ av, Cache.HasCache (AccountCache av) r,
  Cache.HasCache Modules.ModuleCache r)

instance PersistentState av pv r m => MonadBlobStore (PersistentBlockStateMonad pv r m)
instance PersistentState av pv r m => MonadBlobStore (PutT (PersistentBlockStateMonad pv r m))
instance PersistentState av pv r m => MonadBlobStore (PutH (PersistentBlockStateMonad pv r m))

instance PersistentState av pv r m => Cache.MonadCache (AccountCache av) (PersistentBlockStateMonad pv r m)
instance PersistentState av pv r m => Cache.MonadCache Modules.ModuleCache (PersistentBlockStateMonad pv r m)

type instance BlockStatePointer (PersistentBlockState pv) = BlobRef (BlockStatePointers pv)
type instance BlockStatePointer (HashedPersistentBlockState pv) = BlobRef (BlockStatePointers pv)

instance (IsProtocolVersion pv) => MonadProtocolVersion (PersistentBlockStateMonad pv r m) where
    type MPV (PersistentBlockStateMonad pv r m) = pv

instance BlockStateTypes (PersistentBlockStateMonad pv r m) where
    type BlockState (PersistentBlockStateMonad pv r m) = HashedPersistentBlockState pv
    type UpdatableBlockState (PersistentBlockStateMonad pv r m) = PersistentBlockState pv
    type Account (PersistentBlockStateMonad pv r m) = PersistentAccount (AccountVersionFor pv)
    type BakerInfoRef (PersistentBlockStateMonad pv r m) = PersistentBakerInfoRef (AccountVersionFor pv)
    type ContractState (PersistentBlockStateMonad pv r m) = Instances.InstanceStateV
    type InstrumentedModuleRef (PersistentBlockStateMonad pv r m) = Modules.PersistentInstrumentedModuleV

instance (PersistentState av pv r m) => ModuleQuery (PersistentBlockStateMonad pv r m) where
    getModuleArtifact = doGetModuleArtifact

instance (IsProtocolVersion pv, PersistentState av pv r m) => BlockStateQuery (PersistentBlockStateMonad pv r m) where
    getModule = doGetModuleSource . hpbsPointers
    getModuleInterface pbs mref = doGetModule (hpbsPointers pbs) mref
    getAccount = doGetAccount . hpbsPointers
    accountExists = doGetAccountExists . hpbsPointers
    getActiveBakers = doGetActiveBakers . hpbsPointers
    getActiveBakersAndDelegators = doGetActiveBakersAndDelegators . hpbsPointers
    getActiveDelegators = doGetActiveDelegators . hpbsPointers
    getCurrentDelegators = doGetCurrentDelegators . hpbsPointers
    getAccountByCredId = doGetAccountByCredId . hpbsPointers
    getAccountByIndex = doGetIndexedAccountByIndex . hpbsPointers
    getContractInstance = doGetInstance . hpbsPointers
    getModuleList = doGetModuleList . hpbsPointers
    getAccountList = doAccountList . hpbsPointers
    getContractInstanceList = doContractInstanceList . hpbsPointers
    getSeedState = doGetSeedState . hpbsPointers
    getCurrentEpochBakers = doGetCurrentEpochBakers . hpbsPointers
    getNextEpochBakers = doGetNextEpochBakers . hpbsPointers
    getSlotBakersP1 = doGetSlotBakersP1 . hpbsPointers
    getBakerAccount = doGetBakerAccount . hpbsPointers
    getRewardStatus = doGetRewardStatus . hpbsPointers
    getTransactionOutcome = doGetTransactionOutcome . hpbsPointers
    getTransactionOutcomesHash = doGetTransactionOutcomesHash . hpbsPointers
    getStateHash = return . hpbsHash
    getSpecialOutcomes = doGetSpecialOutcomes . hpbsPointers
    getOutcomes = doGetOutcomes . hpbsPointers
    getAllIdentityProviders = doGetAllIdentityProvider . hpbsPointers
    getAllAnonymityRevokers = doGetAllAnonymityRevokers . hpbsPointers
    getElectionDifficulty = doGetElectionDifficulty . hpbsPointers
    getNextUpdateSequenceNumber = doGetNextUpdateSequenceNumber . hpbsPointers
    getCurrentElectionDifficulty = doGetCurrentElectionDifficulty . hpbsPointers
    getUpdates = doGetUpdates . hpbsPointers
    getPendingTimeParameters = doGetPendingTimeParameters . hpbsPointers
    getPendingPoolParameters = doGetPendingPoolParameters . hpbsPointers
    getProtocolUpdateStatus = doGetProtocolUpdateStatus . hpbsPointers
    getCryptographicParameters = doGetCryptoParams . hpbsPointers
    getIdentityProvider = doGetIdentityProvider . hpbsPointers
    getAnonymityRevokers =  doGetAnonymityRevokers . hpbsPointers
    getUpdateKeysCollection = doGetUpdateKeyCollection . hpbsPointers
    getExchangeRates = doGetExchangeRates . hpbsPointers
    getPaydayEpoch = doGetPaydayEpoch . hpbsPointers
    getPoolStatus = doGetPoolStatus . hpbsPointers

instance (MonadIO m, PersistentState av pv r m) => ContractStateOperations (PersistentBlockStateMonad pv r m) where
  thawContractState (Instances.InstanceStateV0 inst) = return inst
  thawContractState (Instances.InstanceStateV1 inst) = liftIO . flip StateV1.thaw inst . fst =<< getCallbacks
  externalContractState (Instances.InstanceStateV0 inst) = return inst
  externalContractState (Instances.InstanceStateV1 inst) = return inst
  stateSizeV0 (Instances.InstanceStateV0 inst) = return (Wasm.contractStateSize inst)
  getV1StateContext = asks blobLoadCallback
  contractStateToByteString (Instances.InstanceStateV0 st) = return (encode st)
  contractStateToByteString (Instances.InstanceStateV1 st) = runPut . putByteStringLen <$> StateV1.toByteString st
  {-# INLINE thawContractState #-}
  {-# INLINE stateSizeV0 #-}
  {-# INLINE getV1StateContext #-}
  {-# INLINE contractStateToByteString #-}

instance (PersistentState av pv r m, IsProtocolVersion pv) => AccountOperations (PersistentBlockStateMonad pv r m) where

  getAccountCanonicalAddress = accountCanonicalAddress

  getAccountAmount = accountAmount

  getAccountStakedAmount = accountStakedAmount

  getAccountLockedAmount = accountLockedAmount

  getAccountAvailableAmount = accountAvailableAmount

  getAccountNonce = accountNonce

  checkAccountIsAllowed = accountIsAllowed

  getAccountCredentials = Concordium.GlobalState.Persistent.Account.accountCredentials

  getAccountVerificationKeys = Concordium.GlobalState.Persistent.Account.accountVerificationKeys

  getAccountEncryptedAmount = accountEncryptedAmount

  getAccountEncryptionKey = Concordium.GlobalState.Persistent.Account.accountEncryptionKey

  getAccountReleaseSchedule = accountReleaseSchedule

  getAccountBaker = accountBaker

  getAccountDelegator = accountDelegator

  getAccountStake = accountStake

  getAccountBakerInfoRef = accountBakerInfoRef

  derefBakerInfo = loadBakerInfo

  getAccountHash = accountHash

instance (IsProtocolVersion pv, PersistentState av pv r m) => BlockStateOperations (PersistentBlockStateMonad pv r m) where
    bsoGetModule pbs mref = doGetModule pbs mref
    bsoGetAccount bs = doGetAccount bs
    bsoGetAccountIndex = doGetAccountIndex
    bsoGetAccountByIndex = doGetAccountByIndex
    bsoGetInstance = doGetInstance
    bsoAddressWouldClash = doAddressWouldClash
    bsoRegIdExists = doRegIdExists
    bsoCreateAccount = doCreateAccount
    bsoPutNewInstance = doPutNewInstance
    bsoPutNewModule = doPutNewModule
    bsoModifyAccount = doModifyAccount
    bsoSetAccountCredentialKeys = doSetAccountCredentialKeys
    bsoUpdateAccountCredentials = doUpdateAccountCredentials
    bsoModifyInstance = doModifyInstance
    bsoNotifyEncryptedBalanceChange = doNotifyEncryptedBalanceChange
    bsoGetSeedState = doGetSeedState
    bsoSetSeedState = doSetSeedState
    bsoTransitionEpochBakers = doTransitionEpochBakers
    bsoGetActiveBakers = doGetActiveBakers
    bsoGetActiveBakersAndDelegators = doGetActiveBakersAndDelegators
    bsoGetCurrentEpochBakers = doGetCurrentEpochBakers
    bsoGetCurrentEpochFullBakersEx = doGetCurrentEpochFullBakersEx
    bsoGetCurrentCapitalDistribution = doGetCurrentCapitalDistribution
    bsoAddBaker = doAddBaker
    bsoConfigureBaker = doConfigureBaker
    bsoConstrainBakerCommission = doConstrainBakerCommission
    bsoConfigureDelegation = doConfigureDelegation
    bsoUpdateBakerKeys = doUpdateBakerKeys
    bsoUpdateBakerStake = doUpdateBakerStake
    bsoUpdateBakerRestakeEarnings = doUpdateBakerRestakeEarnings
    bsoRemoveBaker = doRemoveBaker
    bsoRewardAccount = doRewardAccount
    bsoGetBakerPoolRewardDetails = doGetBakerPoolRewardDetails
    bsoRewardFoundationAccount = doRewardFoundationAccount
    bsoGetFoundationAccount = doGetFoundationAccount
    bsoMint = doMint
    bsoGetIdentityProvider = doGetIdentityProvider
    bsoGetAnonymityRevokers = doGetAnonymityRevokers
    bsoGetCryptoParams = doGetCryptoParams
    bsoGetPaydayEpoch = doGetPaydayEpoch
    bsoGetPaydayMintRate = doGetPaydayMintRate
    bsoSetPaydayEpoch = doSetPaydayEpoch
    bsoSetPaydayMintRate = doSetPaydayMintRate
    bsoSetTransactionOutcomes = doSetTransactionOutcomes
    bsoAddSpecialTransactionOutcome = doAddSpecialTransactionOutcome
    bsoProcessUpdateQueues = doProcessUpdateQueues
    bsoProcessReleaseSchedule = doProcessReleaseSchedule
    bsoGetUpdateKeyCollection = doGetUpdateKeyCollection
    bsoGetNextUpdateSequenceNumber = doGetNextUpdateSequenceNumber
    bsoEnqueueUpdate = doEnqueueUpdate
    bsoOverwriteElectionDifficulty = doOverwriteElectionDifficulty
    bsoClearProtocolUpdate = doClearProtocolUpdate
    bsoSetNextCapitalDistribution = doSetNextCapitalDistribution
    bsoRotateCurrentCapitalDistribution = doRotateCurrentCapitalDistribution
<<<<<<< HEAD
    bsoAddReleaseSchedule = doAddReleaseSchedule
    bsoGetExchangeRates = doGetExchangeRates
=======
    bsoGetEnergyRate = doGetEnergyRate
>>>>>>> 4f3dfdf0
    bsoGetChainParameters = doGetChainParameters
    bsoGetEpochBlocksBaked = doGetEpochBlocksBaked
    bsoNotifyBlockBaked = doNotifyBlockBaked
    bsoUpdateAccruedTransactionFeesBaker = doUpdateAccruedTransactionFeesBaker
    bsoMarkFinalizationAwakeBakers = doMarkFinalizationAwakeBakers
    bsoUpdateAccruedTransactionFeesPassive = doUpdateAccruedTransactionFeesPassive
    bsoGetAccruedTransactionFeesPassive = doGetAccruedTransactionFeesPassive
    bsoUpdateAccruedTransactionFeesFoundationAccount = doUpdateAccruedTransactionFeesFoundationAccount
    bsoGetAccruedTransactionFeesFoundationAccount = doGetAccruedTransactionFeesFoundationAccount
    bsoClearEpochBlocksBaked = doClearEpochBlocksBaked
    bsoRotateCurrentEpochBakers = doRotateCurrentEpochBakers
    bsoSetNextEpochBakers = doSetNextEpochBakers
    bsoProcessPendingChanges = doProcessPendingChanges
    bsoGetBankStatus = doGetBankStatus
    bsoSetRewardAccounts = doSetRewardAccounts

instance (IsProtocolVersion pv, PersistentState av pv r m) => BlockStateStorage (PersistentBlockStateMonad pv r m) where
    thawBlockState HashedPersistentBlockState{..} =
            liftIO $ newIORef =<< readIORef hpbsPointers

    freezeBlockState pbs = hashBlockState pbs

    dropUpdatableBlockState pbs = liftIO $ writeIORef pbs (error "Block state dropped")

    purgeBlockState _ = return ()
    {-# INLINE purgeBlockState #-}

    archiveBlockState HashedPersistentBlockState{..} = do
        inner <- liftIO $ readIORef hpbsPointers
        !inner' <- uncacheBufferedRef inner
        liftIO $ writeIORef hpbsPointers inner'

    saveBlockState HashedPersistentBlockState{..} = do
        inner <- liftIO $ readIORef hpbsPointers
        (!inner', !ref) <- flushBufferedRef inner
        liftIO $ writeIORef hpbsPointers inner'
        flushStore
        return ref

    loadBlockState hpbsHash ref = do
        hpbsPointers <- liftIO $ newIORef $ blobRefToBufferedRef ref
        return HashedPersistentBlockState{..}

    serializeBlockState hpbs = do
        p <- runPutT (putBlockStateV0 (hpbsPointers hpbs))
        return $ runPut p

    blockStateLoadCallback = asks blobLoadCallback
    {-# INLINE blockStateLoadCallback #-}

    collapseCaches = do
        Cache.collapseCache (Proxy :: Proxy (AccountCache av))
        Cache.collapseCache (Proxy :: Proxy Modules.ModuleCache)

-- |Migrate the block state from the representation used by protocol version
-- @oldpv@ to the one used by protocol version @pv@. The migration is done gradually,
-- and that is the reason for the monad @m@ and the transformer @t@. The inner monad @m@ is
-- used to __load__ the state, only the loading part of the 'MonadBlobStore' is used.
-- The outer monad @t m@ is used to __write__ the new state after migration.
--
-- The intention is that the inner @m@ is @BlobStoreT
-- (PersistentBlockStateContext oldpv) IO@, whereas the @t@ is @BlobStoreT
-- (PersistentBlockStateContext pv)@. Since they both implement the
-- 'MonadBlobStore' interface some care must be observed to read and write in
-- the correct context in the implementation of this function. Typically,
-- reading from the old state requires @lift@ing the relevant operation.
--
-- The migration function should not do non-trivial changes, i.e., it should
-- only migrate representation, and fill in the defaults as specified by the
-- state migration parameters.
migratePersistentBlockState ::
    forall oldpv pv t m.
    (MonadTrans t,
     MonadBlobStore (t m),
     SupportsPersistentAccount oldpv m,
     SupportsPersistentAccount pv (t m),
     Modules.SupportsPersistentModule m,
     Modules.SupportsPersistentModule (t m)) =>
    StateMigrationParameters oldpv pv ->
    PersistentBlockState oldpv ->
    t m (PersistentBlockState pv)
migratePersistentBlockState migration oldState = do
    !newState <- migrateBlockPointers migration =<< lift . refLoad =<< liftIO (readIORef oldState)
    newStateRef <- refMake newState
    (newStateRefFlushed, _) <- refFlush newStateRef
    liftIO . newIORef $! newStateRefFlushed

migrateBlockPointers ::
    forall oldpv pv t m.
    (SupportMigration m t,
     SupportsPersistentAccount oldpv m,
     SupportsPersistentAccount pv (t m),
     Modules.SupportsPersistentModule m,
     Modules.SupportsPersistentModule (t m)) =>
    StateMigrationParameters oldpv pv ->
    BlockStatePointers oldpv ->
    t m (BlockStatePointers pv)
migrateBlockPointers migration BlockStatePointers {..} = do
    -- We migrate the release schedule first because we may need to access the
    -- accounts in the process.
    let rsMigration = case migration of
          StateMigrationParametersTrivial -> trivialReleaseScheduleMigration
          StateMigrationParametersP1P2 -> RSMLegacyToLegacy
          StateMigrationParametersP2P3 -> RSMLegacyToLegacy
          StateMigrationParametersP3ToP4{} -> RSMLegacyToLegacy
          StateMigrationParametersP4ToP5{} -> RSMLegacyToNew $ \addr ->
            Accounts.getAccountIndex addr bspAccounts <&> \case
                Nothing -> error "Account with release schedule does not exist"
                Just ai -> ai
    newReleaseSchedule <- migrateReleaseSchedule rsMigration bspReleaseSchedule
    newAccounts <- Accounts.migrateAccounts migration bspAccounts
    newModules <- migrateHashedBufferedRef Modules.migrateModules bspModules
    modules <- refLoad newModules
    newInstances <- Instances.migrateInstances modules bspInstances
    let newBank = bspBank
    newIdentityProviders <- migrateHashedBufferedRefKeepHash bspIdentityProviders
    newAnonymityRevokers <- migrateHashedBufferedRefKeepHash bspAnonymityRevokers
    newBirkParameters <- migratePersistentBirkParameters migration newAccounts bspBirkParameters
    newCryptographicParameters <- migrateHashedBufferedRefKeepHash bspCryptographicParameters
    newUpdates <- migrateReference (migrateUpdates migration) bspUpdates
    curBakers <- extractBakerStakes =<< refLoad (_birkCurrentEpochBakers newBirkParameters)
    nextBakers <- extractBakerStakes =<< refLoad (_birkNextEpochBakers newBirkParameters)
    -- clear transaction outcomes.
    let newTransactionOutcomes = Transactions.emptyTransactionOutcomes
    chainParams <- refLoad . currentParameters =<< refLoad newUpdates
    let timeParams = _cpTimeParameters . unStoreSerialized $ chainParams
    newRewardDetails <- migrateBlockRewardDetails migration curBakers nextBakers timeParams bspRewardDetails

    return $! BlockStatePointers {
      bspAccounts = newAccounts,
      bspInstances = newInstances,
      bspModules = newModules,
      bspBank = newBank,
      bspIdentityProviders = newIdentityProviders,
      bspAnonymityRevokers = newAnonymityRevokers,
      bspBirkParameters = newBirkParameters,
      bspCryptographicParameters = newCryptographicParameters,
      bspUpdates = newUpdates,
      bspReleaseSchedule = newReleaseSchedule,
      bspTransactionOutcomes = newTransactionOutcomes,
      bspRewardDetails = newRewardDetails
        }

-- |Cache the block state and get the initial (empty) transaction table with the next account nonces
-- and update sequence numbers populated.
cacheStateAndGetTransactionTable ::
    forall pv m.
    (SupportsPersistentState pv m) =>
    HashedPersistentBlockState pv ->
    m TransactionTable.TransactionTable
cacheStateAndGetTransactionTable hpbs = do
    BlockStatePointers{..} <- loadPBS (hpbsPointers hpbs)
    -- When caching the accounts, we populate the transaction table with the next account nonces.
    -- This is done by using 'liftCache' on the account table with a custom cache function that
    -- records the nonces.
    let perAcct acct = do
            -- Note: we do not need to cache the account because a loaded account is already fully
            -- cached. (Indeed, 'cache' is defined to be 'pure'.)
            nonce <- accountNonce acct
            unless (nonce == minNonce) $ do
                addr <- accountCanonicalAddress acct
                MTL.modify
                    ( TransactionTable.ttNonFinalizedTransactions . at' (accountAddressEmbed addr)
                        ?~ TransactionTable.emptyANFTWithNonce nonce
                    )
            return acct
    (accts, tt0) <- MTL.runStateT (liftCache perAcct bspAccounts) TransactionTable.emptyTransactionTable
    -- first cache the modules
    mods <- cache bspModules
    -- then cache the instances, but don't cache the modules again. Instead
    -- share the references in memory we have already constructed by caching
    -- modules above. Loading the modules here is cheap since we cached them.
    insts <- runReaderT (cache bspInstances) =<< refLoad mods
    ips <- cache bspIdentityProviders
    ars <- cache bspAnonymityRevokers
    birkParams <- cache bspBirkParameters
    cryptoParams <- cache bspCryptographicParameters
    upds <- cache bspUpdates
    -- Update the transaction table with the sequence numbers for chain updates.
    let updInTT tt uty = do
            sn <- lookupNextUpdateSequenceNumber bspUpdates uty
            if sn /= minUpdateSequenceNumber
                then
                    return $! tt
                        & TransactionTable.ttNonFinalizedChainUpdates . at' uty
                        ?~ TransactionTable.emptyNFCUWithSequenceNumber sn
                else return tt
    tt <- foldM updInTT tt0 [minBound ..]
    rels <- cache bspReleaseSchedule
    red <- cache bspRewardDetails
    _ <-
        storePBS
            (hpbsPointers hpbs)
            BlockStatePointers
                { bspAccounts = accts,
                  bspInstances = insts,
                  bspModules = mods,
                  bspBank = bspBank,
                  bspIdentityProviders = ips,
                  bspAnonymityRevokers = ars,
                  bspBirkParameters = birkParams,
                  bspCryptographicParameters = cryptoParams,
                  bspUpdates = upds,
                  bspReleaseSchedule = rels,
                  bspTransactionOutcomes = bspTransactionOutcomes,
                  bspRewardDetails = red
                }
    return tt<|MERGE_RESOLUTION|>--- conflicted
+++ resolved
@@ -2348,23 +2348,8 @@
         BlockRewardDetailsV1 hpr -> BlockRewardDetailsV1 <$> rotateCapitalDistribution hpr
     storePBS pbs bsp{bspRewardDetails = newRewardDetails}
 
-<<<<<<< HEAD
-doAddReleaseSchedule :: (SupportsPersistentState pv m) => PersistentBlockState pv -> [(AccountAddress, Timestamp)] -> m (PersistentBlockState pv)
-doAddReleaseSchedule pbs rel = do
-        bsp <- loadPBS pbs
-        releaseSchedule <- loadBufferedRef (bspReleaseSchedule bsp)
-        let f relSchedule (addr, t) = Map.alter (\case
-                                                    Nothing -> Just t
-                                                    Just t' -> Just $ min t' t) addr relSchedule
-        bspReleaseSchedule' <- makeBufferedRef $ foldl' f releaseSchedule rel
-        storePBS pbs bsp {bspReleaseSchedule = bspReleaseSchedule'}
-
 doGetExchangeRates :: (SupportsPersistentState pv m) => PersistentBlockState pv -> m ExchangeRates
 doGetExchangeRates pbs = do
-=======
-doGetEnergyRate :: (SupportsPersistentState pv m) => PersistentBlockState pv -> m EnergyRate
-doGetEnergyRate pbs = do
->>>>>>> 4f3dfdf0
     bsp <- loadPBS pbs
     lookupExchangeRates (bspUpdates bsp)
 
@@ -2962,12 +2947,7 @@
     bsoClearProtocolUpdate = doClearProtocolUpdate
     bsoSetNextCapitalDistribution = doSetNextCapitalDistribution
     bsoRotateCurrentCapitalDistribution = doRotateCurrentCapitalDistribution
-<<<<<<< HEAD
-    bsoAddReleaseSchedule = doAddReleaseSchedule
     bsoGetExchangeRates = doGetExchangeRates
-=======
-    bsoGetEnergyRate = doGetEnergyRate
->>>>>>> 4f3dfdf0
     bsoGetChainParameters = doGetChainParameters
     bsoGetEpochBlocksBaked = doGetEpochBlocksBaked
     bsoNotifyBlockBaked = doNotifyBlockBaked
