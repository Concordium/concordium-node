{-# LANGUAGE BangPatterns #-}
{-# LANGUAGE ConstraintKinds #-}
{-# LANGUAGE DataKinds #-}
{-# LANGUAGE GADTs #-}
<<<<<<< HEAD
=======
{-# LANGUAGE MultiWayIf #-}
>>>>>>> 180d9301
{-# LANGUAGE OverloadedStrings #-}
{-# LANGUAGE RankNTypes #-}
{-# LANGUAGE ScopedTypeVariables #-}
{-# LANGUAGE StandaloneDeriving #-}
{-# LANGUAGE TemplateHaskell #-}
{-# LANGUAGE TypeApplications #-}
{-# LANGUAGE TypeFamilies #-}
{-# LANGUAGE UndecidableInstances #-}
module Concordium.GlobalState.Persistent.BlockState (
    PersistentBlockState,
    BlockStatePointers(..),
    HashedPersistentBlockState(..),
    hashBlockState,
    PersistentBirkParameters(..),
    makePersistentBirkParameters,
    makePersistent,
    initialPersistentState,
    emptyBlockState,
    PersistentBlockStateContext(..),
    PersistentState,
    PersistentBlockStateMonad(..)
) where

import Data.Serialize
import Data.IORef
import Control.Monad.Reader
import qualified Control.Monad.State.Strict as MTL
import qualified Control.Monad.Except as MTL
import qualified Control.Monad.Writer.Strict as MTL
import Data.Foldable
import Data.Maybe
import Data.Word
import Lens.Micro.Platform
import qualified Data.Vector as Vec
import qualified Data.Map.Strict as Map
import qualified Data.Sequence as Seq
import qualified Concordium.Crypto.SHA256 as H
import Concordium.Types
import Concordium.Types.Execution ( TransactionSummary, DelegationTarget )
import qualified Concordium.Wasm as Wasm
import qualified Concordium.GlobalState.Wasm as GSWasm
import qualified Concordium.ID.Types as ID
import qualified Concordium.ID.Parameters as ID
import Concordium.Crypto.EncryptedTransfers (isZeroEncryptedAmount)
import Concordium.Types.Updates
import Concordium.Types.Queries (PoolStatus(..),CurrentPaydayBakerPoolStatus(..), makePoolPendingChange, RewardStatus'(..))
import Concordium.GlobalState.BakerInfo
import Concordium.GlobalState.Persistent.BlobStore
import qualified Concordium.GlobalState.Persistent.Trie as Trie
import Concordium.GlobalState.BlockState
import Concordium.GlobalState.CapitalDistribution
import Concordium.GlobalState.Parameters
import Concordium.GlobalState.Types
import Concordium.GlobalState.Account hiding (addIncomingEncryptedAmount, addToSelfEncryptedAmount)
import qualified Concordium.Types.IdentityProviders as IPS
import qualified Concordium.Types.AnonymityRevokers as ARS
import qualified Concordium.GlobalState.Rewards as Rewards
import qualified Concordium.GlobalState.Persistent.Accounts as Accounts
import Concordium.GlobalState.Persistent.Bakers
import qualified Concordium.GlobalState.Persistent.Instances as Instances
import qualified Concordium.Types.Transactions as Transactions
import qualified Concordium.Types.Execution as Transactions
import Concordium.GlobalState.Persistent.Instances(PersistentInstance(..), PersistentInstanceV(..), PersistentInstanceParameters(..))
import Concordium.GlobalState.Persistent.Account
import Concordium.GlobalState.Persistent.BlockState.Updates
import Concordium.GlobalState.Persistent.PoolRewards
import qualified Concordium.GlobalState.Persistent.LFMBTree as LFMBT
import qualified Concordium.GlobalState.Basic.BlockState as Basic
<<<<<<< HEAD
import qualified Concordium.Crypto.SHA256 as SHA256
=======
import qualified Concordium.GlobalState.Basic.BlockState.Account as TransientAccount
>>>>>>> 180d9301
import qualified Concordium.Types.UpdateQueues as UQ
import qualified Concordium.GlobalState.Persistent.BlockState.Modules as Modules
import qualified Concordium.GlobalState.ContractStateV1 as StateV1
import qualified Concordium.Types.Accounts as BaseAccounts
import Concordium.Types.SeedState
import Concordium.Logger (MonadLogger)
import Concordium.Types.HashableTo
import Concordium.GlobalState.Persistent.BlockState.AccountReleaseSchedule
import Concordium.Utils.Serialization.Put
import Concordium.Utils.Serialization
import Concordium.Utils.BinarySearch
import Concordium.Kontrol.Bakers

-- * Birk parameters

data PersistentBirkParameters (av :: AccountVersion) = PersistentBirkParameters {
    -- |The currently-registered bakers.
    _birkActiveBakers :: !(BufferedRef (PersistentActiveBakers av)),
    -- |The bakers that will be used for the next epoch.
    _birkNextEpochBakers :: !(HashedBufferedRef (PersistentEpochBakers av)),
    -- |The bakers for the current epoch.
    _birkCurrentEpochBakers :: !(HashedBufferedRef (PersistentEpochBakers av)),
    -- |The seed state used to derive the leadership election nonce.
    _birkSeedState :: !SeedState
} deriving (Show)

makeLenses ''PersistentBirkParameters

freezeContractState :: forall v m . (Wasm.IsWasmVersion v, MonadBlobStore m) => UpdatableContractState v -> m (SHA256.Hash, Instances.InstanceStateV v)
freezeContractState cs = case Wasm.getWasmVersion @v of
  Wasm.SV0 -> return (getHash cs, Instances.InstanceStateV0 cs)
  Wasm.SV1 -> do
    (cbk, _) <- getCallBacks
    (hsh, persistent) <- liftIO (StateV1.freeze cbk cs)
    return (hsh, Instances.InstanceStateV1 persistent)

-- |Serialize 'PersistentBirkParameters' in V0 format.
putBirkParametersV0 :: forall m av. (IsAccountVersion av, MonadBlobStore m, MonadPut m) => PersistentBirkParameters av -> m ()
putBirkParametersV0 PersistentBirkParameters{..} = do
        sPut _birkSeedState
        putEpochBakers =<< refLoad _birkNextEpochBakers
        putEpochBakers =<< refLoad _birkCurrentEpochBakers

instance (IsAccountVersion av, MonadBlobStore m) => MHashableTo m H.Hash (PersistentBirkParameters av) where
  getHashM PersistentBirkParameters {..} = do
    nextHash <- getHashM _birkNextEpochBakers
    currentHash <- getHashM _birkCurrentEpochBakers
    let bpH0 = H.hash $ "SeedState" <> encode _birkSeedState
        bpH1 = H.hashOfHashes nextHash currentHash
    return $ H.hashOfHashes bpH0 bpH1

instance (MonadBlobStore m, IsAccountVersion av) => BlobStorable m (PersistentBirkParameters av) where
    storeUpdate bps@PersistentBirkParameters{..} = do
        (pabs, actBakers) <- storeUpdate _birkActiveBakers
        (pnebs, nextBakers) <- storeUpdate _birkNextEpochBakers
        (pcebs, currentBakers) <- storeUpdate _birkCurrentEpochBakers
        let putBSP = do
                pabs
                pnebs
                pcebs
                put _birkSeedState
        return (putBSP, bps {
                    _birkActiveBakers = actBakers,
                    _birkNextEpochBakers = nextBakers,
                    _birkCurrentEpochBakers = currentBakers
                })
    store bps = fst <$> storeUpdate bps
    load = do
        mabs <- label "Active bakers" load
        mnebs <- label "Next epoch bakers" load
        mcebs <- label "Current epoch bakers" load
        _birkSeedState <- label "Seed state" get
        return $! do
            _birkActiveBakers <- mabs
            _birkNextEpochBakers <- mnebs
            _birkCurrentEpochBakers <- mcebs
            return PersistentBirkParameters{..}

instance (MonadBlobStore m, IsAccountVersion av) => Cacheable m (PersistentBirkParameters av) where
    cache PersistentBirkParameters{..} = do
        activeBaks <- cache _birkActiveBakers
        next <- cache _birkNextEpochBakers
        cur <- cache _birkCurrentEpochBakers
        return PersistentBirkParameters{
            _birkActiveBakers = activeBaks,
            _birkNextEpochBakers = next,
            _birkCurrentEpochBakers = cur,
            ..
        }

makePersistentBirkParameters ::
    (IsAccountVersion av, MonadBlobStore m) => Basic.BasicBirkParameters av -> m (PersistentBirkParameters av)
makePersistentBirkParameters bbps = do
    _birkActiveBakers <- refMake =<< makePersistentActiveBakers (Basic._birkActiveBakers bbps)
    _birkNextEpochBakers <-
        refMake =<< makePersistentEpochBakers (_unhashed $ Basic._birkNextEpochBakers bbps)
    _birkCurrentEpochBakers <- refMake =<< makePersistentEpochBakers (_unhashed (Basic._birkCurrentEpochBakers bbps))
    let _birkSeedState = Basic._birkSeedState bbps
    return $ PersistentBirkParameters{..}

-- * Epoch baked blocks

type EpochBlocks = Nullable (BufferedRef EpochBlock)

-- |Structure for tracking which bakers have baked blocks
-- in the current epoch.
data EpochBlock = EpochBlock {
    ebBakerId :: !BakerId,
    ebPrevious :: !EpochBlocks
}

instance (MonadBlobStore m) => BlobStorable m EpochBlock where
    storeUpdate eb@EpochBlock{..} = do
        (ppref, ebPrevious') <- storeUpdate ebPrevious
        let putEB = put ebBakerId >> ppref
        let eb' = eb{ebPrevious = ebPrevious'}
        return (putEB, eb')
    store eb = fst <$> storeUpdate eb
    load = do
        ebBakerId <- get
        mPrevious <- load
        return $! do
            ebPrevious <- mPrevious
            return EpochBlock{..}

instance MonadBlobStore m => Cacheable m EpochBlock where
    cache eb = do
        ebPrevious' <- cache (ebPrevious eb)
        return eb{ebPrevious = ebPrevious'}

instance MonadBlobStore m => MHashableTo m Rewards.EpochBlocksHash EpochBlock where
    getHashM EpochBlock{..} = Rewards.epochBlockHash ebBakerId <$> getHashM ebPrevious

instance MonadBlobStore m => MHashableTo m Rewards.EpochBlocksHash EpochBlocks where
    getHashM Null = return Rewards.emptyEpochBlocksHash
    getHashM (Some r) = getHashM =<< refLoad r

data HashedEpochBlocks = HashedEpochBlocks {
        hebBlocks :: !EpochBlocks,
        hebHash :: !Rewards.EpochBlocksHash
    }

instance HashableTo Rewards.EpochBlocksHash HashedEpochBlocks where
    getHash = hebHash

instance MonadBlobStore m => BlobStorable m HashedEpochBlocks where
    storeUpdate heb = do
        (pblocks, blocks') <- storeUpdate (hebBlocks heb)
        return (pblocks, heb{hebBlocks = blocks'})
    store = store . hebBlocks
    load = do
        mhebBlocks <- load
        return $! do
            hebBlocks <- mhebBlocks
            hebHash <- getHashM hebBlocks
            return HashedEpochBlocks{..}

instance MonadBlobStore m => Cacheable m HashedEpochBlocks where
    cache red = do
        blocks' <- cache (hebBlocks red)
        return $! red{hebBlocks = blocks'}

-- |The empty 'HashedEpochBlocks'.
emptyHashedEpochBlocks :: HashedEpochBlocks
emptyHashedEpochBlocks = HashedEpochBlocks {
        hebBlocks = Null,
        hebHash = Rewards.emptyEpochBlocksHash
    }

-- |Add a new 'BakerId' to the start of a 'HashedEpochBlocks'.
consEpochBlock :: (MonadBlobStore m) => BakerId -> HashedEpochBlocks -> m HashedEpochBlocks
consEpochBlock b hebbs = do
        mbr <- refMake EpochBlock{
                ebBakerId = b,
                ebPrevious = hebBlocks hebbs
            }
        return HashedEpochBlocks {
                hebBlocks = Some mbr,
                hebHash = Rewards.epochBlockHash b (hebHash hebbs)
            }

-- |Make a 'HashedEpochBlocks' from a list of 'BakerId's of the blocks (most recent first).
makeHashedEpochBlocks :: (MonadBlobStore m) => [BakerId] -> m HashedEpochBlocks
makeHashedEpochBlocks [] = return emptyHashedEpochBlocks
makeHashedEpochBlocks (b:bs) = do
        hebbs <- makeHashedEpochBlocks bs
        consEpochBlock b hebbs

-- |Serialize the 'HashedEpochBlocks' structure in V0 format.
putHashedEpochBlocksV0 :: (MonadBlobStore m, MonadPut m) => HashedEpochBlocks -> m ()
putHashedEpochBlocksV0 HashedEpochBlocks{..} = do
        ebs <- loadEB Seq.empty hebBlocks
        liftPut $ do
            putLength (Seq.length ebs)
            mapM_ put ebs
    where
        loadEB s Null = return s
        loadEB s (Some ebref) = do
            EpochBlock{..} <- refLoad ebref
            loadEB (s Seq.|> ebBakerId) ebPrevious

data BlockRewardDetails (av :: AccountVersion) where
    BlockRewardDetailsV0 :: !HashedEpochBlocks -> BlockRewardDetails 'AccountV0
    BlockRewardDetailsV1 :: !(HashedBufferedRef' Rewards.PoolRewardsHash PoolRewards) -> BlockRewardDetails 'AccountV1

instance MonadBlobStore m => MHashableTo m (Rewards.BlockRewardDetailsHash av) (BlockRewardDetails av) where
    getHashM (BlockRewardDetailsV0 heb) = return $ Rewards.BlockRewardDetailsHashV0 (getHash heb)
    getHashM (BlockRewardDetailsV1 pr) = Rewards.BlockRewardDetailsHashV1 <$> getHashM pr

instance (IsAccountVersion av, MonadBlobStore m) => BlobStorable m (BlockRewardDetails av) where
    storeUpdate (BlockRewardDetailsV0 heb) = fmap (fmap BlockRewardDetailsV0) $ storeUpdate heb
    storeUpdate (BlockRewardDetailsV1 hpr) = fmap (fmap BlockRewardDetailsV1) $ storeUpdate hpr
    store bsp = fst <$> storeUpdate bsp
    load = case accountVersion @av of
        SAccountV0 -> fmap (fmap BlockRewardDetailsV0) load
        SAccountV1 -> fmap (fmap BlockRewardDetailsV1) load

instance MonadBlobStore m => Cacheable m (BlockRewardDetails av) where
    cache (BlockRewardDetailsV0 heb) = BlockRewardDetailsV0 <$> cache heb
    cache (BlockRewardDetailsV1 hpr) = BlockRewardDetailsV1 <$> cache hpr

putBlockRewardDetails :: (MonadBlobStore m, MonadPut m) => BlockRewardDetails av -> m ()
putBlockRewardDetails (BlockRewardDetailsV0 heb) = putHashedEpochBlocksV0 heb
putBlockRewardDetails (BlockRewardDetailsV1 hpr) = refLoad hpr >>= putPoolRewards

makePersistentBlockRewardDetails
    :: MonadBlobStore m
    => Basic.BlockRewardDetails av
    -> m (BlockRewardDetails av)
makePersistentBlockRewardDetails (Basic.BlockRewardDetailsV0 heb) =
    BlockRewardDetailsV0 <$> makeHashedEpochBlocks (Basic.hebBlocks heb)
makePersistentBlockRewardDetails (Basic.BlockRewardDetailsV1 pre) =
    BlockRewardDetailsV1 <$> (makePoolRewards (_unhashed pre) >>= refMake)

-- |Extend a 'BlockRewardDetails' ''AccountV0' with an additional baker.
consBlockRewardDetails
    :: MonadBlobStore m
    => BakerId
    -> BlockRewardDetails 'AccountV0
    -> m (BlockRewardDetails 'AccountV0)
consBlockRewardDetails bid (BlockRewardDetailsV0 heb) = do
    BlockRewardDetailsV0 <$> consEpochBlock bid heb

-- |The empty 'BlockRewardDetails'.
emptyBlockRewardDetails
    :: forall av m
     . (MonadBlobStore m, IsAccountVersion av)
    => m (BlockRewardDetails av)
emptyBlockRewardDetails =
    case accountVersion @av of
        SAccountV0 -> return $ BlockRewardDetailsV0 emptyHashedEpochBlocks
        SAccountV1 -> BlockRewardDetailsV1 <$> (emptyPoolRewards >>= refMake)

-- * Block state

-- |Type representing a persistent block state. This is a 'BufferedRef' inside an 'IORef',
-- which supports making changes to the state without them (necessarily) being written to
-- disk.
type PersistentBlockState (pv :: ProtocolVersion) = IORef (BufferedRef (BlockStatePointers pv))


-- |References to the components that make up the block state.
--
-- This type is parametric in the protocol version (as opposed to defined
-- as a data family) on the principle that the structure will be mostly
-- similar across versions. Where component change between versions,
-- those components themselves should be parametrised by the protocol
-- version.
data BlockStatePointers (pv :: ProtocolVersion) = BlockStatePointers {
    bspAccounts :: !(Accounts.Accounts pv),
    bspInstances :: !(Instances.Instances pv),
    bspModules :: !(HashedBufferedRef Modules.Modules),
    bspBank :: !(Hashed Rewards.BankStatus),
    bspIdentityProviders :: !(HashedBufferedRef IPS.IdentityProviders),
    bspAnonymityRevokers :: !(HashedBufferedRef ARS.AnonymityRevokers),
    bspBirkParameters :: !(PersistentBirkParameters (AccountVersionFor pv)),
    bspCryptographicParameters :: !(HashedBufferedRef CryptographicParameters),
    bspUpdates :: !(BufferedRef (Updates pv)),
    bspReleaseSchedule :: !(BufferedRef (Map.Map AccountAddress Timestamp)),
    -- FIXME: Store transaction outcomes in a way that allows for individual indexing.
    bspTransactionOutcomes :: !Transactions.TransactionOutcomes,
    -- |Details of bakers that baked blocks in the current epoch. This is
    -- used for rewarding bakers at the end of epochs.
    bspRewardDetails :: !(BlockRewardDetails (AccountVersionFor pv))
}

-- |A hashed version of 'PersistingBlockState'.  This is used when the block state
-- is not being mutated so that the hash values are not recomputed constantly.
data HashedPersistentBlockState pv = HashedPersistentBlockState {
    hpbsPointers :: !(PersistentBlockState pv),
    hpbsHash :: !StateHash
}

-- |Convert a 'PersistentBlockState' to a 'HashedPersistentBlockState' by computing
-- the state hash.
hashBlockState :: (IsProtocolVersion pv, MonadBlobStore m) => PersistentBlockState pv -> m (HashedPersistentBlockState pv)
hashBlockState hpbsPointers = do
        rbsp <- liftIO $ readIORef hpbsPointers
        bsp <- refLoad rbsp
        hpbsHash <- getHashM bsp
        return HashedPersistentBlockState{..}

instance (IsProtocolVersion pv, MonadBlobStore m) => MHashableTo m StateHash (BlockStatePointers pv) where
    getHashM BlockStatePointers{..} = do
        bshBirkParameters <- getHashM bspBirkParameters
        bshCryptographicParameters <- getHashM bspCryptographicParameters
        bshIdentityProviders <- getHashM bspIdentityProviders
        bshAnonymityRevokers <- getHashM bspAnonymityRevokers
        bshModules <- getHashM bspModules
        let bshBankStatus = getHash bspBank
        bshAccounts <- getHashM bspAccounts
        bshInstances <- getHashM bspInstances
        bshUpdates <- getHashM bspUpdates
        bshBlockRewardDetails <- getHashM bspRewardDetails
        return $ makeBlockStateHash @pv BlockStateHashInputs{..}

instance (IsProtocolVersion pv, MonadBlobStore m) => BlobStorable m (BlockStatePointers pv) where
    storeUpdate bsp0@BlockStatePointers{..} = do
        (paccts, bspAccounts') <- storeUpdate bspAccounts
        (pinsts, bspInstances') <- storeUpdate bspInstances
        (pmods, bspModules') <- storeUpdate bspModules
        (pips, bspIdentityProviders') <- storeUpdate bspIdentityProviders
        (pars, bspAnonymityRevokers') <- storeUpdate bspAnonymityRevokers
        (pbps, bspBirkParameters') <- storeUpdate bspBirkParameters
        (pcryptps, bspCryptographicParameters') <- storeUpdate bspCryptographicParameters
        (pupdates, bspUpdates') <- storeUpdate bspUpdates
        (preleases, bspReleaseSchedule') <- storeUpdate bspReleaseSchedule
        (pRewardDetails, bspRewardDetails') <- storeUpdate bspRewardDetails
        let putBSP = do
                paccts
                pinsts
                pmods
                put $ _unhashed bspBank
                pips
                pars
                pbps
                pcryptps
                Transactions.putTransactionOutcomes bspTransactionOutcomes
                pupdates
                preleases
                pRewardDetails
        return (putBSP, bsp0 {
                    bspAccounts = bspAccounts',
                    bspInstances = bspInstances',
                    bspModules = bspModules',
                    bspIdentityProviders = bspIdentityProviders',
                    bspAnonymityRevokers = bspAnonymityRevokers',
                    bspBirkParameters = bspBirkParameters',
                    bspCryptographicParameters = bspCryptographicParameters',
                    bspUpdates = bspUpdates',
                    bspReleaseSchedule = bspReleaseSchedule',
                    bspRewardDetails = bspRewardDetails'
                })
    store bsp = fst <$> storeUpdate bsp
    load = do
        maccts <- label "Accounts" load
        minsts <- label "Instances" load
        mmods <- label "Modules" load
        bspBank <- makeHashed <$> label "Bank" get
        mpips <- label "Identity providers" load
        mars <- label "Anonymity revokers" load
        mbps <- label "Birk parameters" load
        mcryptps <- label "Cryptographic parameters" load
        bspTransactionOutcomes <- label "Transaction outcomes" $
            Transactions.getTransactionOutcomes (protocolVersion @pv)
        mUpdates <- label "Updates" load
        mReleases <- label "Release schedule" load
        mRewardDetails <- label "Epoch blocks" load
        return $! do
            bspAccounts <- maccts
            bspInstances <- minsts
            bspModules <- mmods
            bspIdentityProviders <- mpips
            bspAnonymityRevokers <- mars
            bspBirkParameters <- mbps
            bspCryptographicParameters <- mcryptps
            bspUpdates <- mUpdates
            bspReleaseSchedule <- mReleases
            bspRewardDetails <- mRewardDetails
            return $! BlockStatePointers{..}

instance (MonadBlobStore m, IsProtocolVersion pv) => Cacheable m (BlockStatePointers pv) where
    cache BlockStatePointers{..} = do
        accts <- cache bspAccounts
        -- first cache the modules
        mods <- cache bspModules
        -- then cache the instances, but don't cache the modules again. Instead
        -- share the references in memory we have already constructed by caching
        -- modules above. Loading the modules here is cheap since we cached them.
        insts <- runReaderT (cache bspInstances) =<< refLoad mods
        ips <- cache bspIdentityProviders
        ars <- cache bspAnonymityRevokers
        birkParams <- cache bspBirkParameters
        cryptoParams <- cache bspCryptographicParameters
        upds <- cache bspUpdates
        rels <- cache bspReleaseSchedule
        red <- cache bspRewardDetails
        return BlockStatePointers{
            bspAccounts = accts,
            bspInstances = insts,
            bspModules = mods,
            bspBank = bspBank,
            bspIdentityProviders = ips,
            bspAnonymityRevokers = ars,
            bspBirkParameters = birkParams,
            bspCryptographicParameters = cryptoParams,
            bspUpdates = upds,
            bspReleaseSchedule = rels,
            bspTransactionOutcomes = bspTransactionOutcomes,
            bspRewardDetails = red
        }

-- |Accessor for getting the pool rewards when supported by the protocol version.
bspPoolRewards :: AccountVersionFor pv ~ 'AccountV1 => BlockStatePointers pv -> HashedBufferedRef' Rewards.PoolRewardsHash PoolRewards
bspPoolRewards bsp = case bspRewardDetails bsp :: BlockRewardDetails 'AccountV1 of
    BlockRewardDetailsV1 pr -> pr

-- |Convert an in-memory 'Basic.BlockState' to a disk-backed 'HashedPersistentBlockState'.
makePersistent :: forall pv m. (IsProtocolVersion pv, MonadBlobStore m) => Basic.BlockState pv -> m (HashedPersistentBlockState pv)
makePersistent Basic.BlockState{..} = do
  persistentBirkParameters <- makePersistentBirkParameters _blockBirkParameters
  persistentMods <- Modules.makePersistentModules _blockModules
  persistentBlockInstances <- Instances.makePersistent persistentMods _blockInstances
  modules <- refMake persistentMods
  identityProviders <- bufferHashed _blockIdentityProviders
  anonymityRevokers <- bufferHashed _blockAnonymityRevokers
  cryptographicParameters <- bufferHashed _blockCryptographicParameters
  blockAccounts <- Accounts.makePersistent _blockAccounts
  updates <- makeBufferedRef =<< makePersistentUpdates _blockUpdates
  rels <- makeBufferedRef _blockReleaseSchedule
  red <- makePersistentBlockRewardDetails _blockRewardDetails
  bsp <-
    makeBufferedRef $
      BlockStatePointers
        { bspAccounts = blockAccounts,
          bspInstances = persistentBlockInstances,
          bspModules = modules,
          bspBank = _blockBank,
          bspIdentityProviders = identityProviders,
          bspAnonymityRevokers = anonymityRevokers,
          bspBirkParameters = persistentBirkParameters,
          bspCryptographicParameters = cryptographicParameters,
          bspTransactionOutcomes = _blockTransactionOutcomes,
          bspUpdates = updates,
          bspReleaseSchedule = rels,
          bspRewardDetails = red
        }
  bps <- liftIO $ newIORef $! bsp
  hashBlockState bps

-- |An initial 'HashedPersistentBlockState', which may be used for testing purposes.
initialPersistentState :: (IsProtocolVersion pv, MonadBlobStore m)
             => SeedState
             -> CryptographicParameters
             -> [TransientAccount.Account (AccountVersionFor pv)]
             -> IPS.IdentityProviders
             -> ARS.AnonymityRevokers
             -> UpdateKeysCollection (ChainParametersVersionFor pv)
             -> ChainParameters pv
             -> m (HashedPersistentBlockState pv)
initialPersistentState ss cps accts ips ars keysCollection chainParams = makePersistent $ Basic.initialState ss cps accts ips ars keysCollection chainParams

-- |A mostly empty block state, but with the given birk parameters, 
-- cryptographic parameters, update authorizations and chain parameters.
emptyBlockState
    :: (IsProtocolVersion pv, MonadBlobStore m)
    => PersistentBirkParameters (AccountVersionFor pv)
    -> CryptographicParameters
    -> UpdateKeysCollection (ChainParametersVersionFor pv)
    -> ChainParameters pv
    -> m (PersistentBlockState pv)
{-# WARNING emptyBlockState "should only be used for testing" #-}
emptyBlockState bspBirkParameters cryptParams keysCollection chainParams = do
  modules <- refMake Modules.emptyModules
  identityProviders <- refMake IPS.emptyIdentityProviders
  anonymityRevokers <- refMake ARS.emptyAnonymityRevokers
  cryptographicParameters <- refMake cryptParams
  bspUpdates <- refMake =<< initialUpdates keysCollection chainParams
  bspReleaseSchedule <- refMake Map.empty
  bspRewardDetails <- emptyBlockRewardDetails
  bsp <- makeBufferedRef $ BlockStatePointers
          { bspAccounts = Accounts.emptyAccounts,
            bspInstances = Instances.emptyInstances,
            bspModules = modules,
            bspBank = makeHashed Rewards.emptyBankStatus,
            bspIdentityProviders = identityProviders,
            bspAnonymityRevokers = anonymityRevokers,
            bspCryptographicParameters = cryptographicParameters,
            bspTransactionOutcomes = Transactions.emptyTransactionOutcomes,
            ..
          }
  liftIO $ newIORef $! bsp

-- |Serialize the block state. The format may depend on the protocol version.
putBlockStateV0 :: (IsProtocolVersion pv, MonadBlobStore m, MonadPut m) => PersistentBlockState pv -> m ()
putBlockStateV0 pbs = do
    BlockStatePointers{..} <- loadPBS pbs
    -- BirkParameters
    putBirkParametersV0 bspBirkParameters
    -- CryptographicParameters
    cryptoParams <- refLoad bspCryptographicParameters
    sPut cryptoParams
    -- IdentityProviders
    sPut =<< refLoad bspIdentityProviders
    -- AnonymityRevokers
    sPut =<< refLoad bspAnonymityRevokers
    -- Modules
    Modules.putModulesV0 =<< refLoad bspModules
    -- BankStatus
    sPut $ _unhashed bspBank
    -- Accounts
    Accounts.serializeAccounts cryptoParams bspAccounts
    -- Instances
    Instances.putInstancesV0 bspInstances
    -- Updates
    putUpdatesV0 =<< refLoad bspUpdates
    -- Epoch blocks / pool rewards
    putBlockRewardDetails bspRewardDetails

loadPBS :: (IsProtocolVersion pv, MonadBlobStore m) => PersistentBlockState pv -> m (BlockStatePointers pv)
loadPBS = loadBufferedRef <=< liftIO . readIORef
{-# INLINE loadPBS #-}

storePBS :: MonadBlobStore m => PersistentBlockState pv -> BlockStatePointers pv -> m (PersistentBlockState pv)
storePBS pbs bsp = liftIO $ do
    pbsp <- makeBufferedRef bsp
    writeIORef pbs pbsp
    return pbs
{-# INLINE storePBS #-}

-- | Get total delegated pool capital, sum of delegator stakes,
-- 'poolDelegatorCapital' @bsp@ @bid@, where
-- * @bsp@ is used to lookup accounts and active bakers,
-- * @bid@ is the baker.
-- If @bid@ is not a baker in @accounts@, then @0@ is returned.
-- If @bid@ is not an active baker in @ab@, then the baker's equity capital (stake) is returned.
-- It is assumed that all delegators to the baker @bid@ are delegator accounts in @accounts@.
poolDelegatorCapital ::
    forall pv m.
    (IsProtocolVersion pv, AccountVersionFor pv ~ 'AccountV1, MonadBlobStore m) =>
    BlockStatePointers pv ->
    BakerId ->
    m Amount
poolDelegatorCapital bsp bid = do
    pab <- refLoad (bspBirkParameters bsp ^. birkActiveBakers)
    Trie.lookup bid (pab ^. activeBakers) >>= \case
        Nothing -> return 0
        Just PersistentActiveDelegatorsV1{..} -> return adDelegatorTotalCapital

-- | Get the total passively-delegated capital.
passiveDelegationCapital :: (IsProtocolVersion pv, AccountVersionFor pv ~ 'AccountV1, MonadBlobStore m)
    => BlockStatePointers pv
    -> m Amount
passiveDelegationCapital bsp = do
    pab <- refLoad (bspBirkParameters bsp ^. birkActiveBakers)
    return $! adDelegatorTotalCapital (pab ^. passiveDelegators)

-- | Get the total capital currently staked by bakers and delegators.
-- Note, this is separate from the stake and capital distribution used for the current payday, as
-- it reflects the current value of accounts.
totalCapital :: (IsProtocolVersion pv, AccountVersionFor pv ~ 'AccountV1, MonadBlobStore m) => BlockStatePointers pv -> m Amount
totalCapital bsp = do
    pab <- refLoad (bspBirkParameters bsp ^. birkActiveBakers)
    return $! pab ^. totalActiveCapitalV1

doGetModule :: (IsProtocolVersion pv, MonadBlobStore m) => PersistentBlockState pv -> ModuleRef -> m (Maybe GSWasm.ModuleInterface)
doGetModule s modRef = do
    bsp <- loadPBS s
    mods <- refLoad (bspModules bsp)
    Modules.getInterface modRef mods

doGetModuleList :: (IsProtocolVersion pv, MonadBlobStore m) => PersistentBlockState pv -> m [ModuleRef]
doGetModuleList s = do
    bsp <- loadPBS s
    mods <- refLoad (bspModules bsp)
    return $ Modules.moduleRefList mods

doGetModuleSource :: (IsProtocolVersion pv, MonadBlobStore m) => PersistentBlockState pv -> ModuleRef -> m (Maybe Wasm.WasmModule)
doGetModuleSource s modRef = do
    bsp <- loadPBS s
    mods <- refLoad (bspModules bsp)
    Modules.getSource modRef mods

doPutNewModule :: (IsProtocolVersion pv, Wasm.IsWasmVersion v, MonadBlobStore m)
    => PersistentBlockState pv
    -> (GSWasm.ModuleInterfaceV v, Wasm.WasmModuleV v)
    -> m (Bool, PersistentBlockState pv)
doPutNewModule pbs (pmInterface, pmSource) = do
        bsp <- loadPBS pbs
        mods <- refLoad (bspModules bsp)
        mMods' <- Modules.putInterface (pmInterface, pmSource) mods
        case mMods' of
          Nothing -> return (False, pbs)
          Just mods' -> do
            modules <- refMake mods'
            (True,) <$> storePBS pbs (bsp {bspModules = modules})

doGetSeedState :: (IsProtocolVersion pv, MonadBlobStore m) => PersistentBlockState pv -> m SeedState
doGetSeedState pbs = _birkSeedState . bspBirkParameters <$> loadPBS pbs

doSetSeedState :: (IsProtocolVersion pv, MonadBlobStore m) => PersistentBlockState pv -> SeedState -> m (PersistentBlockState pv)
doSetSeedState pbs ss = do
        bsp <- loadPBS pbs
        storePBS pbs bsp{bspBirkParameters = (bspBirkParameters bsp){_birkSeedState = ss}}

doGetCurrentEpochBakers :: (IsProtocolVersion pv, MonadBlobStore m) => PersistentBlockState pv -> m FullBakers
doGetCurrentEpochBakers pbs = epochToFullBakers =<< refLoad . _birkCurrentEpochBakers . bspBirkParameters =<< loadPBS pbs

doGetCurrentEpochFullBakersEx :: (IsProtocolVersion pv, MonadBlobStore m, AccountVersionFor pv ~ 'AccountV1) => PersistentBlockState pv -> m FullBakersEx
doGetCurrentEpochFullBakersEx pbs = epochToFullBakersEx =<< refLoad . _birkCurrentEpochBakers . bspBirkParameters =<< loadPBS pbs

doGetCurrentCapitalDistribution :: forall pv m. (IsProtocolVersion pv, MonadBlobStore m, AccountVersionFor pv ~ 'AccountV1) => PersistentBlockState pv -> m CapitalDistribution
doGetCurrentCapitalDistribution pbs = do
    bsp <- loadPBS pbs
    let hpr = case bspRewardDetails bsp :: BlockRewardDetails 'AccountV1 of BlockRewardDetailsV1 hp -> hp
    poolRewards <- refLoad hpr
    refLoad $ currentCapital poolRewards

doGetNextEpochBakers :: (IsProtocolVersion pv, MonadBlobStore m) => PersistentBlockState pv -> m FullBakers
doGetNextEpochBakers pbs = do
    bsp <- loadPBS pbs
    epochToFullBakers =<< refLoad (bspBirkParameters bsp ^. birkNextEpochBakers)

doGetSlotBakersP1 :: (IsProtocolVersion pv, AccountVersionFor pv ~ 'AccountV0, MonadBlobStore m) => PersistentBlockState pv -> Slot -> m FullBakers
doGetSlotBakersP1 pbs slot = do
        bs <- loadPBS pbs
        let
            bps = bspBirkParameters bs
            SeedState{..} = bps ^. birkSeedState
            slotEpoch = fromIntegral $ slot `quot` epochLength
        case compare slotEpoch (epoch + 1) of
            LT -> epochToFullBakers =<< refLoad (bps ^. birkCurrentEpochBakers)
            EQ -> epochToFullBakers =<< refLoad (bps ^. birkNextEpochBakers)
            GT -> do
                activeBids <- Trie.keysAsc . _activeBakers =<< refLoad (bps ^. birkActiveBakers)
                let resolveBaker (BakerId aid) = Accounts.indexedAccount aid (bspAccounts bs) >>= \case
                        Just acct -> case acct ^. accountBaker of
                            Some bkr -> do
                                pab <- refLoad bkr
                                abi <- refLoad (pab ^. accountBakerInfo)
                                return $ case _bakerPendingChange pab of
                                    BaseAccounts.RemoveStake (BaseAccounts.PendingChangeEffectiveV0 remEpoch)
                                        | remEpoch < slotEpoch -> Nothing
                                    BaseAccounts.ReduceStake newAmt (BaseAccounts.PendingChangeEffectiveV0 redEpoch)
                                        | redEpoch < slotEpoch -> Just (FullBakerInfo (abi ^. BaseAccounts.bakerInfo) newAmt)
                                    _ -> Just (FullBakerInfo (abi ^. BaseAccounts.bakerInfo) (pab ^. stakedAmount))
                            Null -> error "Persistent.getSlotBakers invariant violation: active baker account not a baker"
                        Nothing -> error "Persistent.getSlotBakers invariant violation: active baker account not valid"
                futureBakers <- Vec.fromList . catMaybes <$> mapM resolveBaker activeBids
                return FullBakers {
                    fullBakerInfos = futureBakers,
                    bakerTotalStake = sum (_bakerStake <$> futureBakers)
                }

doGetBakerAccount :: (IsProtocolVersion pv, MonadBlobStore m) => PersistentBlockState pv -> BakerId -> m (Maybe (PersistentAccount (AccountVersionFor pv)))
doGetBakerAccount pbs (BakerId ai) = do
        bsp <- loadPBS pbs
        Accounts.indexedAccount ai (bspAccounts bsp)

doTransitionEpochBakers :: (IsProtocolVersion pv, MonadBlobStore m) => PersistentBlockState pv -> Epoch -> m (PersistentBlockState pv)
doTransitionEpochBakers pbs newEpoch = do
        bsp <- loadPBS pbs
        let oldBPs = bspBirkParameters bsp
        curActiveBIDs <- Trie.keysAsc . _activeBakers =<< refLoad (_birkActiveBakers oldBPs)
        -- Retrieve/update the baker info
        let accumBakers (bs0, bkrs0) bkr@(BakerId aid) = Accounts.indexedAccount aid (bspAccounts bsp) >>= \case
                Just PersistentAccount{_accountStake = PersistentAccountStakeBaker acctBkrRef} -> do
                    acctBkr <- refLoad acctBkrRef
                    case _bakerPendingChange acctBkr of
                        BaseAccounts.RemoveStake (BaseAccounts.PendingChangeEffectiveV0 remEpoch)
                            -- Removal takes effect next epoch, so exclude it from the list of bakers
                            | remEpoch == newEpoch + 1 -> return (bs0, bkrs0)
                            -- Removal complete, so update the active bakers and account as well
                            | remEpoch <= newEpoch -> do
                                -- Remove the baker from the active bakers
                                curABs <- refLoad (_birkActiveBakers (bspBirkParameters bs0))
                                newAB <- Trie.delete bkr (_activeBakers curABs)
                                abi <- refLoad (_accountBakerInfo acctBkr)
                                newAK <- Trie.delete (BaseAccounts._bakerAggregationVerifyKey abi) (_aggregationKeys curABs)
                                newABs <- refMake $ PersistentActiveBakers {
                                        _activeBakers = newAB,
                                        _aggregationKeys = newAK,
                                        _passiveDelegators = curABs ^. passiveDelegators,
                                        _totalActiveCapital = TotalActiveCapitalV0
                                    }
                                -- Remove the baker from the account
                                let updAcc acc = ((),) <$> setPersistentAccountStake acc PersistentAccountStakeNone
                                (_, newAccounts) <- Accounts.updateAccountsAtIndex updAcc aid (bspAccounts bs0)
                                -- The baker is not included for this epoch
                                return (bs0 {
                                        bspBirkParameters = (bspBirkParameters bs0) {_birkActiveBakers = newABs},
                                        bspAccounts = newAccounts
                                    }, bkrs0)
                        BaseAccounts.ReduceStake newAmt (BaseAccounts.PendingChangeEffectiveV0 redEpoch)
                            -- Reduction takes effect next epoch, so apply it in the generated list
                            | redEpoch == newEpoch + 1 -> return (bs0, (acctBkr ^. accountBakerInfoEx, newAmt) : bkrs0)
                            -- Reduction complete, so update the account as well
                            | redEpoch <= newEpoch -> do
                                -- Reduce the baker's stake on the account
                                newBaker <- refMake acctBkr{_stakedAmount = newAmt, _bakerPendingChange = BaseAccounts.NoChange}
                                let updAcc acc = ((),) <$> setPersistentAccountStake acc (PersistentAccountStakeBaker newBaker)
                                (_, newAccounts) <- Accounts.updateAccountsAtIndex updAcc aid (bspAccounts bs0)
                                -- The baker is included with the revised stake
                                return (bs0 {bspAccounts = newAccounts}, (acctBkr ^. accountBakerInfoEx, newAmt) : bkrs0)
                        _ -> return (bs0, (acctBkr ^. accountBakerInfoEx, _stakedAmount acctBkr) : bkrs0)
                _ -> error "Persistent.bsoTransitionEpochBakers invariant violation: active baker account not a valid baker"
        -- Get the baker info. The list of baker ids is reversed in the input so the accumulated list
        -- is in ascending order.
        (bsp', bkrs) <- foldM accumBakers (bsp, []) (reverse curActiveBIDs)
        newBakerInfos <- refMake . BakerInfos . Vec.fromList $ fst <$> bkrs
        let stakesVec = Vec.fromList $ snd <$> bkrs
        newBakerStakes <- refMake (BakerStakes stakesVec)
        let newCurrentBakers = oldBPs ^. birkNextEpochBakers
        neb <- refLoad newCurrentBakers
        -- If the baker infos structure has the same hash as the previous one,
        -- use that to avoid duplicate storage.
        _bakerInfos <- secondIfEqual newBakerInfos (_bakerInfos neb)
        -- Also for stakes. This is less likely to be useful, but it's pretty cheap to check,
        -- so why not?
        _bakerStakes <- secondIfEqual newBakerStakes (_bakerStakes neb)
        let _bakerTotalStake = sum stakesVec
        newNextBakers <- refMake PersistentEpochBakers{..}
        storePBS pbs bsp'{bspBirkParameters = (bspBirkParameters bsp') {
            _birkCurrentEpochBakers = newCurrentBakers,
            _birkNextEpochBakers = newNextBakers
          }
        }
    where
        secondIfEqual a b = do
            h1 <- getHashM a
            h2 <- getHashM b
            return $ if (h1 :: H.Hash) == h2 then b else a

doGetActiveBakersAndDelegators
    :: forall pv m
     . (IsProtocolVersion pv,
        MonadBlobStore m,
        AccountVersionFor pv ~ 'AccountV1,
        BakerInfoRef m ~ PersistentBakerInfoEx 'AccountV1)
    => PersistentBlockState pv -> m ([ActiveBakerInfo m], [ActiveDelegatorInfo])
doGetActiveBakersAndDelegators pbs = do
    bsp <- loadPBS pbs
    ab <- refLoad $ bspBirkParameters bsp ^. birkActiveBakers
    abis <- Trie.toAscList (ab ^. activeBakers) >>= mapM (mkActiveBakerInfo bsp)
    let PersistentActiveDelegatorsV1 dset _ = ab ^. passiveDelegators
    lps <- Trie.keys dset >>= mapM (mkActiveDelegatorInfo bsp)
    return (abis, lps)
      where
            mkActiveBakerInfo bsp (BakerId acct, PersistentActiveDelegatorsV1 dlgs _) = do
                theBaker <- Accounts.indexedAccount acct (bspAccounts bsp) >>= \case
                    Just PersistentAccount{_accountStake = PersistentAccountStakeBaker pab} ->
                        refLoad pab
                    _ -> error "Invariant violation: active baker is not a baker account"
                dlglist <- Trie.keysAsc dlgs
                abd <- mapM (mkActiveDelegatorInfo bsp) dlglist
                return ActiveBakerInfo {
                    activeBakerInfoRef = theBaker ^. accountBakerInfoEx,
                    activeBakerEquityCapital = theBaker ^. stakedAmount,
                    activeBakerPendingChange = theBaker ^. bakerPendingChange,
                    activeBakerDelegators = abd
                }
            mkActiveDelegatorInfo :: BlockStatePointers pv -> DelegatorId -> m ActiveDelegatorInfo
            mkActiveDelegatorInfo bsp activeDelegatorId@(DelegatorId acct) = do
                theDelegator@BaseAccounts.AccountDelegationV1{} <-
                    Accounts.indexedAccount acct (bspAccounts bsp) >>= \case
                        Just PersistentAccount{_accountStake = PersistentAccountStakeDelegate pad} ->
                            refLoad pad
                        _ -> error "Invariant violation: active baker is not a baker account"
                return ActiveDelegatorInfo{
                    activeDelegatorStake = theDelegator ^. BaseAccounts.delegationStakedAmount,
                    activeDelegatorPendingChange = theDelegator ^. BaseAccounts.delegationPendingChange,
                    ..
                }

doAddBaker
    :: (IsProtocolVersion pv, MonadBlobStore m, AccountVersionFor pv ~ 'AccountV0, ChainParametersVersionFor pv ~ 'ChainParametersV0)
    => PersistentBlockState pv
    -> AccountIndex
    -> BakerAdd
    -> m (BakerAddResult, PersistentBlockState pv)
doAddBaker pbs ai BakerAdd{..} = do
        bsp <- loadPBS pbs
        Accounts.indexedAccount ai (bspAccounts bsp) >>= \case
            -- Cannot resolve the account
            Nothing -> return (BAInvalidAccount, pbs)
            -- Account is already a baker
            Just PersistentAccount{_accountStake = PersistentAccountStakeBaker{}} -> return (BAAlreadyBaker (BakerId ai), pbs)
            Just PersistentAccount{} -> do
                  cp <- (^. cpPoolParameters . ppBakerStakeThreshold) <$> doGetChainParameters pbs
                  if baStake < cp then
                      return (BAStakeUnderThreshold, pbs)
                  else do
                    let bid = BakerId ai
                    pab <- refLoad (_birkActiveBakers (bspBirkParameters bsp))
                    let updAgg Nothing = return (True, Trie.Insert ())
                        updAgg (Just ()) = return (False, Trie.NoChange)
                    Trie.adjust updAgg (bkuAggregationKey baKeys) (_aggregationKeys pab) >>= \case
                        -- Aggregation key is a duplicate
                        (False, _) -> return (BADuplicateAggregationKey, pbs)
                        (True, newAggregationKeys) -> do
                            newActiveBakers <- Trie.insert bid emptyPersistentActiveDelegators (_activeBakers pab)
                            newpabref <- refMake PersistentActiveBakers{
                                    _aggregationKeys = newAggregationKeys,
                                    _activeBakers = newActiveBakers,
                                    _passiveDelegators = pab ^. passiveDelegators,
                                    _totalActiveCapital = TotalActiveCapitalV0
                                }
                            let newBirkParams = bspBirkParameters bsp & birkActiveBakers .~ newpabref
                            let updAcc acc = do
                                    newBakerInfo <- refMake $
                                        bakerKeyUpdateToInfo bid baKeys
                                    newPAB <- refMake PersistentAccountBaker{
                                        _stakedAmount = baStake,
                                        _stakeEarnings = baStakeEarnings,
                                        _accountBakerInfo = newBakerInfo,
                                        _extraBakerInfo = PersistentExtraBakerInfo (),
                                        _bakerPendingChange = BaseAccounts.NoChange
                                    }
                                    acc' <- setPersistentAccountStake acc (PersistentAccountStakeBaker newPAB)
                                    return ((), acc')
                            -- This cannot fail to update the account, since we already looked up the account.
                            (_, newAccounts) <- Accounts.updateAccountsAtIndex updAcc ai (bspAccounts bsp)
                            (BASuccess bid,) <$> storePBS pbs bsp{
                                bspBirkParameters = newBirkParams,
                                bspAccounts = newAccounts
                            }

doConfigureBaker
    :: (IsProtocolVersion pv, MonadBlobStore m, AccountVersionFor pv ~ 'AccountV1, ChainParametersVersionFor pv ~ 'ChainParametersV1)
    => PersistentBlockState pv
    -> AccountIndex
    -> BakerConfigure
    -> m (BakerConfigureResult, PersistentBlockState pv)
doConfigureBaker pbs ai BakerConfigureAdd{..} = do
        -- It is assumed here that this account is NOT a baker and NOT a delegator.
        bsp <- loadPBS pbs
        Accounts.indexedAccount ai (bspAccounts bsp) >>= \case
            -- Cannot resolve the account
            Nothing -> return (BCInvalidAccount, pbs)
            Just PersistentAccount{} -> do
                chainParams <- doGetChainParameters pbs
                let poolParams = chainParams ^. cpPoolParameters
                let capitalMin = poolParams ^. ppMinimumEquityCapital
                let ranges = poolParams ^. ppCommissionBounds
                if
                  | bcaCapital < capitalMin -> return (BCStakeUnderThreshold, pbs)
                  | not (isInRange bcaTransactionFeeCommission (ranges ^. transactionCommissionRange)) ->
                            return (BCTransactionFeeCommissionNotInRange, pbs)
                  | not (isInRange bcaBakingRewardCommission (ranges ^. bakingCommissionRange)) ->
                            return (BCBakingRewardCommissionNotInRange, pbs)
                  | not (isInRange bcaFinalizationRewardCommission (ranges ^. finalizationCommissionRange)) ->
                            return (BCFinalizationRewardCommissionNotInRange, pbs)
                  | otherwise -> do
                    let bid = BakerId ai
                    pab <- refLoad (_birkActiveBakers (bspBirkParameters bsp))
                    let updAgg Nothing = return (True, Trie.Insert ())
                        updAgg (Just ()) = return (False, Trie.NoChange)
                    Trie.adjust updAgg (bkuAggregationKey bcaKeys) (_aggregationKeys pab) >>= \case
                        -- Aggregation key is a duplicate
                        (False, _) -> return (BCDuplicateAggregationKey (bkuAggregationKey bcaKeys), pbs)
                        (True, newAggregationKeys) -> do
                            newActiveBakers <- Trie.insert bid emptyPersistentActiveDelegators (_activeBakers pab)
                            newpabref <- refMake PersistentActiveBakers{
                                    _aggregationKeys = newAggregationKeys,
                                    _activeBakers = newActiveBakers,
                                    _passiveDelegators = pab ^. passiveDelegators,
                                    _totalActiveCapital = addActiveCapital bcaCapital (_totalActiveCapital pab)
                                }
                            let newBirkParams = bspBirkParameters bsp & birkActiveBakers .~ newpabref
                            let updAcc acc = do
                                    let cr = CommissionRates {
                                            _finalizationCommission = bcaFinalizationRewardCommission,
                                            _bakingCommission = bcaBakingRewardCommission,
                                            _transactionCommission = bcaTransactionFeeCommission
                                        }
                                    bpi <- refMake BaseAccounts.BakerPoolInfo {
                                            _poolOpenStatus = bcaOpenForDelegation,
                                            _poolMetadataUrl = bcaMetadataURL,
                                            _poolCommissionRates = cr
                                        }
                                    newBakerInfo <- refMake $ bakerKeyUpdateToInfo bid bcaKeys
                                    newPAB <- refMake PersistentAccountBaker{
                                        _stakedAmount = bcaCapital,
                                        _stakeEarnings = bcaRestakeEarnings,
                                        _accountBakerInfo = newBakerInfo,
                                        _extraBakerInfo = PersistentExtraBakerInfo bpi,
                                        _bakerPendingChange = BaseAccounts.NoChange
                                    }
                                    acc' <- setPersistentAccountStake acc (PersistentAccountStakeBaker newPAB)
                                    return ((), acc')
                            -- This cannot fail to update the account, since we already looked up the account.
                            (_, newAccounts) <- Accounts.updateAccountsAtIndex updAcc ai (bspAccounts bsp)
                            (BCSuccess [] bid,) <$> storePBS pbs bsp{
                                bspBirkParameters = newBirkParams,
                                bspAccounts = newAccounts
                            }
doConfigureBaker pbs ai BakerConfigureUpdate{..} = do
        origBSP <- loadPBS pbs
        cp <- doGetChainParameters pbs
        res <- MTL.runExceptT $ MTL.runWriterT $ flip MTL.execStateT origBSP $ do
                updateKeys
                updateRestakeEarnings
                updateOpenForDelegation
                updateMetadataURL
                updateTransactionFeeCommission cp
                updateBakingRewardCommission cp
                updateFinalizationRewardCommission cp
                updateCapital cp
        case res of
            Left errorRes -> return (errorRes, pbs)
            Right (newBSP, changes) -> (BCSuccess changes bid,) <$> storePBS pbs newBSP
      where
        liftBSO = lift . lift . lift
        bid = BakerId ai
        getAccountOrFail = do
            bsp <- MTL.get
            liftBSO (Accounts.indexedAccount ai (bspAccounts bsp)) >>= \case
                Nothing -> MTL.throwError BCInvalidAccount
                Just PersistentAccount{_accountStake = PersistentAccountStakeBaker ab} -> liftBSO $ refLoad ab
                Just PersistentAccount{} -> MTL.throwError BCInvalidBaker
        modifyAccount updAcc = do
            bsp <- MTL.get
            (_, newAccounts) <- liftBSO $ Accounts.updateAccountsAtIndex updAcc ai (bspAccounts bsp)
            MTL.put bsp{bspAccounts = newAccounts}
        updateKeys = forM_ bcuKeys $ \keys -> do
            acctBkr <- getAccountOrFail
            bsp <- MTL.get
            pab <- liftBSO $ refLoad (_birkActiveBakers (bspBirkParameters bsp))
            bkrInfo <- liftBSO $ refLoad (_accountBakerInfo acctBkr)
            let key = BaseAccounts._bakerAggregationVerifyKey bkrInfo
            -- Try updating the aggregation keys
            (keyOK, newAggregationKeys) <-
                    -- If the aggregation key has not changed, we have nothing to do.
                    if bkuAggregationKey keys == key then
                        return (True, _aggregationKeys pab)
                    else do
                        -- Remove the old key
                        ak1 <- liftBSO $ Trie.delete key (_aggregationKeys pab)
                        -- Add the new key and check that it is not already present
                        let updAgg Nothing = return (True, Trie.Insert ())
                            updAgg (Just ()) = return (False, Trie.NoChange)
                        liftBSO $ Trie.adjust updAgg (bkuAggregationKey keys) ak1
            unless keyOK (MTL.throwError (BCDuplicateAggregationKey key))
            newActiveBakers <- liftBSO $ refMake pab{_aggregationKeys = newAggregationKeys}
            let newBirkParams = bspBirkParameters bsp & birkActiveBakers .~ newActiveBakers
            -- Update the account with the new keys
            let updAcc acc = do
                    newBakerInfo <- refMake $ bakerKeyUpdateToInfo (BakerId ai) keys
                    newPAB <- refMake $ acctBkr {_accountBakerInfo = newBakerInfo}
                    acc' <- setPersistentAccountStake acc (PersistentAccountStakeBaker newPAB)
                    return ((), acc')
            modifyAccount updAcc
            MTL.modify' $ \s -> s{bspBirkParameters = newBirkParams}
            MTL.tell [BakerConfigureUpdateKeys keys]
        updateRestakeEarnings = forM_ bcuRestakeEarnings $ \restakeEarnings -> do
            acctBkr <- getAccountOrFail
            unless (acctBkr ^. stakeEarnings == restakeEarnings) $ do
                let updAcc acc = do
                        newPAB <- refMake (acctBkr & stakeEarnings .~ restakeEarnings)
                        ((), ) <$> setPersistentAccountStake acc (PersistentAccountStakeBaker newPAB)
                modifyAccount updAcc
            MTL.tell [BakerConfigureRestakeEarnings restakeEarnings]
        updateOpenForDelegation = forM_ bcuOpenForDelegation $ \openForDelegation -> do
            acctBkr <- getAccountOrFail
            ebi <- liftBSO $ refLoad $ acctBkr ^. bakerPoolInfoRef
            unless (ebi ^. BaseAccounts.poolOpenStatus == openForDelegation) $ do
                let updAcc acc = do
                        newEbi <- refMake (ebi & BaseAccounts.poolOpenStatus .~ openForDelegation)
                        newPAB <- refMake (acctBkr & extraBakerInfo .~ PersistentExtraBakerInfo newEbi)
                        ((), ) <$> setPersistentAccountStake acc (PersistentAccountStakeBaker newPAB)
                modifyAccount updAcc
                when (openForDelegation == Transactions.ClosedForAll) $ do
                    -- Transfer all existing delegators to passive delegation.
                    birkParams <- MTL.gets bspBirkParameters
                    activeBkrs <- liftBSO $ refLoad (birkParams ^. birkActiveBakers)
                    -- Update the active bakers
                    (delegators, newActiveBkrs) <- transferDelegatorsToPassive bid activeBkrs
                    newActiveBkrsRef <- refMake newActiveBkrs
                    MTL.modify $ \bsp -> bsp{bspBirkParameters = birkParams & birkActiveBakers .~ newActiveBkrsRef}
                    -- Update each baker account
                    forM_ delegators redelegatePassive
            MTL.tell [BakerConfigureOpenForDelegation openForDelegation]
        updateMetadataURL = forM_ bcuMetadataURL $ \metadataURL -> do
            acctBkr <- getAccountOrFail
            ebi <- liftBSO $ refLoad $ acctBkr ^. bakerPoolInfoRef
            unless (ebi ^. BaseAccounts.poolMetadataUrl == metadataURL) $ do
                let updAcc acc = do
                        newEbi <- refMake (ebi & BaseAccounts.poolMetadataUrl .~ metadataURL)
                        newPAB <- refMake (acctBkr & extraBakerInfo .~ PersistentExtraBakerInfo newEbi)
                        ((), ) <$> setPersistentAccountStake acc (PersistentAccountStakeBaker newPAB)
                modifyAccount updAcc
            MTL.tell [BakerConfigureMetadataURL metadataURL]
        updateTransactionFeeCommission cp = forM_ bcuTransactionFeeCommission $ \tfc -> do
            let range = cp ^. cpPoolParameters . ppCommissionBounds . transactionCommissionRange
            unless (isInRange tfc range) (MTL.throwError BCTransactionFeeCommissionNotInRange)
            acctBkr <- getAccountOrFail
            ebi <- liftBSO $ refLoad $ acctBkr ^. bakerPoolInfoRef
            unless (ebi ^. BaseAccounts.poolCommissionRates . transactionCommission == tfc) $ do
                let updAcc acc = do
                        newEbi <- refMake (ebi & BaseAccounts.poolCommissionRates . transactionCommission .~ tfc)
                        newPAB <- refMake (acctBkr & extraBakerInfo .~ PersistentExtraBakerInfo newEbi)
                        ((), ) <$> setPersistentAccountStake acc (PersistentAccountStakeBaker newPAB)
                modifyAccount updAcc
            MTL.tell [BakerConfigureTransactionFeeCommission tfc]
        updateBakingRewardCommission cp = forM_ bcuBakingRewardCommission $ \brc -> do
            let range = cp ^. cpPoolParameters . ppCommissionBounds . bakingCommissionRange
            unless (isInRange brc range) (MTL.throwError BCBakingRewardCommissionNotInRange)
            acctBkr <- getAccountOrFail
            ebi <- liftBSO $ refLoad $ acctBkr ^. bakerPoolInfoRef
            unless (ebi ^. BaseAccounts.poolCommissionRates . bakingCommission == brc) $ do
                let updAcc acc = do
                        newEbi <- refMake (ebi & BaseAccounts.poolCommissionRates . bakingCommission .~ brc)
                        newPAB <- refMake (acctBkr & extraBakerInfo .~ PersistentExtraBakerInfo newEbi)
                        ((), ) <$> setPersistentAccountStake acc (PersistentAccountStakeBaker newPAB)
                modifyAccount updAcc
            MTL.tell [BakerConfigureBakingRewardCommission brc]
        updateFinalizationRewardCommission cp = forM_ bcuFinalizationRewardCommission $ \frc -> do
            let range = cp ^. cpPoolParameters . ppCommissionBounds . finalizationCommissionRange
            unless (isInRange frc range) (MTL.throwError BCFinalizationRewardCommissionNotInRange)
            acctBkr <- getAccountOrFail
            ebi <- liftBSO $ refLoad $ acctBkr ^. bakerPoolInfoRef
            unless (ebi ^. BaseAccounts.poolCommissionRates . finalizationCommission == frc) $ do
                let updAcc acc = do
                        newEbi <- refMake (ebi & BaseAccounts.poolCommissionRates . finalizationCommission .~ frc)
                        newPAB <- refMake (acctBkr & extraBakerInfo .~ PersistentExtraBakerInfo newEbi)
                        ((), ) <$> setPersistentAccountStake acc (PersistentAccountStakeBaker newPAB)
                modifyAccount updAcc
            MTL.tell [BakerConfigureFinalizationRewardCommission frc]
        updateCapital cp = forM_ bcuCapital $ \capital -> do
            acctBkr <- getAccountOrFail
            when (_bakerPendingChange acctBkr /= BaseAccounts.NoChange) (MTL.throwError BCChangePending)
            let capitalMin = cp ^. cpPoolParameters . ppMinimumEquityCapital
            let updAcc updateStake acc = do
                    newPAB <- refMake $ updateStake acctBkr
                    acc' <- setPersistentAccountStake acc (PersistentAccountStakeBaker newPAB)
                    return ((), acc')
            let cooldownDuration = cp ^. cpCooldownParameters . cpPoolOwnerCooldown
                cooldownElapsed = addDurationSeconds bcuSlotTimestamp cooldownDuration
            if capital == 0 then do
                let bpc = BaseAccounts.RemoveStake (BaseAccounts.PendingChangeEffectiveV1 cooldownElapsed)
                modifyAccount $ updAcc $ bakerPendingChange .~ bpc
                MTL.tell [BakerConfigureStakeReduced capital]
            else do
                when (capital < capitalMin) (MTL.throwError BCStakeUnderThreshold)
                case compare capital (_stakedAmount acctBkr) of
                    LT -> do
                        let bpc = BaseAccounts.ReduceStake capital (BaseAccounts.PendingChangeEffectiveV1 cooldownElapsed)
                        modifyAccount $ updAcc $ bakerPendingChange .~ bpc
                        MTL.tell [BakerConfigureStakeReduced capital]
                    EQ ->
                        MTL.tell [BakerConfigureStakeIncreased capital]
                    GT -> do
                        modifyAccount $ updAcc $ stakedAmount .~ capital
                        birkParams <- MTL.gets bspBirkParameters
                        activeBkrs <- liftBSO $ refLoad (birkParams ^. birkActiveBakers)
                        newActiveBkrs <- liftBSO $ refMake $ activeBkrs &
                            totalActiveCapital %~ addActiveCapital (capital - _stakedAmount acctBkr)
                        MTL.modify' $ \bsp -> bsp{bspBirkParameters = birkParams & birkActiveBakers .~ newActiveBkrs}
                        MTL.tell [BakerConfigureStakeIncreased capital]

doConstrainBakerCommission :: (IsProtocolVersion pv, MonadBlobStore m, AccountVersionFor pv ~ 'AccountV1)
    => PersistentBlockState pv -> AccountIndex -> CommissionRanges -> m (PersistentBlockState pv)
doConstrainBakerCommission pbs ai ranges = do
        bsp <- loadPBS pbs
        Accounts.indexedAccount ai (bspAccounts bsp) >>= \case
            Nothing -> return pbs
            -- The account is valid and has a baker
            Just PersistentAccount{_accountStake = PersistentAccountStakeBaker pab} -> do
                ab <- refLoad pab
                ebi <- refLoad $ ab ^. bakerPoolInfoRef
                let oldRates = ebi ^. BaseAccounts.poolCommissionRates
                let newRates = updateRates oldRates
                if oldRates == newRates then
                    return pbs
                else do
                    let updAcc acc = do
                            pebi' <- refMake $ ebi & BaseAccounts.poolCommissionRates .~ newRates
                            pab' <- refMake $ ab & bakerPoolInfoRef .~ pebi'
                            acc' <- setPersistentAccountStake acc (PersistentAccountStakeBaker pab')
                            return ((), acc')
                    (_, newAccounts) <- Accounts.updateAccountsAtIndex updAcc ai (bspAccounts bsp)
                    storePBS pbs bsp{bspAccounts = newAccounts}
            _ -> return pbs
    where
        updateRates = updateTransactionFeeCommission . updateBakingRewardCommission . updateFinalizationRewardCommission        
        updateTransactionFeeCommission =
            transactionCommission %~ (`closestInRange` (ranges ^. transactionCommissionRange))
        updateBakingRewardCommission =
            bakingCommission %~ (`closestInRange` (ranges ^. bakingCommissionRange))
        updateFinalizationRewardCommission =
            finalizationCommission %~ (`closestInRange` (ranges ^. finalizationCommissionRange))

-- |Checks that the delegation target is not over-delegated.
-- This can throw one of the following 'DelegationConfigureResult's, in order:
--
--   * 'DCInvalidDelegationTarget' if the target baker is not a baker.
--   * 'DCPoolStakeOverThreshold' if the delegated amount puts the pool over the leverage bound.
--   * 'DCPoolOverDelegated' if the delegated amount puts the pool over the capital bound.
delegationConfigureDisallowOverdelegation
    :: (IsProtocolVersion pv, AccountVersionFor pv ~ 'AccountV1, MTL.MonadError DelegationConfigureResult m, MonadBlobStore m)
    => BlockStatePointers pv
    -> PoolParameters 'ChainParametersV1
    -> DelegationTarget
    -> m ()
delegationConfigureDisallowOverdelegation bsp poolParams target = case target of
  Transactions.DelegatePassive -> return ()
  Transactions.DelegateToBaker bid@(BakerId baid) -> do
    bakerEquityCapital <- Accounts.indexedAccount baid (bspAccounts bsp) >>= \case
      Just PersistentAccount{_accountStake = PersistentAccountStakeBaker abr} ->
          _stakedAmount <$> refLoad abr
      _ ->
          MTL.throwError (DCInvalidDelegationTarget bid)
    capitalTotal <- totalCapital bsp
    bakerDelegatedCapital <- poolDelegatorCapital bsp bid
    let PoolCaps{..} = delegatedCapitalCaps poolParams capitalTotal bakerEquityCapital bakerDelegatedCapital
    when (bakerDelegatedCapital > leverageCap) $ MTL.throwError DCPoolStakeOverThreshold
    when (bakerDelegatedCapital > boundCap) $ MTL.throwError DCPoolOverDelegated

-- |Check that a delegation target is open for delegation.
-- If the target is not a baker, this throws 'DCInvalidDelegationTarget'.
-- If the target is not open for all, this throws 'DCPoolClosed'.
delegationCheckTargetOpen
    :: (IsProtocolVersion pv, AccountVersionFor pv ~ 'AccountV1, MTL.MonadError DelegationConfigureResult m, MonadBlobStore m)
    => BlockStatePointers pv
    -> DelegationTarget
    -> m ()
delegationCheckTargetOpen _ Transactions.DelegatePassive = return ()
delegationCheckTargetOpen bsp (Transactions.DelegateToBaker bid@(BakerId baid)) = do
    Accounts.indexedAccount baid (bspAccounts bsp) >>= \case
        Just PersistentAccount{_accountStake = PersistentAccountStakeBaker abr} -> do
            baker <- refLoad abr
            poolInfo <- refLoad (baker ^. bakerPoolInfoRef)
            case poolInfo ^. BaseAccounts.poolOpenStatus of
                Transactions.OpenForAll -> return ()
                _ -> MTL.throwError DCPoolClosed
        _ -> MTL.throwError (DCInvalidDelegationTarget bid)

doConfigureDelegation
    :: forall pv m
     . (IsProtocolVersion pv, MonadBlobStore m, AccountVersionFor pv ~ 'AccountV1, ChainParametersVersionFor pv ~ 'ChainParametersV1)
    => PersistentBlockState pv
    -> AccountIndex
    -> DelegationConfigure
    -> m (DelegationConfigureResult, PersistentBlockState pv)
doConfigureDelegation pbs ai DelegationConfigureAdd{..} = do
        -- It is assumed here that this account is NOT a baker and NOT a delegator.
        bsp <- loadPBS pbs
        poolParams <- _cpPoolParameters <$> lookupCurrentParameters (bspUpdates bsp)
        result <- MTL.runExceptT $ do
            newBSP <- updateBlockState bsp
            delegationConfigureDisallowOverdelegation newBSP poolParams dcaDelegationTarget
            return newBSP
        case result of
            Left e -> return (e, pbs)
            Right newBirkParams -> (DCSuccess [] did,) <$> storePBS pbs newBirkParams
        where
          did = DelegatorId ai
          updateBlockState bsp = lift (Accounts.indexedAccount ai (bspAccounts bsp)) >>= \case
            Nothing -> MTL.throwError DCInvalidAccount
            Just PersistentAccount{} -> do
                delegationCheckTargetOpen bsp dcaDelegationTarget
                newBirkParams <- updateBirk bsp dcaDelegationTarget
                let updAcc acc = do
                        newPAD <- refMake BaseAccounts.AccountDelegationV1{
                            BaseAccounts._delegationIdentity = did,
                            BaseAccounts._delegationStakedAmount = dcaCapital,
                            BaseAccounts._delegationStakeEarnings = dcaRestakeEarnings,
                            BaseAccounts._delegationTarget = dcaDelegationTarget,
                            BaseAccounts._delegationPendingChange = BaseAccounts.NoChange
                        }
                        ((), ) <$> setPersistentAccountStake acc (PersistentAccountStakeDelegate newPAD)
                -- This cannot fail to update the accounts, since we already looked up the accounts:
                (_, newAccounts) <- lift $ Accounts.updateAccountsAtIndex updAcc ai (bspAccounts bsp)
                return bsp{bspBirkParameters = newBirkParams, bspAccounts = newAccounts}
          updateBirk bsp Transactions.DelegatePassive = lift $ do
            ab <- refLoad (bspBirkParameters bsp ^. birkActiveBakers)
            let PersistentActiveDelegatorsV1 dset tot = ab ^. passiveDelegators
            newDset <- Trie.insert did () dset
            newAB <- refMake ab{
                    _passiveDelegators = PersistentActiveDelegatorsV1 newDset (tot + dcaCapital),
                    _totalActiveCapital = addActiveCapital dcaCapital (_totalActiveCapital ab)
                }
            return $! bspBirkParameters bsp & birkActiveBakers .~ newAB
          updateBirk bsp (Transactions.DelegateToBaker bid) = do
            pab <- lift $ refLoad (bspBirkParameters bsp ^. birkActiveBakers)
            mDels <- lift $ Trie.lookup bid (pab ^. activeBakers)
            case mDels of
                Nothing -> MTL.throwError (DCInvalidDelegationTarget bid)
                Just (PersistentActiveDelegatorsV1 dels tot) -> do
                    newDels <- lift $ flip PersistentActiveDelegatorsV1 (tot + dcaCapital) <$> (Trie.insert did () dels)
                    newActiveBakers <- lift $ Trie.insert bid newDels (pab ^. activeBakers)
                    newpabref <- lift $ refMake pab{_activeBakers = newActiveBakers, _totalActiveCapital = addActiveCapital dcaCapital (_totalActiveCapital pab)}
                    return $! bspBirkParameters bsp & birkActiveBakers .~ newpabref
doConfigureDelegation pbs ai DelegationConfigureUpdate{..} = do
        origBSP <- loadPBS pbs
        cp <- lookupCurrentParameters (bspUpdates origBSP)
        res <- MTL.runExceptT $ MTL.runWriterT $ flip MTL.execStateT origBSP $ do
                updateDelegationTarget
                updateRestakeEarnings
                updateCapital cp
                checkOverdelegation cp
        case res of
            Left errorRes -> return (errorRes, pbs)
            Right (newBSP, changes) -> (DCSuccess changes did,) <$> storePBS pbs newBSP
      where
        did = DelegatorId ai
        getAccountOrFail = do
            bsp <- MTL.get
            Accounts.indexedAccount ai (bspAccounts bsp) >>= \case
                Nothing -> MTL.throwError DCInvalidAccount
                Just PersistentAccount{_accountStake = PersistentAccountStakeDelegate ad} -> refLoad ad
                Just PersistentAccount{} -> MTL.throwError DCInvalidDelegator
        modifyAccount updAcc = do
            bsp <- MTL.get
            (_, newAccounts) <- Accounts.updateAccountsAtIndex updAcc ai (bspAccounts bsp)
            MTL.put bsp{
                bspAccounts = newAccounts
            }
        updateDelegationTarget = forM_ dcuDelegationTarget $ \target -> do
            acctDlg <- getAccountOrFail
            let oldTarget = acctDlg ^. BaseAccounts.delegationTarget
            unless (oldTarget == target) $ do
                -- Check that the target pool is open for delegation
                bsp0 <- MTL.get
                delegationCheckTargetOpen bsp0 target
                ab <- refLoad =<< use (to bspBirkParameters . birkActiveBakers)
                let stakedAmt = acctDlg ^. BaseAccounts.delegationStakedAmount
                -- Transfer the delegator in the active bakers from the old target to the new one.
                -- Note, these functions do not modify the total stake, but this is not being changed
                -- - just moved.
                ab1 <- removeDelegator oldTarget did stakedAmt ab
                ab2 <- addDelegator target did stakedAmt ab1 >>= \case
                    Left bid -> MTL.throwError (DCInvalidDelegationTarget bid)
                    Right ab2 -> return ab2
                newActiveBakers <- refMake ab2
                MTL.modify' $ \bsp -> bsp{bspBirkParameters = bspBirkParameters bsp & birkActiveBakers .~ newActiveBakers}
                -- Update the account with the new delegation target.
                let updAcc acc = do
                        newPAD <- refMake (acctDlg & BaseAccounts.delegationTarget .~ target)
                        ((), ) <$> setPersistentAccountStake acc (PersistentAccountStakeDelegate newPAD)
                modifyAccount updAcc
            MTL.tell [DelegationConfigureDelegationTarget target]
        updateRestakeEarnings = forM_ dcuRestakeEarnings $ \restakeEarnings -> do
            acctDlg <- getAccountOrFail
            unless (acctDlg ^. BaseAccounts.delegationStakeEarnings == restakeEarnings) $ do
                let updAcc acc = do
                        newPAD <- refMake (acctDlg & BaseAccounts.delegationStakeEarnings .~ restakeEarnings)
                        ((), ) <$> setPersistentAccountStake acc (PersistentAccountStakeDelegate newPAD)
                modifyAccount updAcc
            MTL.tell [DelegationConfigureRestakeEarnings restakeEarnings]
        updateCapital cp = forM_ dcuCapital $ \capital -> do
            ad <- getAccountOrFail
            when (BaseAccounts._delegationPendingChange ad /= BaseAccounts.NoChange) (MTL.throwError DCChangePending)
            let updAcc updateStake acc = do
                    newPAD <- refMake $ updateStake ad
                    acc' <- setPersistentAccountStake acc (PersistentAccountStakeDelegate newPAD)
                    return ((), acc')
            -- Cooldown time, used when the change reduces or removes the stake.
            let cooldownDuration = cp ^. cpCooldownParameters . cpDelegatorCooldown
                cooldownElapsed = addDurationSeconds dcuSlotTimestamp cooldownDuration
            if capital == 0 then do
                let dpc = BaseAccounts.RemoveStake (BaseAccounts.PendingChangeEffectiveV1 cooldownElapsed)
                modifyAccount $ updAcc $ BaseAccounts.delegationPendingChange .~ dpc
                MTL.tell [DelegationConfigureStakeReduced capital]
            else case compare capital (BaseAccounts._delegationStakedAmount ad) of
                LT -> do
                    let dpc = BaseAccounts.ReduceStake capital (BaseAccounts.PendingChangeEffectiveV1 cooldownElapsed)
                    modifyAccount $ updAcc $ BaseAccounts.delegationPendingChange .~ dpc
                    MTL.tell [DelegationConfigureStakeReduced capital]
                EQ ->
                    MTL.tell [DelegationConfigureStakeIncreased capital]
                GT -> do
                    bsp1 <- MTL.get
                    ab <- refLoad (bspBirkParameters bsp1 ^. birkActiveBakers)
                    newActiveBakers <- addTotalsInActiveBakers ab ad (capital - BaseAccounts._delegationStakedAmount ad)
                    MTL.modify' $ \bsp -> bsp{bspBirkParameters = bspBirkParameters bsp1 & birkActiveBakers .~ newActiveBakers}
                    modifyAccount $ updAcc $ BaseAccounts.delegationStakedAmount .~ capital
                    MTL.tell [DelegationConfigureStakeIncreased capital]
        addTotalsInActiveBakers ab0 ad delta = do
            let ab1 = ab0 & totalActiveCapital %~ addActiveCapital delta
            case ad ^. BaseAccounts.delegationTarget of
                Transactions.DelegatePassive -> do
                    let PersistentActiveDelegatorsV1 dset dtot = ab1 ^. passiveDelegators
                    refMake $! ab1 & passiveDelegators .~ PersistentActiveDelegatorsV1 dset (dtot + delta)
                Transactions.DelegateToBaker bid -> do
                    Trie.lookup bid (ab1 ^. activeBakers) >>= \case
                        Nothing -> error "Invariant violation: delegation target is not an active baker"
                        Just (PersistentActiveDelegatorsV1 dset dtot) -> do
                            newActiveMap <- Trie.insert bid (PersistentActiveDelegatorsV1 dset (dtot + delta)) (ab1 ^. activeBakers)
                            refMake $! ab1 & activeBakers .~ newActiveMap
        checkOverdelegation cp = when (isJust dcuCapital || isJust dcuDelegationTarget) $ do
            ad <- getAccountOrFail
            let pp = cp ^. cpPoolParameters
            let target = ad ^. BaseAccounts.delegationTarget
            bsp <- MTL.get
            delegationConfigureDisallowOverdelegation bsp pp target

doUpdateBakerKeys ::(IsProtocolVersion pv, MonadBlobStore m, AccountVersionFor pv ~ 'AccountV0)
    => PersistentBlockState pv
    -> AccountIndex
    -> BakerKeyUpdate
    -> m (BakerKeyUpdateResult, PersistentBlockState pv)
doUpdateBakerKeys pbs ai bku@BakerKeyUpdate{..} = do
        bsp <- loadPBS pbs
        Accounts.indexedAccount ai (bspAccounts bsp) >>= \case
            -- The account is valid and has a baker
            Just PersistentAccount{_accountStake = PersistentAccountStakeBaker pAcctBkr} -> do
                acctBkr <- refLoad pAcctBkr
                pab <- refLoad (_birkActiveBakers (bspBirkParameters bsp))
                bkrInfo <- refLoad (_accountBakerInfo acctBkr)
                -- Try updating the aggregation keys
                (keyOK, newAggregationKeys) <-
                        -- If the aggregation key has not changed, we have nothing to do.
                        if bkuAggregationKey == BaseAccounts._bakerAggregationVerifyKey bkrInfo then
                            return (True, _aggregationKeys pab)
                        else do
                            -- Remove the old key
                            ak1 <- Trie.delete (BaseAccounts._bakerAggregationVerifyKey bkrInfo) (_aggregationKeys pab)
                            -- Add the new key and check that it is not already present
                            let updAgg Nothing = return (True, Trie.Insert ())
                                updAgg (Just ()) = return (False, Trie.NoChange)
                            Trie.adjust updAgg bkuAggregationKey ak1
                if keyOK then do
                    -- The new aggregation key is known to be unique
                    newActiveBakers <- refMake pab{_aggregationKeys = newAggregationKeys}
                    let newBirkParams = bspBirkParameters bsp & birkActiveBakers .~ newActiveBakers
                    -- Update the account with the new keys
                    let updAcc acc = do
                            newBakerInfo <- refMake $ bakerKeyUpdateToInfo (BakerId ai) bku
                            newPAB <- refMake $ acctBkr {_accountBakerInfo = newBakerInfo}
                            acc' <- setPersistentAccountStake acc (PersistentAccountStakeBaker newPAB)
                            return ((), acc')
                    (_, newAccounts) <- Accounts.updateAccountsAtIndex updAcc ai (bspAccounts bsp)
                    (BKUSuccess (BakerId ai),) <$> storePBS pbs bsp{
                        bspBirkParameters = newBirkParams,
                        bspAccounts = newAccounts
                    }
                else
                    return (BKUDuplicateAggregationKey, pbs)
            -- Cannot resolve the account, or it is not a baker
            _ -> return (BKUInvalidBaker, pbs)

doUpdateBakerStake
    :: (IsProtocolVersion pv, MonadBlobStore m, AccountVersionFor pv ~ 'AccountV0, ChainParametersVersionFor pv ~ 'ChainParametersV0)
    => PersistentBlockState pv
    -> AccountIndex
    -> Amount
    -> m (BakerStakeUpdateResult, PersistentBlockState pv)
doUpdateBakerStake pbs ai newStake = do
        bsp <- loadPBS pbs

        Accounts.indexedAccount ai (bspAccounts bsp) >>= \case
            -- The account is valid and has a baker
            Just PersistentAccount{_accountStake = PersistentAccountStakeBaker pAcctBkr} -> do
                acctBkr <- refLoad pAcctBkr
                if _bakerPendingChange acctBkr /= BaseAccounts.NoChange
                -- A change is already pending
                then return (BSUChangePending (BakerId ai), pbs)
                -- We can make the change
                else do
                    let curEpoch = epoch $ _birkSeedState (bspBirkParameters bsp)
                    upds <- refLoad (bspUpdates bsp)
                    cooldown <- (2+) . _cpBakerExtraCooldownEpochs . _cpCooldownParameters . unStoreSerialized <$> refLoad (currentParameters upds)

                    bakerStakeThreshold <- (^. cpPoolParameters . ppBakerStakeThreshold) <$> doGetChainParameters pbs
                    let applyUpdate updateStake = do
                           let updAcc acc = do
                                  newPAB <- refMake $ updateStake acctBkr
                                  acc' <- setPersistentAccountStake acc (PersistentAccountStakeBaker newPAB)
                                  return ((), acc')
                           (_, newAccounts) <- Accounts.updateAccountsAtIndex updAcc ai (bspAccounts bsp)
                           storePBS pbs bsp{bspAccounts = newAccounts}
                    case compare newStake (_stakedAmount acctBkr) of
                            LT -> if newStake < bakerStakeThreshold
                                  then return (BSUStakeUnderThreshold, pbs)
                                  else (BSUStakeReduced (BakerId ai) (curEpoch + cooldown),) <$>
                                        applyUpdate (bakerPendingChange .~ BaseAccounts.ReduceStake newStake (BaseAccounts.PendingChangeEffectiveV0 $ curEpoch + cooldown))
                            EQ -> return (BSUStakeUnchanged (BakerId ai), pbs)
                            GT -> (BSUStakeIncreased (BakerId ai),) <$> applyUpdate (stakedAmount .~ newStake)
            _ -> return (BSUInvalidBaker, pbs)

doUpdateBakerRestakeEarnings :: (IsProtocolVersion pv, MonadBlobStore m)
    => PersistentBlockState pv
    -> AccountIndex
    -> Bool
    -> m (BakerRestakeEarningsUpdateResult, PersistentBlockState pv)
doUpdateBakerRestakeEarnings pbs ai newRestakeEarnings = do
        bsp <- loadPBS pbs
        Accounts.indexedAccount ai (bspAccounts bsp) >>= \case
            -- The account is valid and has a baker
            Just PersistentAccount{_accountStake = PersistentAccountStakeBaker pAcctBkr} -> do
                acctBkr <- refLoad pAcctBkr
                if newRestakeEarnings == acctBkr ^. stakeEarnings
                then return (BREUUpdated (BakerId ai), pbs)
                else do
                    let updAcc acc = do
                            newPAB <- refMake (acctBkr & stakeEarnings .~ newRestakeEarnings)
                            ((), ) <$> setPersistentAccountStake acc (PersistentAccountStakeBaker newPAB)
                    (_, newAccounts) <- Accounts.updateAccountsAtIndex updAcc ai (bspAccounts bsp)
                    (BREUUpdated (BakerId ai),) <$> storePBS pbs bsp{bspAccounts = newAccounts}
            _ -> return (BREUInvalidBaker, pbs)


doRemoveBaker
    :: (IsProtocolVersion pv, MonadBlobStore m, AccountVersionFor pv ~ 'AccountV0, ChainParametersVersionFor pv ~ 'ChainParametersV0)
    => PersistentBlockState pv
    -> AccountIndex
    -> m (BakerRemoveResult, PersistentBlockState pv)
doRemoveBaker pbs ai = do
        bsp <- loadPBS pbs
        Accounts.indexedAccount ai (bspAccounts bsp) >>= \case
            -- The account is valid and has a baker
            Just PersistentAccount{_accountStake = PersistentAccountStakeBaker pab} -> do
                ab <- refLoad pab
                if _bakerPendingChange ab /= BaseAccounts.NoChange then
                    -- A change is already pending
                    return (BRChangePending (BakerId ai), pbs)
                else do
                    -- We can make the change
                    -- Note: this just sets the account to be removed at a future epoch
                    -- transition.
                    let curEpoch = epoch $ _birkSeedState (bspBirkParameters bsp)
                    upds <- refLoad (bspUpdates bsp)
                    cooldown <- (2+) . _cpBakerExtraCooldownEpochs . _cpCooldownParameters . unStoreSerialized <$> refLoad (currentParameters upds)
                    let updAcc acc = do
                            newPAB <- refMake ab{_bakerPendingChange = BaseAccounts.RemoveStake (BaseAccounts.PendingChangeEffectiveV0 $ curEpoch + cooldown)}
                            acc' <- setPersistentAccountStake acc (PersistentAccountStakeBaker newPAB)
                            return ((), acc')
                    (_, newAccounts) <- Accounts.updateAccountsAtIndex updAcc ai (bspAccounts bsp)
                    (BRRemoved (BakerId ai) (curEpoch + cooldown),) <$> storePBS pbs bsp{bspAccounts = newAccounts}
            -- The account is not valid or has no baker
            _ -> return (BRInvalidBaker, pbs)

doRewardAccount :: forall pv m. (IsProtocolVersion pv, MonadBlobStore m) => PersistentBlockState pv -> AccountIndex -> Amount -> m (Maybe AccountAddress, PersistentBlockState pv)
doRewardAccount pbs ai reward = do
        bsp <- loadPBS pbs
        (mRes, newAccounts) <- Accounts.updateAccountsAtIndex updAcc ai (bspAccounts bsp)
        case mRes of
            Nothing -> return (Nothing, pbs)
            Just (addr, updActiveBkrs) -> do
                newActiveBkrs <- updActiveBkrs (bspBirkParameters bsp ^. birkActiveBakers)
                (Just addr,) <$> storePBS pbs bsp{
                        bspAccounts = newAccounts,
                        bspBirkParameters = bspBirkParameters bsp & birkActiveBakers .~ newActiveBkrs
                    }
    where
        updAcc acc = do
            addr <- acc ^^. accountAddress
            (restaked, newAccountStake) <- case acc ^. accountStake of
                pas@(PersistentAccountStakeBaker pbkr) -> do
                    bkr <- refLoad pbkr
                    if bkr ^. stakeEarnings then
                        let upd pActiveBkrs = do
                                activeBkrs <- refLoad pActiveBkrs
                                refMake $! activeBkrs & totalActiveCapital %~ addActiveCapital reward
                        in (upd,) . PersistentAccountStakeBaker <$> refMake (bkr & stakedAmount +~ reward)
                    else
                        return (return, pas)
                pas@(PersistentAccountStakeDelegate pdlg) -> do
                    dlg <- refLoad pdlg
                    case dlg of
                        BaseAccounts.AccountDelegationV1{..} | _delegationStakeEarnings ->
                            let upd pActiveBkrs = do
                                    activeBkrs0 <- refLoad pActiveBkrs
                                    activeBkrs1 <- updateDelegationPoolCapital activeBkrs0 _delegationTarget
                                    refMake $! activeBkrs1 & totalActiveCapital %~ addActiveCapital reward
                            in (upd,) . PersistentAccountStakeDelegate <$> refMake (dlg & BaseAccounts.delegationStakedAmount +~ reward)
                        _ ->
                            return (return, pas)
                pas -> return (return, pas)
            acc' <- rehashAccount $ acc & accountStake .~ newAccountStake & accountAmount +~ reward
            return ((addr, restaked), acc')

        updateDelegationPoolCapital
            :: PersistentActiveBakers 'AccountV1
            -> Transactions.DelegationTarget
            -> m (PersistentActiveBakers 'AccountV1)
        updateDelegationPoolCapital activeBkrs Transactions.DelegatePassive = do
            let tot = adDelegatorTotalCapital $ activeBkrs ^. passiveDelegators
            return $! activeBkrs & passiveDelegators %~ \dlgs ->
                dlgs{adDelegatorTotalCapital = tot + reward}
        updateDelegationPoolCapital activeBkrs (Transactions.DelegateToBaker bid) = do
            let activeBkrsMap = activeBkrs ^. activeBakers
                adj Nothing = error "Invariant violation: active baker account is not in active bakers map"
                adj (Just dlgs) = do
                    let tot = adDelegatorTotalCapital dlgs
                    return ((), Trie.Insert $ dlgs{adDelegatorTotalCapital = tot + reward})
            (_, newActiveBkrsMap) <- Trie.adjust adj bid activeBkrsMap
            return $! activeBkrs & activeBakers .~ newActiveBkrsMap

doGetBakerPoolRewardDetails :: (IsProtocolVersion pv, AccountVersionFor pv ~ 'AccountV1, MonadBlobStore m) => PersistentBlockState pv -> m (Map.Map BakerId BakerPoolRewardDetails)
doGetBakerPoolRewardDetails pbs = do
    bsp <- loadPBS pbs
    let hpr = case bspRewardDetails bsp :: BlockRewardDetails 'AccountV1 of BlockRewardDetailsV1 hp -> hp
    poolRewards <- refLoad hpr
    rewardsList <- LFMBT.toAscList (bakerPoolRewardDetails poolRewards)
    capitals <- refLoad $ currentCapital poolRewards
    let bakerIdList = bcBakerId <$> Vec.toList (bakerPoolCapital capitals)
    -- The lists must be the same length since the rewards are reset when the current capital
    -- distribution is updated.
    return $! Map.fromList (zip bakerIdList rewardsList)

doGetRewardStatus :: forall pv m. (IsProtocolVersion pv, MonadBlobStore m) => PersistentBlockState pv -> m (RewardStatus' Epoch)
doGetRewardStatus pbs = do
        bsp <- loadPBS pbs
        let bankStatus = _unhashed $ bspBank bsp
        let rewardsV0 :: RewardStatus' Epoch
            rewardsV0 = RewardStatusV0 {
                    rsTotalAmount = bankStatus ^. Rewards.totalGTU,
                    rsTotalEncryptedAmount = bankStatus ^. Rewards.totalEncryptedGTU,
                    rsBakingRewardAccount = bankStatus ^. Rewards.bakingRewardAccount,
                    rsFinalizationRewardAccount = bankStatus ^. Rewards.finalizationRewardAccount,
                    rsGasAccount = bankStatus ^. Rewards.gasAccount,
                    rsProtocolVersion = demoteProtocolVersion (protocolVersion @pv)
                }
            rewardsV1 :: (AccountVersionFor pv ~ 'AccountV1) => m (RewardStatus' Epoch)
            rewardsV1 = do
                poolRewards <- refLoad (bspPoolRewards bsp)
                tc <- totalCapital bsp
                return RewardStatusV1 {
                    rsTotalAmount = bankStatus ^. Rewards.totalGTU,
                    rsTotalEncryptedAmount = bankStatus ^. Rewards.totalEncryptedGTU,
                    rsBakingRewardAccount = bankStatus ^. Rewards.bakingRewardAccount,
                    rsFinalizationRewardAccount = bankStatus ^. Rewards.finalizationRewardAccount,
                    rsGasAccount = bankStatus ^. Rewards.gasAccount,
                    rsFoundationTransactionRewards = foundationTransactionRewards poolRewards,
                    rsNextPaydayTime = nextPaydayEpoch poolRewards,
                    rsNextPaydayMintRate = nextPaydayMintRate poolRewards,
                    rsTotalStakedCapital = tc,
                    rsProtocolVersion = demoteProtocolVersion (protocolVersion @pv)
                }
        case protocolVersion @pv of
            SP1 -> return rewardsV0
            SP2 -> return rewardsV0
            SP3 -> return rewardsV0
            SP4 -> rewardsV1

doRewardFoundationAccount :: (IsProtocolVersion pv, MonadBlobStore m) => PersistentBlockState pv -> Amount -> m (PersistentBlockState pv)
doRewardFoundationAccount pbs reward = do
        bsp <- loadPBS pbs
        let updAcc acc = ((),) <$> rehashAccount (acc & accountAmount %~ (+ reward))
        foundationAccount <- (^. cpFoundationAccount) <$> lookupCurrentParameters (bspUpdates bsp)
        (_, newAccounts) <- Accounts.updateAccountsAtIndex updAcc foundationAccount (bspAccounts bsp)
        storePBS pbs (bsp {bspAccounts = newAccounts})

doGetFoundationAccount :: (IsProtocolVersion pv, MonadBlobStore m) => PersistentBlockState pv -> m (PersistentAccount (AccountVersionFor pv))
doGetFoundationAccount pbs = do
        bsp <- loadPBS pbs
        foundationAccount <- (^. cpFoundationAccount) <$> lookupCurrentParameters (bspUpdates bsp)
        macc <- Accounts.indexedAccount foundationAccount (bspAccounts bsp)
        case macc of
            Nothing -> error "bsoGetFoundationAccount: invalid foundation account"
            Just acc -> return acc

doMint :: (IsProtocolVersion pv, MonadBlobStore m) => PersistentBlockState pv -> MintAmounts -> m (PersistentBlockState pv)
doMint pbs mint = do
        bsp <- loadPBS pbs
        let newBank = bspBank bsp &
                unhashed %~
                (Rewards.totalGTU +~ mintTotal mint) .
                (Rewards.bakingRewardAccount +~ mintBakingReward mint) .
                (Rewards.finalizationRewardAccount +~ mintFinalizationReward mint)
        let updAcc acc = ((),) <$> rehashAccount (acc & accountAmount %~ (+ mintDevelopmentCharge mint))
        foundationAccount <- (^. cpFoundationAccount) <$> lookupCurrentParameters (bspUpdates bsp)
        (_, newAccounts) <- Accounts.updateAccountsAtIndex updAcc foundationAccount (bspAccounts bsp)
        storePBS pbs (bsp {bspBank = newBank, bspAccounts = newAccounts})

doGetAccount :: (IsProtocolVersion pv, MonadBlobStore m) => PersistentBlockState pv -> AccountAddress -> m (Maybe (AccountIndex, PersistentAccount (AccountVersionFor pv)))
doGetAccount pbs addr = do
        bsp <- loadPBS pbs
        Accounts.getAccountWithIndex addr (bspAccounts bsp)

doGetAccountExists :: (IsProtocolVersion pv, MonadBlobStore m) => PersistentBlockState pv -> AccountAddress -> m Bool
doGetAccountExists pbs aaddr = do
       bsp <- loadPBS pbs
       Accounts.exists aaddr (bspAccounts bsp)

doGetActiveBakers :: (IsProtocolVersion pv, MonadBlobStore m) => PersistentBlockState pv -> m [BakerId]
doGetActiveBakers pbs = do
    bsp <- loadPBS pbs
    ab <- refLoad $ bspBirkParameters bsp ^. birkActiveBakers
    Trie.keysAsc (ab ^. activeBakers)

doGetAccountByCredId :: (IsProtocolVersion pv, MonadBlobStore m) => PersistentBlockState pv -> ID.CredentialRegistrationID -> m (Maybe (AccountIndex, PersistentAccount (AccountVersionFor pv)))
doGetAccountByCredId pbs cid = do
        bsp <- loadPBS pbs
        Accounts.getAccountByCredId cid (bspAccounts bsp)

doGetAccountIndex :: (IsProtocolVersion pv, MonadBlobStore m) => PersistentBlockState pv -> AccountAddress -> m (Maybe AccountIndex)
doGetAccountIndex pbs addr = do
        bsp <- loadPBS pbs
        Accounts.getAccountIndex addr (bspAccounts bsp)

doGetAccountByIndex :: (IsProtocolVersion pv, MonadBlobStore m) => PersistentBlockState pv -> AccountIndex -> m (Maybe (PersistentAccount (AccountVersionFor pv)))
doGetAccountByIndex pbs aid = do
        bsp <- loadPBS pbs
        Accounts.indexedAccount aid (bspAccounts bsp)

doGetIndexedAccountByIndex :: (IsProtocolVersion pv, MonadBlobStore m) => PersistentBlockState pv -> AccountIndex -> m (Maybe (AccountIndex, PersistentAccount (AccountVersionFor pv)))
doGetIndexedAccountByIndex pbs idx = fmap (idx, ) <$> doGetAccountByIndex pbs idx

doAccountList :: (IsProtocolVersion pv, MonadBlobStore m) => PersistentBlockState pv -> m [AccountAddress]
doAccountList pbs = do
        bsp <- loadPBS pbs
        Accounts.accountAddresses (bspAccounts bsp)

doAddressWouldClash :: (IsProtocolVersion pv, MonadBlobStore m) => PersistentBlockState pv -> AccountAddress -> m Bool
doAddressWouldClash pbs addr = do
        bsp <- loadPBS pbs
        Accounts.addressWouldClash addr (bspAccounts bsp)

doRegIdExists :: (IsProtocolVersion pv, MonadBlobStore m) => PersistentBlockState pv -> ID.CredentialRegistrationID -> m Bool

doRegIdExists pbs regid = do
        bsp <- loadPBS pbs
        isJust . fst <$> Accounts.regIdExists regid (bspAccounts bsp)

doCreateAccount :: (IsProtocolVersion pv, MonadBlobStore m) => PersistentBlockState pv -> ID.GlobalContext -> AccountAddress -> ID.AccountCredential ->  m (Maybe (PersistentAccount (AccountVersionFor pv)), PersistentBlockState pv)
doCreateAccount pbs cryptoParams acctAddr credential = do
        acct <- newAccount cryptoParams acctAddr credential
        bsp <- loadPBS pbs
        -- Add the account
        (res, accts1) <- Accounts.putNewAccount acct (bspAccounts bsp)
        case res of
          Just idx -> do
            -- Record the RegId since we created a new account.
            accts2 <- Accounts.recordRegId (ID.credId credential) idx accts1
            (Just acct,) <$> storePBS pbs (bsp {bspAccounts = accts2})
          Nothing -> -- the account was not created
            return (Nothing, pbs)

doModifyAccount :: (IsProtocolVersion pv, MonadBlobStore m) => PersistentBlockState pv -> AccountUpdate -> m (PersistentBlockState pv)
doModifyAccount pbs aUpd@AccountUpdate{..} = do
        bsp <- loadPBS pbs
        -- Do the update to the account
        (_, accts1) <- Accounts.updateAccountsAtIndex upd _auIndex (bspAccounts bsp)
        storePBS pbs (bsp {bspAccounts = accts1})
    where
        upd oldAccount = ((), ) <$> Accounts.updateAccount aUpd oldAccount

doSetAccountCredentialKeys :: (IsProtocolVersion pv, MonadBlobStore m) => PersistentBlockState pv -> AccountIndex -> ID.CredentialIndex -> ID.CredentialPublicKeys -> m (PersistentBlockState pv)
doSetAccountCredentialKeys pbs accIndex credIx credKeys = do
        bsp <- loadPBS pbs
        (_, accts1) <- Accounts.updateAccountsAtIndex upd accIndex (bspAccounts bsp)
        storePBS pbs (bsp {bspAccounts = accts1})
    where
        upd oldAccount = ((), ) <$> setPAD (updateCredentialKeys credIx credKeys) oldAccount

doUpdateAccountCredentials :: (IsProtocolVersion pv, MonadBlobStore m) =>
    PersistentBlockState pv
    -> AccountIndex -- ^ Address of the account to update.
    -> [ID.CredentialIndex] -- ^ List of credential indices to remove.
    -> Map.Map ID.CredentialIndex ID.AccountCredential -- ^ New credentials to add.
    -> ID.AccountThreshold -- ^ New account threshold
    -> m (PersistentBlockState pv)
doUpdateAccountCredentials pbs accIndex remove add thrsh = do
        bsp <- loadPBS pbs
        (res, accts1) <- Accounts.updateAccountsAtIndex upd accIndex (bspAccounts bsp)
        case res of
          Just () -> do
            -- If we deploy a credential, record it
            accts2 <- Accounts.recordRegIds ((, accIndex) <$> Map.elems (ID.credId <$> add)) accts1
            storePBS pbs (bsp {bspAccounts = accts2})
          Nothing -> return pbs -- this should not happen, the precondition of this method is that the account exists. But doing nothing is safe.
    where
        upd oldAccount = ((), ) <$> setPAD (updateCredentials remove add thrsh) oldAccount

doGetInstance :: (IsProtocolVersion pv, MonadBlobStore m)
              => PersistentBlockState pv
              -> ContractAddress
              -> m (Maybe (InstanceInfoType Instances.InstanceStateV))
doGetInstance pbs caddr = do
        bsp <- loadPBS pbs
        minst <- Instances.lookupContractInstance caddr (bspInstances bsp)
        forM minst Instances.mkInstanceInfo

doContractInstanceList :: (IsProtocolVersion pv, MonadBlobStore m) => PersistentBlockState pv -> m [ContractAddress]
doContractInstanceList pbs = do
        bsp <- loadPBS pbs
        Instances.allInstances (bspInstances bsp)

doPutNewInstance :: forall m pv v. (IsProtocolVersion pv, MonadBlobStore m, Wasm.IsWasmVersion v)
                 => PersistentBlockState pv
                 -> NewInstanceData v
                 -> m (ContractAddress, PersistentBlockState pv)
doPutNewInstance pbs NewInstanceData{..} = do
        bsp <- loadPBS pbs
        mods <- refLoad (bspModules bsp)
        -- Create the instance
        (ca, insts) <- Instances.newContractInstance (fnew mods) (bspInstances bsp)
        (ca,) <$> storePBS pbs bsp{bspInstances = insts}
    where
        fnew mods ca =
          case Wasm.getWasmVersion @v of
            Wasm.SV0 -> do
              let params = PersistentInstanceParameters {
                pinstanceAddress = ca,
                pinstanceOwner = nidOwner,
                pinstanceContractModule = GSWasm.miModuleRef nidInterface,
                pinstanceReceiveFuns = nidEntrypoints,
                pinstanceInitName = nidInitName,
                pinstanceParameterHash = Instances.makeInstanceParameterHash ca nidOwner (GSWasm.miModuleRef nidInterface) nidInitName
                }
              pinstanceParameters <- makeBufferedRef params
              -- We retrieve the module interface here so that we only have a single copy of it, meaning that
              -- all instances created from the same module share a reference to the module.
              -- Seeing that we know that the instance is V0, and that the module exists, this cannot fail.
              ~(Just modRef) <- Modules.unsafeGetModuleReferenceV0 (GSWasm.miModuleRef nidInterface) mods
              (csHash, initialState) <- freezeContractState nidInitialState
              return (ca, PersistentInstanceV0 Instances.PersistentInstanceV{
                  pinstanceModuleInterface = modRef,
                  pinstanceModel = initialState,
                  pinstanceAmount = nidInitialAmount,
                  pinstanceHash = Instances.makeInstanceHashV0 (pinstanceParameterHash params) csHash nidInitialAmount,
                  ..
                  })
            Wasm.SV1 -> do
              let params = PersistentInstanceParameters {
                pinstanceAddress = ca,
                pinstanceOwner = nidOwner,
                pinstanceContractModule = GSWasm.miModuleRef nidInterface,
                pinstanceReceiveFuns = nidEntrypoints,
                pinstanceInitName = nidInitName,
                pinstanceParameterHash = Instances.makeInstanceParameterHash ca nidOwner (GSWasm.miModuleRef nidInterface) nidInitName
                }
              pinstanceParameters <- makeBufferedRef params
              -- We retrieve the module interface here so that we only have a single copy of it, meaning that
              -- all instances created from the same module share a reference to the module.
              -- Seeing that we know that the instance is V1, and that the module exists, this cannot fail.
              ~(Just modRef) <- Modules.unsafeGetModuleReferenceV1 (GSWasm.miModuleRef nidInterface) mods
              (csHash, initialState) <- freezeContractState nidInitialState
              pinstanceHash <- Instances.makeInstanceHashV1 (pinstanceParameterHash params) csHash nidInitialAmount
              return (ca, PersistentInstanceV1 Instances.PersistentInstanceV{
                  pinstanceModuleInterface = modRef,
                  pinstanceModel = initialState,
                  pinstanceAmount = nidInitialAmount,
                  ..
                  })

doModifyInstance :: forall pv m v . (IsProtocolVersion pv, MonadBlobStore m, Wasm.IsWasmVersion v) => PersistentBlockState pv -> ContractAddress -> AmountDelta -> Maybe (UpdatableContractState v) -> m (PersistentBlockState pv)
doModifyInstance pbs caddr deltaAmnt val = do
        bsp <- loadPBS pbs
        -- Update the instance
        Instances.updateContractInstance upd caddr (bspInstances bsp) >>= \case
            Nothing -> error "Invalid contract address"
            Just (_, insts) ->
                storePBS pbs bsp{bspInstances = insts}
    where
        upd :: PersistentInstance pv -> m ((), PersistentInstance pv)
        upd (PersistentInstanceV0 oldInst) = case Wasm.getWasmVersion @v of
            Wasm.SV0 -> do
              (piParams, newParamsRef) <- cacheBufferedRef (pinstanceParameters oldInst)
              if deltaAmnt == 0 then
                  case val of
                      Nothing -> return ((), PersistentInstanceV0 oldInst {pinstanceParameters = newParamsRef})
                      Just newVal -> do
                        (csHash, newModel) <- freezeContractState newVal
                        return ((), PersistentInstanceV0 $ rehashV0 (Just csHash) (pinstanceParameterHash piParams) (oldInst {pinstanceParameters = newParamsRef, pinstanceModel = newModel}))
              else
                  case val of
                      Nothing -> return ((), PersistentInstanceV0 $ rehashV0 Nothing (pinstanceParameterHash piParams) $ oldInst {pinstanceParameters = newParamsRef, pinstanceAmount = applyAmountDelta deltaAmnt (pinstanceAmount oldInst)})
                      Just newVal -> do
                          (csHash, newModel) <- freezeContractState newVal
                          return ((), PersistentInstanceV0 $ rehashV0 (Just csHash) (pinstanceParameterHash piParams) $ oldInst {pinstanceParameters = newParamsRef, pinstanceAmount = applyAmountDelta deltaAmnt (pinstanceAmount oldInst), pinstanceModel = newModel})
            Wasm.SV1 -> error "Expected instance version V0, got V1."
        upd (PersistentInstanceV1 oldInst) = case Wasm.getWasmVersion @v of
            Wasm.SV0 -> error "Expected V1 contract instance, got V0."
            Wasm.SV1 -> do
                (piParams, newParamsRef) <- cacheBufferedRef (pinstanceParameters oldInst)
                if deltaAmnt == 0 then
                    case val of
                        Nothing -> return ((), PersistentInstanceV1 oldInst {pinstanceParameters = newParamsRef})
                        Just newVal -> do
                              (csHash, newModel) <- freezeContractState newVal
                              rehashV1 (Just csHash) (pinstanceParameterHash piParams) (oldInst {pinstanceParameters = newParamsRef, pinstanceModel = newModel})
                else
                    case val of
                        Nothing -> rehashV1 Nothing (pinstanceParameterHash piParams) $ oldInst {pinstanceParameters = newParamsRef, pinstanceAmount = applyAmountDelta deltaAmnt (pinstanceAmount oldInst)}
                        Just newVal -> do
                              (csHash, newModel) <- freezeContractState newVal
                              rehashV1 (Just csHash) (pinstanceParameterHash piParams) $ oldInst {pinstanceParameters = newParamsRef, pinstanceAmount = applyAmountDelta deltaAmnt (pinstanceAmount oldInst), pinstanceModel = newModel}
        rehashV0 (Just csHash) iph inst@PersistentInstanceV {..} = inst {pinstanceHash = Instances.makeInstanceHashV0 iph csHash pinstanceAmount}
        rehashV0 Nothing iph inst@PersistentInstanceV {..} = inst {pinstanceHash = Instances.makeInstanceHashV0State iph pinstanceModel pinstanceAmount}
        rehashV1 (Just csHash) iph inst@PersistentInstanceV {..} = (\newHash -> ((), PersistentInstanceV1 inst {pinstanceHash = newHash})) <$> Instances.makeInstanceHashV1 iph csHash pinstanceAmount
        rehashV1 Nothing iph inst@PersistentInstanceV {..} =  (\newHash -> ((), PersistentInstanceV1 inst {pinstanceHash = newHash})) <$> Instances.makeInstanceHashV1State iph pinstanceModel pinstanceAmount

doGetIdentityProvider :: (IsProtocolVersion pv, MonadBlobStore m) => PersistentBlockState pv -> ID.IdentityProviderIdentity -> m (Maybe IPS.IpInfo)
doGetIdentityProvider pbs ipId = do
        bsp <- loadPBS pbs
        ips <- refLoad (bspIdentityProviders bsp)
        return $! IPS.idProviders ips ^? ix ipId

doGetAllIdentityProvider :: (IsProtocolVersion pv, MonadBlobStore m) => PersistentBlockState pv -> m [IPS.IpInfo]
doGetAllIdentityProvider pbs = do
        bsp <- loadPBS pbs
        ips <- refLoad (bspIdentityProviders bsp)
        return $! Map.elems $ IPS.idProviders ips

doGetAnonymityRevokers :: (IsProtocolVersion pv, MonadBlobStore m) => PersistentBlockState pv -> [ID.ArIdentity] -> m (Maybe [ARS.ArInfo])
doGetAnonymityRevokers pbs arIds = do
        bsp <- loadPBS pbs
        ars <- refLoad (bspAnonymityRevokers bsp)
        return
          $! let arsMap = ARS.arRevokers ars
              in forM arIds (`Map.lookup` arsMap)

doGetAllAnonymityRevokers :: (IsProtocolVersion pv, MonadBlobStore m) => PersistentBlockState pv -> m [ARS.ArInfo]
doGetAllAnonymityRevokers pbs = do
        bsp <- loadPBS pbs
        ars <- refLoad (bspAnonymityRevokers bsp)
        return $! Map.elems $ ARS.arRevokers ars

doGetCryptoParams :: (IsProtocolVersion pv, MonadBlobStore m) => PersistentBlockState pv -> m CryptographicParameters
doGetCryptoParams pbs = do
        bsp <- loadPBS pbs
        refLoad (bspCryptographicParameters bsp)

doGetPaydayEpoch :: forall pv m. (IsProtocolVersion pv, MonadBlobStore m, AccountVersionFor pv ~ 'AccountV1) => PersistentBlockState pv -> m Epoch
doGetPaydayEpoch pbs = do
        bsp <- loadPBS pbs
        case bspRewardDetails bsp :: BlockRewardDetails 'AccountV1 of
            BlockRewardDetailsV1 hpr -> nextPaydayEpoch <$> refLoad hpr

doGetPaydayMintRate :: forall pv m. (IsProtocolVersion pv, MonadBlobStore m, AccountVersionFor pv ~ 'AccountV1) => PersistentBlockState pv -> m MintRate
doGetPaydayMintRate pbs = do
        bsp <- loadPBS pbs
        case bspRewardDetails bsp :: BlockRewardDetails 'AccountV1 of
            BlockRewardDetailsV1 hpr -> nextPaydayMintRate <$> refLoad hpr

doSetPaydayEpoch :: forall pv m. (IsProtocolVersion pv, MonadBlobStore m, AccountVersionFor pv ~ 'AccountV1) => PersistentBlockState pv -> Epoch -> m (PersistentBlockState pv)
doSetPaydayEpoch pbs e = do
        bsp <- loadPBS pbs
        case bspRewardDetails bsp :: BlockRewardDetails 'AccountV1 of
            BlockRewardDetailsV1 hpr -> do
              pr <- refLoad hpr
              hpr' <- refMake pr{nextPaydayEpoch = e}
              storePBS pbs bsp{bspRewardDetails = BlockRewardDetailsV1 hpr'}

doSetPaydayMintRate :: forall pv m. (IsProtocolVersion pv, MonadBlobStore m, AccountVersionFor pv ~ 'AccountV1) => PersistentBlockState pv -> MintRate -> m (PersistentBlockState pv)
doSetPaydayMintRate pbs r = do
        bsp <- loadPBS pbs
        case bspRewardDetails bsp :: BlockRewardDetails 'AccountV1 of
            BlockRewardDetailsV1 hpr -> do
              pr <- refLoad hpr
              hpr' <- refMake pr{nextPaydayMintRate = r}
              storePBS pbs bsp{bspRewardDetails = BlockRewardDetailsV1 hpr'}

doGetPoolStatus ::
    forall pv m.
    ( IsProtocolVersion pv,
      MonadBlobStore m,
      AccountVersionFor pv ~ 'AccountV1,
      ChainParametersVersionFor pv ~ 'ChainParametersV1
    ) =>
    PersistentBlockState pv ->
    Maybe BakerId ->
    m (Maybe PoolStatus)
doGetPoolStatus pbs Nothing = do
        bsp <- loadPBS pbs
        psDelegatedCapital <- passiveDelegationCapital bsp
        psCommissionRates <- _ppPassiveCommissions . _cpPoolParameters <$> lookupCurrentParameters (bspUpdates bsp)
        poolRewards <- refLoad (bspPoolRewards bsp)
        let psCurrentPaydayTransactionFeesEarned = passiveDelegationTransactionRewards poolRewards
        psCurrentPaydayDelegatedCapital <- currentPassiveDelegationCapital poolRewards
        psAllPoolTotalCapital <- totalCapital bsp
        return $ Just PassiveDelegationStatus {..}
doGetPoolStatus pbs (Just psBakerId@(BakerId aid)) = do
        bsp <- loadPBS pbs
        Accounts.indexedAccount aid (bspAccounts bsp) >>= \case
            Nothing -> return Nothing
            Just acct -> do
                case acct ^. accountBaker of
                    Null -> return Nothing
                    Some bkrRef -> do
                        baker <- refLoad bkrRef
                        let psBakerEquityCapital = baker ^. stakedAmount
                        psDelegatedCapital <- poolDelegatorCapital bsp psBakerId
                        poolParameters <- _cpPoolParameters <$> lookupCurrentParameters (bspUpdates bsp)
                        psAllPoolTotalCapital <- totalCapital bsp
                        let psDelegatedCapitalCap = delegatedCapitalCap
                                poolParameters
                                psAllPoolTotalCapital
                                psBakerEquityCapital
                                psDelegatedCapital
                        psBakerAddress <- _accountAddress <$> refLoad (acct ^. persistingData)
                        psPoolInfo <- refLoad (baker ^. bakerPoolInfoRef)
                        let psBakerStakePendingChange =
                                makePoolPendingChange (baker ^. bakerPendingChange)
                        epochBakers <- refLoad (_birkCurrentEpochBakers $ bspBirkParameters bsp)
                        mepochBaker <- epochBaker psBakerId epochBakers
                        psCurrentPaydayStatus <- case mepochBaker of 
                            Nothing -> return Nothing
                            Just (_, effectiveStake) -> do
                                poolRewards <- refLoad (bspPoolRewards bsp)
                                mbcr <- lookupBakerCapitalAndRewardDetails psBakerId poolRewards
                                case mbcr of
                                    Nothing -> return Nothing -- This should not happen
                                    Just (bc, BakerPoolRewardDetails{..}) -> do
                                        return $ Just CurrentPaydayBakerPoolStatus {
                                                bpsBlocksBaked = blockCount,
                                                bpsFinalizationLive = finalizationAwake,
                                                bpsTransactionFeesEarned = transactionFeesAccrued,
                                                bpsEffectiveStake = effectiveStake,
                                                bpsLotteryPower = fromIntegral effectiveStake
                                                    / fromIntegral (_bakerTotalStake epochBakers),
                                                bpsBakerEquityCapital = bcBakerEquityCapital bc,
                                                bpsDelegatedCapital = bcTotalDelegatorCapital bc
                                            }
                        return $ Just BakerPoolStatus{..}

doGetTransactionOutcome :: (IsProtocolVersion pv, MonadBlobStore m) => PersistentBlockState pv -> Transactions.TransactionIndex -> m (Maybe TransactionSummary)
doGetTransactionOutcome pbs transHash = do
        bsp <- loadPBS pbs
        return $! bspTransactionOutcomes bsp ^? ix transHash

doGetTransactionOutcomesHash :: (IsProtocolVersion pv, MonadBlobStore m) => PersistentBlockState pv -> m TransactionOutcomesHash
doGetTransactionOutcomesHash pbs =  do
    bsp <- loadPBS pbs
    return $! getHash (bspTransactionOutcomes bsp)

doSetTransactionOutcomes :: (IsProtocolVersion pv, MonadBlobStore m) => PersistentBlockState pv -> [TransactionSummary] -> m (PersistentBlockState pv)
doSetTransactionOutcomes pbs transList = do
        bsp <- loadPBS pbs
        storePBS pbs bsp {bspTransactionOutcomes = Transactions.transactionOutcomesFromList transList}

doNotifyEncryptedBalanceChange :: (IsProtocolVersion pv, MonadBlobStore m) => PersistentBlockState pv -> AmountDelta -> m (PersistentBlockState pv)
doNotifyEncryptedBalanceChange pbs amntDiff = do
        bsp <- loadPBS pbs
        storePBS pbs bsp{bspBank = bspBank bsp & unhashed . Rewards.totalEncryptedGTU %~ applyAmountDelta amntDiff}

doGetSpecialOutcomes :: (IsProtocolVersion pv, MonadBlobStore m) => PersistentBlockState pv -> m (Seq.Seq Transactions.SpecialTransactionOutcome)
doGetSpecialOutcomes pbs = (^. to bspTransactionOutcomes . Transactions.outcomeSpecial) <$> loadPBS pbs

doGetOutcomes :: (IsProtocolVersion pv, MonadBlobStore m) => PersistentBlockState pv -> m (Vec.Vector TransactionSummary)
doGetOutcomes pbs = (^. to bspTransactionOutcomes . to Transactions.outcomeValues) <$> loadPBS pbs

doAddSpecialTransactionOutcome :: (IsProtocolVersion pv, MonadBlobStore m) => PersistentBlockState pv -> Transactions.SpecialTransactionOutcome -> m (PersistentBlockState pv)
doAddSpecialTransactionOutcome pbs !o = do
        bsp <- loadPBS pbs
        storePBS pbs $! bsp {bspTransactionOutcomes = bspTransactionOutcomes bsp & Transactions.outcomeSpecial %~ (Seq.|> o)}

doGetElectionDifficulty :: (IsProtocolVersion pv, MonadBlobStore m) => PersistentBlockState pv -> Timestamp -> m ElectionDifficulty
doGetElectionDifficulty pbs ts = do
        bsp <- loadPBS pbs
        futureElectionDifficulty (bspUpdates bsp) ts

doGetNextUpdateSequenceNumber :: (IsProtocolVersion pv, MonadBlobStore m) => PersistentBlockState pv -> UpdateType -> m UpdateSequenceNumber
doGetNextUpdateSequenceNumber pbs uty = do
        bsp <- loadPBS pbs
        lookupNextUpdateSequenceNumber (bspUpdates bsp) uty

doGetCurrentElectionDifficulty :: (IsProtocolVersion pv, MonadBlobStore m) => PersistentBlockState pv -> m ElectionDifficulty
doGetCurrentElectionDifficulty pbs = do
        bsp <- loadPBS pbs
        upds <- refLoad (bspUpdates bsp)
        _cpElectionDifficulty . unStoreSerialized <$> refLoad (currentParameters upds)

doGetUpdates :: (IsProtocolVersion pv, MonadBlobStore m) => PersistentBlockState pv -> m (UQ.Updates pv)
doGetUpdates = makeBasicUpdates <=< refLoad . bspUpdates <=< loadPBS

doGetProtocolUpdateStatus :: (IsProtocolVersion pv, MonadBlobStore m) => PersistentBlockState pv -> m UQ.ProtocolUpdateStatus
doGetProtocolUpdateStatus = protocolUpdateStatus . bspUpdates <=< loadPBS

doProcessUpdateQueues
    :: (IsProtocolVersion pv, MonadBlobStore m)
    => PersistentBlockState pv
    -> Timestamp
    -> m (Map.Map TransactionTime (UpdateValue (ChainParametersVersionFor pv)), PersistentBlockState pv)
doProcessUpdateQueues pbs ts = do
        bsp <- loadPBS pbs
        let (u, ars, ips) = (bspUpdates bsp, bspAnonymityRevokers bsp, bspIdentityProviders bsp)
        (changes, (u', ars', ips')) <- processUpdateQueues ts (u, ars, ips)
        (changes,) <$> storePBS pbs bsp{bspUpdates = u', bspAnonymityRevokers = ars', bspIdentityProviders = ips'}

doProcessReleaseSchedule :: (IsProtocolVersion pv, MonadBlobStore m) => PersistentBlockState pv -> Timestamp -> m (PersistentBlockState pv)
doProcessReleaseSchedule pbs ts = do
        bsp <- loadPBS pbs
        releaseSchedule <- loadBufferedRef (bspReleaseSchedule bsp)
        if Map.null releaseSchedule
          then return pbs
          else do
          let (accountsToRemove, blockReleaseSchedule') = Map.partition (<= ts) releaseSchedule
              f (ba, readded) addr = do
                let upd acc = do
                      rData <- loadBufferedRef (acc ^. accountReleaseSchedule)
                      (_, nextTs, rData') <- unlockAmountsUntil ts rData
                      rDataRef <- makeBufferedRef rData'
                      acc' <- rehashAccount $ acc & accountReleaseSchedule .~ rDataRef
                      return (nextTs, acc')
                (toRead, ba') <- Accounts.updateAccounts upd addr ba
                return (ba', case snd =<< toRead of
                               Just t -> (addr, t) : readded
                               Nothing -> readded)
          (bspAccounts', accsToReadd) <- foldlM f (bspAccounts bsp, []) (Map.keys accountsToRemove)
          bspReleaseSchedule' <- makeBufferedRef $ foldl' (\b (a, t) -> Map.insert a t b) blockReleaseSchedule' accsToReadd
          storePBS pbs (bsp {bspAccounts = bspAccounts', bspReleaseSchedule = bspReleaseSchedule'})

doGetUpdateKeyCollection
    :: (IsProtocolVersion pv, MonadBlobStore m)
    => PersistentBlockState pv
    -> m (UpdateKeysCollection (ChainParametersVersionFor pv))
doGetUpdateKeyCollection pbs = do
        bsp <- loadPBS pbs
        u <- refLoad (bspUpdates bsp)
        unStoreSerialized <$> refLoad (currentKeyCollection u)

doEnqueueUpdate
    :: (IsProtocolVersion pv, MonadBlobStore m)
    => PersistentBlockState pv
    -> TransactionTime
    -> UpdateValue (ChainParametersVersionFor pv)
    -> m (PersistentBlockState pv)
doEnqueueUpdate pbs effectiveTime payload = do
        bsp <- loadPBS pbs
        u' <- enqueueUpdate effectiveTime payload (bspUpdates bsp)
        storePBS pbs bsp{bspUpdates = u'}

doOverwriteElectionDifficulty :: (IsProtocolVersion pv, MonadBlobStore m) => PersistentBlockState pv -> ElectionDifficulty -> m (PersistentBlockState pv)
doOverwriteElectionDifficulty pbs newElectionDifficulty = do
        bsp <- loadPBS pbs
        u' <- overwriteElectionDifficulty newElectionDifficulty (bspUpdates bsp)
        storePBS pbs bsp{bspUpdates = u'}

doClearProtocolUpdate :: (IsProtocolVersion pv, MonadBlobStore m) => PersistentBlockState pv -> m (PersistentBlockState pv)
doClearProtocolUpdate pbs = do
        bsp <- loadPBS pbs
        u' <- clearProtocolUpdate (bspUpdates bsp)
        storePBS pbs bsp{bspUpdates = u'}

doSetNextCapitalDistribution
    :: forall pv m
     . (IsProtocolVersion pv, MonadBlobStore m, AccountVersionFor pv ~ 'AccountV1)
    => PersistentBlockState pv
    -> CapitalDistribution
    -> m (PersistentBlockState pv)
doSetNextCapitalDistribution pbs cd = do
    bsp <- loadPBS pbs
    capDist <- refMake cd
    newRewardDetails <- case bspRewardDetails bsp of
        BlockRewardDetailsV1 hpr -> do
            pr <- refLoad hpr
            BlockRewardDetailsV1 <$> refMake (pr {nextCapital = capDist})
    storePBS pbs bsp{bspRewardDetails = newRewardDetails}

doRotateCurrentCapitalDistribution
    :: (IsProtocolVersion pv, MonadBlobStore m, AccountVersionFor pv ~ 'AccountV1)
    => PersistentBlockState pv
    -> m (PersistentBlockState pv)
doRotateCurrentCapitalDistribution pbs = do
    bsp <- loadPBS pbs
    newRewardDetails <- case bspRewardDetails bsp of
        BlockRewardDetailsV1 hpr -> BlockRewardDetailsV1 <$> rotateCapitalDistribution hpr
    storePBS pbs bsp{bspRewardDetails = newRewardDetails}

doAddReleaseSchedule :: (IsProtocolVersion pv, MonadBlobStore m) => PersistentBlockState pv -> [(AccountAddress, Timestamp)] -> m (PersistentBlockState pv)
doAddReleaseSchedule pbs rel = do
        bsp <- loadPBS pbs
        releaseSchedule <- loadBufferedRef (bspReleaseSchedule bsp)
        let f relSchedule (addr, t) = Map.alter (\case
                                                    Nothing -> Just t
                                                    Just t' -> Just $ min t' t) addr relSchedule
        bspReleaseSchedule' <- makeBufferedRef $ foldl' f releaseSchedule rel
        storePBS pbs bsp {bspReleaseSchedule = bspReleaseSchedule'}

doGetEnergyRate :: (IsProtocolVersion pv, MonadBlobStore m) => PersistentBlockState pv -> m EnergyRate
doGetEnergyRate pbs = do
    bsp <- loadPBS pbs
    lookupEnergyRate (bspUpdates bsp)

doGetChainParameters :: (IsProtocolVersion pv, MonadBlobStore m) => PersistentBlockState pv -> m (ChainParameters pv)
doGetChainParameters pbs = do
        bsp <- loadPBS pbs
        lookupCurrentParameters (bspUpdates bsp)

doGetPendingTimeParameters :: (IsProtocolVersion pv, MonadBlobStore m) => PersistentBlockState pv -> m [(TransactionTime, TimeParameters (ChainParametersVersionFor pv))]
doGetPendingTimeParameters pbs = do
        bsp <- loadPBS pbs
        lookupPendingTimeParameters (bspUpdates bsp)

doGetPendingPoolParameters :: (IsProtocolVersion pv, MonadBlobStore m) => PersistentBlockState pv -> m [(TransactionTime, PoolParameters (ChainParametersVersionFor pv))]
doGetPendingPoolParameters pbs = do
        bsp <- loadPBS pbs
        lookupPendingPoolParameters (bspUpdates bsp)

doGetEpochBlocksBaked :: (IsProtocolVersion pv, MonadBlobStore m) => PersistentBlockState pv -> m (Word64, [(BakerId, Word64)])
doGetEpochBlocksBaked pbs = do
        bsp <- loadPBS pbs
        case bspRewardDetails bsp of
            BlockRewardDetailsV0 heb ->
                accumBakersFromEpochBlocks (hebBlocks heb) 0 Map.empty
            BlockRewardDetailsV1 hpr -> do
                pr <- refLoad hpr
                bcs <- bakerBlockCounts pr
                return (sum (snd <$> bcs), bcs)
    where
        accumBakersFromEpochBlocks Null t m = return (t, Map.toList m)
        accumBakersFromEpochBlocks (Some ref) t m = do
            EpochBlock{..} <- refLoad ref
            let !t' = t + 1
                !m' = m & at ebBakerId . non 0 +~ 1
            accumBakersFromEpochBlocks ebPrevious t' m'

-- |This function updates the baker pool rewards details of a baker. It is a precondition that
-- the given baker is active.
modifyBakerPoolRewardDetailsInPoolRewards :: (MonadBlobStore m, AccountVersionFor pv ~ 'AccountV1) => BlockStatePointers pv -> BakerId -> (BakerPoolRewardDetails -> BakerPoolRewardDetails) -> m (BlockStatePointers pv)
modifyBakerPoolRewardDetailsInPoolRewards bsp bid f = do
    let hpr = case bspRewardDetails bsp of BlockRewardDetailsV1 hp -> hp
    pr <- refLoad hpr
    let bprs = bakerPoolRewardDetails pr
    bpc <- bakerPoolCapital <$> refLoad (currentCapital pr)
    case binarySearchI bcBakerId bpc bid of
        Nothing ->
            error "Invariant violation: unable to find baker in baker pool capital vector"
        Just (i, _) -> do
            newBPRs <- updateBPRs i bprs
            newBlockRewardDetails <- BlockRewardDetailsV1 <$> refMake pr{bakerPoolRewardDetails = newBPRs}
            return bsp{bspRewardDetails = newBlockRewardDetails}
      where
        updateBPRs i bprs = do
            mBPRs <- LFMBT.update (return . ((),) . f) (fromIntegral i) bprs
            case mBPRs of
                Nothing ->
                    error "Invariant violation: unable to find baker in baker pool reward details tree"
                Just ((), newBPRs) ->
                    return newBPRs

doNotifyBlockBaked :: forall pv m. (IsProtocolVersion pv, MonadBlobStore m) => PersistentBlockState pv -> BakerId -> m (PersistentBlockState pv)
doNotifyBlockBaked pbs bid = do
    bsp <- loadPBS pbs
    case accountVersionFor (protocolVersion @pv) of
        SAccountV0 -> do
            newBlockRewardDetails <- consBlockRewardDetails bid (bspRewardDetails bsp)
            storePBS pbs bsp{bspRewardDetails = newBlockRewardDetails}
        SAccountV1 ->
            let incBPR bpr = bpr{blockCount = blockCount bpr + 1}
            in storePBS pbs =<< modifyBakerPoolRewardDetailsInPoolRewards bsp bid incBPR

doUpdateAccruedTransactionFeesBaker :: forall pv m. (IsProtocolVersion pv, AccountVersionFor pv ~ 'AccountV1, MonadBlobStore m) => PersistentBlockState pv -> BakerId -> AmountDelta -> m (PersistentBlockState pv)
doUpdateAccruedTransactionFeesBaker pbs bid delta = do
    bsp <- loadPBS pbs
    let accrueAmountBPR bpr = bpr{transactionFeesAccrued = applyAmountDelta delta (transactionFeesAccrued bpr)}
    storePBS pbs =<< modifyBakerPoolRewardDetailsInPoolRewards bsp bid accrueAmountBPR

doMarkFinalizationAwakeBaker :: forall pv m. (IsProtocolVersion pv, AccountVersionFor pv ~ 'AccountV1, MonadBlobStore m) => PersistentBlockState pv -> BakerId -> m (PersistentBlockState pv)
doMarkFinalizationAwakeBaker pbs bid = do
    bsp <- loadPBS pbs
    -- TODO: This could be simplified when the baker is already awake, to avoid rewriting the storage.
    let setAwake bpr = bpr{finalizationAwake = True}
    storePBS pbs =<< modifyBakerPoolRewardDetailsInPoolRewards bsp bid setAwake

doUpdateAccruedTransactionFeesPassive :: forall pv m. (IsProtocolVersion pv, AccountVersionFor pv ~ 'AccountV1, MonadBlobStore m) => PersistentBlockState pv -> AmountDelta -> m (PersistentBlockState pv)
doUpdateAccruedTransactionFeesPassive pbs delta = do
    bsp <- loadPBS pbs
    let hpr = case bspRewardDetails bsp of BlockRewardDetailsV1 hp -> hp
    pr <- refLoad hpr
    newBlockRewardDetails <- BlockRewardDetailsV1 <$> refMake pr{
            passiveDelegationTransactionRewards = applyAmountDelta delta (passiveDelegationTransactionRewards pr)
        }
    storePBS pbs $ bsp{bspRewardDetails = newBlockRewardDetails}

doGetAccruedTransactionFeesPassive :: forall pv m. (IsProtocolVersion pv, AccountVersionFor pv ~ 'AccountV1, MonadBlobStore m) => PersistentBlockState pv -> m Amount
doGetAccruedTransactionFeesPassive pbs = do
    bsp <- loadPBS pbs
    let hpr = case bspRewardDetails bsp :: BlockRewardDetails 'AccountV1 of BlockRewardDetailsV1 hp -> hp
    passiveDelegationTransactionRewards <$> refLoad hpr

doUpdateAccruedTransactionFeesFoundationAccount :: forall pv m. (IsProtocolVersion pv, AccountVersionFor pv ~ 'AccountV1, MonadBlobStore m) => PersistentBlockState pv -> AmountDelta -> m (PersistentBlockState pv)
doUpdateAccruedTransactionFeesFoundationAccount pbs delta = do
    bsp <- loadPBS pbs
    let hpr = case bspRewardDetails bsp of BlockRewardDetailsV1 hp -> hp
    pr <- refLoad hpr
    newBlockRewardDetails <- BlockRewardDetailsV1 <$> refMake pr{
            foundationTransactionRewards = applyAmountDelta delta (foundationTransactionRewards pr)
        }
    storePBS pbs $ bsp{bspRewardDetails = newBlockRewardDetails}

doGetAccruedTransactionFeesFoundationAccount :: forall pv m. (IsProtocolVersion pv, AccountVersionFor pv ~ 'AccountV1, MonadBlobStore m) => PersistentBlockState pv -> m Amount
doGetAccruedTransactionFeesFoundationAccount pbs = do
    bsp <- loadPBS pbs
    let hpr = case bspRewardDetails bsp :: BlockRewardDetails 'AccountV1 of BlockRewardDetailsV1 hp -> hp
    foundationTransactionRewards <$> refLoad hpr

doClearEpochBlocksBaked :: (IsProtocolVersion pv, MonadBlobStore m) => PersistentBlockState pv -> m (PersistentBlockState pv)
doClearEpochBlocksBaked pbs = do
        bsp <- loadPBS pbs
        rewardDetails <- emptyBlockRewardDetails
        storePBS pbs bsp{bspRewardDetails = rewardDetails}

doRotateCurrentEpochBakers
    :: (IsProtocolVersion pv, MonadBlobStore m)
    => PersistentBlockState pv
    -> m (PersistentBlockState pv)
doRotateCurrentEpochBakers pbs = do
    bsp <- loadPBS pbs
    let oldBirkParams = bspBirkParameters bsp
        newBirkParams = oldBirkParams & birkCurrentEpochBakers .~ (oldBirkParams ^. birkNextEpochBakers)
    storePBS pbs bsp{bspBirkParameters = newBirkParams}

doSetNextEpochBakers
    :: (IsProtocolVersion pv, MonadBlobStore m)
    => PersistentBlockState pv
    -> [(PersistentBakerInfoEx (AccountVersionFor pv), Amount)]
    -> m (PersistentBlockState pv)
doSetNextEpochBakers pbs bakers = do
    bsp <- loadPBS pbs
    _bakerInfos <- refMake (BakerInfos preBakerInfos)
    _bakerStakes <- refMake (BakerStakes preBakerStakes)
    let _bakerTotalStake = sum preBakerStakes
    pebRef <- refMake PersistentEpochBakers{..}
    let newBirkParams = (bspBirkParameters bsp){_birkNextEpochBakers = pebRef}
    storePBS pbs bsp{bspBirkParameters = newBirkParams}
      where
        bakers' = Vec.fromList bakers
        preBakerInfos = fst <$> bakers'
        preBakerStakes = snd <$> bakers'

-- |Update an account's delegation to passive delegation. This only updates the account table,
-- and does not update the active baker index, which must be handled separately.
-- The account __must__ be an active delegator.
redelegatePassive :: (MonadBlobStore m, MTL.MonadState (BlockStatePointers pv) m, IsProtocolVersion pv, AccountVersionFor pv ~ 'AccountV1) => DelegatorId -> m ()
redelegatePassive (DelegatorId accId) = do
    accounts <- bspAccounts <$> MTL.get
    (_, newAccounts) <- Accounts.updateAccountsAtIndex updAcc accId accounts
    MTL.modify $ \bsp -> bsp{bspAccounts = newAccounts}
  where
    updAcc pa@PersistentAccount{_accountStake = PersistentAccountStakeDelegate acctDelRef} = do
        acctDel <- refLoad acctDelRef
        let newAcctDel = acctDel{BaseAccounts._delegationTarget = Transactions.DelegatePassive}
        newAcctDelRef <- refMake newAcctDel
        let newPA = pa{_accountStake = PersistentAccountStakeDelegate newAcctDelRef}
        ((),) <$> setPersistentAccountStake newPA PersistentAccountStakeNone
    updAcc _ = error "Invariant violation: active delegator is not a delegation account"

doProcessPendingChanges
    :: forall pv m
     . (IsProtocolVersion pv, MonadBlobStore m, AccountVersionFor pv ~ 'AccountV1)
    => PersistentBlockState pv
    -> (BaseAccounts.PendingChangeEffective (AccountVersionFor pv) -> Bool)
    -- ^Guard determining if a change is effective
    -> m (PersistentBlockState pv)
doProcessPendingChanges persistentBS isEffective = do
    bsp <- loadPBS persistentBS
    newBSP <- newBlockState bsp
    storePBS persistentBS newBSP
    where
      newBlockState = MTL.execStateT processPendingChanges

      processPendingChanges = do
        a1 <- modifyPassiveDelegation
        a2 <- modifyBakers
        bsp0 <- MTL.get
        ab <- lift $ refLoad $ bspBirkParameters bsp0 ^. birkActiveBakers
        newAB <- lift $ refMake ab{_totalActiveCapital = TotalActiveCapitalV1 (a1 + a2)}
        MTL.modify $ \bsp ->
            bsp{bspBirkParameters = (bspBirkParameters bsp){_birkActiveBakers = newAB}}

      modifyPassiveDelegation = do
        bsp0 <- MTL.get
        ab <- lift $ refLoad $ bspBirkParameters bsp0 ^. birkActiveBakers
        let oldDelegators = ab ^. passiveDelegators
        newDelegators <- processDelegators oldDelegators
        newAB <- lift $ refMake ab{_passiveDelegators = newDelegators}
        MTL.modify $ \bsp ->
            bsp{bspBirkParameters = (bspBirkParameters bsp){_birkActiveBakers = newAB}}
        return $ adDelegatorTotalCapital newDelegators

      modifyBakers = do
        bsp0 <- MTL.get
        ab <- lift $ refLoad $ bspBirkParameters bsp0 ^. birkActiveBakers
        let oldBakers = ab ^. activeBakers
        (newBakers, total) <- processBakers oldBakers
        newAB <- lift $ refMake ab{_activeBakers = newBakers}
        MTL.modify $ \bsp ->
            bsp{bspBirkParameters = (bspBirkParameters bsp){_birkActiveBakers = newAB}}
        return total

      processDelegators
        :: PersistentActiveDelegators 'AccountV1
        -> MTL.StateT (BlockStatePointers pv) m (PersistentActiveDelegators 'AccountV1)
      processDelegators (PersistentActiveDelegatorsV1 dset _) = do
        (newDlgs, newAmt) <- MTL.runWriterT $ Trie.filterKeysM processDelegator dset
        return (PersistentActiveDelegatorsV1 newDlgs newAmt)

      processDelegator :: DelegatorId -> MTL.WriterT Amount (MTL.StateT (BlockStatePointers pv) m) Bool
      processDelegator (DelegatorId accId) = do
        accounts <- bspAccounts <$> MTL.get
        lift (lift (Accounts.indexedAccount accId accounts)) >>= \case
            Just acct -> updateAccountDelegator accId acct
            Nothing -> error "Invariant violation: active delegator account was not found"

      updateAccountDelegator
        :: AccountIndex
        -> PersistentAccount 'AccountV1 -> MTL.WriterT Amount (MTL.StateT (BlockStatePointers pv) m) Bool
      updateAccountDelegator accId acct = case acct ^. accountDelegator of
        Some acctDelRef -> do
            acctDel@BaseAccounts.AccountDelegationV1{..} <- lift $ lift $ refLoad acctDelRef
            case _delegationPendingChange of
                BaseAccounts.RemoveStake pet | isEffective pet ->
                    lift $ removeDelegatorStake accId
                BaseAccounts.ReduceStake newAmt pet | isEffective pet -> do
                    MTL.tell newAmt
                    lift $ reduceDelegatorStake accId acctDel newAmt
                _ -> do
                    MTL.tell _delegationStakedAmount
                    return True
        Null ->
            error "Invariant violation: active delegator is not a delegation account"

      removeDelegatorStake :: AccountIndex -> MTL.StateT (BlockStatePointers pv) m Bool
      removeDelegatorStake accId = do
        accounts <- bspAccounts <$> MTL.get
        let updAcc acc = ((),) <$> setPersistentAccountStake acc PersistentAccountStakeNone
        (_, newAccounts) <- lift $ Accounts.updateAccountsAtIndex updAcc accId accounts
        MTL.modify $ \bsp -> bsp{bspAccounts = newAccounts}
        return False

      reduceDelegatorStake
        :: AccountIndex ->
        BaseAccounts.AccountDelegation 'AccountV1
        -> Amount
        -> MTL.StateT (BlockStatePointers pv) m Bool
      reduceDelegatorStake accId acctDel newAmt = do
        accounts <- bspAccounts <$> MTL.get
        newDel <- lift $ refMake acctDel{
            BaseAccounts._delegationStakedAmount = newAmt,
            BaseAccounts._delegationPendingChange = BaseAccounts.NoChange}
        let updAcc acc = ((),) <$> setPersistentAccountStake acc (PersistentAccountStakeDelegate newDel)
        (_, newAccounts) <- lift $ Accounts.updateAccountsAtIndex updAcc accId accounts
        MTL.modify $ \bsp -> bsp{bspAccounts = newAccounts}
        return True

      processBakers
        :: BakerIdTrieMap 'AccountV1
        -> MTL.StateT (BlockStatePointers pv) m (BakerIdTrieMap 'AccountV1, Amount)
      processBakers = MTL.runWriterT . Trie.alterMapM processBaker

      processBaker
          :: BakerId
          -> PersistentActiveDelegators 'AccountV1
          -> MTL.WriterT Amount (MTL.StateT (BlockStatePointers pv) m) (Trie.Alteration (PersistentActiveDelegators 'AccountV1))
      processBaker bid@(BakerId accId) oldDelegators = do
          newDelegators <- lift $ processDelegators oldDelegators
          MTL.tell (adDelegatorTotalCapital newDelegators)
          let trieInsert = do
                oldKeys <- Trie.keys (adDelegators oldDelegators)
                let oldTotal = adDelegatorTotalCapital oldDelegators
                newKeys <- Trie.keys (adDelegators newDelegators)
                let newTotal = adDelegatorTotalCapital newDelegators
                if newKeys == oldKeys && newTotal == oldTotal
                then return Trie.NoChange
                else return (Trie.Insert newDelegators)
          accounts <- bspAccounts <$> MTL.get
          lift (lift (Accounts.indexedAccount accId accounts)) >>= \case
            Just acct -> case acct ^. accountBaker of
                Some acctBkrRef -> do
                    acctBkr@PersistentAccountBaker{..} <- lift (lift (refLoad acctBkrRef))
                    case _bakerPendingChange of
                        BaseAccounts.RemoveStake pet | isEffective pet -> do
                            lift $ removeBaker bid acctBkr newDelegators
                            return Trie.Remove
                        BaseAccounts.ReduceStake newAmt pet | isEffective pet -> do
                            MTL.tell newAmt
                            lift $ reduceBakerStake bid newAmt acctBkr
                            lift $ lift trieInsert
                        _ -> do
                            MTL.tell (acctBkr ^. stakedAmount)
                            lift $ lift trieInsert
                Null ->
                    error "Persistent.bsoProcessPendingChanges invariant violation: active baker account not a baker"
            Nothing ->
                error "Persistent.bsoProcessPendingChanges invariant violation: active baker account not valid"

      removeBaker
        :: BakerId
        -> PersistentAccountBaker 'AccountV1
        -> PersistentActiveDelegators 'AccountV1
        -> MTL.StateT (BlockStatePointers pv) m ()
      removeBaker bid@(BakerId accId) acctBkr (PersistentActiveDelegatorsV1 dset dcapital) = do
        accounts <- bspAccounts <$> MTL.get
        let updAcc acc = ((),) <$> setPersistentAccountStake acc PersistentAccountStakeNone
        (_, newAccounts) <- lift $ Accounts.updateAccountsAtIndex updAcc accId accounts
        MTL.modify $ \bsp -> bsp{bspAccounts = newAccounts}

        dlist <- lift (Trie.keysAsc dset)
        forM_ dlist redelegatePassive

        birkParams <- bspBirkParameters <$> MTL.get
        bab <- lift $ refLoad $ birkParams ^. birkActiveBakers
        newAB <- lift $ Trie.delete bid (bab ^. activeBakers)
        abi <- lift $ refLoad (acctBkr ^. accountBakerInfo)
        newAggKeys <- lift $ Trie.delete (abi ^. BaseAccounts.bakerAggregationVerifyKey) (bab ^. aggregationKeys)
        let PersistentActiveDelegatorsV1 oldDset oldpassiveDelegatorsCapital = bab ^. passiveDelegators
        newDset <- lift $ foldM (\t d -> Trie.insert d () t) oldDset dlist
        newBAB <- lift $ refMake $ PersistentActiveBakers{
                _activeBakers = newAB,
                _aggregationKeys = newAggKeys,
                _passiveDelegators = PersistentActiveDelegatorsV1 newDset (oldpassiveDelegatorsCapital + dcapital),

                _totalActiveCapital = bab ^. totalActiveCapital
            }
        MTL.modify $ \bsp -> bsp{bspBirkParameters = birkParams {_birkActiveBakers = newBAB}}

      reduceBakerStake
        :: BakerId
        -> Amount
        -> PersistentAccountBaker 'AccountV1
        -> MTL.StateT (BlockStatePointers pv) m ()
      reduceBakerStake (BakerId accId) newAmt acctBkr = do
        newBaker <- lift $ refMake acctBkr{_stakedAmount = newAmt, _bakerPendingChange = BaseAccounts.NoChange}
        let updAcc acc = ((),) <$> setPersistentAccountStake acc (PersistentAccountStakeBaker newBaker)
        accounts <- bspAccounts <$> MTL.get
        (_, newAccounts) <- lift $ Accounts.updateAccountsAtIndex updAcc accId accounts
        MTL.modify $ \bsp -> bsp{bspAccounts = newAccounts}

doGetBankStatus :: (IsProtocolVersion pv, MonadBlobStore m) => PersistentBlockState pv -> m Rewards.BankStatus
doGetBankStatus pbs = _unhashed . bspBank <$> loadPBS pbs

doSetRewardAccounts :: (IsProtocolVersion pv, MonadBlobStore m) => PersistentBlockState pv -> Rewards.RewardAccounts -> m (PersistentBlockState pv)
doSetRewardAccounts pbs rewards = do
        bsp <- loadPBS pbs
        storePBS pbs bsp{bspBank = bspBank bsp & unhashed . Rewards.rewardAccounts .~ rewards}


newtype PersistentBlockStateContext = PersistentBlockStateContext {
    pbscBlobStore :: BlobStoreContext
}

instance HasBlobStore PersistentBlockStateContext where
    blobStore = bscBlobStore . pbscBlobStore
    blobLoadCallback = bscLoadCallback . pbscBlobStore
    blobStoreCallback = bscStoreCallback . pbscBlobStore


newtype PersistentBlockStateMonad (pv :: ProtocolVersion) r m a = PersistentBlockStateMonad {runPersistentBlockStateMonad :: m a}
    deriving (Functor, Applicative, Monad, MonadIO, MonadReader r, MonadLogger)

type PersistentState r m = (MonadIO m, MonadReader r m, HasBlobStore r)

instance PersistentState r m => MonadBlobStore (PersistentBlockStateMonad pv r m)
instance PersistentState r m => MonadBlobStore (PutT (PersistentBlockStateMonad pv r m))
instance PersistentState r m => MonadBlobStore (PutH (PersistentBlockStateMonad pv r m))

type instance BlockStatePointer (PersistentBlockState pv) = BlobRef (BlockStatePointers pv)
type instance BlockStatePointer (HashedPersistentBlockState pv) = BlobRef (BlockStatePointers pv)

instance (IsProtocolVersion pv) => MonadProtocolVersion (PersistentBlockStateMonad pv r m) where
    type MPV (PersistentBlockStateMonad pv r m) = pv

instance BlockStateTypes (PersistentBlockStateMonad pv r m) where
    type BlockState (PersistentBlockStateMonad pv r m) = HashedPersistentBlockState pv
    type UpdatableBlockState (PersistentBlockStateMonad pv r m) = PersistentBlockState pv
<<<<<<< HEAD
    type Account (PersistentBlockStateMonad pv r m) = PersistentAccount pv
    type ContractState (PersistentBlockStateMonad pv r m) = Instances.InstanceStateV
=======
    type Account (PersistentBlockStateMonad pv r m) = PersistentAccount (AccountVersionFor pv)
    type BakerInfoRef (PersistentBlockStateMonad pv r m) = PersistentBakerInfoEx (AccountVersionFor pv)
>>>>>>> 180d9301

instance (IsProtocolVersion pv, PersistentState r m) => BlockStateQuery (PersistentBlockStateMonad pv r m) where
    getModule = doGetModuleSource . hpbsPointers
    getModuleInterface pbs mref = doGetModule (hpbsPointers pbs) mref
    getAccount = doGetAccount . hpbsPointers
    accountExists = doGetAccountExists . hpbsPointers
    getActiveBakers = doGetActiveBakers . hpbsPointers
    getActiveBakersAndDelegators = doGetActiveBakersAndDelegators . hpbsPointers
    getAccountByCredId = doGetAccountByCredId . hpbsPointers
    getAccountByIndex = doGetIndexedAccountByIndex . hpbsPointers
    getContractInstance = doGetInstance . hpbsPointers
    getModuleList = doGetModuleList . hpbsPointers
    getAccountList = doAccountList . hpbsPointers
    getContractInstanceList = doContractInstanceList . hpbsPointers
    getSeedState = doGetSeedState . hpbsPointers
    getCurrentEpochBakers = doGetCurrentEpochBakers . hpbsPointers
    getNextEpochBakers = doGetNextEpochBakers . hpbsPointers
    getSlotBakersP1 = doGetSlotBakersP1 . hpbsPointers
    getBakerAccount = doGetBakerAccount . hpbsPointers
    getRewardStatus = doGetRewardStatus . hpbsPointers
    getTransactionOutcome = doGetTransactionOutcome . hpbsPointers
    getTransactionOutcomesHash = doGetTransactionOutcomesHash . hpbsPointers
    getStateHash = return . hpbsHash
    getSpecialOutcomes = doGetSpecialOutcomes . hpbsPointers
    getOutcomes = doGetOutcomes . hpbsPointers
    getAllIdentityProviders = doGetAllIdentityProvider . hpbsPointers
    getAllAnonymityRevokers = doGetAllAnonymityRevokers . hpbsPointers
    getElectionDifficulty = doGetElectionDifficulty . hpbsPointers
    getNextUpdateSequenceNumber = doGetNextUpdateSequenceNumber . hpbsPointers
    getCurrentElectionDifficulty = doGetCurrentElectionDifficulty . hpbsPointers
    getUpdates = doGetUpdates . hpbsPointers
    getPendingTimeParameters = doGetPendingTimeParameters . hpbsPointers
    getPendingPoolParameters = doGetPendingPoolParameters . hpbsPointers
    getProtocolUpdateStatus = doGetProtocolUpdateStatus . hpbsPointers
    getCryptographicParameters = doGetCryptoParams . hpbsPointers
    getIdentityProvider = doGetIdentityProvider . hpbsPointers
    getAnonymityRevokers =  doGetAnonymityRevokers . hpbsPointers
    getUpdateKeysCollection = doGetUpdateKeyCollection . hpbsPointers
    getEnergyRate = doGetEnergyRate . hpbsPointers
<<<<<<< HEAD

instance (MonadIO m, PersistentState r m) => ContractStateOperations (PersistentBlockStateMonad pv r m) where
  thawContractState (Instances.InstanceStateV0 inst) = return inst
  thawContractState (Instances.InstanceStateV1 inst) = liftIO . flip StateV1.thaw inst . fst =<< getCallBacks
  stateSizeV0 (Instances.InstanceStateV0 inst) = return (Wasm.contractStateSize inst)
  getV1StateContext = asks blobLoadCallback
  contractStateToByteString (Instances.InstanceStateV0 st) = return (Wasm.contractState st)
  contractStateToByteString (Instances.InstanceStateV1 st) = StateV1.toByteString st
  {-# INLINE thawContractState #-}
  {-# INLINE stateSizeV0 #-}
  {-# INLINE getV1StateContext #-}
  {-# INLINE contractStateToByteString #-}
=======
    getPaydayEpoch = doGetPaydayEpoch . hpbsPointers
    getPoolStatus = doGetPoolStatus . hpbsPointers
>>>>>>> 180d9301

instance (PersistentState r m, IsProtocolVersion pv) => AccountOperations (PersistentBlockStateMonad pv r m) where

  getAccountCanonicalAddress acc = acc ^^. accountAddress

  getAccountAmount acc = return $ acc ^. accountAmount

  getAccountNonce acc = return $ acc ^. accountNonce

  checkAccountIsAllowed acc AllowedEncryptedTransfers = do
    creds <- getAccountCredentials acc
    return (Map.size creds == 1)
  checkAccountIsAllowed acc AllowedMultipleCredentials = do
    PersistentAccountEncryptedAmount{..} <- loadBufferedRef (acc ^. accountEncryptedAmount)
    if null _incomingEncryptedAmounts && isNothing _aggregatedAmount then do
      isZeroEncryptedAmount <$> loadBufferedRef _selfAmount
    else return False

  getAccountCredentials acc = acc ^^. accountCredentials

  getAccountVerificationKeys acc = acc ^^. accountVerificationKeys

  getAccountEncryptedAmount acc = loadPersistentAccountEncryptedAmount =<< loadBufferedRef (acc ^. accountEncryptedAmount)

  getAccountEncryptionKey acc = acc ^^. accountEncryptionKey

  getAccountReleaseSchedule acc = loadPersistentAccountReleaseSchedule =<< loadBufferedRef (acc ^. accountReleaseSchedule)

  getAccountBaker acc = case acc ^. accountBaker of
        Null -> return Nothing
        Some bref -> do
            pab@PersistentAccountBaker{..} <- refLoad bref
            abi <- refLoad (pab ^. accountBakerInfo)
            case accountVersion @(AccountVersionFor pv) of
                SAccountV0 ->
                    return $ Just BaseAccounts.AccountBaker{
                        _accountBakerInfo = BaseAccounts.BakerInfoExV0 abi, ..}
                SAccountV1 -> do
                    ebi <- refLoad (pab ^. bakerPoolInfoRef)
                    return $ Just BaseAccounts.AccountBaker{
                        _accountBakerInfo = BaseAccounts.BakerInfoExV1 abi ebi, ..}

  getAccountDelegator acc = case acc ^. accountDelegator of
        Null -> return Nothing
        Some dref -> Just <$> refLoad dref

  getAccountStake acc = loadAccountStake (acc ^. accountStake)

  getAccountBakerInfoRef acc = case acc ^. accountBaker of
        Null -> return Nothing
        Some bref -> do
            pab <- refLoad bref
            return (Just (pab ^. accountBakerInfoEx))

  derefBakerInfo = refLoad . bakerInfoRef

instance (IsProtocolVersion pv, PersistentState r m) => BlockStateOperations (PersistentBlockStateMonad pv r m) where
    bsoGetModule pbs mref = doGetModule pbs mref
    bsoGetAccount bs = doGetAccount bs
    bsoGetAccountIndex = doGetAccountIndex
    bsoGetAccountByIndex = doGetAccountByIndex
    bsoGetInstance = doGetInstance
    bsoAddressWouldClash = doAddressWouldClash
    bsoRegIdExists = doRegIdExists
    bsoCreateAccount = doCreateAccount
    bsoPutNewInstance = doPutNewInstance
    bsoPutNewModule = doPutNewModule
    bsoModifyAccount = doModifyAccount
    bsoSetAccountCredentialKeys = doSetAccountCredentialKeys
    bsoUpdateAccountCredentials = doUpdateAccountCredentials
    bsoModifyInstance = doModifyInstance
    bsoNotifyEncryptedBalanceChange = doNotifyEncryptedBalanceChange
    bsoGetSeedState = doGetSeedState
    bsoSetSeedState = doSetSeedState
    bsoTransitionEpochBakers = doTransitionEpochBakers
    bsoGetActiveBakers = doGetActiveBakers
    bsoGetActiveBakersAndDelegators = doGetActiveBakersAndDelegators
    bsoGetCurrentEpochBakers = doGetCurrentEpochBakers
    bsoGetCurrentEpochFullBakersEx = doGetCurrentEpochFullBakersEx
    bsoGetCurrentCapitalDistribution = doGetCurrentCapitalDistribution
    bsoAddBaker = doAddBaker
    bsoConfigureBaker = doConfigureBaker
    bsoConstrainBakerCommission = doConstrainBakerCommission
    bsoConfigureDelegation = doConfigureDelegation
    bsoUpdateBakerKeys = doUpdateBakerKeys
    bsoUpdateBakerStake = doUpdateBakerStake
    bsoUpdateBakerRestakeEarnings = doUpdateBakerRestakeEarnings
    bsoRemoveBaker = doRemoveBaker
    bsoRewardAccount = doRewardAccount
    bsoGetBakerPoolRewardDetails = doGetBakerPoolRewardDetails
    bsoRewardFoundationAccount = doRewardFoundationAccount
    bsoGetFoundationAccount = doGetFoundationAccount
    bsoMint = doMint
    bsoGetIdentityProvider = doGetIdentityProvider
    bsoGetAnonymityRevokers = doGetAnonymityRevokers
    bsoGetCryptoParams = doGetCryptoParams
    bsoGetPaydayEpoch = doGetPaydayEpoch
    bsoGetPaydayMintRate = doGetPaydayMintRate
    bsoSetPaydayEpoch = doSetPaydayEpoch
    bsoSetPaydayMintRate = doSetPaydayMintRate
    bsoSetTransactionOutcomes = doSetTransactionOutcomes
    bsoAddSpecialTransactionOutcome = doAddSpecialTransactionOutcome
    bsoProcessUpdateQueues = doProcessUpdateQueues
    bsoProcessReleaseSchedule = doProcessReleaseSchedule
    bsoGetUpdateKeyCollection = doGetUpdateKeyCollection
    bsoGetNextUpdateSequenceNumber = doGetNextUpdateSequenceNumber
    bsoEnqueueUpdate = doEnqueueUpdate
    bsoOverwriteElectionDifficulty = doOverwriteElectionDifficulty
    bsoClearProtocolUpdate = doClearProtocolUpdate
    bsoSetNextCapitalDistribution = doSetNextCapitalDistribution
    bsoRotateCurrentCapitalDistribution = doRotateCurrentCapitalDistribution
    bsoAddReleaseSchedule = doAddReleaseSchedule
    bsoGetEnergyRate = doGetEnergyRate
    bsoGetChainParameters = doGetChainParameters
    bsoGetEpochBlocksBaked = doGetEpochBlocksBaked
    bsoNotifyBlockBaked = doNotifyBlockBaked
    bsoUpdateAccruedTransactionFeesBaker = doUpdateAccruedTransactionFeesBaker
    bsoMarkFinalizationAwakeBaker = doMarkFinalizationAwakeBaker
    bsoUpdateAccruedTransactionFeesPassive = doUpdateAccruedTransactionFeesPassive
    bsoGetAccruedTransactionFeesPassive = doGetAccruedTransactionFeesPassive
    bsoUpdateAccruedTransactionFeesFoundationAccount = doUpdateAccruedTransactionFeesFoundationAccount
    bsoGetAccruedTransactionFeesFoundationAccount = doGetAccruedTransactionFeesFoundationAccount
    bsoClearEpochBlocksBaked = doClearEpochBlocksBaked
    bsoRotateCurrentEpochBakers = doRotateCurrentEpochBakers
    bsoSetNextEpochBakers = doSetNextEpochBakers
    bsoProcessPendingChanges = doProcessPendingChanges
    bsoGetBankStatus = doGetBankStatus
    bsoSetRewardAccounts = doSetRewardAccounts

instance (IsProtocolVersion pv, PersistentState r m) => BlockStateStorage (PersistentBlockStateMonad pv r m) where
    thawBlockState HashedPersistentBlockState{..} =
            liftIO $ newIORef =<< readIORef hpbsPointers

    freezeBlockState pbs = hashBlockState pbs

    dropUpdatableBlockState pbs = liftIO $ writeIORef pbs (error "Block state dropped")

    purgeBlockState _ = return ()
    {-# INLINE purgeBlockState #-}

    archiveBlockState HashedPersistentBlockState{..} = do
        inner <- liftIO $ readIORef hpbsPointers
        inner' <- uncacheBuffered inner
        liftIO $ writeIORef hpbsPointers inner'

    saveBlockState HashedPersistentBlockState{..} = do
        inner <- liftIO $ readIORef hpbsPointers
        (inner', ref) <- flushBufferedRef inner
        liftIO $ writeIORef hpbsPointers inner'
        flushStore
        return ref

    loadBlockState hpbsHash ref = do
        hpbsPointers <- liftIO $ newIORef $ BRBlobbed ref
        return HashedPersistentBlockState{..}

    cacheBlockState pbs@HashedPersistentBlockState{..} = do
        bsp <- liftIO $ readIORef hpbsPointers
        bsp' <- cache bsp
        liftIO $ writeIORef hpbsPointers bsp'
        return pbs

    serializeBlockState hpbs = do
        p <- runPutT (putBlockStateV0 (hpbsPointers hpbs))
        return $ runPut p

    writeBlockState h hpbs =
        runPutH (putBlockStateV0 (hpbsPointers hpbs)) h

    blockStateLoadCallback = asks blobLoadCallback
    {-# INLINE blockStateLoadCallback #-}<|MERGE_RESOLUTION|>--- conflicted
+++ resolved
@@ -2,10 +2,7 @@
 {-# LANGUAGE ConstraintKinds #-}
 {-# LANGUAGE DataKinds #-}
 {-# LANGUAGE GADTs #-}
-<<<<<<< HEAD
-=======
 {-# LANGUAGE MultiWayIf #-}
->>>>>>> 180d9301
 {-# LANGUAGE OverloadedStrings #-}
 {-# LANGUAGE RankNTypes #-}
 {-# LANGUAGE ScopedTypeVariables #-}
@@ -74,11 +71,8 @@
 import Concordium.GlobalState.Persistent.PoolRewards
 import qualified Concordium.GlobalState.Persistent.LFMBTree as LFMBT
 import qualified Concordium.GlobalState.Basic.BlockState as Basic
-<<<<<<< HEAD
 import qualified Concordium.Crypto.SHA256 as SHA256
-=======
 import qualified Concordium.GlobalState.Basic.BlockState.Account as TransientAccount
->>>>>>> 180d9301
 import qualified Concordium.Types.UpdateQueues as UQ
 import qualified Concordium.GlobalState.Persistent.BlockState.Modules as Modules
 import qualified Concordium.GlobalState.ContractStateV1 as StateV1
@@ -2530,13 +2524,9 @@
 instance BlockStateTypes (PersistentBlockStateMonad pv r m) where
     type BlockState (PersistentBlockStateMonad pv r m) = HashedPersistentBlockState pv
     type UpdatableBlockState (PersistentBlockStateMonad pv r m) = PersistentBlockState pv
-<<<<<<< HEAD
-    type Account (PersistentBlockStateMonad pv r m) = PersistentAccount pv
-    type ContractState (PersistentBlockStateMonad pv r m) = Instances.InstanceStateV
-=======
     type Account (PersistentBlockStateMonad pv r m) = PersistentAccount (AccountVersionFor pv)
     type BakerInfoRef (PersistentBlockStateMonad pv r m) = PersistentBakerInfoEx (AccountVersionFor pv)
->>>>>>> 180d9301
+    type ContractState (PersistentBlockStateMonad pv r m) = Instances.InstanceStateV
 
 instance (IsProtocolVersion pv, PersistentState r m) => BlockStateQuery (PersistentBlockStateMonad pv r m) where
     getModule = doGetModuleSource . hpbsPointers
@@ -2576,7 +2566,8 @@
     getAnonymityRevokers =  doGetAnonymityRevokers . hpbsPointers
     getUpdateKeysCollection = doGetUpdateKeyCollection . hpbsPointers
     getEnergyRate = doGetEnergyRate . hpbsPointers
-<<<<<<< HEAD
+    getPaydayEpoch = doGetPaydayEpoch . hpbsPointers
+    getPoolStatus = doGetPoolStatus . hpbsPointers
 
 instance (MonadIO m, PersistentState r m) => ContractStateOperations (PersistentBlockStateMonad pv r m) where
   thawContractState (Instances.InstanceStateV0 inst) = return inst
@@ -2589,10 +2580,6 @@
   {-# INLINE stateSizeV0 #-}
   {-# INLINE getV1StateContext #-}
   {-# INLINE contractStateToByteString #-}
-=======
-    getPaydayEpoch = doGetPaydayEpoch . hpbsPointers
-    getPoolStatus = doGetPoolStatus . hpbsPointers
->>>>>>> 180d9301
 
 instance (PersistentState r m, IsProtocolVersion pv) => AccountOperations (PersistentBlockStateMonad pv r m) where
 
