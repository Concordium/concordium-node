{-# LANGUAGE StandaloneDeriving #-}
{-# LANGUAGE DerivingVia #-}
{-|
 Definition of the API of every BlockState implementation.

The block state holds amongs other things the status of the accounts, bakers and
bank rewards after the execution of a specific block.

We will consider the genesis state containing at least:

* accounts: a collection of accounts
* credentials: a collection of the deployed credentials
* executionCost
* mintedGTUPerSlot
* totalGTU
* centralBankGTU
* identityIssuers: a collection for the amount of notifications received by the issuer
* birkParameters
* bakers: collection of the current bakers (could be inside birkParameters)
* electionDifficulty
* transactionOutcomesValues: normal transaction outcomes in a block
* transactionOutcomesSpecial: special transction outcomes in a block

Each implementation might group these values under different structures but they
are all required.

Some invariants that must be maintained in the BlockState are:
B1. Once an account has been created, it cannot be replaced by another account with the same address.
B2. The total GTU should equal the sum of all amounts on accounts plus the central bank amount plus the reward amount.
B3. The number of notifications to identity issuers must be the same as the number of transactions that don't deploy credentials.
B4. Two bakers cannot share the same aggregate signature verify key.
B5. The amount delegated to any given baker must be the sum of the amounts o all the accounts that delegate to that baker. The total delegated amount must always equal the sum of the amounts delegated to all bakers.

These invariants are actually inviolable considering the structure of the API.
-}
module Concordium.GlobalState.BlockState where

import Control.Monad.Reader
import Control.Monad.Trans.Maybe
import Control.Monad.Trans.Except
import Data.Functor
import qualified Data.Vector as Vec
import Data.Serialize(Serialize)
import qualified Data.Map as Map
import qualified Data.Sequence as Seq
import Data.Foldable (foldl')
import qualified Data.ByteString as BS
import Data.Word
import System.IO (Handle)

import qualified Concordium.Crypto.SHA256 as H
import Concordium.Types
import Concordium.Types.Execution
import Concordium.Types.Updates
import qualified Concordium.Wasm as Wasm
import Concordium.GlobalState.Classes
import Concordium.GlobalState.Account

import Concordium.GlobalState.Basic.BlockState.AccountReleaseSchedule
import Concordium.GlobalState.BakerInfo
import qualified Concordium.Types.UpdateQueues as UQ
import Concordium.Types.Accounts
import Concordium.GlobalState.Parameters
import Concordium.GlobalState.Rewards
import Concordium.Types.Instance
import Concordium.GlobalState.Types
import Concordium.Types.IdentityProviders
import Concordium.Types.AnonymityRevokers
import Concordium.Types.SeedState
import Concordium.Types.Transactions hiding (BareBlockItem(..))

import qualified Concordium.ID.Types as ID
import Concordium.ID.Parameters(GlobalContext)
import Concordium.ID.Types (AccountCredential, CredentialRegistrationID)
import Concordium.Crypto.EncryptedTransfers

-- |The hashes of the block state components, which are combined
-- to produce a 'StateHash'.
data BlockStateHashInputs = BlockStateHashInputs {
    bshBirkParameters :: H.Hash,
    bshCryptographicParameters :: H.Hash,
    bshIdentityProviders :: H.Hash,
    bshAnonymityRevokers :: H.Hash,
    bshModules :: H.Hash,
    bshBankStatus :: H.Hash,
    bshAccounts :: H.Hash,
    bshInstances :: H.Hash,
    bshUpdates :: H.Hash,
    bshEpochBlocks :: EpochBlocksHash
} deriving (Show)

-- |Construct a 'StateHash' from the component hashes.
makeBlockStateHash :: BlockStateHashInputs -> StateHash
makeBlockStateHash BlockStateHashInputs{..} = StateHashV0 $
  H.hashOfHashes
    (H.hashOfHashes
      (H.hashOfHashes
        (H.hashOfHashes bshBirkParameters bshCryptographicParameters)
        (H.hashOfHashes bshIdentityProviders bshAnonymityRevokers)
      )
      (H.hashOfHashes
        (H.hashOfHashes bshModules bshBankStatus)
        (H.hashOfHashes bshAccounts bshInstances)
      )
    )
    (H.hashOfHashes
      bshUpdates
      (ebHash bshEpochBlocks))

-- |An auxiliary data type to express restrictions on an account.
-- Currently an account that has more than one credential is not allowed to handle encrypted transfers,
-- and an account that has a non-zero encrypted balance cannot add new credentials.
data AccountAllowance = AllowedEncryptedTransfers | AllowedMultipleCredentials

class (BlockStateTypes m, Monad m) => AccountOperations m where

  -- | Get the address of the account
  getAccountCanonicalAddress :: Account m -> m AccountAddress

  -- | Get the current public account balance
  getAccountAmount :: Account m -> m Amount

  -- |Check whether an account is allowed to perform the given action.
  checkAccountIsAllowed :: Account m -> AccountAllowance -> m Bool

  -- | Get the current public account available balance.
  -- This accounts for lock-up and staked amounts.
  -- @available = total - max locked staked@
  getAccountAvailableAmount :: Account m -> m Amount
  getAccountAvailableAmount acc = do
    total <- getAccountAmount acc
    lockedUp <- _totalLockedUpBalance <$> getAccountReleaseSchedule acc
    staked <- getAccountBaker acc <&> \case
      Nothing -> 0
      Just bkr -> _stakedAmount bkr
    return $ total - max lockedUp staked

  -- |Get the next available nonce for this account
  getAccountNonce :: Account m -> m Nonce

  -- |Get the list of credentials deployed on the account, ordered from most
  -- recently deployed.  The list should be non-empty.
  getAccountCredentials :: Account m -> m (Map.Map ID.CredentialIndex AccountCredential)

  -- -- |Get the key used to verify transaction signatures, it records the signature scheme used as well
  getAccountVerificationKeys :: Account m -> m ID.AccountInformation

  -- |Get the current encrypted amount on the account.
  getAccountEncryptedAmount :: Account m -> m AccountEncryptedAmount

  -- |Get the public key used to receive encrypted amounts.
  getAccountEncryptionKey :: Account m -> m ID.AccountEncryptionKey

  -- |Get the next index of the encrypted amount for this account. Next here refers
  -- to the index a newly added encrypted amount will receive.
  -- This has a default implementation in terms of 'getAccountEncryptedAmount',
  -- but it could be replaced by more efficient implementations for, e.g.,
  -- the persistent instance
  getAccountEncryptedAmountNextIndex :: Account m -> m EncryptedAmountIndex
  getAccountEncryptedAmountNextIndex acc = do
    AccountEncryptedAmount{..} <- getAccountEncryptedAmount acc
    return $! addToAggIndex _startIndex (maybe id (const (+1)) _aggregatedAmount $ fromIntegral (Seq.length _incomingEncryptedAmounts))

  -- |Get an encrypted amount at index, if possible.
  -- This has a default implementation in terms of `getAccountEncryptedAmount`.
  -- The implementation's complexity is linear in the difference between the start index of the current
  -- encrypted amount on the account, and the given index.
  --
  -- At each index, the 'selfAmounts' is always included, hence if the index is
  -- out of bounds we simply return the 'selfAmounts'
  getAccountEncryptedAmountAtIndex :: Account m -> EncryptedAmountAggIndex -> m (Maybe EncryptedAmount)
  getAccountEncryptedAmountAtIndex acc index = do
    AccountEncryptedAmount{..} <- getAccountEncryptedAmount acc
    let numOfAmounts = maybe id (const (+1)) _aggregatedAmount $ fromIntegral (Seq.length _incomingEncryptedAmounts)
    if index >= _startIndex && numOfAmounts >= index - _startIndex then
      let toTake = Seq.take (fromIntegral (index - _startIndex)) $ maybe id ((Seq.:<|) . fst) _aggregatedAmount _incomingEncryptedAmounts
      in return $ Just $! foldl' aggregateAmounts _selfAmount toTake
    else return Nothing

  -- |Get the release schedule for an account.
  getAccountReleaseSchedule :: Account m -> m AccountReleaseSchedule

  -- |Get the baker info (if any) attached to an account.
  getAccountBaker :: Account m -> m (Maybe AccountBaker)

-- |The block query methods can query block state. They are needed by
-- consensus itself to compute stake, get a list of and information about
-- bakers, finalization committee, etc.
class AccountOperations m => BlockStateQuery m where
    -- |Get the module source from the module table as deployed to the chain.
    getModule :: BlockState m -> ModuleRef -> m (Maybe Wasm.WasmModule)
    -- |Get the account state from the account table of the state instance.
    getAccount :: BlockState m -> AccountAddress -> m (Maybe (AccountIndex, Account m))

    -- |Query an account by the id of the credential that belonged to it.
    getAccountByCredId :: BlockState m -> CredentialRegistrationID -> m (Maybe (AccountIndex, Account m))

    -- |Get the contract state from the contract table of the state instance.
    getContractInstance :: BlockState m -> ContractAddress -> m (Maybe Instance)

    -- |Get the list of addresses of modules existing in the given block state.
    getModuleList :: BlockState m -> m [ModuleRef]
    -- |Get the list of account addresses existing in the given block state.
    -- This returns the canonical addresses.
    getAccountList :: BlockState m -> m [AccountAddress]
    -- |Get the list of contract instances existing in the given block state.
    getContractInstanceList :: BlockState m -> m [Instance]

    -- |Get the seed state, from which the leadership election nonce
    -- is derived.
    getSeedState :: BlockState m -> m SeedState

    -- |Get the bakers for the epoch in which the block was baked.
    getCurrentEpochBakers :: BlockState m -> m FullBakers

    -- |Get the bakers for a particular (future) slot.
    getSlotBakers :: BlockState m -> Slot -> m FullBakers

    -- |Get the account of a baker. This may return an account even
    -- if the account is not (currently) a baker, since a 'BakerId'
    -- uniquely determines an account over time.
    getBakerAccount :: BlockState m -> BakerId -> m (Maybe (Account m))

    -- |Get reward summary for this block.
    getRewardStatus :: BlockState m -> m BankStatus

    -- |Get the outcome of a transaction in the given block.
    getTransactionOutcome :: BlockState m -> TransactionIndex -> m (Maybe TransactionSummary)

    -- |Get the transactionOutcomesHash of a given block.
    getTransactionOutcomesHash :: BlockState m -> m TransactionOutcomesHash

    -- |Get the stateHash of a given block.
    getStateHash :: BlockState m -> m StateHash

    -- |Get all transaction outcomes for this block.
    getOutcomes :: BlockState m -> m (Vec.Vector TransactionSummary)

    -- |Get special transactions outcomes (for administrative transactions, e.g., baker reward)
    -- They should be returned in the order that they were emitted.
    getSpecialOutcomes :: BlockState m -> m (Seq.Seq SpecialTransactionOutcome)

    -- |Get the identity provider info for a given block given by its id.
    getIdentityProvider :: BlockState m -> ID.IdentityProviderIdentity -> m (Maybe IpInfo)

    -- |Get all identity providers for a given block.
    getAllIdentityProviders :: BlockState m -> m [IpInfo]

    -- |Get the anonymity revokers with given ids. Returns 'Nothing' if any of the
    -- anonymity revokers are not found.
    getAnonymityRevokers :: BlockState m -> [ID.ArIdentity] -> m (Maybe [ArInfo])

    getAllAnonymityRevokers :: BlockState m -> m [ArInfo]

    -- |Get the value of the election difficulty parameter for a future timestamp.
    -- This function applies queued election difficultly updates as appropriate.
    getElectionDifficulty :: BlockState m -> Timestamp -> m ElectionDifficulty
    -- |Get the next sequence number for a particular update type.
    getNextUpdateSequenceNumber :: BlockState m -> UpdateType -> m UpdateSequenceNumber
    -- |Get the value of the election difficulty that was used to bake this block.
    getCurrentElectionDifficulty :: BlockState m -> m ElectionDifficulty
    -- |Get the current chain parameters and pending updates.
    getUpdates :: BlockState m -> m UQ.Updates
    -- |Get the protocol update status. If a protocol update has taken effect,
    -- returns @Left protocolUpdate@. Otherwise, returns @Right pendingProtocolUpdates@.
    -- The @pendingProtocolUpdates@ is a (possibly-empty) list of timestamps and protocol
    -- updates that have not yet taken effect.
    getProtocolUpdateStatus :: BlockState m -> m UQ.ProtocolUpdateStatus

    -- |Get the current cryptographic parameters of the chain.
    getCryptographicParameters :: BlockState m -> m CryptographicParameters

-- |Distribution of newly-minted GTU.
data MintAmounts = MintAmounts {
    -- |Minted amount allocated to the BakingRewardAccount
    mintBakingReward :: !Amount,
    -- |Minted amount allocated to the FinalizationRewardAccount
    mintFinalizationReward :: !Amount,
    -- |Minted amount allocated ot the foundation account
    mintDevelopmentCharge :: !Amount
  } deriving (Eq,Show)

instance Semigroup MintAmounts where
  a1 <> a2 = MintAmounts {
      mintBakingReward = mintBakingReward a1 + mintBakingReward a2,
      mintFinalizationReward = mintFinalizationReward a1 + mintFinalizationReward a2,
      mintDevelopmentCharge = mintDevelopmentCharge a1 + mintDevelopmentCharge a2
    }

instance Monoid MintAmounts where
  mempty = MintAmounts 0 0 0
  mconcat = foldl' (<>) mempty

mintTotal :: MintAmounts -> Amount
mintTotal MintAmounts{..} = mintBakingReward + mintFinalizationReward + mintDevelopmentCharge

-- |Block state update operations parametrized by a monad. The operations which
-- mutate the state all also return an 'UpdatableBlockState' handle. This is to
-- support different implementations, from pure ones to stateful ones.
class (BlockStateQuery m) => BlockStateOperations m where
  -- |Get the module from the module table of the state instance.
  bsoGetModule :: UpdatableBlockState m -> ModuleRef -> m (Maybe Wasm.ModuleInterface)
  -- |Get an account by its address.
  bsoGetAccount :: UpdatableBlockState m -> AccountAddress -> m (Maybe (IndexedAccount m))
  -- |Get the index of an account.
  bsoGetAccountIndex :: UpdatableBlockState m -> AccountAddress -> m (Maybe AccountIndex)
  -- |Get the contract state from the contract table of the state instance.
  bsoGetInstance :: UpdatableBlockState m -> ContractAddress -> m (Maybe Instance)

<<<<<<< HEAD
  -- |Check whether an the given credential registration ID exists
  bsoRegIdExists :: UpdatableBlockState m -> CredentialRegistrationID -> m Bool
=======
  -- |Check whether the given account address would clash with any existing address.
  bsoAddressWouldClash :: UpdatableBlockState m -> ID.AccountAddress -> m Bool

  -- |Check whether an the given credential registration ID exists, and return
  -- the account index of the account it is or was associated with.
  bsoRegIdExists :: UpdatableBlockState m -> ID.CredentialRegistrationID -> m (Maybe AccountIndex)
>>>>>>> cd991a13

  -- |Create and add an empty account with the given public key, address and credential.
  -- If an account with the given address already exists, @Nothing@ is returned.
  -- Otherwise, the new account is returned, and the credential is added to the known credentials.
  --
  -- It is not checked if the account's credential is a duplicate.
  bsoCreateAccount :: UpdatableBlockState m -> GlobalContext -> AccountAddress -> AccountCredential -> m (Maybe (Account m), UpdatableBlockState m)

  -- |Add a new smart contract instance to the state.
  bsoPutNewInstance :: UpdatableBlockState m -> (ContractAddress -> Instance) -> m (ContractAddress, UpdatableBlockState m)
  -- |Add the module to the global state. If a module with the given address
  -- already exists return @False@.
  bsoPutNewModule :: UpdatableBlockState m -> (Wasm.ModuleInterface, Wasm.WasmModule) -> m (Bool, UpdatableBlockState m)

  -- |Modify an existing account with given data (which includes the address of the account).
  -- This method is only called when an account exists and can thus assume this.
  -- NB: In case we are adding a credential to an account this method __must__ also
  -- update the global set of known credentials.
  --
  -- It is the responsibility of the caller to ensure that the change does not lead to a
  -- negative account balance or a situation where the staked or locked balance
  -- exceeds the total balance on the account.
  bsoModifyAccount :: UpdatableBlockState m -> AccountUpdate -> m (UpdatableBlockState m)

  -- |Update the public keys for a specific credential on an account.
  --
  -- The caller must ensure that the account exists and has a credential with the given
  -- index.
  bsoSetAccountCredentialKeys :: UpdatableBlockState m -> AccountIndex -> ID.CredentialIndex -> ID.CredentialPublicKeys -> m (UpdatableBlockState m)

  -- |Update the set of credentials on a given account by: removing credentials, adding
  -- credentials, and updating the account threshold (i.e. number of credentials that are
  -- required for a valid signature from the account).  Added credentials will be be added
  -- to the global set of known credentials.
  --
  -- The caller is responsible for establishing the following preconditions:
  --  * The account exists and is valid.
  --  * The credential indexes to remove already exist on the account.
  --  * The credentials to add have not been used before (i.e. 'bsoRegIdExists' returns
  --    @False@ for each of them).
  --  * The credential indexes that are added do not already have credentials, after the
  --    removals have occurred.
  --  * The account threshold is at least 1 and at most the total number of credentials
  --    on the account after the specified credentials have been removed and added.
  --
  -- The removed credentials will be considered removed in the order of the provided list.
  -- This ordering is significant because it affects the account hash.
  bsoUpdateAccountCredentials ::
    UpdatableBlockState m
    -> AccountIndex
    -> [ID.CredentialIndex]
    -- ^Credentials to remove
    -> Map.Map ID.CredentialIndex AccountCredential
    -- ^Credentials to add
    -> ID.AccountThreshold
    -- ^New account threshold
    -> m (UpdatableBlockState m)

  -- |Replace the instance with given data. The rest of the instance data (instance parameters) stays the same.
  -- This method is only called when it is known the instance exists, and can thus assume it.
  bsoModifyInstance :: UpdatableBlockState m
                    -> ContractAddress
                    -> AmountDelta
                    -> Wasm.ContractState
                    -> m (UpdatableBlockState m)

  -- |Notify that some amount was transferred from/to encrypted balance of some account.
  bsoNotifyEncryptedBalanceChange :: UpdatableBlockState m -> AmountDelta -> m (UpdatableBlockState m)

  -- |Get the seed state associated with the block state.
  bsoGetSeedState :: UpdatableBlockState m -> m SeedState

  -- |Set the seed state associated with the block state.
  --
  -- Note: on no account should the epoch length be changed using this
  -- function (or otherwise).  The epoch length is assumed to be constant,
  -- so that epochs can always be calculated by dividing slot number by the
  -- epoch length.  Any change would throw off this calculation.
  bsoSetSeedState :: UpdatableBlockState m -> SeedState -> m (UpdatableBlockState m)

  -- |Update the bakers for the next epoch.
  --
  -- 1. The current epoch bakers are replaced with the next epoch bakers.
  --
  -- 2. The active bakers are processed to apply any removals or stake reductions.
  --
  -- 3. The next epoch bakers are derived from the active bakers.
  --
  -- Note that instead of iteratively calling this for a succession of epochs,
  -- it should always be sufficient to just call it for the last two of them.
  bsoTransitionEpochBakers
    :: UpdatableBlockState m
    -> Epoch
    -- ^The new epoch
    -> m (UpdatableBlockState m)

  -- |Register this account as a baker.
  -- The following results are possible:
  --
  -- * @BASuccess id@: the baker was created with the specified 'BakerId'.
  --   @id@ is always chosen to be the account index.
  --
  -- * @BAInvalidAccount@: the address does not resolve to a valid account.
  --
  -- * @BAAlreadyBaker id@: the account is already registered as a baker.
  --
  -- * @BADuplicateAggregationKey@: the aggregation key is already in use.
  --
  -- Note that if two results could apply, the first in this list takes precedence.
  --
  -- The caller MUST ensure that the staked amount does not exceed the total
  -- balance on the account.
  bsoAddBaker :: UpdatableBlockState m -> AccountIndex -> BakerAdd -> m (BakerAddResult, UpdatableBlockState m)

  -- |Update the keys associated with an account.
  -- It is assumed that the keys have already been checked for validity/ownership as
  -- far as is necessary.
  -- The only check on the keys is that the aggregation key is not a duplicate.
  --
  -- The following results are possible:
  --
  -- * @BKUSuccess id@: the keys were updated
  --
  -- * @BKUInvalidBaker@: the account does not exist or is not currently a baker.
  --
  -- * @BKUDuplicateAggregationKey@: the aggregation key is a duplicate.
  bsoUpdateBakerKeys :: UpdatableBlockState m -> AccountIndex -> BakerKeyUpdate -> m (BakerKeyUpdateResult, UpdatableBlockState m)

  -- |Update the stake associated with an account.
  -- A reduction in stake will be delayed by the current cool-off period.
  -- A change will not be made if there is already a cooling-off change
  -- pending for the baker.
  --
  -- A change can specify the new amount to stake and whether or not to restake reward earnings,
  -- although both of these are optional.  Either all changes will be applied, or none of them.
  --
  -- The following results are possible:
  --
  -- * @BSUStakeIncreased id@: the baker's stake was increased.
  --   This will take effect in the epoch after next.
  --
  -- * @BSUStakeReduced id e@: the baker's stake was reduced, effective from epoch @e@.
  --
  -- * @BSUStakeUnchanged od@: there is no change to the baker's stake, but this update was successful.
  --
  -- * @BSUInvalidBaker@: the account does not exist, or is not currently a baker.
  --
  -- * @BSUChangePending id@: the change could not be made since the account is already in a cooling-off period.
  --
  -- The caller MUST ensure that the staked amount does not exceed the total balance on the account.
  bsoUpdateBakerStake :: UpdatableBlockState m -> AccountIndex -> Amount -> m (BakerStakeUpdateResult, UpdatableBlockState m)

  -- |Update whether a baker's earnings are automatically restaked.
  --
  -- The following results are possible:
  --
  -- * @BREUUpdated id@: the flag was updated.
  --
  -- * @BREUInvalidBaker@: the account does not exists, or is not currently a baker.
  bsoUpdateBakerRestakeEarnings :: UpdatableBlockState m -> AccountIndex -> Bool -> m (BakerRestakeEarningsUpdateResult, UpdatableBlockState m)

  -- |Remove the baker associated with an account.
  -- The removal takes effect after a cooling-off period.
  -- Removal may fail if the baker is already cooling-off from another change (e.g. stake reduction).
  --
  -- The following results are possible:
  --
  -- * @BRRemoved id e@: the baker was removed, effective from epoch @e@.
  --
  -- * @BRInvalidBaker@: the account address is not valid, or the account is not a baker.
  --
  -- * @BRChangePending id@: the baker is currently in a cooling-off period and so cannot be removed.
  bsoRemoveBaker :: UpdatableBlockState m -> AccountIndex -> m (BakerRemoveResult, UpdatableBlockState m)

  -- |Add an amount to a baker's account as a reward. The baker's stake is increased
  -- correspondingly if the baker is set to restake rewards.
  -- If the baker id refers to an account, the reward is paid to the account, and the
  -- address of the account is returned.  If the id does not refer to an account
  -- then no change is made and @Nothing@ is returned.
  bsoRewardBaker :: UpdatableBlockState m -> BakerId -> Amount -> m (Maybe AccountAddress, UpdatableBlockState m)

  -- |Add an amount to the foundation account.
  bsoRewardFoundationAccount :: UpdatableBlockState m -> Amount -> m (UpdatableBlockState m)

  -- |Get the foundation account.
  bsoGetFoundationAccount :: UpdatableBlockState m -> m (Account m)

  -- |Mint currency and distribute it to the BakerRewardAccount,
  -- FinalizationRewardAccount and foundation account.
  -- This increases the total GTU in circulation.
  bsoMint :: UpdatableBlockState m -> MintAmounts -> m (UpdatableBlockState m)

  -- |Get the identity provider data for the given identity provider, or Nothing if
  -- the identity provider with given ID does not exist.
  bsoGetIdentityProvider :: UpdatableBlockState m -> ID.IdentityProviderIdentity -> m (Maybe IpInfo)

  -- |Get the anonymity revokers with given ids. Returns 'Nothing' if any of the
  -- anonymity revokers are not found.
  bsoGetAnonymityRevokers :: UpdatableBlockState m -> [ID.ArIdentity] -> m (Maybe [ArInfo])

  -- |Get the current cryptographic parameters. The idea is that these will be
  -- periodically updated and so they must be part of the block state.
  bsoGetCryptoParams :: UpdatableBlockState m -> m CryptographicParameters

  -- |Set the list of transaction outcomes for the block.
  bsoSetTransactionOutcomes :: UpdatableBlockState m -> [TransactionSummary] -> m (UpdatableBlockState m)

  -- |Add a special transaction outcome.
  bsoAddSpecialTransactionOutcome :: UpdatableBlockState m -> SpecialTransactionOutcome -> m (UpdatableBlockState m)

  -- |Process queued updates.
  bsoProcessUpdateQueues :: UpdatableBlockState m -> Timestamp -> m (Map.Map TransactionTime UpdateValue, UpdatableBlockState m)

  -- |Unlock the amounts up to the given timestamp
  bsoProcessReleaseSchedule :: UpdatableBlockState m -> Timestamp -> m (UpdatableBlockState m)

  -- |Get the current 'Authorizations' for validating updates.
  bsoGetUpdateKeyCollection :: UpdatableBlockState m -> m UpdateKeysCollection

  -- |Get the next 'UpdateSequenceNumber' for a given update type.
  bsoGetNextUpdateSequenceNumber :: UpdatableBlockState m -> UpdateType -> m UpdateSequenceNumber

  -- |Enqueue an update to take effect at the specified time.
  bsoEnqueueUpdate :: UpdatableBlockState m -> TransactionTime -> UpdateValue -> m (UpdatableBlockState m)

  -- |Overwrite the election difficulty, removing any queued election difficulty updates.
  -- This is intended to be used for protocol updates that affect the election difficulty in
  -- tandem with the slot duration.
  -- Note that this does not affect the next sequence number for election difficulty updates.
  bsoOverwriteElectionDifficulty :: UpdatableBlockState m -> ElectionDifficulty -> m (UpdatableBlockState m)

  -- |Clear the protocol update and any queued protocol updates.
  -- This is intended to be used to reset things after a protocol update has taken effect.
  -- This does not affect the next sequence number for protocol updates.
  bsoClearProtocolUpdate :: UpdatableBlockState m -> m (UpdatableBlockState m)

  -- |Add the given accounts and timestamps to the per-block account release schedule.
  -- PRECONDITION: The given timestamp must be the first timestamp for a release for the given account.
  bsoAddReleaseSchedule :: UpdatableBlockState m -> [(AccountAddress, Timestamp)] -> m (UpdatableBlockState m)

  -- |Get the current energy rate.
  bsoGetEnergyRate :: UpdatableBlockState m -> m EnergyRate

  -- |Get the current chain parameters.
  bsoGetChainParameters :: UpdatableBlockState m -> m ChainParameters

  -- |Get the number of blocks baked in this epoch, both in total and
  -- per baker.
  bsoGetEpochBlocksBaked :: UpdatableBlockState m -> m (Word64, [(BakerId, Word64)])

  -- |Record that the given baker has baked a block in the current epoch.
  bsoNotifyBlockBaked :: UpdatableBlockState m -> BakerId -> m (UpdatableBlockState m)

  -- |Clear the tracking of baked blocks in the current epoch.
  -- Should be called whenever a new epoch is entered.
  bsoClearEpochBlocksBaked :: UpdatableBlockState m -> m (UpdatableBlockState m)

  -- |Get the current status of the various accounts.
  bsoGetBankStatus :: UpdatableBlockState m -> m BankStatus

  -- |Set the status of the special reward accounts.
  bsoSetRewardAccounts :: UpdatableBlockState m -> RewardAccounts -> m (UpdatableBlockState m)

-- | Block state storage operations
class (BlockStateOperations m, Serialize (BlockStateRef m)) => BlockStateStorage m where
    -- |Derive a mutable state instance from a block state instance. The mutable
    -- state instance supports all the operations needed by the scheduler for
    -- block execution. Semantically the 'UpdatableBlockState' must be a copy,
    -- changes to it must not affect 'BlockState', but an efficient
    -- implementation should expect that only a small subset of the state will
    -- change, and thus a variant of copy-on-write should be used.
    thawBlockState :: BlockState m -> m (UpdatableBlockState m)

    -- |Freeze a mutable block state instance. The mutable state instance will
    -- not be used afterwards and the implementation can thus avoid copying
    -- data.
    freezeBlockState :: UpdatableBlockState m -> m (BlockState m)

    -- |Discard a mutable block state instance.  The mutable state instance will
    -- not be used afterwards.
    dropUpdatableBlockState :: UpdatableBlockState m -> m ()

    -- |Mark the given state instance as no longer needed and eventually
    -- discharge it. This can happen, for instance, when a block becomes dead
    -- due to finalization. The block state instance will not be accessed after
    -- this method is called.
    purgeBlockState :: BlockState m -> m ()

    -- |Mark a block state for archive: i.e. it will no longer be needed by
    -- consensus (but could be required for historical queries).
    archiveBlockState :: BlockState m -> m ()

    -- |Ensure that a block state is stored and return a reference to it.
    saveBlockState :: BlockState m -> m (BlockStateRef m)

    -- |Load a block state from a reference, given its state hash.
    loadBlockState :: StateHash -> BlockStateRef m -> m (BlockState m)

    -- |Ensure that the given block state is full loaded into memory
    -- (where applicable).
    cacheBlockState :: BlockState m -> m (BlockState m)

    -- |Serialize the block state to a byte string.
    -- This serialization does not include transaction outcomes.
    serializeBlockState :: BlockState m -> m BS.ByteString

    -- |Serialize the block state to a file handle.
    -- This serialization does not include transaction outcomes.
    writeBlockState :: Handle -> BlockState m -> m ()


instance (Monad (t m), MonadTrans t, BlockStateQuery m) => BlockStateQuery (MGSTrans t m) where
  getModule s = lift . getModule s
  getAccount s = lift . getAccount s
  getAccountByCredId s = lift . getAccountByCredId s
  getBakerAccount s = lift . getBakerAccount s
  getContractInstance s = lift . getContractInstance s
  getModuleList = lift . getModuleList
  getAccountList = lift . getAccountList
  getContractInstanceList = lift . getContractInstanceList
  getSeedState = lift . getSeedState
  getCurrentEpochBakers = lift . getCurrentEpochBakers
  getSlotBakers s = lift . getSlotBakers s
  getRewardStatus = lift . getRewardStatus
  getTransactionOutcome s = lift . getTransactionOutcome s
  getTransactionOutcomesHash = lift . getTransactionOutcomesHash
  getStateHash = lift . getStateHash
  getOutcomes = lift . getOutcomes
  getSpecialOutcomes = lift . getSpecialOutcomes
  getAllIdentityProviders s = lift $ getAllIdentityProviders s
  getAllAnonymityRevokers s = lift $ getAllAnonymityRevokers s
  getElectionDifficulty s = lift . getElectionDifficulty s
  getNextUpdateSequenceNumber s = lift . getNextUpdateSequenceNumber s
  getCurrentElectionDifficulty = lift . getCurrentElectionDifficulty
  getUpdates = lift . getUpdates
  getProtocolUpdateStatus = lift . getProtocolUpdateStatus
  getCryptographicParameters = lift . getCryptographicParameters
  getIdentityProvider s = lift . getIdentityProvider s
  getAnonymityRevokers s = lift . getAnonymityRevokers s
  {-# INLINE getModule #-}
  {-# INLINE getAccount #-}
  {-# INLINE getAccountByCredId #-}
  {-# INLINE getBakerAccount #-}
  {-# INLINE getContractInstance #-}
  {-# INLINE getModuleList #-}
  {-# INLINE getAccountList #-}
  {-# INLINE getContractInstanceList #-}
  {-# INLINE getSeedState #-}
  {-# INLINE getCurrentEpochBakers #-}
  {-# INLINE getSlotBakers #-}
  {-# INLINE getRewardStatus #-}
  {-# INLINE getOutcomes #-}
  {-# INLINE getTransactionOutcome #-}
  {-# INLINE getTransactionOutcomesHash #-}
  {-# INLINE getSpecialOutcomes #-}
  {-# INLINE getAllIdentityProviders #-}
  {-# INLINE getAllAnonymityRevokers #-}
  {-# INLINE getElectionDifficulty #-}
  {-# INLINE getNextUpdateSequenceNumber #-}
  {-# INLINE getCurrentElectionDifficulty #-}
  {-# INLINE getUpdates #-}
  {-# INLINE getProtocolUpdateStatus #-}
  {-# INLINE getCryptographicParameters #-}
  {-# INLINE getIdentityProvider #-}
  {-# INLINE getAnonymityRevokers #-}

instance (Monad (t m), MonadTrans t, AccountOperations m) => AccountOperations (MGSTrans t m) where
  getAccountCanonicalAddress = lift . getAccountCanonicalAddress
  getAccountAmount = lift. getAccountAmount
  checkAccountIsAllowed acc = lift . checkAccountIsAllowed acc
  getAccountAvailableAmount = lift . getAccountAvailableAmount
  getAccountNonce = lift . getAccountNonce
  getAccountCredentials = lift . getAccountCredentials
  getAccountVerificationKeys = lift . getAccountVerificationKeys
  getAccountEncryptedAmount = lift . getAccountEncryptedAmount
  getAccountEncryptionKey = lift . getAccountEncryptionKey
  getAccountReleaseSchedule = lift . getAccountReleaseSchedule
  getAccountBaker = lift . getAccountBaker
  {-# INLINE getAccountCanonicalAddress #-}
  {-# INLINE getAccountAmount #-}
  {-# INLINE getAccountAvailableAmount #-}
  {-# INLINE checkAccountIsAllowed #-}
  {-# INLINE getAccountCredentials #-}
  {-# INLINE getAccountNonce #-}
  {-# INLINE getAccountVerificationKeys #-}
  {-# INLINE getAccountEncryptedAmount #-}
  {-# INLINE getAccountReleaseSchedule #-}
  {-# INLINE getAccountBaker #-}

instance (Monad (t m), MonadTrans t, BlockStateOperations m) => BlockStateOperations (MGSTrans t m) where
  bsoGetModule s = lift . bsoGetModule s
  bsoGetAccount s = lift . bsoGetAccount s
  bsoGetAccountIndex s = lift . bsoGetAccountIndex s
  bsoGetInstance s = lift . bsoGetInstance s
  bsoAddressWouldClash s = lift . bsoAddressWouldClash s
  bsoRegIdExists s = lift . bsoRegIdExists s
  bsoCreateAccount s gc accAddr cdv = lift $ bsoCreateAccount s gc accAddr cdv
  bsoPutNewInstance s = lift . bsoPutNewInstance s
  bsoPutNewModule s miface = lift (bsoPutNewModule s miface)
  bsoModifyAccount s = lift . bsoModifyAccount s
  bsoSetAccountCredentialKeys s aa ci pk = lift $ bsoSetAccountCredentialKeys s aa ci pk
  bsoUpdateAccountCredentials s aa remove add thrsh = lift $ bsoUpdateAccountCredentials s aa remove add thrsh
  bsoModifyInstance s caddr amount model = lift $ bsoModifyInstance s caddr amount model
  bsoNotifyEncryptedBalanceChange s = lift . bsoNotifyEncryptedBalanceChange s
  bsoGetSeedState = lift . bsoGetSeedState
  bsoSetSeedState s ss = lift $ bsoSetSeedState s ss
  bsoTransitionEpochBakers s e = lift $ bsoTransitionEpochBakers s e
  bsoAddBaker s addr a = lift $ bsoAddBaker s addr a
  bsoUpdateBakerKeys s addr a = lift $ bsoUpdateBakerKeys s addr a
  bsoUpdateBakerStake s addr a = lift $ bsoUpdateBakerStake s addr a
  bsoUpdateBakerRestakeEarnings s addr a = lift $ bsoUpdateBakerRestakeEarnings s addr a
  bsoRemoveBaker s = lift . bsoRemoveBaker s
  bsoRewardBaker s bid amt = lift $ bsoRewardBaker s bid amt
  bsoRewardFoundationAccount s = lift . bsoRewardFoundationAccount s
  bsoGetFoundationAccount = lift . bsoGetFoundationAccount
  bsoMint s = lift . bsoMint s
  bsoGetIdentityProvider s ipId = lift $ bsoGetIdentityProvider s ipId
  bsoGetAnonymityRevokers s arId = lift $ bsoGetAnonymityRevokers s arId
  bsoGetCryptoParams s = lift $ bsoGetCryptoParams s
  bsoSetTransactionOutcomes s = lift . bsoSetTransactionOutcomes s
  bsoAddSpecialTransactionOutcome s = lift . bsoAddSpecialTransactionOutcome s
  bsoProcessUpdateQueues s = lift . bsoProcessUpdateQueues s
  bsoProcessReleaseSchedule s = lift . bsoProcessReleaseSchedule s
  bsoGetUpdateKeyCollection = lift . bsoGetUpdateKeyCollection
  bsoGetNextUpdateSequenceNumber s = lift . bsoGetNextUpdateSequenceNumber s
  bsoEnqueueUpdate s tt payload = lift $ bsoEnqueueUpdate s tt payload
  bsoOverwriteElectionDifficulty s = lift . bsoOverwriteElectionDifficulty s
  bsoClearProtocolUpdate = lift . bsoClearProtocolUpdate
  bsoAddReleaseSchedule s l = lift $ bsoAddReleaseSchedule s l
  bsoGetEnergyRate = lift . bsoGetEnergyRate
  bsoGetChainParameters = lift . bsoGetChainParameters
  bsoGetEpochBlocksBaked = lift . bsoGetEpochBlocksBaked
  bsoNotifyBlockBaked s = lift . bsoNotifyBlockBaked s
  bsoClearEpochBlocksBaked = lift . bsoClearEpochBlocksBaked
  bsoGetBankStatus = lift . bsoGetBankStatus
  bsoSetRewardAccounts s = lift . bsoSetRewardAccounts s
  {-# INLINE bsoGetModule #-}
  {-# INLINE bsoGetAccount #-}
  {-# INLINE bsoGetAccountIndex #-}
  {-# INLINE bsoGetInstance #-}
  {-# INLINE bsoAddressWouldClash #-}
  {-# INLINE bsoRegIdExists #-}
  {-# INLINE bsoCreateAccount #-}
  {-# INLINE bsoPutNewInstance #-}
  {-# INLINE bsoPutNewModule #-}
  {-# INLINE bsoModifyAccount #-}
  {-# INLINE bsoSetAccountCredentialKeys #-}
  {-# INLINE bsoUpdateAccountCredentials #-}
  {-# INLINE bsoModifyInstance #-}
  {-# INLINE bsoNotifyEncryptedBalanceChange #-}
  {-# INLINE bsoGetSeedState #-}
  {-# INLINE bsoSetSeedState #-}
  {-# INLINE bsoTransitionEpochBakers #-}
  {-# INLINE bsoAddBaker #-}
  {-# INLINE bsoUpdateBakerKeys #-}
  {-# INLINE bsoUpdateBakerStake #-}
  {-# INLINE bsoUpdateBakerRestakeEarnings #-}
  {-# INLINE bsoRemoveBaker #-}
  {-# INLINE bsoRewardBaker #-}
  {-# INLINE bsoGetFoundationAccount #-}
  {-# INLINE bsoRewardFoundationAccount #-}
  {-# INLINE bsoMint #-}
  {-# INLINE bsoGetIdentityProvider #-}
  {-# INLINE bsoGetAnonymityRevokers #-}
  {-# INLINE bsoGetCryptoParams #-}
  {-# INLINE bsoSetTransactionOutcomes #-}
  {-# INLINE bsoAddSpecialTransactionOutcome #-}
  {-# INLINE bsoProcessUpdateQueues #-}
  {-# INLINE bsoProcessReleaseSchedule #-}
  {-# INLINE bsoGetUpdateKeyCollection #-}
  {-# INLINE bsoGetNextUpdateSequenceNumber #-}
  {-# INLINE bsoEnqueueUpdate #-}
  {-# INLINE bsoOverwriteElectionDifficulty #-}
  {-# INLINE bsoClearProtocolUpdate #-}
  {-# INLINE bsoAddReleaseSchedule #-}
  {-# INLINE bsoGetEnergyRate #-}
  {-# INLINE bsoGetChainParameters #-}
  {-# INLINE bsoGetEpochBlocksBaked #-}
  {-# INLINE bsoNotifyBlockBaked #-}
  {-# INLINE bsoClearEpochBlocksBaked #-}
  {-# INLINE bsoGetBankStatus #-}
  {-# INLINE bsoSetRewardAccounts #-}
instance (Monad (t m), MonadTrans t, BlockStateStorage m) => BlockStateStorage (MGSTrans t m) where
    thawBlockState = lift . thawBlockState
    freezeBlockState = lift . freezeBlockState
    dropUpdatableBlockState = lift . dropUpdatableBlockState
    purgeBlockState = lift . purgeBlockState
    archiveBlockState = lift . archiveBlockState
    saveBlockState = lift . saveBlockState
    loadBlockState hsh = lift . loadBlockState hsh
    cacheBlockState = lift . cacheBlockState
    serializeBlockState = lift . serializeBlockState
    writeBlockState fh bs = lift $ writeBlockState fh bs
    {-# INLINE thawBlockState #-}
    {-# INLINE freezeBlockState #-}
    {-# INLINE dropUpdatableBlockState #-}
    {-# INLINE purgeBlockState #-}
    {-# INLINE archiveBlockState #-}
    {-# INLINE saveBlockState #-}
    {-# INLINE loadBlockState #-}
    {-# INLINE cacheBlockState #-}
    {-# INLINE serializeBlockState #-}
    {-# INLINE writeBlockState #-}

deriving via (MGSTrans MaybeT m) instance BlockStateQuery m => BlockStateQuery (MaybeT m)
deriving via (MGSTrans MaybeT m) instance AccountOperations m => AccountOperations (MaybeT m)
deriving via (MGSTrans MaybeT m) instance BlockStateOperations m => BlockStateOperations (MaybeT m)
deriving via (MGSTrans MaybeT m) instance BlockStateStorage m => BlockStateStorage (MaybeT m)

deriving via (MGSTrans (ExceptT e) m) instance BlockStateQuery m => BlockStateQuery (ExceptT e m)
deriving via (MGSTrans (ExceptT e) m) instance AccountOperations m => AccountOperations (ExceptT e m)
deriving via (MGSTrans (ExceptT e) m) instance BlockStateOperations m => BlockStateOperations (ExceptT e m)
deriving via (MGSTrans (ExceptT e) m) instance BlockStateStorage m => BlockStateStorage (ExceptT e m)<|MERGE_RESOLUTION|>--- conflicted
+++ resolved
@@ -307,17 +307,12 @@
   -- |Get the contract state from the contract table of the state instance.
   bsoGetInstance :: UpdatableBlockState m -> ContractAddress -> m (Maybe Instance)
 
-<<<<<<< HEAD
-  -- |Check whether an the given credential registration ID exists
-  bsoRegIdExists :: UpdatableBlockState m -> CredentialRegistrationID -> m Bool
-=======
   -- |Check whether the given account address would clash with any existing address.
   bsoAddressWouldClash :: UpdatableBlockState m -> ID.AccountAddress -> m Bool
 
   -- |Check whether an the given credential registration ID exists, and return
   -- the account index of the account it is or was associated with.
-  bsoRegIdExists :: UpdatableBlockState m -> ID.CredentialRegistrationID -> m (Maybe AccountIndex)
->>>>>>> cd991a13
+  bsoRegIdExists :: UpdatableBlockState m -> ID.CredentialRegistrationID -> m Bool
 
   -- |Create and add an empty account with the given public key, address and credential.
   -- If an account with the given address already exists, @Nothing@ is returned.
