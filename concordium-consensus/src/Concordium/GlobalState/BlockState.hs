--- conflicted
+++ resolved
@@ -169,8 +169,6 @@
                   -> Core.Module Core.UA
                   -> m (Bool, UpdatableBlockState m)
 
-<<<<<<< HEAD
-=======
   -- |Consult the linked expression cache for whether this definitionn is already linked.
   bsoTryGetLinkedExpr :: UpdatableBlockState m -> Core.ModuleRef -> Core.Name -> m (Maybe (LinkedExprWithDeps Void))
 
@@ -192,7 +190,6 @@
                        -> LinkedContractValue Void
                        -> m (UpdatableBlockState m)
 
->>>>>>> cfb9cd61
   -- |Modify an existing account with given data (which includes the address of the account).
   -- This method is only called when an account exists and can thus assume this.
   -- NB: In case we are adding a credential to an account this method __must__ also
