{-# LANGUAGE FlexibleContexts #-}
{-# LANGUAGE FunctionalDependencies #-}
{-# LANGUAGE MultiParamTypeClasses #-}
{-# LANGUAGE TypeFamilies #-}
{-# LANGUAGE TemplateHaskell #-}
{-# LANGUAGE RecordWildCards #-}
{-# LANGUAGE LambdaCase #-}
{-# LANGUAGE BangPatterns #-}
{-# LANGUAGE GeneralizedNewtypeDeriving, StandaloneDeriving, DerivingVia #-}
module Concordium.GlobalState.BlockState where

import Data.Time
import Lens.Micro.Platform
import Control.Monad.Reader
import Control.Monad.State.Strict
import Control.Monad.Trans.Maybe
import Control.Monad.Trans.Except
import Control.Monad.Trans.RWS.Strict hiding (ask)

import Concordium.Types
import Concordium.Types.Execution
import Concordium.GlobalState.Block
import Concordium.Types.Acorn.Core(ModuleRef)
import qualified Concordium.Types.Acorn.Core as Core
import Concordium.Types.Acorn.Interfaces
import Concordium.GlobalState.Parameters
import Concordium.GlobalState.Rewards
import Concordium.GlobalState.Instances
import Concordium.GlobalState.Modules hiding (getModule)
import Concordium.GlobalState.Bakers
import Concordium.GlobalState.IdentityProviders
import Concordium.GlobalState.Transactions

import Data.Void
import Data.Maybe

import qualified Concordium.ID.Types as ID


class (Eq bp, Show bp, BlockData bp) => BlockPointerData bp where
    type BlockState' bp :: *
    -- |Hash of the block
    bpHash :: bp -> BlockHash
    -- |Pointer to the parent (circular reference for genesis block)
    bpParent :: bp -> bp
    -- |Pointer to the last finalized block (circular for genesis)
    bpLastFinalized :: bp -> bp
    -- |Height of the block in the tree
    bpHeight :: bp -> BlockHeight
    -- |The handle for accessing the state (of accounts, contracts, etc.) at the end of the block.
    bpState :: bp -> BlockState' bp
    -- |Time at which the block was first received
    bpReceiveTime :: bp -> UTCTime
    -- |Time at which the block was first considered part of the tree (validated)
    bpArriveTime :: bp -> UTCTime
    -- |Number of transactions in a block
    bpTransactionCount :: bp -> Int

type family BlockPointer (m :: * -> *) :: *

type BlockState (m :: * -> *) = BlockState' (BlockPointer m)


-- |The block query methods can query block state. They are needed by
-- consensus itself to compute stake, get a list of and information about
-- bakers, finalization committee, etc.
class Monad m => BlockStateQuery m where
    -- |Get the module from the module table of the state instance.
    getModule :: BlockState m -> ModuleRef -> m (Maybe Module)
    -- |Get the account state from the account table of the state instance.
    getAccount :: BlockState m -> AccountAddress -> m (Maybe Account)
    -- |Get the contract state from the contract table of the state instance.
    getContractInstance :: BlockState m -> ContractAddress -> m (Maybe Instance)

    -- |Get the list of addresses of modules existing in the given block state.
    getModuleList :: BlockState m -> m [ModuleRef]
    -- |Get the list of account addresses existing in the given block state.
    getAccountList :: BlockState m -> m [AccountAddress]
    -- |Get the list of contract instances existing in the given block state.
    getContractInstanceList :: BlockState m -> m [Instance]

    -- |Get Birk parameters from the point of view of this block state. Although
    -- these will not change as often as the rest of the block state, they are
    -- still block dependent.
    getBlockBirkParameters :: BlockState m -> m BirkParameters

    -- |Get reward summary for this block.
    getRewardStatus :: BlockState m -> m BankStatus

    -- |Get the outcome of a transaction in the given block.
    getTransactionOutcome :: BlockState m -> TransactionHash -> m (Maybe ValidResult)

    -- |Get special transactions outcomes (for administrative transactions, e.g., baker reward)
    getSpecialOutcomes :: BlockState m -> m [SpecialTransactionOutcome]

type family UpdatableBlockState (m :: * -> *) :: *

data EncryptedAmountUpdate = Replace !EncryptedAmount -- ^Replace the encrypted amount, such as when compressing.
                           | Add !EncryptedAmount     -- ^Add an encrypted amount to the list of encrypted amounts.
                           | Empty                    -- ^Do nothing to the encrypted amount.

-- |An update to an account state.
data AccountUpdate = AccountUpdate {
  -- |Address of the affected account.
  _auAddress :: !AccountAddress
  -- |Optionally a new account nonce.
  ,_auNonce :: !(Maybe Nonce)
  -- |Optionally an update to the account amount.
  ,_auAmount :: !(Maybe AmountDelta)
  -- |Optionally an encryption key.
  ,_auEncryptionKey :: !(Maybe ID.AccountEncryptionKey)
  -- |Optionally an update to the encrypted amounts.
  ,_auEncrypted :: !EncryptedAmountUpdate
  -- |Optionally a new credential.
  ,_auCredential :: !(Maybe ID.CredentialDeploymentValues)
  }
makeLenses ''AccountUpdate

emptyAccountUpdate :: AccountAddress -> AccountUpdate
emptyAccountUpdate addr = AccountUpdate addr Nothing Nothing Nothing Empty Nothing

-- |Apply account updates to an account. It is assumed that the address in
-- account updates and account are the same.
updateAccount :: AccountUpdate -> Account -> Account
updateAccount !upd !acc =
  acc {_accountNonce = (acc ^. accountNonce) & setMaybe (upd ^. auNonce),
       _accountAmount = fst (acc & accountAmount <%~ applyAmountDelta (upd ^. auAmount . non 0)),
       _accountCredentials =
          case upd ^. auCredential of
            Nothing -> acc ^. accountCredentials
            Just c -> c : (acc ^. accountCredentials),
       _accountEncryptionKey =
          case upd ^. auEncryptionKey of
            Nothing -> acc ^. accountEncryptionKey
            Just ek -> Just ek, -- relies on the invariant that the scheduler should have checked, encryption key cannot be redefined.
       _accountEncryptedAmount =
          case upd ^. auEncrypted of
            Empty -> acc ^. accountEncryptedAmount
            Add ea -> ea:(acc ^. accountEncryptedAmount)
            Replace ea -> [ea]
    }
  
  where setMaybe (Just x) _ = x
        setMaybe Nothing y = y


-- |Block state update operations parametrized by a monad. The operations which
-- mutate the state all also return an 'UpdatableBlockState' handle. This is to
-- support different implementations, from pure ones to stateful ones.
class BlockStateQuery m => BlockStateOperations m where
  -- |Get the module from the module table of the state instance.
  bsoGetModule :: UpdatableBlockState m -> ModuleRef -> m (Maybe Module)
  -- |Get an account by its address.
  bsoGetAccount :: UpdatableBlockState m -> AccountAddress -> m (Maybe Account)
  -- |Get the contract state from the contract table of the state instance.
  bsoGetInstance :: UpdatableBlockState m -> ContractAddress -> m (Maybe Instance)

  -- |Check whether an the given credential registration ID exists.
  -- Return @True@ iff so.
  bsoRegIdExists :: UpdatableBlockState m -> ID.CredentialRegistrationID -> m Bool

  -- |Try to add a new account to the state. If an account with the address already exists
  -- return @False@, and if the account was successfully added return @True@.
  bsoPutNewAccount :: UpdatableBlockState m -> Account -> m (Bool, UpdatableBlockState m)
  -- |Add a new smart contract instance to the state.
  bsoPutNewInstance :: UpdatableBlockState m -> (ContractAddress -> Instance) -> m (ContractAddress, UpdatableBlockState m)
  -- |Add the module to the global state. If a module with the given address
  -- already exists return @False@.
  bsoPutNewModule :: UpdatableBlockState m
                  -> ModuleRef
                  -> Interface Core.UA
                  -> UnlinkedValueInterface Void
                  -> Core.Module Core.UA
                  -> m (Bool, UpdatableBlockState m)

  -- |Consult the linked expression cache for whether this definitionn is already linked.
  bsoTryGetLinkedExpr :: UpdatableBlockState m -> Core.ModuleRef -> Core.Name -> m (Maybe (LinkedExprWithDeps Void))

  -- |Put a new linked expression to the cache.
  -- This method may assume that the module with given reference is already in the state (i.e., putNewModule was called before).
  bsoPutLinkedExpr :: UpdatableBlockState m -> Core.ModuleRef -> Core.Name -> LinkedExprWithDeps Void -> m (UpdatableBlockState m)

  -- |Try to get linked contract code from the cache.
  bsoTryGetLinkedContract :: UpdatableBlockState m
                          -> Core.ModuleRef
                          -> Core.TyName
                          -> m (Maybe (LinkedContractValue Void))

  -- |Store the linked contract code in the linked code cache.
  -- This method may assume that the module with given reference is already in the state (i.e., putNewModule was called before).
  bsoPutLinkedContract :: UpdatableBlockState m
                       -> Core.ModuleRef
                       -> Core.TyName
                       -> LinkedContractValue Void
                       -> m (UpdatableBlockState m)

  -- |Modify an existing account with given data (which includes the address of the account).
  -- This method is only called when an account exists and can thus assume this.
  -- NB: In case we are adding a credential to an account this method __must__ also
  -- update the global set of known credentials.
  bsoModifyAccount :: UpdatableBlockState m -> AccountUpdate -> m (UpdatableBlockState m)
  -- |Replace the instance with given data. The rest of the instance data (instance parameters) stays the same.
  -- This method is only called when it is known the instance exists, and can thus assume it.
  bsoModifyInstance :: UpdatableBlockState m
                    -> ContractAddress
                    -> AmountDelta
                    -> Value Void
                    -> m (UpdatableBlockState m)

  -- |Notify the block state that the given amount was spent on execution.
  bsoNotifyExecutionCost :: UpdatableBlockState m -> Amount -> m (UpdatableBlockState m)

  -- |Notify the block state that the given identity issuer's credential was
  -- used by a sender of the transaction.
  bsoNotifyIdentityIssuerCredential :: UpdatableBlockState m -> ID.IdentityProviderIdentity -> m (UpdatableBlockState m)

  -- |Get the execution reward for the current block.
  bsoGetExecutionCost :: UpdatableBlockState m -> m Amount

  -- |Get Birk parameters from the point of view of this block state. Although
  -- these will not change as often as the rest of the block state, they are
  -- still block dependent. They are needed in 'UpdatableBlockState' because in
  -- particular the reward accounts for the bakers and others will need to be
  -- determined at the end of the block, and they might have changed as a result
  -- of block execution.
  bsoGetBlockBirkParameters :: UpdatableBlockState m -> m BirkParameters

  -- |Get the 'BakerInfo' for a given baker.
  bsoGetBakerInfo :: UpdatableBlockState m -> BakerId -> m (Maybe BakerInfo)
  bsoGetBakerInfo s bid = do
    bps <- bsoGetBlockBirkParameters s
    return $! fst <$> birkBaker bid bps

  -- |Get the account of the given baker.
  bsoGetBakerAccount :: UpdatableBlockState m -> BakerId -> m (Maybe Account)
  bsoGetBakerAccount s bid = do
    binfo <- bsoGetBakerInfo s bid
    join <$> mapM (bsoGetAccount s . _bakerAccount) binfo


  -- |Add a new baker to the baker pool. Assign a fresh baker identity to the 
  -- new baker and return the assigned identity.
  -- This method should also update the next available baker id in the system.
  bsoAddBaker :: UpdatableBlockState m -> BakerCreationInfo -> m (BakerId, UpdatableBlockState m)
  
  -- |Update an existing baker's information. The method may assume that the baker with 
  -- the given Id exists.
  bsoUpdateBaker :: UpdatableBlockState m -> BakerUpdate -> m (UpdatableBlockState m)

  -- |Remove a baker from the list of allowed bakers. Return 'True' if a baker
  -- with given 'BakerId' existed, and 'False' otherwise.
  bsoRemoveBaker :: UpdatableBlockState m -> BakerId -> m (Bool, UpdatableBlockState m)

  -- |Set the amount of minted GTU per slot.
  bsoSetInflation :: UpdatableBlockState m -> Amount -> m (UpdatableBlockState m)

  -- |Mint currency in the central bank. Return the new amount
  bsoMint :: UpdatableBlockState m -> Amount -> m (Amount, UpdatableBlockState m)

  -- |Subtract the amount from the central bank. Return the new amount. The
  -- precondition of this method is that the amount on the account is
  -- sufficient.
  bsoDecrementCentralBankGTU :: UpdatableBlockState m -> Amount -> m (Amount, UpdatableBlockState m)

  -- |Change the given account's stake delegation. Return 'False' if the target
  --  is an invalid baker (and delegation is unchanged), and 'True' otherwise.
  bsoDelegateStake :: UpdatableBlockState m -> AccountAddress -> Maybe BakerId -> m (Bool, UpdatableBlockState m)

  -- |Get the identity provider data for the given identity provider, or Nothing if
  -- the identity provider with given ID does not exist.
  bsoGetIdentityProvider :: UpdatableBlockState m -> ID.IdentityProviderIdentity -> m (Maybe IdentityProviderData)

  -- |Get the current cryptographic parameters. The idea is that these will be
  -- periodically updated and so they must be part of the block state.
  bsoGetCryptoParams :: UpdatableBlockState m -> m CryptographicParameters

  -- |Set the list of transaction outcomes for the block.
  bsoSetTransactionOutcomes :: UpdatableBlockState m -> [(TransactionHash, ValidResult)] -> m (UpdatableBlockState m)

<<<<<<< HEAD
  -- |Update the information used to calculate the leadership elction nonce, and possibly the leadership election nonce
  bsoUpdateNonce :: UpdatableBlockState m -> Slot -> BlockNonce -> m (UpdatableBlockState m)
=======
  -- |Add a special transaction outcome.
  bsoAddSpecialTransactionOutcome :: UpdatableBlockState m -> SpecialTransactionOutcome -> m (UpdatableBlockState m)
>>>>>>> 11805cb1


newtype BSMTrans t (m :: * -> *) a = BSMTrans (t m a)
    deriving (Functor, Applicative, Monad, MonadTrans)
type instance UpdatableBlockState (BSMTrans t m) = UpdatableBlockState m
type instance BlockPointer (BSMTrans t m) = BlockPointer m

instance (Monad (t m), MonadTrans t, BlockStateQuery m) => BlockStateQuery (BSMTrans t m) where
  getModule s = lift . getModule s
  getAccount s = lift . getAccount s
  getContractInstance s = lift . getContractInstance s
  getModuleList = lift . getModuleList
  getAccountList = lift . getAccountList
  getContractInstanceList = lift . getContractInstanceList
  getBlockBirkParameters = lift . getBlockBirkParameters
  getRewardStatus = lift . getRewardStatus
  getTransactionOutcome s = lift . getTransactionOutcome s
  getSpecialOutcomes = lift . getSpecialOutcomes
  {-# INLINE getModule #-}
  {-# INLINE getAccount #-}
  {-# INLINE getContractInstance #-}
  {-# INLINE getModuleList #-}
  {-# INLINE getAccountList #-}
  {-# INLINE getContractInstanceList #-}
  {-# INLINE getBlockBirkParameters #-}
  {-# INLINE getRewardStatus #-}
  {-# INLINE getTransactionOutcome #-}
  {-# INLINE getSpecialOutcomes #-}

instance (Monad (t m), MonadTrans t, BlockStateOperations m) => BlockStateOperations (BSMTrans t m) where
  bsoGetModule s = lift . bsoGetModule s
  bsoGetAccount s = lift . bsoGetAccount s
  bsoGetInstance s = lift . bsoGetInstance s
  bsoRegIdExists s = lift . bsoRegIdExists s
  bsoPutNewAccount s = lift . bsoPutNewAccount s
  bsoPutNewInstance s = lift . bsoPutNewInstance s
  bsoPutNewModule s mref iface viface source = lift (bsoPutNewModule s mref iface viface source)
  bsoTryGetLinkedExpr s mref n = lift (bsoTryGetLinkedExpr s mref n)
  bsoPutLinkedExpr s mref n linked = lift (bsoPutLinkedExpr s mref n linked)
  bsoTryGetLinkedContract s mref n = lift (bsoTryGetLinkedContract s mref n)
  bsoPutLinkedContract s mref n linked = lift (bsoPutLinkedContract s mref n linked)
  bsoModifyAccount s = lift . bsoModifyAccount s
  bsoModifyInstance s caddr amount model = lift $ bsoModifyInstance s caddr amount model
  bsoNotifyExecutionCost s = lift . bsoNotifyExecutionCost s
  bsoNotifyIdentityIssuerCredential s = lift . bsoNotifyIdentityIssuerCredential s
  bsoGetExecutionCost = lift . bsoGetExecutionCost
  bsoGetBlockBirkParameters = lift . bsoGetBlockBirkParameters
  bsoAddBaker s = lift . bsoAddBaker s
  bsoUpdateBaker s = lift . bsoUpdateBaker s
  bsoRemoveBaker s = lift . bsoRemoveBaker s
  bsoSetInflation s = lift . bsoSetInflation s
  bsoMint s = lift . bsoMint s
  bsoDecrementCentralBankGTU s = lift . bsoDecrementCentralBankGTU s
  bsoDelegateStake s acct bid = lift $ bsoDelegateStake s acct bid
  bsoGetIdentityProvider s ipId = lift $ bsoGetIdentityProvider s ipId
  bsoGetCryptoParams s = lift $ bsoGetCryptoParams s
  bsoSetTransactionOutcomes s = lift . bsoSetTransactionOutcomes s
<<<<<<< HEAD
  bsoUpdateNonce s slot = lift . bsoUpdateNonce s slot
=======
  bsoAddSpecialTransactionOutcome s = lift . bsoAddSpecialTransactionOutcome s
>>>>>>> 11805cb1
  {-# INLINE bsoGetModule #-}
  {-# INLINE bsoGetAccount #-}
  {-# INLINE bsoGetInstance #-}
  {-# INLINE bsoRegIdExists #-}
  {-# INLINE bsoPutNewAccount #-}
  {-# INLINE bsoPutNewInstance #-}
  {-# INLINE bsoPutNewModule #-}
  {-# INLINE bsoTryGetLinkedExpr #-}
  {-# INLINE bsoPutLinkedExpr #-}
  {-# INLINE bsoTryGetLinkedContract #-}
  {-# INLINE bsoPutLinkedContract #-}
  {-# INLINE bsoModifyAccount #-}
  {-# INLINE bsoModifyInstance #-}
  {-# INLINE bsoNotifyExecutionCost #-}
  {-# INLINE bsoNotifyIdentityIssuerCredential #-}
  {-# INLINE bsoGetExecutionCost #-}
  {-# INLINE bsoGetBlockBirkParameters #-}
  {-# INLINE bsoAddBaker #-}
  {-# INLINE bsoUpdateBaker #-}
  {-# INLINE bsoRemoveBaker #-}
  {-# INLINE bsoSetInflation #-}
  {-# INLINE bsoMint #-}
  {-# INLINE bsoDecrementCentralBankGTU #-}
  {-# INLINE bsoDelegateStake #-}
  {-# INLINE bsoGetIdentityProvider #-}
  {-# INLINE bsoGetCryptoParams #-}
  {-# INLINE bsoSetTransactionOutcomes #-}
<<<<<<< HEAD
  {-# INLINE bsoUpdateNonce #-}
=======
  {-# INLINE bsoAddSpecialTransactionOutcome #-}

>>>>>>> 11805cb1

type instance BlockPointer (MaybeT m) = BlockPointer m
type instance UpdatableBlockState (MaybeT m) = UpdatableBlockState m
deriving via (BSMTrans MaybeT m) instance BlockStateQuery m => BlockStateQuery (MaybeT m)
deriving via (BSMTrans MaybeT m) instance BlockStateOperations m => BlockStateOperations (MaybeT m)

type instance BlockPointer (ExceptT e m) = BlockPointer m
type instance UpdatableBlockState (ExceptT e m) = UpdatableBlockState m
deriving via (BSMTrans (ExceptT e) m) instance BlockStateQuery m => BlockStateQuery (ExceptT e m)
deriving via (BSMTrans (ExceptT e) m) instance BlockStateOperations m => BlockStateOperations (ExceptT e m)

type instance BlockPointer (RWST r w s m) = BlockPointer m
type instance UpdatableBlockState (RWST r w s m) = UpdatableBlockState m
deriving via (BSMTrans (RWST r w s) m) instance (BlockStateQuery m, Monoid w) => BlockStateQuery (RWST r w s m)
deriving via (BSMTrans (RWST r w s) m) instance (BlockStateOperations m, Monoid w) => BlockStateOperations (RWST r w s m)


data TransferReason =
  -- |Transfer because of a top-level transaction recorded on a block.
  DirectTransfer {
    -- |Id of the top-level transaction.
    trdtId :: !TransactionHash,
    -- |Source account.
    trdtSource :: !AccountAddress,
    -- |Amount transferred
    trdtAmount :: !Amount,
    -- |Recepient.
    trdtTarget :: !AccountAddress
    } |
  -- |Transfer from accout to contract
  AccountToContractTransfer {
    -- |Id of the top-level transaction.
    tractId :: !TransactionHash,
    -- |From which account was the transfer made.
    tractSource :: !AccountAddress,
    -- |How much was transferred.
    tractAmount :: !Amount,
    -- |To which contract.
    tractTarget :: !ContractAddress
  } |
  -- |Generated transaction from a contract to account.
  -- Transaction hash is of the original top-level transaction.
  ContractToAccountTransfer {
    -- |Id of the top-level transaction.
    trcatId :: !TransactionHash,
    -- |From which contract
    trcatSource :: !ContractAddress,
    -- |Amount transferred.
    trcatAmount :: !Amount,
    -- |Recepient account.
    trcatTarget :: !AccountAddress
    } |
  -- |Baking reward (here meaning the actual block reward + execution reward for block transactions).
  BakingRewardTransfer {
    -- |Id of the baker.
    trbrBaker :: !BakerId,
    -- |Account address of the baker.
    trbrAccount :: !AccountAddress,
    -- |Reward amount.
    trbrAmount :: !Amount
    } |
  -- |Cost of a transaction.
  ExecutionCost {
    trecId :: !TransactionHash,
    -- |Sender of the transaction.
    trecSource :: !AccountAddress,
    -- |Execution cost.
    trecAmount :: !Amount,
    -- |Baker id of block baker.
    trecBaker :: !BakerId
    }
  deriving(Show)

resultToReasons :: BlockMetadata bp => bp -> Transaction -> ValidResult -> [TransferReason]
resultToReasons bp tx res =
  case res of
       TxReject _ a -> [ExecutionCost trId sender a baker]
       TxSuccess events a -> mapMaybe extractReason events ++ [ExecutionCost trId sender a baker]
  where extractReason (Transferred (AddressAccount source) amount (AddressAccount target)) =
          Just (DirectTransfer trId source amount target)
        extractReason (Transferred (AddressContract source) amount (AddressAccount target)) =
          Just (ContractToAccountTransfer trId source amount target)
        extractReason (Transferred (AddressAccount source) amount (AddressContract target)) =
          Just (AccountToContractTransfer trId source amount target)
        extractReason (Updated (AddressAccount source) target amount _) =
          Just (AccountToContractTransfer trId source amount target)
        extractReason r = Nothing
        
        trId = trHash tx
        sender = thSender (trHeader tx)
        baker = blockBaker bp

specialToReason :: BlockMetadata bp => bp -> SpecialTransactionOutcome -> TransferReason
specialToReason bp (BakingReward acc amount) = BakingRewardTransfer (blockBaker bp) acc amount

type LogTransferMethod m = BlockHash -> Slot -> TransferReason -> m ()

-- |Account transfer logger monad.
class Monad m => ATLMonad m where
  atlLogTransfer :: LogTransferMethod m

newtype ATLoggerT m a = ATLoggerT {_runATLoggerT :: ReaderT (LogTransferMethod m) m a}
    deriving(Functor, Applicative, Monad, MonadIO)

newtype ATSilentLoggerT m a = ATSilentLoggerT { runATSilentLoggerT :: m a }
    deriving(Functor, Applicative, Monad, MonadIO)

instance Monad m => ATLMonad (ATSilentLoggerT m) where
  {-# INLINE atlLogTransfer #-}
  atlLogTransfer = \_ _ _ -> return ()

instance Monad m => ATLMonad (ATLoggerT m) where
  {-# INLINE atlLogTransfer #-}
  atlLogTransfer bh slot reason = ATLoggerT $ do
    lm <- ask
    lift (lm bh slot reason)

-- |Run an action handling transfer events with the given log method.
{-# INLINE runATLoggerT #-}
runATLoggerT :: ATLoggerT m a -> LogTransferMethod m -> m a
runATLoggerT = runReaderT . _runATLoggerT

-- |Run an action discarding all events.
{-# INLINE runSilentLogger #-}
runSilentLogger :: (Monad m) => ATLoggerT m a -> m a
runSilentLogger a = runATLoggerT a (\_ _ _ -> pure ())

instance MonadTrans ATLoggerT where
    lift = ATLoggerT . lift

instance (ATLMonad m, Monoid w) => ATLMonad (RWST r w s m) where
    atlLogTransfer src lvl msg = lift (atlLogTransfer src lvl msg)

instance ATLMonad m => ATLMonad (StateT s m) where
    atlLogTransfer src lvl msg = lift (atlLogTransfer src lvl msg)

instance ATLMonad m => ATLMonad (MaybeT m) where
    atlLogTransfer src lvl msg = lift (atlLogTransfer src lvl msg)

instance ATLMonad m => ATLMonad (ExceptT e m) where
    atlLogTransfer src lvl msg = lift (atlLogTransfer src lvl msg)

instance (Monad (t m), MonadTrans t, ATLMonad m) => ATLMonad (BSMTrans t m) where
    atlLogTransfer src lvl msg = lift (atlLogTransfer src lvl msg)<|MERGE_RESOLUTION|>--- conflicted
+++ resolved
@@ -277,13 +277,11 @@
   -- |Set the list of transaction outcomes for the block.
   bsoSetTransactionOutcomes :: UpdatableBlockState m -> [(TransactionHash, ValidResult)] -> m (UpdatableBlockState m)
 
-<<<<<<< HEAD
+  -- |Add a special transaction outcome.
+  bsoAddSpecialTransactionOutcome :: UpdatableBlockState m -> SpecialTransactionOutcome -> m (UpdatableBlockState m)
+
   -- |Update the information used to calculate the leadership elction nonce, and possibly the leadership election nonce
   bsoUpdateNonce :: UpdatableBlockState m -> Slot -> BlockNonce -> m (UpdatableBlockState m)
-=======
-  -- |Add a special transaction outcome.
-  bsoAddSpecialTransactionOutcome :: UpdatableBlockState m -> SpecialTransactionOutcome -> m (UpdatableBlockState m)
->>>>>>> 11805cb1
 
 
 newtype BSMTrans t (m :: * -> *) a = BSMTrans (t m a)
@@ -341,11 +339,8 @@
   bsoGetIdentityProvider s ipId = lift $ bsoGetIdentityProvider s ipId
   bsoGetCryptoParams s = lift $ bsoGetCryptoParams s
   bsoSetTransactionOutcomes s = lift . bsoSetTransactionOutcomes s
-<<<<<<< HEAD
+  bsoAddSpecialTransactionOutcome s = lift . bsoAddSpecialTransactionOutcome s
   bsoUpdateNonce s slot = lift . bsoUpdateNonce s slot
-=======
-  bsoAddSpecialTransactionOutcome s = lift . bsoAddSpecialTransactionOutcome s
->>>>>>> 11805cb1
   {-# INLINE bsoGetModule #-}
   {-# INLINE bsoGetAccount #-}
   {-# INLINE bsoGetInstance #-}
@@ -373,12 +368,8 @@
   {-# INLINE bsoGetIdentityProvider #-}
   {-# INLINE bsoGetCryptoParams #-}
   {-# INLINE bsoSetTransactionOutcomes #-}
-<<<<<<< HEAD
+  {-# INLINE bsoAddSpecialTransactionOutcome #-}
   {-# INLINE bsoUpdateNonce #-}
-=======
-  {-# INLINE bsoAddSpecialTransactionOutcome #-}
-
->>>>>>> 11805cb1
 
 type instance BlockPointer (MaybeT m) = BlockPointer m
 type instance UpdatableBlockState (MaybeT m) = UpdatableBlockState m
