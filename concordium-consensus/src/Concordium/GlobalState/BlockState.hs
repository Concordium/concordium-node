--- conflicted
+++ resolved
@@ -226,7 +226,7 @@
     iiBalance :: Amount
     }
 
-instance HasInstanceParameters (InstanceInfoTypeV contractState v) where
+instance HasInstanceAddress (InstanceInfoTypeV contractState v) where
   {-# INLINE instanceAddress #-}
   instanceAddress = instanceAddress . iiParameters
 
@@ -467,20 +467,13 @@
     -- ^New account threshold
     -> m (UpdatableBlockState m)
 
-<<<<<<< HEAD
-  -- |Replace the instance with given data. The rest of the instance data
+  -- |Replace the instance with given change in owned amount, and potentially
+  -- new state. The rest of the instance data
   -- (instance parameters) stays the same. This method is only called when it is
   -- known the instance exists, and is of the version specified by the type
   -- parameter v. These preconditions can thus be assumed by any implementor.
   bsoModifyInstance :: forall v. Wasm.IsWasmVersion v =>
                       UpdatableBlockState m
-=======
-  -- |Replace the instance with given change in owned amount, and potentially
-  -- new state. The rest of the instance data (instance parameters) stays the
-  -- same. This method is only called when it is known the instance exists, and
-  -- can thus assume it.
-  bsoModifyInstance :: UpdatableBlockState m
->>>>>>> 600a5976
                     -> ContractAddress
                     -> AmountDelta
                     -> Maybe (UpdatableContractState m v)
