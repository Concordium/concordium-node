--- conflicted
+++ resolved
@@ -104,24 +104,23 @@
     stake <- MaybeT (getBakerStake bkrs bid)
     return (bInfo, stake % totalStake)
 
-<<<<<<< HEAD
 -- TODO (MRA) add documentation
 class (BlockStateTypes m,  Monad m) => AccountOperations m where
 
   getAccountAddress :: Account m -> m AccountAddress
 
   getAccountAmount :: Account m -> m Amount
-  
+
   getAccountNonce :: Account m -> m Nonce
-  
+
   getAccountCredentials :: Account m -> m (MaxPQueue CredentialValidTo CredentialDeploymentValues)
-  
+
   getAccountVerificationKeys :: Account m -> m ID.AccountKeys
-  
+
   getAccountEncryptedAmount :: Account m -> m [EncryptedAmount]
-  
+
   getAccountStakeDelegate :: Account m -> m (Maybe BakerId)
-  
+
   getAccountInstances :: Account m -> m (Set ContractAddress)
 
   -- |Create an empty account with the given public key.
@@ -129,10 +128,7 @@
 
   updateAccountAmount :: Account m -> Amount -> m (Account m)
 
-class (BlockStateTypes m, BakerOperations m) => BirkParametersOperations m where
-=======
 class (BlockStateTypes m, BakerQuery m) => BirkParametersOperations m where
->>>>>>> d182fba5
 
     getSeedState :: BirkParameters m -> m SeedState
 
@@ -225,11 +221,7 @@
 -- |Block state update operations parametrized by a monad. The operations which
 -- mutate the state all also return an 'UpdatableBlockState' handle. This is to
 -- support different implementations, from pure ones to stateful ones.
-<<<<<<< HEAD
 class (BlockStateQuery m) => BlockStateOperations m where
-=======
-class (BakerQuery m, BlockStateQuery m) => BlockStateOperations m where
->>>>>>> d182fba5
   -- |Get the module from the module table of the state instance.
   bsoGetModule :: UpdatableBlockState m -> ModuleRef -> m (Maybe Module)
   -- |Get an account by its address.
@@ -561,22 +553,14 @@
 
 deriving via (MGSTrans MaybeT m) instance BirkParametersOperations m => BirkParametersOperations (MaybeT m)
 deriving via (MGSTrans MaybeT m) instance BlockStateQuery m => BlockStateQuery (MaybeT m)
-<<<<<<< HEAD
-deriving via (MGSTrans MaybeT m) instance BakerOperations m => BakerOperations (MaybeT m)
 deriving via (MGSTrans MaybeT m) instance AccountOperations m => AccountOperations (MaybeT m)
-=======
 deriving via (MGSTrans MaybeT m) instance BakerQuery m => BakerQuery (MaybeT m)
->>>>>>> d182fba5
 deriving via (MGSTrans MaybeT m) instance BlockStateOperations m => BlockStateOperations (MaybeT m)
 deriving via (MGSTrans MaybeT m) instance BlockStateStorage m => BlockStateStorage (MaybeT m)
 
 deriving via (MGSTrans (ExceptT e) m) instance BirkParametersOperations m => BirkParametersOperations (ExceptT e m)
 deriving via (MGSTrans (ExceptT e) m) instance BlockStateQuery m => BlockStateQuery (ExceptT e m)
-<<<<<<< HEAD
-deriving via (MGSTrans (ExceptT e) m) instance BakerOperations m => BakerOperations (ExceptT e m)
 deriving via (MGSTrans (ExceptT e) m) instance AccountOperations m => AccountOperations (ExceptT e m)
-=======
 deriving via (MGSTrans (ExceptT e) m) instance BakerQuery m => BakerQuery (ExceptT e m)
->>>>>>> d182fba5
 deriving via (MGSTrans (ExceptT e) m) instance BlockStateOperations m => BlockStateOperations (ExceptT e m)
 deriving via (MGSTrans (ExceptT e) m) instance BlockStateStorage m => BlockStateStorage (ExceptT e m)