{-# LANGUAGE FlexibleContexts #-}
{-# LANGUAGE FunctionalDependencies #-}
{-# LANGUAGE MultiParamTypeClasses #-}
{-# LANGUAGE TypeFamilies #-}
{-# LANGUAGE TemplateHaskell #-}
{-# LANGUAGE RecordWildCards #-}
{-# LANGUAGE LambdaCase #-}
{-# LANGUAGE BangPatterns #-}
{-# LANGUAGE GeneralizedNewtypeDeriving, StandaloneDeriving, DerivingVia #-}
module Concordium.GlobalState.BlockState where

import Data.Time
import Lens.Micro.Platform
import Control.Monad.Reader
import Control.Monad.State.Strict
import Control.Monad.Trans.Maybe
import Control.Monad.Trans.Except
import Control.Monad.Trans.RWS.Strict hiding (ask)

import Concordium.Types
import Concordium.Types.Execution
import Concordium.GlobalState.Block
import Concordium.Types.Acorn.Core(ModuleRef)
import qualified Concordium.Types.Acorn.Core as Core
import Concordium.Types.Acorn.Interfaces
import Concordium.GlobalState.Parameters
import Concordium.GlobalState.SeedState
import Concordium.GlobalState.Rewards
import Concordium.GlobalState.Instances
import Concordium.GlobalState.Modules hiding (getModule)
import Concordium.GlobalState.Bakers
import Concordium.GlobalState.IdentityProviders
import Concordium.GlobalState.Transactions

import Data.Void
import Data.Maybe

import qualified Concordium.ID.Types as ID
import qualified Concordium.ID.Account as ID


class (Eq bp, Show bp, BlockData bp) => BlockPointerData bp where
    type BlockState' bp :: *
    -- |Hash of the block
    bpHash :: bp -> BlockHash
    -- |Pointer to the parent (circular reference for genesis block)
    bpParent :: bp -> bp
    -- |Pointer to the last finalized block (circular for genesis)
    bpLastFinalized :: bp -> bp
    -- |Height of the block in the tree
    bpHeight :: bp -> BlockHeight
    -- |The handle for accessing the state (of accounts, contracts, etc.) at the end of the block.
    bpState :: bp -> BlockState' bp
    -- |Time at which the block was first received
    bpReceiveTime :: bp -> UTCTime
    -- |Time at which the block was first considered part of the tree (validated)
    bpArriveTime :: bp -> UTCTime
    -- |Number of transactions in a block
    bpTransactionCount :: bp -> Int
    -- |Energy cost of all transactions in the block.
    bpTransactionsEnergyCost :: bp -> Energy
    -- |Size of the transaction data in bytes.
    bpTransactionsSize :: bp -> Int

type family BlockPointer (m :: * -> *) :: *

type BlockState (m :: * -> *) = BlockState' (BlockPointer m)


-- |The block query methods can query block state. They are needed by
-- consensus itself to compute stake, get a list of and information about
-- bakers, finalization committee, etc.
class Monad m => BlockStateQuery m where
    -- |Get the module from the module table of the state instance.
    getModule :: BlockState m -> ModuleRef -> m (Maybe Module)
    -- |Get the account state from the account table of the state instance.
    getAccount :: BlockState m -> AccountAddress -> m (Maybe Account)
    -- |Get the contract state from the contract table of the state instance.
    getContractInstance :: BlockState m -> ContractAddress -> m (Maybe Instance)

    -- |Get the list of addresses of modules existing in the given block state.
    getModuleList :: BlockState m -> m [ModuleRef]
    -- |Get the list of account addresses existing in the given block state.
    getAccountList :: BlockState m -> m [AccountAddress]
    -- |Get the list of contract instances existing in the given block state.
    getContractInstanceList :: BlockState m -> m [Instance]

    -- |Get Birk parameters from the point of view of this block state. Although
    -- these will not change as often as the rest of the block state, they are
    -- still block dependent.
    getBlockBirkParameters :: BlockState m -> m BirkParameters

    -- |Get reward summary for this block.
    getRewardStatus :: BlockState m -> m BankStatus

    -- |Get the outcome of a transaction in the given block.
    getTransactionOutcome :: BlockState m -> TransactionHash -> m (Maybe ValidResult)

    -- |Get special transactions outcomes (for administrative transactions, e.g., baker reward)
    getSpecialOutcomes :: BlockState m -> m [SpecialTransactionOutcome]

type family UpdatableBlockState (m :: * -> *) :: *

data EncryptedAmountUpdate = Replace !EncryptedAmount -- ^Replace the encrypted amount, such as when compressing.
                           | Add !EncryptedAmount     -- ^Add an encrypted amount to the list of encrypted amounts.
                           | Empty                    -- ^Do nothing to the encrypted amount.

-- |An update to an account state.
data AccountUpdate = AccountUpdate {
  -- |Address of the affected account.
  _auAddress :: !AccountAddress
  -- |Optionally a new account nonce.
  ,_auNonce :: !(Maybe Nonce)
  -- |Optionally an update to the account amount.
  ,_auAmount :: !(Maybe AmountDelta)
  -- |Optionally an encryption key.
  ,_auEncryptionKey :: !(Maybe ID.AccountEncryptionKey)
  -- |Optionally an update to the encrypted amounts.
  ,_auEncrypted :: !EncryptedAmountUpdate
  -- |Optionally a new credential.
  ,_auCredential :: !(Maybe ID.CredentialDeploymentValues)
  }
makeLenses ''AccountUpdate

emptyAccountUpdate :: AccountAddress -> AccountUpdate
emptyAccountUpdate addr = AccountUpdate addr Nothing Nothing Nothing Empty Nothing

-- |Apply account updates to an account. It is assumed that the address in
-- account updates and account are the same.
updateAccount :: AccountUpdate -> Account -> Account
updateAccount !upd !acc =
  acc {_accountNonce = (acc ^. accountNonce) & setMaybe (upd ^. auNonce),
       _accountAmount = fst (acc & accountAmount <%~ applyAmountDelta (upd ^. auAmount . non 0)),
       _accountCredentials =
          case upd ^. auCredential of
            Nothing -> acc ^. accountCredentials
            Just c -> c : (acc ^. accountCredentials),
       _accountEncryptionKey =
          case upd ^. auEncryptionKey of
            Nothing -> acc ^. accountEncryptionKey
            Just ek -> Just ek, -- relies on the invariant that the scheduler should have checked, encryption key cannot be redefined.
       _accountEncryptedAmount =
          case upd ^. auEncrypted of
            Empty -> acc ^. accountEncryptedAmount
            Add ea -> ea:(acc ^. accountEncryptedAmount)
            Replace ea -> [ea]
    }

  where setMaybe (Just x) _ = x
        setMaybe Nothing y = y


-- |Block state update operations parametrized by a monad. The operations which
-- mutate the state all also return an 'UpdatableBlockState' handle. This is to
-- support different implementations, from pure ones to stateful ones.
class BlockStateQuery m => BlockStateOperations m where
  -- |Get the module from the module table of the state instance.
  bsoGetModule :: UpdatableBlockState m -> ModuleRef -> m (Maybe Module)
  -- |Get an account by its address.
  bsoGetAccount :: UpdatableBlockState m -> AccountAddress -> m (Maybe Account)
  -- |Get the contract state from the contract table of the state instance.
  bsoGetInstance :: UpdatableBlockState m -> ContractAddress -> m (Maybe Instance)

  -- |Check whether an the given credential registration ID exists.
  -- Return @True@ iff so.
  bsoRegIdExists :: UpdatableBlockState m -> ID.CredentialRegistrationID -> m Bool

  -- |Try to add a new account to the state. If an account with the address already exists
  -- return @False@, and if the account was successfully added return @True@.
  bsoPutNewAccount :: UpdatableBlockState m -> Account -> m (Bool, UpdatableBlockState m)
  -- |Add a new smart contract instance to the state.
  bsoPutNewInstance :: UpdatableBlockState m -> (ContractAddress -> Instance) -> m (ContractAddress, UpdatableBlockState m)
  -- |Add the module to the global state. If a module with the given address
  -- already exists return @False@.
  bsoPutNewModule :: UpdatableBlockState m
                  -> ModuleRef
                  -> Interface Core.UA
                  -> UnlinkedValueInterface Void
                  -> Core.Module Core.UA
                  -> m (Bool, UpdatableBlockState m)

  -- |Consult the linked expression cache for whether this definitionn is already linked.
  bsoTryGetLinkedExpr :: UpdatableBlockState m -> Core.ModuleRef -> Core.Name -> m (Maybe (LinkedExprWithDeps Void))

  -- |Put a new linked expression to the cache.
  -- This method may assume that the module with given reference is already in the state (i.e., putNewModule was called before).
  bsoPutLinkedExpr :: UpdatableBlockState m -> Core.ModuleRef -> Core.Name -> LinkedExprWithDeps Void -> m (UpdatableBlockState m)

  -- |Try to get linked contract code from the cache.
  bsoTryGetLinkedContract :: UpdatableBlockState m
                          -> Core.ModuleRef
                          -> Core.TyName
                          -> m (Maybe (LinkedContractValue Void))

  -- |Store the linked contract code in the linked code cache.
  -- This method may assume that the module with given reference is already in the state (i.e., putNewModule was called before).
  bsoPutLinkedContract :: UpdatableBlockState m
                       -> Core.ModuleRef
                       -> Core.TyName
                       -> LinkedContractValue Void
                       -> m (UpdatableBlockState m)

  -- |Modify an existing account with given data (which includes the address of the account).
  -- This method is only called when an account exists and can thus assume this.
  -- NB: In case we are adding a credential to an account this method __must__ also
  -- update the global set of known credentials.
  bsoModifyAccount :: UpdatableBlockState m -> AccountUpdate -> m (UpdatableBlockState m)
  -- |Replace the instance with given data. The rest of the instance data (instance parameters) stays the same.
  -- This method is only called when it is known the instance exists, and can thus assume it.
  bsoModifyInstance :: UpdatableBlockState m
                    -> ContractAddress
                    -> AmountDelta
                    -> Value Void
                    -> m (UpdatableBlockState m)

  -- |Notify the block state that the given amount was spent on execution.
  bsoNotifyExecutionCost :: UpdatableBlockState m -> Amount -> m (UpdatableBlockState m)

  -- |Notify the block state that the given identity issuer's credential was
  -- used by a sender of the transaction.
  bsoNotifyIdentityIssuerCredential :: UpdatableBlockState m -> ID.IdentityProviderIdentity -> m (UpdatableBlockState m)

  -- |Get the execution reward for the current block.
  bsoGetExecutionCost :: UpdatableBlockState m -> m Amount

  -- |Get Birk parameters from the point of view of this block state. Although
  -- these will not change as often as the rest of the block state, they are
  -- still block dependent. They are needed in 'UpdatableBlockState' because in
  -- particular the reward accounts for the bakers and others will need to be
  -- determined at the end of the block, and they might have changed as a result
  -- of block execution.
  bsoGetBlockBirkParameters :: UpdatableBlockState m -> m BirkParameters

  -- |Get the 'BakerInfo' for a given baker.
  bsoGetBakerInfo :: UpdatableBlockState m -> BakerId -> m (Maybe BakerInfo)
  bsoGetBakerInfo s bid = do
    bps <- bsoGetBlockBirkParameters s
    return $! fst <$> birkBaker bid bps

  -- |Get the account of the given baker.
  bsoGetBakerAccount :: UpdatableBlockState m -> BakerId -> m (Maybe Account)
  bsoGetBakerAccount s bid = do
    binfo <- bsoGetBakerInfo s bid
    join <$> mapM (bsoGetAccount s . _bakerAccount) binfo


  -- |Add a new baker to the baker pool. Assign a fresh baker identity to the
  -- new baker and return the assigned identity.
  -- This method should also update the next available baker id in the system.
<<<<<<< HEAD
  bsoAddBaker :: UpdatableBlockState m -> BakerCreationInfo -> m (BakerId, UpdatableBlockState m)

  -- |Update an existing baker's information. The method may assume that the baker with
=======
  -- If a baker with the given signing key already exists do nothing and
  -- return 'Nothing'
  bsoAddBaker :: UpdatableBlockState m -> BakerCreationInfo -> m (Maybe BakerId, UpdatableBlockState m)
  
  -- |Update an existing baker's information. The method may assume that the baker with 
>>>>>>> e5264ec6
  -- the given Id exists.
  -- If a baker with a given signing key already exists return 'False', and if the baker
  -- was successfully updated return 'True'.
  -- If updating the account the precondition of this method is that the reward account exists.
  bsoUpdateBaker :: UpdatableBlockState m -> BakerUpdate -> m (Bool, UpdatableBlockState m)

  -- |Remove a baker from the list of allowed bakers. Return 'True' if a baker
  -- with given 'BakerId' existed, and 'False' otherwise.
  bsoRemoveBaker :: UpdatableBlockState m -> BakerId -> m (Bool, UpdatableBlockState m)

  -- |Set the amount of minted GTU per slot.
  bsoSetInflation :: UpdatableBlockState m -> Amount -> m (UpdatableBlockState m)

  -- |Mint currency in the central bank. Return the new amount
  bsoMint :: UpdatableBlockState m -> Amount -> m (Amount, UpdatableBlockState m)

  -- |Subtract the amount from the central bank. Return the new amount. The
  -- precondition of this method is that the amount on the account is
  -- sufficient.
  bsoDecrementCentralBankGTU :: UpdatableBlockState m -> Amount -> m (Amount, UpdatableBlockState m)

  -- |Change the given account's stake delegation. Return 'False' if the target
  --  is an invalid baker (and delegation is unchanged), and 'True' otherwise.
  bsoDelegateStake :: UpdatableBlockState m -> AccountAddress -> Maybe BakerId -> m (Bool, UpdatableBlockState m)

  -- |Get the identity provider data for the given identity provider, or Nothing if
  -- the identity provider with given ID does not exist.
  bsoGetIdentityProvider :: UpdatableBlockState m -> ID.IdentityProviderIdentity -> m (Maybe IdentityProviderData)

  -- |Get the current cryptographic parameters. The idea is that these will be
  -- periodically updated and so they must be part of the block state.
  bsoGetCryptoParams :: UpdatableBlockState m -> m CryptographicParameters

  -- |Set the list of transaction outcomes for the block.
  bsoSetTransactionOutcomes :: UpdatableBlockState m -> [(TransactionHash, ValidResult)] -> m (UpdatableBlockState m)

  -- |Add a special transaction outcome.
  bsoAddSpecialTransactionOutcome :: UpdatableBlockState m -> SpecialTransactionOutcome -> m (UpdatableBlockState m)

  -- |Update the information used to construct the next leadership election nonce
  bsoUpdateSeedState :: UpdatableBlockState m -> SeedState -> m (UpdatableBlockState m)


newtype BSMTrans t (m :: * -> *) a = BSMTrans (t m a)
    deriving (Functor, Applicative, Monad, MonadTrans)
type instance UpdatableBlockState (BSMTrans t m) = UpdatableBlockState m
type instance BlockPointer (BSMTrans t m) = BlockPointer m

instance (Monad (t m), MonadTrans t, BlockStateQuery m) => BlockStateQuery (BSMTrans t m) where
  getModule s = lift . getModule s
  getAccount s = lift . getAccount s
  getContractInstance s = lift . getContractInstance s
  getModuleList = lift . getModuleList
  getAccountList = lift . getAccountList
  getContractInstanceList = lift . getContractInstanceList
  getBlockBirkParameters = lift . getBlockBirkParameters
  getRewardStatus = lift . getRewardStatus
  getTransactionOutcome s = lift . getTransactionOutcome s
  getSpecialOutcomes = lift . getSpecialOutcomes
  {-# INLINE getModule #-}
  {-# INLINE getAccount #-}
  {-# INLINE getContractInstance #-}
  {-# INLINE getModuleList #-}
  {-# INLINE getAccountList #-}
  {-# INLINE getContractInstanceList #-}
  {-# INLINE getBlockBirkParameters #-}
  {-# INLINE getRewardStatus #-}
  {-# INLINE getTransactionOutcome #-}
  {-# INLINE getSpecialOutcomes #-}

instance (Monad (t m), MonadTrans t, BlockStateOperations m) => BlockStateOperations (BSMTrans t m) where
  bsoGetModule s = lift . bsoGetModule s
  bsoGetAccount s = lift . bsoGetAccount s
  bsoGetInstance s = lift . bsoGetInstance s
  bsoRegIdExists s = lift . bsoRegIdExists s
  bsoPutNewAccount s = lift . bsoPutNewAccount s
  bsoPutNewInstance s = lift . bsoPutNewInstance s
  bsoPutNewModule s mref iface viface source = lift (bsoPutNewModule s mref iface viface source)
  bsoTryGetLinkedExpr s mref n = lift (bsoTryGetLinkedExpr s mref n)
  bsoPutLinkedExpr s mref n linked = lift (bsoPutLinkedExpr s mref n linked)
  bsoTryGetLinkedContract s mref n = lift (bsoTryGetLinkedContract s mref n)
  bsoPutLinkedContract s mref n linked = lift (bsoPutLinkedContract s mref n linked)
  bsoModifyAccount s = lift . bsoModifyAccount s
  bsoModifyInstance s caddr amount model = lift $ bsoModifyInstance s caddr amount model
  bsoNotifyExecutionCost s = lift . bsoNotifyExecutionCost s
  bsoNotifyIdentityIssuerCredential s = lift . bsoNotifyIdentityIssuerCredential s
  bsoGetExecutionCost = lift . bsoGetExecutionCost
  bsoGetBlockBirkParameters = lift . bsoGetBlockBirkParameters
  bsoAddBaker s = lift . bsoAddBaker s
  bsoUpdateBaker s = lift . bsoUpdateBaker s
  bsoRemoveBaker s = lift . bsoRemoveBaker s
  bsoSetInflation s = lift . bsoSetInflation s
  bsoMint s = lift . bsoMint s
  bsoDecrementCentralBankGTU s = lift . bsoDecrementCentralBankGTU s
  bsoDelegateStake s acct bid = lift $ bsoDelegateStake s acct bid
  bsoGetIdentityProvider s ipId = lift $ bsoGetIdentityProvider s ipId
  bsoGetCryptoParams s = lift $ bsoGetCryptoParams s
  bsoSetTransactionOutcomes s = lift . bsoSetTransactionOutcomes s
  bsoAddSpecialTransactionOutcome s = lift . bsoAddSpecialTransactionOutcome s
  bsoUpdateSeedState ss = lift . bsoUpdateSeedState ss
  {-# INLINE bsoGetModule #-}
  {-# INLINE bsoGetAccount #-}
  {-# INLINE bsoGetInstance #-}
  {-# INLINE bsoRegIdExists #-}
  {-# INLINE bsoPutNewAccount #-}
  {-# INLINE bsoPutNewInstance #-}
  {-# INLINE bsoPutNewModule #-}
  {-# INLINE bsoTryGetLinkedExpr #-}
  {-# INLINE bsoPutLinkedExpr #-}
  {-# INLINE bsoTryGetLinkedContract #-}
  {-# INLINE bsoPutLinkedContract #-}
  {-# INLINE bsoModifyAccount #-}
  {-# INLINE bsoModifyInstance #-}
  {-# INLINE bsoNotifyExecutionCost #-}
  {-# INLINE bsoNotifyIdentityIssuerCredential #-}
  {-# INLINE bsoGetExecutionCost #-}
  {-# INLINE bsoGetBlockBirkParameters #-}
  {-# INLINE bsoAddBaker #-}
  {-# INLINE bsoUpdateBaker #-}
  {-# INLINE bsoRemoveBaker #-}
  {-# INLINE bsoSetInflation #-}
  {-# INLINE bsoMint #-}
  {-# INLINE bsoDecrementCentralBankGTU #-}
  {-# INLINE bsoDelegateStake #-}
  {-# INLINE bsoGetIdentityProvider #-}
  {-# INLINE bsoGetCryptoParams #-}
  {-# INLINE bsoSetTransactionOutcomes #-}
  {-# INLINE bsoAddSpecialTransactionOutcome #-}
  {-# INLINE bsoUpdateSeedState #-}

type instance BlockPointer (MaybeT m) = BlockPointer m
type instance UpdatableBlockState (MaybeT m) = UpdatableBlockState m
deriving via (BSMTrans MaybeT m) instance BlockStateQuery m => BlockStateQuery (MaybeT m)
deriving via (BSMTrans MaybeT m) instance BlockStateOperations m => BlockStateOperations (MaybeT m)

type instance BlockPointer (ExceptT e m) = BlockPointer m
type instance UpdatableBlockState (ExceptT e m) = UpdatableBlockState m
deriving via (BSMTrans (ExceptT e) m) instance BlockStateQuery m => BlockStateQuery (ExceptT e m)
deriving via (BSMTrans (ExceptT e) m) instance BlockStateOperations m => BlockStateOperations (ExceptT e m)

type instance BlockPointer (RWST r w s m) = BlockPointer m
type instance UpdatableBlockState (RWST r w s m) = UpdatableBlockState m
deriving via (BSMTrans (RWST r w s) m) instance (BlockStateQuery m, Monoid w) => BlockStateQuery (RWST r w s m)
deriving via (BSMTrans (RWST r w s) m) instance (BlockStateOperations m, Monoid w) => BlockStateOperations (RWST r w s m)


data TransferReason =
  -- |Transfer because of a top-level transaction recorded on a block.
  DirectTransfer {
    -- |Id of the top-level transaction.
    trdtId :: !TransactionHash,
    -- |Source account.
    trdtSource :: !AccountAddress,
    -- |Amount transferred
    trdtAmount :: !Amount,
    -- |Recepient.
    trdtTarget :: !AccountAddress
    } |
  -- |Transfer from accout to contract
  AccountToContractTransfer {
    -- |Id of the top-level transaction.
    tractId :: !TransactionHash,
    -- |From which account was the transfer made.
    tractSource :: !AccountAddress,
    -- |How much was transferred.
    tractAmount :: !Amount,
    -- |To which contract.
    tractTarget :: !ContractAddress
  } |
  -- |Generated transaction from a contract to account.
  -- Transaction hash is of the original top-level transaction.
  ContractToAccountTransfer {
    -- |Id of the top-level transaction.
    trcatId :: !TransactionHash,
    -- |From which contract
    trcatSource :: !ContractAddress,
    -- |Amount transferred.
    trcatAmount :: !Amount,
    -- |Recepient account.
    trcatTarget :: !AccountAddress
    } |
  ContractToContractTransfer {
    -- |Id of the top-level transaction.
    trcctId :: !TransactionHash,
    -- |From which contract
    trcctSource :: !ContractAddress,
    -- |Amount transferred.
    trcctAmount :: !Amount,
    -- |Recepient account.
    trcctTarget :: !ContractAddress
    } |
  CredentialDeployment {
    -- |Id of the top-level transaction.
    trcdId :: !TransactionHash,
    -- |Which account sent the transaction.
    trcdSource :: !AccountAddress,
    -- |To which account was the credential deployed.
    trcdAccount :: !AccountAddress,
    -- |Credential values which were deployed deployed.
    trcdCredentialValues :: !ID.CredentialDeploymentValues
    } |
  -- |Baking reward (here meaning the actual block reward + execution reward for block transactions).
  BakingRewardTransfer {
    -- |Id of the baker.
    trbrBaker :: !BakerId,
    -- |Account address of the baker.
    trbrAccount :: !AccountAddress,
    -- |Reward amount.
    trbrAmount :: !Amount
    } |
  -- |Cost of a transaction.
  ExecutionCost {
    trecId :: !TransactionHash,
    -- |Sender of the transaction.
    trecSource :: !AccountAddress,
    -- |Execution cost.
    trecAmount :: !Amount,
    -- |Baker id of block baker.
    trecBaker :: !BakerId
    }
  deriving(Show)

resultToReasons :: (BlockMetadata bp, TransactionData tx) => bp -> tx -> ValidResult -> [TransferReason]
resultToReasons bp tx res =
  case res of
       TxReject _ a _ -> [ExecutionCost trId sender a baker]
       TxSuccess events a _ -> mapMaybe extractReason events ++ [ExecutionCost trId sender a baker]
  where extractReason (Transferred (AddressAccount source) amount (AddressAccount target)) =
          Just (DirectTransfer trId source amount target)
        extractReason (Transferred (AddressContract source) amount (AddressAccount target)) =
          Just (ContractToAccountTransfer trId source amount target)
        extractReason (Transferred (AddressAccount source) amount (AddressContract target)) =
          Just (AccountToContractTransfer trId source amount target)
        extractReason (Transferred (AddressContract source) amount (AddressContract target)) =
          Just (ContractToContractTransfer trId source amount target)
        extractReason (Updated (AddressAccount source) target amount _) =
          Just (AccountToContractTransfer trId source amount target)
        extractReason (Updated (AddressContract source) target amount _) =
          Just (ContractToContractTransfer trId source amount target)
        extractReason (CredentialDeployed cdv) =
          let caaddr = ID.accountAddress (ID.cdvVerifyKey cdv) (ID.cdvSigScheme cdv)
          in Just (CredentialDeployment trId sender caaddr cdv)
        extractReason _ = Nothing
        
        trId = transactionHash tx
        sender = thSender (transactionHeader tx)
        baker = blockBaker bp

specialToReason :: BlockMetadata bp => bp -> SpecialTransactionOutcome -> TransferReason
specialToReason bp (BakingReward acc amount) = BakingRewardTransfer (blockBaker bp) acc amount

type LogTransferMethod m = BlockHash -> Slot -> TransferReason -> m ()

-- |Account transfer logger monad.
class Monad m => ATLMonad m where
  atlLogTransfer :: LogTransferMethod m

newtype ATLoggerT m a = ATLoggerT {_runATLoggerT :: ReaderT (LogTransferMethod m) m a}
    deriving(Functor, Applicative, Monad, MonadIO)

newtype ATSilentLoggerT m a = ATSilentLoggerT { runATSilentLoggerT :: m a }
    deriving(Functor, Applicative, Monad, MonadIO)

instance Monad m => ATLMonad (ATSilentLoggerT m) where
  {-# INLINE atlLogTransfer #-}
  atlLogTransfer = \_ _ _ -> return ()

instance Monad m => ATLMonad (ATLoggerT m) where
  {-# INLINE atlLogTransfer #-}
  atlLogTransfer bh slot reason = ATLoggerT $ do
    lm <- ask
    lift (lm bh slot reason)

-- |Run an action handling transfer events with the given log method.
{-# INLINE runATLoggerT #-}
runATLoggerT :: ATLoggerT m a -> LogTransferMethod m -> m a
runATLoggerT = runReaderT . _runATLoggerT

-- |Run an action discarding all events.
{-# INLINE runSilentLogger #-}
runSilentLogger :: (Monad m) => ATLoggerT m a -> m a
runSilentLogger a = runATLoggerT a (\_ _ _ -> pure ())

instance MonadTrans ATLoggerT where
    lift = ATLoggerT . lift

instance (ATLMonad m, Monoid w) => ATLMonad (RWST r w s m) where
    atlLogTransfer src lvl msg = lift (atlLogTransfer src lvl msg)

instance ATLMonad m => ATLMonad (StateT s m) where
    atlLogTransfer src lvl msg = lift (atlLogTransfer src lvl msg)

instance ATLMonad m => ATLMonad (MaybeT m) where
    atlLogTransfer src lvl msg = lift (atlLogTransfer src lvl msg)

instance ATLMonad m => ATLMonad (ExceptT e m) where
    atlLogTransfer src lvl msg = lift (atlLogTransfer src lvl msg)

instance (Monad (t m), MonadTrans t, ATLMonad m) => ATLMonad (BSMTrans t m) where
    atlLogTransfer src lvl msg = lift (atlLogTransfer src lvl msg)<|MERGE_RESOLUTION|>--- conflicted
+++ resolved
@@ -247,17 +247,11 @@
   -- |Add a new baker to the baker pool. Assign a fresh baker identity to the
   -- new baker and return the assigned identity.
   -- This method should also update the next available baker id in the system.
-<<<<<<< HEAD
-  bsoAddBaker :: UpdatableBlockState m -> BakerCreationInfo -> m (BakerId, UpdatableBlockState m)
-
-  -- |Update an existing baker's information. The method may assume that the baker with
-=======
   -- If a baker with the given signing key already exists do nothing and
   -- return 'Nothing'
   bsoAddBaker :: UpdatableBlockState m -> BakerCreationInfo -> m (Maybe BakerId, UpdatableBlockState m)
   
   -- |Update an existing baker's information. The method may assume that the baker with 
->>>>>>> e5264ec6
   -- the given Id exists.
   -- If a baker with a given signing key already exists return 'False', and if the baker
   -- was successfully updated return 'True'.
