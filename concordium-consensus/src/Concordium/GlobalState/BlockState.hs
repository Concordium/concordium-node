{-# LANGUAGE StandaloneDeriving #-}
{-# LANGUAGE DerivingVia #-}
{-|
 Definition of the API of every BlockState implementation.

The block state holds amongs other things the status of the accounts, bakers and
bank rewards after the execution of a specific block.

We will consider the genesis state containing at least:

* accounts: a collection of accounts
* credentials: a collection of the deployed credentials
* executionCost
* mintedGTUPerSlot
* totalGTU
* centralBankGTU
* identityIssuers: a collection for the amount of notifications received by the issuer
* birkParameters
* bakers: collection of the current bakers (could be inside birkParameters)
* electionDifficulty
* transactionOutcomesValues: normal transaction outcomes in a block
* transactionOutcomesSpecial: special transction outcomes in a block

Each implementation might group these values under different structures but they
are all required.

Some invariants that must be maintained in the BlockState are:
B1. Once an account has been created, it cannot be replaced by another account with the same address.
B2. The total GTU should equal the sum of all amounts on accounts plus the central bank amount plus the reward amount.
B3. The number of notifications to identity issuers must be the same as the number of transactions that don't deploy credentials.
B4. Two bakers cannot share the same signature verify key.
B5. The amount delegated to any given baker must be the sum of the amounts o all the accounts that delegate to that baker. The total delegated amount must always equal the sum of the amounts delegated to all bakers.

These invariants are actually inviolable considering the structure of the API.
-}
module Concordium.GlobalState.BlockState where

import Lens.Micro.Platform
import Control.Monad.Reader
import Control.Monad.Trans.Maybe
import Control.Monad.Trans.Except
import qualified Data.Map as Map
import Data.Ratio
import Data.Word
import qualified Data.Vector as Vec
import Data.Serialize(Serialize)

import Concordium.Types
import Concordium.Types.Execution
import qualified Concordium.Wasm as Wasm
import Concordium.GlobalState.Classes
import Concordium.GlobalState.Account

import Concordium.GlobalState.BakerInfo
import qualified Concordium.GlobalState.Basic.BlockState.Bakers as Basic
import Concordium.GlobalState.Parameters
import Concordium.GlobalState.Rewards
import Concordium.GlobalState.Instance
import Concordium.GlobalState.Types
import Concordium.GlobalState.IdentityProviders
import Concordium.GlobalState.AnonymityRevokers
import Concordium.GlobalState.SeedState
import Concordium.Types.Transactions hiding (BareBlockItem(..))

import qualified Concordium.ID.Types as ID
import Concordium.ID.Types (CredentialDeploymentValues, CredentialValidTo, AccountKeys)
import Data.Set (Set)

<<<<<<< HEAD

=======
-- |Index of the module in the module table. Reflects when the module was added
-- to the table.
>>>>>>> 4c975fc6
type ModuleIndex = Word64

-- |Module stored in block state.
data Module = Module {
    moduleInterface :: !Wasm.ModuleInterface,
    moduleIndex :: !ModuleIndex
}

class (BlockStateTypes m,  Monad m) => BakerQuery m where

  -- |If baker with given ID exists, get the stake delegated to that baker
  getBakerStake :: Bakers m -> BakerId -> m (Maybe Amount)

  -- |If baker with given signature verification key exists, get the baker's baker ID
  getBakerFromKey :: Bakers m -> BakerSignVerifyKey -> m (Maybe BakerId)

  -- |Get the sum total stake of all bakers
  getTotalBakerStake :: Bakers m -> m Amount

  -- |If baker with given ID exists, get the baker's account address and verification keys
  getBakerInfo :: Bakers m -> BakerId -> m (Maybe BakerInfo)

  -- |Get baker IDs and full baker information (verification keys, account addresses, and stake) for all bakers
  getFullBakerInfos :: Bakers m -> m (Map.Map BakerId FullBakerInfo)

bakerData :: BakerQuery m => BakerId -> Bakers m -> m (Maybe (BakerInfo, LotteryPower))
bakerData bid bkrs = do
  totalStake <- getTotalBakerStake bkrs
  runMaybeT $ do
    bInfo <- MaybeT (getBakerInfo bkrs bid)
    stake <- MaybeT (getBakerStake bkrs bid)
    return (bInfo, stake % totalStake)


class (BlockStateTypes m,  Monad m) => AccountOperations m where

  -- | Get the address of the account
  getAccountAddress :: Account m -> m AccountAddress

  -- | Get the current public account balance
  getAccountAmount :: Account m -> m Amount

  -- |Get the next available nonce for this account
  getAccountNonce :: Account m -> m Nonce

  -- |Get the list of credentials deployed on the account, ordered from most
  -- recently deployed.  The list should be non-empty.
  getAccountCredentials :: Account m -> m [CredentialDeploymentValues]

  -- |Get the last expiry time of a credential on the account.
  getAccountMaxCredentialValidTo :: Account m -> m CredentialValidTo

  -- |Get the key used to verify transaction signatures, it records the signature scheme used as well
  getAccountVerificationKeys :: Account m -> m ID.AccountKeys

  -- |Get the list of encrypted amounts on the account
  getAccountEncryptedAmount :: Account m -> m [EncryptedAmount]

  -- |Get the baker to which this account's stake is delegated (if any)
  getAccountStakeDelegate :: Account m -> m (Maybe BakerId)

  -- |The set of instances belonging to this account
  -- TODO: Revisit choice of datastructure. Additions and removals
  -- are expected to be rare. The set is traversed when stake delegation
  -- changes.
  getAccountInstances :: Account m -> m (Set ContractAddress)

  -- |Create an empty account with the given public key, address and credential.
  createNewAccount :: AccountKeys -> AccountAddress -> CredentialDeploymentValues -> m (Account m)

  -- |Update the public account balance
  updateAccountAmount :: Account m -> Amount -> m (Account m)

class (BlockStateTypes m, BakerQuery m) => BirkParametersOperations m where

    getSeedState :: BirkParameters m -> m SeedState

    updateBirkParametersForNewEpoch :: SeedState -> BirkParameters m -> m (BirkParameters m)

    getElectionDifficulty :: BirkParameters m -> m ElectionDifficulty

    getCurrentBakers :: BirkParameters m -> m (Bakers m)

    getLotteryBakers :: BirkParameters m -> m (Bakers m)

    updateSeedState :: (SeedState -> SeedState) -> BirkParameters m -> m (BirkParameters m)

birkBaker :: (BakerQuery m, BirkParametersOperations m) => BakerId -> BirkParameters m -> m (Maybe (BakerInfo, LotteryPower))
birkBaker bid bps = bakerData bid =<< getCurrentBakers bps

birkEpochBaker :: (BakerQuery m, BirkParametersOperations m) => BakerId -> BirkParameters m -> m (Maybe (BakerInfo, LotteryPower))
birkEpochBaker bid bps = bakerData bid =<< getLotteryBakers bps

birkLeadershipElectionNonce :: BirkParametersOperations m => BirkParameters m -> m LeadershipElectionNonce
birkLeadershipElectionNonce bps = currentSeed <$> getSeedState bps

birkEpochBakerByKeys :: (BakerQuery m, BirkParametersOperations m) => BakerSignVerifyKey -> BirkParameters m -> m (Maybe (BakerId, BakerInfo, LotteryPower))
birkEpochBakerByKeys sigKey bps = do
    lotteryBakers <- getLotteryBakers bps
    mbid <- getBakerFromKey lotteryBakers sigKey
    case mbid of
        Just bid -> do
            baker <- birkEpochBaker bid bps
            return $ baker <&> \(binfo, lotPow) -> (bid, binfo, lotPow)
        _ -> return Nothing

-- |The block query methods can query block state. They are needed by
-- consensus itself to compute stake, get a list of and information about
-- bakers, finalization committee, etc.
class (BirkParametersOperations m, AccountOperations m) => BlockStateQuery m where
    -- |Get the module from the module table of the state instance.
    getModule :: BlockState m -> ModuleRef -> m (Maybe Module)
    -- |Get the account state from the account table of the state instance.
    getAccount :: BlockState m -> AccountAddress -> m (Maybe (Account m))
    -- |Get the contract state from the contract table of the state instance.
    getContractInstance :: BlockState m -> ContractAddress -> m (Maybe Instance)

    -- |Get the list of addresses of modules existing in the given block state.
    getModuleList :: BlockState m -> m [ModuleRef]
    -- |Get the list of account addresses existing in the given block state.
    getAccountList :: BlockState m -> m [AccountAddress]
    -- |Get the list of contract instances existing in the given block state.
    getContractInstanceList :: BlockState m -> m [Instance]

    -- |Get Birk parameters from the point of view of this block state. Although
    -- these will not change as often as the rest of the block state, they are
    -- still block dependent.
    getBlockBirkParameters :: BlockState m -> m (BirkParameters m)

    -- |Get reward summary for this block.
    getRewardStatus :: BlockState m -> m BankStatus

    -- |Get the outcome of a transaction in the given block.
    getTransactionOutcome :: BlockState m -> TransactionIndex -> m (Maybe TransactionSummary)

    -- |Get all transaction outcomes for this block.
    getOutcomes :: BlockState m -> m (Vec.Vector TransactionSummary)

    -- |Get special transactions outcomes (for administrative transactions, e.g., baker reward)
    getSpecialOutcomes :: BlockState m -> m [SpecialTransactionOutcome]

    getAllIdentityProviders :: BlockState m -> m [IpInfo]

    getAllAnonymityRevokers :: BlockState m -> m [ArInfo]

-- |Block state update operations parametrized by a monad. The operations which
-- mutate the state all also return an 'UpdatableBlockState' handle. This is to
-- support different implementations, from pure ones to stateful ones.
class (BlockStateQuery m) => BlockStateOperations m where
  -- |Get the module from the module table of the state instance.
  bsoGetModule :: UpdatableBlockState m -> ModuleRef -> m (Maybe Wasm.ModuleInterface)
  -- |Get an account by its address.
  bsoGetAccount :: UpdatableBlockState m -> AccountAddress -> m (Maybe (Account m))
  -- |Get the contract state from the contract table of the state instance.
  bsoGetInstance :: UpdatableBlockState m -> ContractAddress -> m (Maybe Instance)

  -- |Check whether an the given credential registration ID exists.
  -- Return @True@ iff so.
  bsoRegIdExists :: UpdatableBlockState m -> ID.CredentialRegistrationID -> m Bool

  -- |Try to add a new account to the state. If an account with the address already exists
  -- return @False@, and if the account was successfully added return @True@.
  -- Any credentials on the account are added to the known credentials. (It is not checked
  -- if the credentials are duplicates.)  If the account delegates, the bakers are updated.
  -- (It is not checked that the delegation is valid.)
  -- A new account must not have any associated instances.
  bsoPutNewAccount :: UpdatableBlockState m -> Account m -> m (Bool, UpdatableBlockState m)
  -- |Add a new smart contract instance to the state.
  bsoPutNewInstance :: UpdatableBlockState m -> (ContractAddress -> Instance) -> m (ContractAddress, UpdatableBlockState m)
  -- |Add the module to the global state. If a module with the given address
  -- already exists return @False@.
  bsoPutNewModule :: UpdatableBlockState m -> Wasm.ModuleInterface -> m (Bool, UpdatableBlockState m)

  -- |Modify an existing account with given data (which includes the address of the account).
  -- This method is only called when an account exists and can thus assume this.
  -- NB: In case we are adding a credential to an account this method __must__ also
  -- update the global set of known credentials.
  bsoModifyAccount :: UpdatableBlockState m -> AccountUpdate -> m (UpdatableBlockState m)
  -- |Replace the instance with given data. The rest of the instance data (instance parameters) stays the same.
  -- This method is only called when it is known the instance exists, and can thus assume it.
  bsoModifyInstance :: UpdatableBlockState m
                    -> ContractAddress
                    -> AmountDelta
                    -> Wasm.ContractState
                    -> m (UpdatableBlockState m)

  -- |Notify the block state that the given amount was spent on execution.
  bsoNotifyExecutionCost :: UpdatableBlockState m -> Amount -> m (UpdatableBlockState m)

  -- |Notify the block state that the given identity issuer's credential was
  -- used by a sender of the transaction.
  bsoNotifyIdentityIssuerCredential :: UpdatableBlockState m -> ID.IdentityProviderIdentity -> m (UpdatableBlockState m)

  -- |Get the execution reward for the current block.
  bsoGetExecutionCost :: UpdatableBlockState m -> m Amount

  -- |Get Birk parameters from the point of view of this block state. Although
  -- these will not change as often as the rest of the block state, they are
  -- still block dependent. They are needed in 'UpdatableBlockState' because in
  -- particular the reward accounts for the bakers and others will need to be
  -- determined at the end of the block, and they might have changed as a result
  -- of block execution.
  bsoGetBlockBirkParameters :: UpdatableBlockState m -> m (BirkParameters m)

  -- |Get the account address for a given baker.
  bsoGetBakerAccountAddress :: UpdatableBlockState m -> BakerId -> m (Maybe AccountAddress)
  bsoGetBakerAccountAddress s bid = do
    bps <- bsoGetBlockBirkParameters s
    fmap (_bakerAccount . fst) <$> birkBaker bid bps

  -- |Get the reward account of the given baker.
  bsoGetEpochBakerAccount :: UpdatableBlockState m -> BakerId -> m (Maybe (Account m))
  bsoGetEpochBakerAccount s bid = do
    bps <- bsoGetBlockBirkParameters s
    account <- fmap (_bakerAccount . fst) <$> birkEpochBaker bid bps
    join <$> mapM (bsoGetAccount s) account


  -- |Add a new baker to the baker pool. Assign a fresh baker identity to the
  -- new baker and return the assigned identity.
  -- This method should also update the next available baker id in the system.
  -- If a baker with the given signing key already exists do nothing and
  -- return 'Nothing'
  bsoAddBaker :: UpdatableBlockState m -> BakerInfo -> m (Either BakerError BakerId, UpdatableBlockState m)

  -- |Update an existing baker's information. The method may assume that the baker with
  -- the given Id exists.
  -- If a baker with a given signing key already exists return 'False', and if the baker
  -- was successfully updated return 'True'.
  -- If updating the account the precondition of this method is that the reward account exists.
  bsoUpdateBaker :: UpdatableBlockState m -> Basic.BakerUpdate -> m (Bool, UpdatableBlockState m)

  -- |Remove a baker from the list of allowed bakers. Return 'True' if a baker
  -- with given 'BakerId' existed, and 'False' otherwise.
  bsoRemoveBaker :: UpdatableBlockState m -> BakerId -> m (Bool, UpdatableBlockState m)

  -- |Set the amount of minted GTU per slot.
  bsoSetInflation :: UpdatableBlockState m -> Amount -> m (UpdatableBlockState m)

  -- |Mint currency in the central bank. Return the new amount
  bsoMint :: UpdatableBlockState m -> Amount -> m (Amount, UpdatableBlockState m)

  -- |Subtract the amount from the central bank. Return the new amount. The
  -- precondition of this method is that the amount on the account is
  -- sufficient.
  bsoDecrementCentralBankGTU :: UpdatableBlockState m -> Amount -> m (Amount, UpdatableBlockState m)

  -- |Change the given account's stake delegation. Return 'False' if the target
  -- is an invalid baker (and delegation is unchanged), and 'True' otherwise.
  -- The method requires that the account already exists.
  bsoDelegateStake :: UpdatableBlockState m -> AccountAddress -> Maybe BakerId -> m (Bool, UpdatableBlockState m)

  -- |Get the identity provider data for the given identity provider, or Nothing if
  -- the identity provider with given ID does not exist.
  bsoGetIdentityProvider :: UpdatableBlockState m -> ID.IdentityProviderIdentity -> m (Maybe IpInfo)

  -- |Get the anonymity revokers with given ids. Returns 'Nothing' if any of the
  -- anonymity revokers are not found.
  bsoGetAnonymityRevokers :: UpdatableBlockState m -> [ID.ArIdentity] -> m (Maybe [ArInfo])

  -- |Get the current cryptographic parameters. The idea is that these will be
  -- periodically updated and so they must be part of the block state.
  bsoGetCryptoParams :: UpdatableBlockState m -> m CryptographicParameters

  -- |Set the list of transaction outcomes for the block.
  bsoSetTransactionOutcomes :: UpdatableBlockState m -> [TransactionSummary] -> m (UpdatableBlockState m)

  -- |Add a special transaction outcome.
  bsoAddSpecialTransactionOutcome :: UpdatableBlockState m -> SpecialTransactionOutcome -> m (UpdatableBlockState m)

  -- |Update the birk parameters of a block state
  bsoUpdateBirkParameters :: UpdatableBlockState m -> BirkParameters m -> m (UpdatableBlockState m)

  -- |Directly set the election difficulty birk parameter of a block state.
  bsoSetElectionDifficulty :: UpdatableBlockState m -> ElectionDifficulty -> m (UpdatableBlockState m)

-- | Block state storage operations
class (BlockStateOperations m, Serialize (BlockStateRef m)) => BlockStateStorage m where
    -- |Derive a mutable state instance from a block state instance. The mutable
    -- state instance supports all the operations needed by the scheduler for
    -- block execution. Semantically the 'UpdatableBlockState' must be a copy,
    -- changes to it must not affect 'BlockState', but an efficient
    -- implementation should expect that only a small subset of the state will
    -- change, and thus a variant of copy-on-write should be used.
    thawBlockState :: BlockState m -> m (UpdatableBlockState m)

    -- |Freeze a mutable block state instance. The mutable state instance will
    -- not be used afterwards and the implementation can thus avoid copying
    -- data.
    freezeBlockState :: UpdatableBlockState m -> m (BlockState m)

    -- |Discard a mutable block state instance.  The mutable state instance will
    -- not be used afterwards.
    dropUpdatableBlockState :: UpdatableBlockState m -> m ()

    -- |Mark the given state instance as no longer needed and eventually
    -- discharge it. This can happen, for instance, when a block becomes dead
    -- due to finalization. The block state instance will not be accessed after
    -- this method is called.
    purgeBlockState :: BlockState m -> m ()

    -- |Mark a block state for archive: i.e. it will no longer be needed by
    -- consensus (but could be required for historical queries).
    archiveBlockState :: BlockState m -> m ()

    -- |Ensure that a block state is stored and return a reference to it.
    saveBlockState :: BlockState m -> m (BlockStateRef m)

    -- |Load a block state from a reference.
    loadBlockState :: BlockStateRef m -> m (BlockState m)

instance (Monad (t m), MonadTrans t, BirkParametersOperations m) => BirkParametersOperations (MGSTrans t m) where
    getSeedState = lift . getSeedState
    updateBirkParametersForNewEpoch s = lift . updateBirkParametersForNewEpoch s
    getElectionDifficulty = lift . getElectionDifficulty
    getCurrentBakers = lift . getCurrentBakers
    getLotteryBakers = lift . getLotteryBakers
    updateSeedState f = lift . updateSeedState f
    {-# INLINE getSeedState #-}
    {-# INLINE updateBirkParametersForNewEpoch #-}
    {-# INLINE getElectionDifficulty #-}
    {-# INLINE getCurrentBakers #-}
    {-# INLINE getLotteryBakers #-}
    {-# INLINE updateSeedState #-}

instance (Monad (t m), MonadTrans t, BlockStateQuery m) => BlockStateQuery (MGSTrans t m) where
  getModule s = lift . getModule s
  getAccount s = lift . getAccount s
  getContractInstance s = lift . getContractInstance s
  getModuleList = lift . getModuleList
  getAccountList = lift . getAccountList
  getContractInstanceList = lift . getContractInstanceList
  getBlockBirkParameters = lift . getBlockBirkParameters
  getRewardStatus = lift . getRewardStatus
  getTransactionOutcome s = lift . getTransactionOutcome s
  getOutcomes = lift . getOutcomes
  getSpecialOutcomes = lift . getSpecialOutcomes
  getAllIdentityProviders s = lift $ getAllIdentityProviders s
  getAllAnonymityRevokers s = lift $ getAllAnonymityRevokers s
  {-# INLINE getModule #-}
  {-# INLINE getAccount #-}
  {-# INLINE getContractInstance #-}
  {-# INLINE getModuleList #-}
  {-# INLINE getAccountList #-}
  {-# INLINE getContractInstanceList #-}
  {-# INLINE getBlockBirkParameters #-}
  {-# INLINE getRewardStatus #-}
  {-# INLINE getOutcomes #-}
  {-# INLINE getTransactionOutcome #-}
  {-# INLINE getSpecialOutcomes #-}
  {-# INLINE getAllIdentityProviders #-}
  {-# INLINE getAllAnonymityRevokers #-}

instance (Monad (t m), MonadTrans t, BakerQuery m) => BakerQuery (MGSTrans t m) where
  getBakerStake bs = lift . getBakerStake bs
  getBakerFromKey bs = lift . getBakerFromKey bs
  getTotalBakerStake = lift . getTotalBakerStake
  getBakerInfo bs = lift . getBakerInfo bs
  getFullBakerInfos = lift . getFullBakerInfos
  {-# INLINE getBakerStake #-}
  {-# INLINE getBakerFromKey #-}
  {-# INLINE getTotalBakerStake #-}
  {-# INLINE getBakerInfo #-}
  {-# INLINE getFullBakerInfos #-}

instance (Monad (t m), MonadTrans t, AccountOperations m) => AccountOperations (MGSTrans t m) where
  getAccountAddress = lift . getAccountAddress
  getAccountAmount = lift. getAccountAmount
  getAccountNonce = lift . getAccountNonce
  getAccountCredentials = lift . getAccountCredentials
  getAccountMaxCredentialValidTo = lift . getAccountMaxCredentialValidTo
  getAccountVerificationKeys = lift . getAccountVerificationKeys
  getAccountEncryptedAmount = lift . getAccountEncryptedAmount
  getAccountStakeDelegate = lift . getAccountStakeDelegate
  getAccountInstances = lift . getAccountInstances
  createNewAccount ks addr = lift . createNewAccount ks addr
  updateAccountAmount acc = lift . updateAccountAmount acc
  {-# INLINE getAccountAddress #-}
  {-# INLINE getAccountAmount #-}
  {-# INLINE getAccountCredentials #-}
  {-# INLINE getAccountMaxCredentialValidTo #-}
  {-# INLINE getAccountNonce #-}
  {-# INLINE getAccountVerificationKeys #-}
  {-# INLINE getAccountEncryptedAmount #-}
  {-# INLINE getAccountStakeDelegate #-}
  {-# INLINE getAccountInstances #-}
  {-# INLINE createNewAccount #-}
  {-# INLINE updateAccountAmount #-}

instance (Monad (t m), MonadTrans t, BlockStateOperations m) => BlockStateOperations (MGSTrans t m) where
  bsoGetModule s = lift . bsoGetModule s
  bsoGetAccount s = lift . bsoGetAccount s
  bsoGetInstance s = lift . bsoGetInstance s
  bsoRegIdExists s = lift . bsoRegIdExists s
  bsoPutNewAccount s = lift . bsoPutNewAccount s
  bsoPutNewInstance s = lift . bsoPutNewInstance s
  bsoPutNewModule s miface = lift (bsoPutNewModule s miface)
  bsoModifyAccount s = lift . bsoModifyAccount s
  bsoModifyInstance s caddr amount model = lift $ bsoModifyInstance s caddr amount model
  bsoNotifyExecutionCost s = lift . bsoNotifyExecutionCost s
  bsoNotifyIdentityIssuerCredential s = lift . bsoNotifyIdentityIssuerCredential s
  bsoGetExecutionCost = lift . bsoGetExecutionCost
  bsoGetBlockBirkParameters = lift . bsoGetBlockBirkParameters
  bsoAddBaker s = lift . bsoAddBaker s
  bsoUpdateBaker s = lift . bsoUpdateBaker s
  bsoRemoveBaker s = lift . bsoRemoveBaker s
  bsoSetInflation s = lift . bsoSetInflation s
  bsoMint s = lift . bsoMint s
  bsoDecrementCentralBankGTU s = lift . bsoDecrementCentralBankGTU s
  bsoDelegateStake s acct bid = lift $ bsoDelegateStake s acct bid
  bsoGetIdentityProvider s ipId = lift $ bsoGetIdentityProvider s ipId
  bsoGetAnonymityRevokers s arId = lift $ bsoGetAnonymityRevokers s arId
  bsoGetCryptoParams s = lift $ bsoGetCryptoParams s
  bsoSetTransactionOutcomes s = lift . bsoSetTransactionOutcomes s
  bsoAddSpecialTransactionOutcome s = lift . bsoAddSpecialTransactionOutcome s
  bsoUpdateBirkParameters bps = lift . bsoUpdateBirkParameters bps
  bsoSetElectionDifficulty s d = lift $ bsoSetElectionDifficulty s d
  {-# INLINE bsoGetModule #-}
  {-# INLINE bsoGetAccount #-}
  {-# INLINE bsoGetInstance #-}
  {-# INLINE bsoRegIdExists #-}
  {-# INLINE bsoPutNewAccount #-}
  {-# INLINE bsoPutNewInstance #-}
  {-# INLINE bsoPutNewModule #-}
  {-# INLINE bsoModifyAccount #-}
  {-# INLINE bsoModifyInstance #-}
  {-# INLINE bsoNotifyExecutionCost #-}
  {-# INLINE bsoNotifyIdentityIssuerCredential #-}
  {-# INLINE bsoGetExecutionCost #-}
  {-# INLINE bsoGetBlockBirkParameters #-}
  {-# INLINE bsoAddBaker #-}
  {-# INLINE bsoUpdateBaker #-}
  {-# INLINE bsoRemoveBaker #-}
  {-# INLINE bsoSetInflation #-}
  {-# INLINE bsoMint #-}
  {-# INLINE bsoDecrementCentralBankGTU #-}
  {-# INLINE bsoDelegateStake #-}
  {-# INLINE bsoGetIdentityProvider #-}
  {-# INLINE bsoGetAnonymityRevokers #-}
  {-# INLINE bsoGetCryptoParams #-}
  {-# INLINE bsoSetTransactionOutcomes #-}
  {-# INLINE bsoAddSpecialTransactionOutcome #-}
  {-# INLINE bsoUpdateBirkParameters #-}

instance (Monad (t m), MonadTrans t, BlockStateStorage m) => BlockStateStorage (MGSTrans t m) where
    thawBlockState = lift . thawBlockState
    freezeBlockState = lift . freezeBlockState
    dropUpdatableBlockState = lift . dropUpdatableBlockState
    purgeBlockState = lift . purgeBlockState
    archiveBlockState = lift . archiveBlockState
    saveBlockState = lift . saveBlockState
    loadBlockState = lift . loadBlockState
    {-# INLINE thawBlockState #-}
    {-# INLINE freezeBlockState #-}
    {-# INLINE dropUpdatableBlockState #-}
    {-# INLINE purgeBlockState #-}
    {-# INLINE archiveBlockState #-}
    {-# INLINE saveBlockState #-}
    {-# INLINE loadBlockState #-}

deriving via (MGSTrans MaybeT m) instance BirkParametersOperations m => BirkParametersOperations (MaybeT m)
deriving via (MGSTrans MaybeT m) instance BlockStateQuery m => BlockStateQuery (MaybeT m)
deriving via (MGSTrans MaybeT m) instance AccountOperations m => AccountOperations (MaybeT m)
deriving via (MGSTrans MaybeT m) instance BakerQuery m => BakerQuery (MaybeT m)
deriving via (MGSTrans MaybeT m) instance BlockStateOperations m => BlockStateOperations (MaybeT m)
deriving via (MGSTrans MaybeT m) instance BlockStateStorage m => BlockStateStorage (MaybeT m)

deriving via (MGSTrans (ExceptT e) m) instance BirkParametersOperations m => BirkParametersOperations (ExceptT e m)
deriving via (MGSTrans (ExceptT e) m) instance BlockStateQuery m => BlockStateQuery (ExceptT e m)
deriving via (MGSTrans (ExceptT e) m) instance AccountOperations m => AccountOperations (ExceptT e m)
deriving via (MGSTrans (ExceptT e) m) instance BakerQuery m => BakerQuery (ExceptT e m)
deriving via (MGSTrans (ExceptT e) m) instance BlockStateOperations m => BlockStateOperations (ExceptT e m)
deriving via (MGSTrans (ExceptT e) m) instance BlockStateStorage m => BlockStateStorage (ExceptT e m)<|MERGE_RESOLUTION|>--- conflicted
+++ resolved
@@ -66,12 +66,8 @@
 import Concordium.ID.Types (CredentialDeploymentValues, CredentialValidTo, AccountKeys)
 import Data.Set (Set)
 
-<<<<<<< HEAD
-
-=======
 -- |Index of the module in the module table. Reflects when the module was added
 -- to the table.
->>>>>>> 4c975fc6
 type ModuleIndex = Word64
 
 -- |Module stored in block state.
