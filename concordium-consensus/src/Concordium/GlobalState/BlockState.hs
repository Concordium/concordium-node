{-# LANGUAGE DataKinds #-}
{-# LANGUAGE DerivingVia #-}
{-# LANGUAGE GADTs #-}
{-# LANGUAGE StandaloneDeriving #-}
{-# LANGUAGE TypeFamilies #-}
-- FIXME: This is to suppress compiler warnings for derived instances of BlockStateOperations.
-- This may be fixed in GHC 9.0.1.
{-# OPTIONS_GHC -Wno-redundant-constraints #-}
{-|
 Definition of the API of every BlockState implementation.

The block state holds amongs other things the status of the accounts, bakers and
bank rewards after the execution of a specific block.

We will consider the genesis state containing at least:

* accounts: a collection of accounts
* credentials: a collection of the deployed credentials
* executionCost
* mintedGTUPerSlot
* totalGTU
* centralBankGTU
* identityIssuers: a collection for the amount of notifications received by the issuer
* birkParameters
* bakers: collection of the current bakers (could be inside birkParameters)
* electionDifficulty
* transactionOutcomesValues: normal transaction outcomes in a block
* transactionOutcomesSpecial: special transction outcomes in a block

Each implementation might group these values under different structures but they
are all required.

Some invariants that must be maintained in the BlockState are:
B1. Once an account has been created, it cannot be replaced by another account with the same address.
B2. The total GTU should equal the sum of all amounts on accounts plus the central bank amount plus the reward amount.
B3. The number of notifications to identity issuers must be the same as the number of transactions that don't deploy credentials.
B4. Two bakers cannot share the same aggregate signature verify key.
B5. The amount delegated to any given baker must be the sum of the amounts o all the accounts that delegate to that baker. The total delegated amount must always equal the sum of the amounts delegated to all bakers.

These invariants are actually inviolable considering the structure of the API.
-}
module Concordium.GlobalState.BlockState where

import Control.Monad.Reader
import Control.Monad.Trans.Maybe
import Control.Monad.Trans.Except
import Data.Functor
import qualified Data.Vector as Vec
import Data.Serialize(Serialize)
import qualified Data.Map as Map
import qualified Data.Sequence as Seq
import Data.Foldable (foldl')
import qualified Data.ByteString as BS
import Data.Word
import System.IO (Handle)

import qualified Concordium.Crypto.SHA256 as H
import Concordium.Types
import Concordium.Types.Execution
import Concordium.Types.Updates
import qualified Concordium.Wasm as Wasm
import qualified Concordium.GlobalState.Wasm as GSWasm
import Concordium.GlobalState.Classes
import Concordium.GlobalState.Account

import Concordium.GlobalState.Basic.BlockState.AccountReleaseSchedule
import Concordium.GlobalState.BakerInfo
import qualified Concordium.Types.UpdateQueues as UQ
import Concordium.Types.Accounts hiding (getAccountBaker, getAccountStake)
import Concordium.GlobalState.Parameters
import Concordium.GlobalState.Rewards
import Concordium.GlobalState.Instance
import Concordium.GlobalState.Types
import Concordium.Types.IdentityProviders
import Concordium.Types.AnonymityRevokers
import Concordium.Types.SeedState
import Concordium.Types.Transactions hiding (BareBlockItem(..))

import qualified Concordium.ID.Types as ID
import Concordium.ID.Parameters(GlobalContext)
import Concordium.ID.Types (AccountCredential, CredentialRegistrationID)
import Concordium.Crypto.EncryptedTransfers

-- |Hash associated with birk parameters.
newtype BirkParametersHash (pv :: ProtocolVersion) = BirkParametersHash {birkParamHash :: H.Hash}
  deriving newtype (Eq, Ord, Show, Serialize)

-- |The hashes of the block state components, which are combined
-- to produce a 'StateHash'.
data BlockStateHashInputs (pv :: ProtocolVersion) = BlockStateHashInputs {
    bshBirkParameters :: H.Hash,
    bshCryptographicParameters :: H.Hash,
    bshIdentityProviders :: H.Hash,
    bshAnonymityRevokers :: H.Hash,
    bshModules :: H.Hash,
    bshBankStatus :: H.Hash,
    bshAccounts :: H.Hash,
    bshInstances :: H.Hash,
    bshUpdates :: H.Hash,
    bshBlockRewardDetails :: BlockRewardDetailsHash (AccountVersionFor pv)
} deriving (Show)

-- |Construct a 'StateHash' from the component hashes.
makeBlockStateHash :: BlockStateHashInputs pv -> StateHash
makeBlockStateHash BlockStateHashInputs{..} = StateHashV0 $
  H.hashOfHashes
    (H.hashOfHashes
      (H.hashOfHashes
        (H.hashOfHashes bshBirkParameters bshCryptographicParameters)
        (H.hashOfHashes bshIdentityProviders bshAnonymityRevokers)
      )
      (H.hashOfHashes
        (H.hashOfHashes bshModules bshBankStatus)
        (H.hashOfHashes bshAccounts bshInstances)
      )
    )
    (H.hashOfHashes
      bshUpdates
      (brdHash bshBlockRewardDetails))

-- |An auxiliary data type to express restrictions on an account.
-- Currently an account that has more than one credential is not allowed to handle encrypted transfers,
-- and an account that has a non-zero encrypted balance cannot add new credentials.
data AccountAllowance = AllowedEncryptedTransfers | AllowedMultipleCredentials

class (BlockStateTypes m, Monad m) => AccountOperations m where

  -- | Get the address of the account
  getAccountCanonicalAddress :: Account m -> m AccountAddress

  -- | Get the current public account balance
  getAccountAmount :: Account m -> m Amount

  -- |Check whether an account is allowed to perform the given action.
  checkAccountIsAllowed :: Account m -> AccountAllowance -> m Bool

  -- | Get the current public account available balance.
  -- This accounts for lock-up and staked amounts.
  -- @available = total - max locked staked@
  getAccountAvailableAmount :: Account m -> m Amount
  getAccountAvailableAmount acc = do
    total <- getAccountAmount acc
    lockedUp <- _totalLockedUpBalance <$> getAccountReleaseSchedule acc
    stakedBkr <- getAccountBaker acc <&> \case
      Nothing -> 0
      Just bkr -> _stakedAmount bkr
    stakedDel <- getAccountDelegator acc <&> \case
      Nothing -> 0
      Just AccountDelegationV1{..} -> _delegationStakedAmount
    return $ total - max lockedUp (max stakedBkr stakedDel)

  -- |Get the next available nonce for this account
  getAccountNonce :: Account m -> m Nonce

  -- |Get the list of credentials deployed on the account, ordered from most
  -- recently deployed.  The list should be non-empty.
  getAccountCredentials :: Account m -> m (Map.Map ID.CredentialIndex AccountCredential)

  -- -- |Get the key used to verify transaction signatures, it records the signature scheme used as well
  getAccountVerificationKeys :: Account m -> m ID.AccountInformation

  -- |Get the current encrypted amount on the account.
  getAccountEncryptedAmount :: Account m -> m AccountEncryptedAmount

  -- |Get the public key used to receive encrypted amounts.
  getAccountEncryptionKey :: Account m -> m ID.AccountEncryptionKey

  -- |Get the next index of the encrypted amount for this account. Next here refers
  -- to the index a newly added encrypted amount will receive.
  -- This has a default implementation in terms of 'getAccountEncryptedAmount',
  -- but it could be replaced by more efficient implementations for, e.g.,
  -- the persistent instance
  getAccountEncryptedAmountNextIndex :: Account m -> m EncryptedAmountIndex
  getAccountEncryptedAmountNextIndex acc = do
    AccountEncryptedAmount{..} <- getAccountEncryptedAmount acc
    return $! addToAggIndex _startIndex (maybe id (const (+1)) _aggregatedAmount $ fromIntegral (Seq.length _incomingEncryptedAmounts))

  -- |Get an encrypted amount at index, if possible.
  -- This has a default implementation in terms of `getAccountEncryptedAmount`.
  -- The implementation's complexity is linear in the difference between the start index of the current
  -- encrypted amount on the account, and the given index.
  --
  -- At each index, the 'selfAmounts' is always included, hence if the index is
  -- out of bounds we simply return the 'selfAmounts'
  getAccountEncryptedAmountAtIndex :: Account m -> EncryptedAmountAggIndex -> m (Maybe EncryptedAmount)
  getAccountEncryptedAmountAtIndex acc index = do
    AccountEncryptedAmount{..} <- getAccountEncryptedAmount acc
    let numOfAmounts = maybe id (const (+1)) _aggregatedAmount $ fromIntegral (Seq.length _incomingEncryptedAmounts)
    if index >= _startIndex && numOfAmounts >= index - _startIndex then
      let toTake = Seq.take (fromIntegral (index - _startIndex)) $ maybe id ((Seq.:<|) . fst) _aggregatedAmount _incomingEncryptedAmounts
      in return $ Just $! foldl' aggregateAmounts _selfAmount toTake
    else return Nothing

  -- |Get the release schedule for an account.
  getAccountReleaseSchedule :: Account m -> m AccountReleaseSchedule

  -- |Get the baker info (if any) attached to an account.
  getAccountBaker :: Account m -> m (Maybe (AccountBaker (AccountVersionFor (MPV m))))

  -- |Get a reference to the baker info (if any) attached to an account.
  getAccountBakerInfoRef :: Account m -> m (Maybe (BakerInfoRef m))

  -- |Get the delegator info (if any) attached to an account.
  getAccountDelegator :: Account m -> m (Maybe (AccountDelegation (AccountVersionFor (MPV m))))

  -- |Get the baker or stake delegation information attached to an account.
  getAccountStake :: Account m -> m (AccountStake (AccountVersionFor (MPV m)))

  -- |Dereference a 'BakerInfoRef' to a 'BakerInfo'.
  derefBakerInfo :: BakerInfoRef m -> m BakerInfo

-- |The block query methods can query block state. They are needed by
-- consensus itself to compute stake, get a list of and information about
-- bakers, finalization committee, etc.
class AccountOperations m => BlockStateQuery m where
    -- |Get the module source from the module table as deployed to the chain.
    getModule :: BlockState m -> ModuleRef -> m (Maybe Wasm.WasmModule)
    -- |Get the account state from the account table of the state instance.
    getAccount :: BlockState m -> AccountAddress -> m (Maybe (AccountIndex, Account m))

    -- |Get all the current active bakers.
    getActiveBakers :: BlockState m -> m [BakerId]

    -- |Query an account by the id of the credential that belonged to it.
    getAccountByCredId :: BlockState m -> CredentialRegistrationID -> m (Maybe (AccountIndex, Account m))

    -- |Get the contract state from the contract table of the state instance.
    getContractInstance :: BlockState m -> ContractAddress -> m (Maybe Instance)

    -- |Get the list of addresses of modules existing in the given block state.
    getModuleList :: BlockState m -> m [ModuleRef]
    -- |Get the list of account addresses existing in the given block state.
    -- This returns the canonical addresses.
    getAccountList :: BlockState m -> m [AccountAddress]
    -- |Get the list of contract instances existing in the given block state.
    getContractInstanceList :: BlockState m -> m [Instance]

    -- |Get the seed state, from which the leadership election nonce
    -- is derived.
    getSeedState :: BlockState m -> m SeedState

    -- |Get the bakers for the epoch in which the block was baked.
    getCurrentEpochBakers :: BlockState m -> m FullBakers

    -- |Get the bakers for the next epoch.
    getNextEpochBakers :: BlockState m -> m FullBakers

    -- |Get the bakers for a particular (future) slot, provided genesis timestamp and slot duration.
    getSlotBakers :: BlockState m -> Timestamp -> Duration -> Slot -> m FullBakers

    -- |Get the account of a baker. This may return an account even
    -- if the account is not (currently) a baker, since a 'BakerId'
    -- uniquely determines an account over time.
    getBakerAccount :: BlockState m -> BakerId -> m (Maybe (Account m))

    -- |Get reward summary for this block.
    getRewardStatus :: BlockState m -> m BankStatus

    -- |Get the outcome of a transaction in the given block.
    getTransactionOutcome :: BlockState m -> TransactionIndex -> m (Maybe TransactionSummary)

    -- |Get the transactionOutcomesHash of a given block.
    getTransactionOutcomesHash :: BlockState m -> m TransactionOutcomesHash

    -- |Get the stateHash of a given block.
    getStateHash :: BlockState m -> m StateHash

    -- |Get all transaction outcomes for this block.
    getOutcomes :: BlockState m -> m (Vec.Vector TransactionSummary)

    -- |Get special transactions outcomes (for administrative transactions, e.g., baker reward)
    -- They should be returned in the order that they were emitted.
    getSpecialOutcomes :: BlockState m -> m (Seq.Seq SpecialTransactionOutcome)

    getAllIdentityProviders :: BlockState m -> m [IpInfo]

    getAllAnonymityRevokers :: BlockState m -> m [ArInfo]

    -- |Get the value of the election difficulty parameter for a future timestamp.
    -- This function applies queued election difficultly updates as appropriate.
    getElectionDifficulty :: BlockState m -> Timestamp -> m ElectionDifficulty
    -- |Get the next sequence number for a particular update type.
    getNextUpdateSequenceNumber :: BlockState m -> UpdateType -> m UpdateSequenceNumber
    -- |Get the value of the election difficulty that was used to bake this block.
    getCurrentElectionDifficulty :: BlockState m -> m ElectionDifficulty
    -- |Get the current chain parameters and pending updates.
    getUpdates :: BlockState m -> m (UQ.Updates (MPV m))
    -- |Get the protocol update status. If a protocol update has taken effect,
    -- returns @Left protocolUpdate@. Otherwise, returns @Right pendingProtocolUpdates@.
    -- The @pendingProtocolUpdates@ is a (possibly-empty) list of timestamps and protocol
    -- updates that have not yet taken effect.
    getProtocolUpdateStatus :: BlockState m -> m UQ.ProtocolUpdateStatus

    -- |Get the current cryptographic parameters of the chain.
    getCryptographicParameters :: BlockState m -> m CryptographicParameters

    -- |Get the epoch time of the next scheduled payday.
    getPaydayEpoch :: (AccountVersionFor (MPV m) ~ 'AccountV1) => BlockState m -> m Epoch

-- |Distribution of newly-minted GTU.
data MintAmounts = MintAmounts {
    -- |Minted amount allocated to the BakingRewardAccount
    mintBakingReward :: !Amount,
    -- |Minted amount allocated to the FinalizationRewardAccount
    mintFinalizationReward :: !Amount,
    -- |Minted amount allocated ot the foundation account
    mintDevelopmentCharge :: !Amount
  } deriving (Eq,Show)

instance Semigroup MintAmounts where
  a1 <> a2 = MintAmounts {
      mintBakingReward = mintBakingReward a1 + mintBakingReward a2,
      mintFinalizationReward = mintFinalizationReward a1 + mintFinalizationReward a2,
      mintDevelopmentCharge = mintDevelopmentCharge a1 + mintDevelopmentCharge a2
    }

instance Monoid MintAmounts where
  mempty = MintAmounts 0 0 0
  mconcat = foldl' (<>) mempty

mintTotal :: MintAmounts -> Amount
mintTotal MintAmounts{..} = mintBakingReward + mintFinalizationReward + mintDevelopmentCharge

-- |Information about a delegator.
data ActiveDelegatorInfo = ActiveDelegatorInfo {
    -- |ID of the delegator.
    activeDelegatorId :: !DelegatorId,
    -- |Amount delegated to the target pool.
    activeDelegatorStake :: !Amount,
    -- |Any pending change to delegator.
    activeDelegatorPendingChange :: !(StakePendingChange 'AccountV1)
  }
  deriving (Eq)

-- |Information about a baker, including its delegators.
data ActiveBakerInfo' bakerInfoRef = ActiveBakerInfo {
    -- |A reference to the baker info for the baker.
    activeBakerInfoRef :: !bakerInfoRef,
    -- |The equity capital of the active baker.
    activeBakerEquityCapital :: !Amount,
    -- |Any pending change to the baker's stake.
    activeBakerPendingChange :: !(StakePendingChange 'AccountV1),
    -- |Information about the delegators to the baker in ascending order of 'DelegatorId'.
    -- (There must be no duplicate 'DelegatorId's.)
    activeBakerDelegators :: ![ActiveDelegatorInfo]
  }

-- |Information about a baker, including its delegators.
type ActiveBakerInfo m = ActiveBakerInfo' (BakerInfoRef m)

-- |Block state update operations parametrized by a monad. The operations which
-- mutate the state all also return an 'UpdatableBlockState' handle. This is to
-- support different implementations, from pure ones to stateful ones.
class (BlockStateQuery m) => BlockStateOperations m where
  -- |Get the module from the module table of the state instance.
  bsoGetModule :: UpdatableBlockState m -> ModuleRef -> m (Maybe GSWasm.ModuleInterface)
  -- |Get an account by its address.
  bsoGetAccount :: UpdatableBlockState m -> AccountAddress -> m (Maybe (IndexedAccount m))
  -- |Get the index of an account.
  bsoGetAccountIndex :: UpdatableBlockState m -> AccountAddress -> m (Maybe AccountIndex)
  -- |Get the contract state from the contract table of the state instance.
  bsoGetInstance :: UpdatableBlockState m -> ContractAddress -> m (Maybe Instance)

  -- |Check whether the given account address would clash with any existing address.
  bsoAddressWouldClash :: UpdatableBlockState m -> ID.AccountAddress -> m Bool

  -- |Check whether an the given credential registration ID exists, and return
  -- the account index of the account it is or was associated with.
  bsoRegIdExists :: UpdatableBlockState m -> ID.CredentialRegistrationID -> m (Maybe AccountIndex)

  -- |Create and add an empty account with the given public key, address and credential.
  -- If an account with the given address already exists, @Nothing@ is returned.
  -- Otherwise, the new account is returned, and the credential is added to the known credentials.
  --
  -- It is not checked if the account's credential is a duplicate.
  bsoCreateAccount :: UpdatableBlockState m -> GlobalContext -> AccountAddress -> AccountCredential -> m (Maybe (Account m), UpdatableBlockState m)

  -- |Add a new smart contract instance to the state.
  bsoPutNewInstance :: UpdatableBlockState m -> (ContractAddress -> Instance) -> m (ContractAddress, UpdatableBlockState m)
  -- |Add the module to the global state. If a module with the given address
  -- already exists return @False@.
  bsoPutNewModule :: UpdatableBlockState m -> (GSWasm.ModuleInterface, Wasm.WasmModule) -> m (Bool, UpdatableBlockState m)

  -- |Modify an existing account with given data (which includes the address of the account).
  -- This method is only called when an account exists and can thus assume this.
  -- NB: In case we are adding a credential to an account this method __must__ also
  -- update the global set of known credentials.
  --
  -- It is the responsibility of the caller to ensure that the change does not lead to a
  -- negative account balance or a situation where the staked or locked balance
  -- exceeds the total balance on the account.
  bsoModifyAccount :: UpdatableBlockState m -> AccountUpdate -> m (UpdatableBlockState m)

  -- |Update the public keys for a specific credential on an account.
  --
  -- The caller must ensure that the account exists and has a credential with the given
  -- index.
  bsoSetAccountCredentialKeys :: UpdatableBlockState m -> AccountIndex -> ID.CredentialIndex -> ID.CredentialPublicKeys -> m (UpdatableBlockState m)

  -- |Update the set of credentials on a given account by: removing credentials, adding
  -- credentials, and updating the account threshold (i.e. number of credentials that are
  -- required for a valid signature from the account).  Added credentials will be be added
  -- to the global set of known credentials.
  --
  -- The caller is responsible for establishing the following preconditions:
  --  * The account exists and is valid.
  --  * The credential indexes to remove already exist on the account.
  --  * The credentials to add have not been used before (i.e. 'bsoRegIdExists' returns
  --    @False@ for each of them).
  --  * The credential indexes that are added do not already have credentials, after the
  --    removals have occurred.
  --  * The account threshold is at least 1 and at most the total number of credentials
  --    on the account after the specified credentials have been removed and added.
  --
  -- The removed credentials will be considered removed in the order of the provided list.
  -- This ordering is significant because it affects the account hash.
  bsoUpdateAccountCredentials ::
    UpdatableBlockState m
    -> AccountIndex
    -> [ID.CredentialIndex]
    -- ^Credentials to remove
    -> Map.Map ID.CredentialIndex AccountCredential
    -- ^Credentials to add
    -> ID.AccountThreshold
    -- ^New account threshold
    -> m (UpdatableBlockState m)

  -- |Replace the instance with given data. The rest of the instance data (instance parameters) stays the same.
  -- This method is only called when it is known the instance exists, and can thus assume it.
  bsoModifyInstance :: UpdatableBlockState m
                    -> ContractAddress
                    -> AmountDelta
                    -> Wasm.ContractState
                    -> m (UpdatableBlockState m)

  -- |Notify that some amount was transferred from/to encrypted balance of some account.
  bsoNotifyEncryptedBalanceChange :: UpdatableBlockState m -> AmountDelta -> m (UpdatableBlockState m)

  -- |Get the seed state associated with the block state.
  bsoGetSeedState :: UpdatableBlockState m -> m SeedState

  -- |Set the seed state associated with the block state.
  --
  -- Note: on no account should the epoch length be changed using this
  -- function (or otherwise).  The epoch length is assumed to be constant,
  -- so that epochs can always be calculated by dividing slot number by the
  -- epoch length.  Any change would throw off this calculation.
  bsoSetSeedState :: UpdatableBlockState m -> SeedState -> m (UpdatableBlockState m)

  -- |Replace the current epoch bakers with the next epoch bakers.
  -- If there are no next epoch bakers (possible in P3 onwards), the current epoch bakers are
  -- unchanged.
  -- This does not change the next epoch bakers.
  bsoRotateCurrentEpochBakers :: UpdatableBlockState m -> m (UpdatableBlockState m)

<<<<<<< HEAD
  -- |Clear/empty the set containing the next epoch bakers, to use for next epoch.
  bsoClearNextEpochBakers :: (AccountVersionFor (MPV m) ~ 'AccountV1) => UpdatableBlockState m -> m (UpdatableBlockState m)

  -- |Update the set containing the next epoch bakers, to use for next epoch.
=======
  -- TODO: document and implement:
>>>>>>> 8bf21756
  bsoSetNextEpochBakers :: (AccountVersionFor (MPV m) ~ 'AccountV1) => UpdatableBlockState m -> 
      [(BakerInfoRef m, Amount)] -> m (UpdatableBlockState m)

  -- |Update the bakers for the next epoch.
  --
  -- 1. The current epoch bakers are replaced with the next epoch bakers.
  --
  -- 2. The active bakers are processed to apply any removals or stake reductions.
  --
  -- 3. The next epoch bakers are derived from the active bakers.
  --
  -- Note that instead of iteratively calling this for a succession of epochs,
  -- it should always be sufficient to just call it for the last two of them.
  bsoTransitionEpochBakers
    :: (AccountVersionFor (MPV m) ~ 'AccountV0)
    => UpdatableBlockState m
    -> Epoch
    -- ^The new epoch
    -> m (UpdatableBlockState m)


  -- |Process a pending changes on all bakers and delegators.
  -- Pending changes are only applied if they are effective according to the supplied guard
  -- function.
  -- For bakers pending removal, this removes the baker record and removes the baker from the active
  -- bakers (transferring any delegators to the L-pool).
  -- For bakers pending stake reduction, this reduces the stake.
  -- For delegators pending removal, this removes the delegation record and removes the record of
  -- the delegation from the active bakers index.
  -- For delegators pending stake reduction, this reduces the stake.
  bsoProcessPendingChanges
    :: (AccountVersionFor (MPV m) ~ 'AccountV1)
    => UpdatableBlockState m
    -> (PendingChangeEffective (AccountVersionFor (MPV m)) -> Bool)
    -- ^Guard determining if a change is effective
    -> m (UpdatableBlockState m)

  -- |Get the currently-registered (i.e. active) bakers with their delegators, as well as the
  -- set of delegators to the L-pool. In each case, the lists are ordered in ascending Id order,
  -- with no duplicates.
  bsoGetActiveBakersAndDelegators
    :: (AccountVersionFor (MPV m) ~ 'AccountV1)
    => UpdatableBlockState m
    -> m ([ActiveBakerInfo m], [ActiveDelegatorInfo])

  -- |Register this account as a baker.
  -- The following results are possible:
  --
  -- * @BASuccess id@: the baker was created with the specified 'BakerId'.
  --   @id@ is always chosen to be the account index.
  --
  -- * @BAInvalidAccount@: the address does not resolve to a valid account.
  --
  -- * @BAAlreadyBaker id@: the account is already registered as a baker.
  --
  -- * @BADuplicateAggregationKey@: the aggregation key is already in use.
  --
  -- Note that if two results could apply, the first in this list takes precedence.
  --
  -- The caller MUST ensure that the staked amount does not exceed the total
  -- balance on the account.
  bsoAddBaker
    :: (AccountVersionFor (MPV m) ~ 'AccountV0, ChainParametersVersionFor (MPV m) ~ 'ChainParametersV0)
    => UpdatableBlockState m
    -> AccountIndex
    -> BakerAdd
    -> m (BakerAddResult, UpdatableBlockState m)

  -- |From chain paramaters version >= 1, this operation is used to add/remove/update a baker.
  -- When adding baker, it is assumed that 'AccountIndex' account is NOT a baker and NOT a delegator.
  bsoConfigureBaker
    :: (AccountVersionFor (MPV m) ~ 'AccountV1, ChainParametersVersionFor (MPV m) ~ 'ChainParametersV1)
    => UpdatableBlockState m
    -> AccountIndex
    -> BakerConfigure
    -> m (BakerConfigureResult, UpdatableBlockState m)

  -- |From chain paramaters version >= 1, this operation is used to add/remove/update a delegator.
  -- When adding delegator, it is assumed that 'AccountIndex' account is NOT a baker and NOT a delegator.
  bsoConfigureDelegation
    :: (AccountVersionFor (MPV m) ~ 'AccountV1, ChainParametersVersionFor (MPV m) ~ 'ChainParametersV1)
    => UpdatableBlockState m
    -> AccountIndex
    -> DelegationConfigure
    -> m (DelegationConfigureResult, UpdatableBlockState m)

  -- |Update the keys associated with an account.
  -- It is assumed that the keys have already been checked for validity/ownership as
  -- far as is necessary.
  -- The only check on the keys is that the aggregation key is not a duplicate.
  --
  -- The following results are possible:
  --
  -- * @BKUSuccess id@: the keys were updated
  --
  -- * @BKUInvalidBaker@: the account does not exist or is not currently a baker.
  --
  -- * @BKUDuplicateAggregationKey@: the aggregation key is a duplicate.
  bsoUpdateBakerKeys :: (AccountVersionFor (MPV m) ~ 'AccountV0) => UpdatableBlockState m -> AccountIndex -> BakerKeyUpdate -> m (BakerKeyUpdateResult, UpdatableBlockState m)

  -- |Update the stake associated with an account.
  -- A reduction in stake will be delayed by the current cool-off period.
  -- A change will not be made if there is already a cooling-off change
  -- pending for the baker.
  --
  -- A change can specify the new amount to stake and whether or not to restake reward earnings,
  -- although both of these are optional.  Either all changes will be applied, or none of them.
  --
  -- The following results are possible:
  --
  -- * @BSUStakeIncreased id@: the baker's stake was increased.
  --   This will take effect in the epoch after next.
  --
  -- * @BSUStakeReduced id e@: the baker's stake was reduced, effective from epoch @e@.
  --
  -- * @BSUStakeUnchanged od@: there is no change to the baker's stake, but this update was successful.
  --
  -- * @BSUInvalidBaker@: the account does not exist, or is not currently a baker.
  --
  -- * @BSUChangePending id@: the change could not be made since the account is already in a cooling-off period.
  --
  -- The caller MUST ensure that the staked amount does not exceed the total balance on the account.
  bsoUpdateBakerStake
    :: (AccountVersionFor (MPV m) ~ 'AccountV0, ChainParametersVersionFor (MPV m) ~ 'ChainParametersV0)
    => UpdatableBlockState m
    -> AccountIndex
    -> Amount
    -> m (BakerStakeUpdateResult, UpdatableBlockState m)

  -- |Update whether a baker's earnings are automatically restaked.
  --
  -- The following results are possible:
  --
  -- * @BREUUpdated id@: the flag was updated.
  --
  -- * @BREUInvalidBaker@: the account does not exists, or is not currently a baker.
  bsoUpdateBakerRestakeEarnings :: (AccountVersionFor (MPV m) ~ 'AccountV0) => UpdatableBlockState m -> AccountIndex -> Bool -> m (BakerRestakeEarningsUpdateResult, UpdatableBlockState m)

  -- |Remove the baker associated with an account.
  -- The removal takes effect after a cooling-off period.
  -- Removal may fail if the baker is already cooling-off from another change (e.g. stake reduction).
  --
  -- The following results are possible:
  --
  -- * @BRRemoved id e@: the baker was removed, effective from epoch @e@.
  --
  -- * @BRInvalidBaker@: the account address is not valid, or the account is not a baker.
  --
  -- * @BRChangePending id@: the baker is currently in a cooling-off period and so cannot be removed.
  bsoRemoveBaker
    :: (AccountVersionFor (MPV m) ~ 'AccountV0, ChainParametersVersionFor (MPV m) ~ 'ChainParametersV0)
    => UpdatableBlockState m
    -> AccountIndex
    -> m (BakerRemoveResult, UpdatableBlockState m)

  -- |Add an amount to a baker's account as a reward. The baker's stake is increased
  -- correspondingly if the baker is set to restake rewards.
  -- If the baker id refers to an account, the reward is paid to the account, and the
  -- address of the account is returned.  If the id does not refer to an account
  -- then no change is made and @Nothing@ is returned.
  bsoRewardBaker :: UpdatableBlockState m -> BakerId -> Amount -> m (Maybe AccountAddress, UpdatableBlockState m)

  -- |Add an amount to the foundation account.
  bsoRewardFoundationAccount :: UpdatableBlockState m -> Amount -> m (UpdatableBlockState m)

  -- |Get the foundation account.
  bsoGetFoundationAccount :: UpdatableBlockState m -> m (Account m)

  -- |Mint currency and distribute it to the BakerRewardAccount,
  -- FinalizationRewardAccount and foundation account.
  -- This increases the total GTU in circulation.
  bsoMint :: UpdatableBlockState m -> MintAmounts -> m (UpdatableBlockState m)

  -- |Get the identity provider data for the given identity provider, or Nothing if
  -- the identity provider with given ID does not exist.
  bsoGetIdentityProvider :: UpdatableBlockState m -> ID.IdentityProviderIdentity -> m (Maybe IpInfo)

  -- |Get the anonymity revokers with given ids. Returns 'Nothing' if any of the
  -- anonymity revokers are not found.
  bsoGetAnonymityRevokers :: UpdatableBlockState m -> [ID.ArIdentity] -> m (Maybe [ArInfo])

  -- |Get the current cryptographic parameters. The idea is that these will be
  -- periodically updated and so they must be part of the block state.
  bsoGetCryptoParams :: UpdatableBlockState m -> m CryptographicParameters

  -- |Set the list of transaction outcomes for the block.
  bsoSetTransactionOutcomes :: UpdatableBlockState m -> [TransactionSummary] -> m (UpdatableBlockState m)

  -- |Add a special transaction outcome.
  bsoAddSpecialTransactionOutcome :: UpdatableBlockState m -> SpecialTransactionOutcome -> m (UpdatableBlockState m)

  -- |Process queued updates.
  bsoProcessUpdateQueues
    :: UpdatableBlockState m
    -> Timestamp
    -> m (Map.Map TransactionTime (UpdateValue (ChainParametersVersionFor (MPV m))), UpdatableBlockState m)

  -- |Unlock the amounts up to the given timestamp
  bsoProcessReleaseSchedule :: UpdatableBlockState m -> Timestamp -> m (UpdatableBlockState m)

  -- |Get the current 'Authorizations' for validating updates.
  bsoGetUpdateKeyCollection
    :: UpdatableBlockState m
    -> m (UpdateKeysCollection (ChainParametersVersionFor (MPV m)))

  -- |Get the next 'UpdateSequenceNumber' for a given update type.
  bsoGetNextUpdateSequenceNumber :: UpdatableBlockState m -> UpdateType -> m UpdateSequenceNumber

  -- |Enqueue an update to take effect at the specified time.
  bsoEnqueueUpdate
    :: UpdatableBlockState m
    -> TransactionTime
    -> (UpdateValue (ChainParametersVersionFor (MPV m)))
    -> m (UpdatableBlockState m)

  -- |Overwrite the election difficulty, removing any queued election difficulty updates.
  -- This is intended to be used for protocol updates that affect the election difficulty in
  -- tandem with the slot duration.
  -- Note that this does not affect the next sequence number for election difficulty updates.
  bsoOverwriteElectionDifficulty :: UpdatableBlockState m -> ElectionDifficulty -> m (UpdatableBlockState m)

  -- |Clear the protocol update and any queued protocol updates.
  -- This is intended to be used to reset things after a protocol update has taken effect.
  -- This does not affect the next sequence number for protocol updates.
  bsoClearProtocolUpdate :: UpdatableBlockState m -> m (UpdatableBlockState m)

  -- |Add the given accounts and timestamps to the per-block account release schedule.
  -- PRECONDITION: The given timestamp must be the first timestamp for a release for the given account.
  bsoAddReleaseSchedule :: UpdatableBlockState m -> [(AccountAddress, Timestamp)] -> m (UpdatableBlockState m)

  -- |Get the current energy rate.
  bsoGetEnergyRate :: UpdatableBlockState m -> m EnergyRate

  -- |Get the current chain parameters.
  bsoGetChainParameters :: UpdatableBlockState m -> m (ChainParameters (MPV m))

  -- * Reward details

  -- |Get the number of blocks baked in this epoch, both in total and
  -- per baker.
  bsoGetEpochBlocksBaked :: UpdatableBlockState m -> m (Word64, [(BakerId, Word64)])

  -- |Record that the given baker has baked a block in the current epoch.
  bsoNotifyBlockBaked :: UpdatableBlockState m -> BakerId -> m (UpdatableBlockState m)

  -- |Clear the tracking of baked blocks in the current epoch.
  -- Should be called whenever a new epoch is entered.
  -- (Only used prior to protocol P4.)
  bsoClearEpochBlocksBaked :: (AccountVersionFor (MPV m) ~ 'AccountV0) => UpdatableBlockState m -> m (UpdatableBlockState m)

  -- |Set the next capital distribution.
  bsoSetNextCapitalDistribution ::
    UpdatableBlockState m ->
    -- |Capital of bakers and their delegators
    [(BakerId, Amount, [(DelegatorId, Amount)])] ->
    -- |Capital of L-pool delegators
    [(DelegatorId, Amount)] ->
    m (UpdatableBlockState m)

  -- |Set the current capital distribution to the current value of the next capital distribution.
  -- The next capital distribution is unchanged.
  bsoRotateCurrentCapitalDistribution :: UpdatableBlockState m -> m (UpdatableBlockState m)

  -- |Get the current status of the various accounts.
  bsoGetBankStatus :: UpdatableBlockState m -> m BankStatus

  -- |Set the status of the special reward accounts.
  bsoSetRewardAccounts :: UpdatableBlockState m -> RewardAccounts -> m (UpdatableBlockState m)

-- | Block state storage operations
class (BlockStateOperations m, Serialize (BlockStateRef m)) => BlockStateStorage m where
    -- |Derive a mutable state instance from a block state instance. The mutable
    -- state instance supports all the operations needed by the scheduler for
    -- block execution. Semantically the 'UpdatableBlockState' must be a copy,
    -- changes to it must not affect 'BlockState', but an efficient
    -- implementation should expect that only a small subset of the state will
    -- change, and thus a variant of copy-on-write should be used.
    thawBlockState :: BlockState m -> m (UpdatableBlockState m)

    -- |Freeze a mutable block state instance. The mutable state instance will
    -- not be used afterwards and the implementation can thus avoid copying
    -- data.
    freezeBlockState :: UpdatableBlockState m -> m (BlockState m)

    -- |Discard a mutable block state instance.  The mutable state instance will
    -- not be used afterwards.
    dropUpdatableBlockState :: UpdatableBlockState m -> m ()

    -- |Mark the given state instance as no longer needed and eventually
    -- discharge it. This can happen, for instance, when a block becomes dead
    -- due to finalization. The block state instance will not be accessed after
    -- this method is called.
    purgeBlockState :: BlockState m -> m ()

    -- |Mark a block state for archive: i.e. it will no longer be needed by
    -- consensus (but could be required for historical queries).
    archiveBlockState :: BlockState m -> m ()

    -- |Ensure that a block state is stored and return a reference to it.
    saveBlockState :: BlockState m -> m (BlockStateRef m)

    -- |Load a block state from a reference, given its state hash.
    loadBlockState :: StateHash -> BlockStateRef m -> m (BlockState m)

    -- |Ensure that the given block state is full loaded into memory
    -- (where applicable).
    cacheBlockState :: BlockState m -> m (BlockState m)

    -- |Serialize the block state to a byte string.
    -- This serialization does not include transaction outcomes.
    serializeBlockState :: BlockState m -> m BS.ByteString

    -- |Serialize the block state to a file handle.
    -- This serialization does not include transaction outcomes.
    writeBlockState :: Handle -> BlockState m -> m ()


instance (Monad (t m), MonadTrans t, BlockStateQuery m) => BlockStateQuery (MGSTrans t m) where
  getModule s = lift . getModule s
  getAccount s = lift . getAccount s
  getActiveBakers = lift . getActiveBakers
  getAccountByCredId s = lift . getAccountByCredId s
  getBakerAccount s = lift . getBakerAccount s
  getContractInstance s = lift . getContractInstance s
  getModuleList = lift . getModuleList
  getAccountList = lift . getAccountList
  getContractInstanceList = lift . getContractInstanceList
  getSeedState = lift . getSeedState
  getCurrentEpochBakers = lift . getCurrentEpochBakers
  getNextEpochBakers = lift . getNextEpochBakers
  getSlotBakers s t d = lift . getSlotBakers s t d
  getRewardStatus = lift . getRewardStatus
  getTransactionOutcome s = lift . getTransactionOutcome s
  getTransactionOutcomesHash = lift . getTransactionOutcomesHash
  getStateHash = lift . getStateHash
  getOutcomes = lift . getOutcomes
  getSpecialOutcomes = lift . getSpecialOutcomes
  getAllIdentityProviders s = lift $ getAllIdentityProviders s
  getAllAnonymityRevokers s = lift $ getAllAnonymityRevokers s
  getElectionDifficulty s = lift . getElectionDifficulty s
  getNextUpdateSequenceNumber s = lift . getNextUpdateSequenceNumber s
  getCurrentElectionDifficulty = lift . getCurrentElectionDifficulty
  getUpdates = lift . getUpdates
  getProtocolUpdateStatus = lift . getProtocolUpdateStatus
  getCryptographicParameters = lift . getCryptographicParameters
  getPaydayEpoch = lift . getPaydayEpoch
  {-# INLINE getModule #-}
  {-# INLINE getAccount #-}
  {-# INLINE getAccountByCredId #-}
  {-# INLINE getBakerAccount #-}
  {-# INLINE getContractInstance #-}
  {-# INLINE getModuleList #-}
  {-# INLINE getAccountList #-}
  {-# INLINE getContractInstanceList #-}
  {-# INLINE getSeedState #-}
  {-# INLINE getCurrentEpochBakers #-}
  {-# INLINE getSlotBakers #-}
  {-# INLINE getRewardStatus #-}
  {-# INLINE getOutcomes #-}
  {-# INLINE getTransactionOutcome #-}
  {-# INLINE getTransactionOutcomesHash #-}
  {-# INLINE getSpecialOutcomes #-}
  {-# INLINE getAllIdentityProviders #-}
  {-# INLINE getAllAnonymityRevokers #-}
  {-# INLINE getElectionDifficulty #-}
  {-# INLINE getNextUpdateSequenceNumber #-}
  {-# INLINE getCurrentElectionDifficulty #-}
  {-# INLINE getUpdates #-}
  {-# INLINE getProtocolUpdateStatus #-}
  {-# INLINE getCryptographicParameters #-}

instance (Monad (t m), MonadTrans t, AccountOperations m) => AccountOperations (MGSTrans t m) where
  getAccountCanonicalAddress = lift . getAccountCanonicalAddress
  getAccountAmount = lift. getAccountAmount
  checkAccountIsAllowed acc = lift . checkAccountIsAllowed acc
  getAccountAvailableAmount = lift . getAccountAvailableAmount
  getAccountNonce = lift . getAccountNonce
  getAccountCredentials = lift . getAccountCredentials
  getAccountVerificationKeys = lift . getAccountVerificationKeys
  getAccountEncryptedAmount = lift . getAccountEncryptedAmount
  getAccountEncryptionKey = lift . getAccountEncryptionKey
  getAccountReleaseSchedule = lift . getAccountReleaseSchedule
  getAccountBaker = lift . getAccountBaker
  getAccountDelegator = lift . getAccountDelegator
  getAccountStake = lift . getAccountStake
  getAccountBakerInfoRef = lift . getAccountBakerInfoRef
  derefBakerInfo = lift . derefBakerInfo
  {-# INLINE getAccountCanonicalAddress #-}
  {-# INLINE getAccountAmount #-}
  {-# INLINE getAccountAvailableAmount #-}
  {-# INLINE checkAccountIsAllowed #-}
  {-# INLINE getAccountCredentials #-}
  {-# INLINE getAccountNonce #-}
  {-# INLINE getAccountVerificationKeys #-}
  {-# INLINE getAccountEncryptedAmount #-}
  {-# INLINE getAccountReleaseSchedule #-}
  {-# INLINE getAccountBaker #-}
  {-# INLINE getAccountStake #-}
  {-# INLINE getAccountBakerInfoRef #-}
  {-# INLINE derefBakerInfo #-}

instance (Monad (t m), MonadTrans t, BlockStateOperations m) => BlockStateOperations (MGSTrans t m) where
  bsoGetModule s = lift . bsoGetModule s
  bsoGetAccount s = lift . bsoGetAccount s
  bsoGetAccountIndex s = lift . bsoGetAccountIndex s
  bsoGetInstance s = lift . bsoGetInstance s
  bsoAddressWouldClash s = lift . bsoAddressWouldClash s
  bsoRegIdExists s = lift . bsoRegIdExists s
  bsoCreateAccount s gc accAddr cdv = lift $ bsoCreateAccount s gc accAddr cdv
  bsoPutNewInstance s = lift . bsoPutNewInstance s
  bsoPutNewModule s miface = lift (bsoPutNewModule s miface)
  bsoModifyAccount s = lift . bsoModifyAccount s
  bsoSetAccountCredentialKeys s aa ci pk = lift $ bsoSetAccountCredentialKeys s aa ci pk
  bsoUpdateAccountCredentials s aa remove add thrsh = lift $ bsoUpdateAccountCredentials s aa remove add thrsh
  bsoModifyInstance s caddr amount model = lift $ bsoModifyInstance s caddr amount model
  bsoNotifyEncryptedBalanceChange s = lift . bsoNotifyEncryptedBalanceChange s
  bsoGetSeedState = lift . bsoGetSeedState
  bsoSetSeedState s ss = lift $ bsoSetSeedState s ss
  bsoRotateCurrentEpochBakers = lift . bsoRotateCurrentEpochBakers
  bsoProcessPendingChanges s g = lift $ bsoProcessPendingChanges s g
  bsoTransitionEpochBakers s e = lift $ bsoTransitionEpochBakers s e
  bsoGetActiveBakersAndDelegators = lift . bsoGetActiveBakersAndDelegators
  bsoAddBaker s addr a = lift $ bsoAddBaker s addr a
  bsoConfigureBaker s aconfig a = lift $ bsoConfigureBaker s aconfig a
  bsoConfigureDelegation s aconfig a = lift $ bsoConfigureDelegation s aconfig a
  bsoUpdateBakerKeys s addr a = lift $ bsoUpdateBakerKeys s addr a
  bsoUpdateBakerStake s addr a = lift $ bsoUpdateBakerStake s addr a
  bsoUpdateBakerRestakeEarnings s addr a = lift $ bsoUpdateBakerRestakeEarnings s addr a
  bsoRemoveBaker s = lift . bsoRemoveBaker s
  bsoRewardBaker s bid amt = lift $ bsoRewardBaker s bid amt
  bsoRewardFoundationAccount s = lift . bsoRewardFoundationAccount s
  bsoGetFoundationAccount = lift . bsoGetFoundationAccount
  bsoMint s = lift . bsoMint s
  bsoGetIdentityProvider s ipId = lift $ bsoGetIdentityProvider s ipId
  bsoGetAnonymityRevokers s arId = lift $ bsoGetAnonymityRevokers s arId
  bsoGetCryptoParams s = lift $ bsoGetCryptoParams s
  bsoSetTransactionOutcomes s = lift . bsoSetTransactionOutcomes s
  bsoAddSpecialTransactionOutcome s = lift . bsoAddSpecialTransactionOutcome s
  bsoProcessUpdateQueues s = lift . bsoProcessUpdateQueues s
  bsoProcessReleaseSchedule s = lift . bsoProcessReleaseSchedule s
  bsoGetUpdateKeyCollection = lift . bsoGetUpdateKeyCollection
  bsoGetNextUpdateSequenceNumber s = lift . bsoGetNextUpdateSequenceNumber s
  bsoEnqueueUpdate s tt payload = lift $ bsoEnqueueUpdate s tt payload
  bsoOverwriteElectionDifficulty s = lift . bsoOverwriteElectionDifficulty s
  bsoClearProtocolUpdate = lift . bsoClearProtocolUpdate
  bsoAddReleaseSchedule s l = lift $ bsoAddReleaseSchedule s l
  bsoGetEnergyRate = lift . bsoGetEnergyRate
  bsoGetChainParameters = lift . bsoGetChainParameters
  bsoGetEpochBlocksBaked = lift . bsoGetEpochBlocksBaked
  bsoNotifyBlockBaked s = lift . bsoNotifyBlockBaked s
  bsoClearEpochBlocksBaked = lift . bsoClearEpochBlocksBaked
  bsoSetNextCapitalDistribution s cb cl = lift $ bsoSetNextCapitalDistribution s cb cl
  bsoRotateCurrentCapitalDistribution = lift . bsoRotateCurrentCapitalDistribution
  bsoSetNextEpochBakers s = lift . bsoSetNextEpochBakers s
  bsoGetBankStatus = lift . bsoGetBankStatus
  bsoSetRewardAccounts s = lift . bsoSetRewardAccounts s
  {-# INLINE bsoGetModule #-}
  {-# INLINE bsoGetAccount #-}
  {-# INLINE bsoGetAccountIndex #-}
  {-# INLINE bsoGetInstance #-}
  {-# INLINE bsoAddressWouldClash #-}
  {-# INLINE bsoRegIdExists #-}
  {-# INLINE bsoCreateAccount #-}
  {-# INLINE bsoPutNewInstance #-}
  {-# INLINE bsoPutNewModule #-}
  {-# INLINE bsoModifyAccount #-}
  {-# INLINE bsoSetAccountCredentialKeys #-}
  {-# INLINE bsoUpdateAccountCredentials #-}
  {-# INLINE bsoModifyInstance #-}
  {-# INLINE bsoNotifyEncryptedBalanceChange #-}
  {-# INLINE bsoGetSeedState #-}
  {-# INLINE bsoSetSeedState #-}
  {-# INLINE bsoTransitionEpochBakers #-}
  {-# INLINE bsoAddBaker #-}
  {-# INLINE bsoConfigureBaker #-}
  {-# INLINE bsoUpdateBakerKeys #-}
  {-# INLINE bsoUpdateBakerStake #-}
  {-# INLINE bsoUpdateBakerRestakeEarnings #-}
  {-# INLINE bsoRemoveBaker #-}
  {-# INLINE bsoRewardBaker #-}
  {-# INLINE bsoGetFoundationAccount #-}
  {-# INLINE bsoRewardFoundationAccount #-}
  {-# INLINE bsoMint #-}
  {-# INLINE bsoGetIdentityProvider #-}
  {-# INLINE bsoGetAnonymityRevokers #-}
  {-# INLINE bsoGetCryptoParams #-}
  {-# INLINE bsoSetTransactionOutcomes #-}
  {-# INLINE bsoAddSpecialTransactionOutcome #-}
  {-# INLINE bsoProcessUpdateQueues #-}
  {-# INLINE bsoProcessReleaseSchedule #-}
  {-# INLINE bsoGetUpdateKeyCollection #-}
  {-# INLINE bsoGetNextUpdateSequenceNumber #-}
  {-# INLINE bsoEnqueueUpdate #-}
  {-# INLINE bsoOverwriteElectionDifficulty #-}
  {-# INLINE bsoClearProtocolUpdate #-}
  {-# INLINE bsoAddReleaseSchedule #-}
  {-# INLINE bsoGetEnergyRate #-}
  {-# INLINE bsoGetChainParameters #-}
  {-# INLINE bsoGetEpochBlocksBaked #-}
  {-# INLINE bsoNotifyBlockBaked #-}
  {-# INLINE bsoClearEpochBlocksBaked #-}
  {-# INLINE bsoSetNextEpochBakers #-}
  {-# INLINE bsoGetBankStatus #-}
  {-# INLINE bsoSetRewardAccounts #-}
instance (Monad (t m), MonadTrans t, BlockStateStorage m) => BlockStateStorage (MGSTrans t m) where
    thawBlockState = lift . thawBlockState
    freezeBlockState = lift . freezeBlockState
    dropUpdatableBlockState = lift . dropUpdatableBlockState
    purgeBlockState = lift . purgeBlockState
    archiveBlockState = lift . archiveBlockState
    saveBlockState = lift . saveBlockState
    loadBlockState hsh = lift . loadBlockState hsh
    cacheBlockState = lift . cacheBlockState
    serializeBlockState = lift . serializeBlockState
    writeBlockState fh bs = lift $ writeBlockState fh bs
    {-# INLINE thawBlockState #-}
    {-# INLINE freezeBlockState #-}
    {-# INLINE dropUpdatableBlockState #-}
    {-# INLINE purgeBlockState #-}
    {-# INLINE archiveBlockState #-}
    {-# INLINE saveBlockState #-}
    {-# INLINE loadBlockState #-}
    {-# INLINE cacheBlockState #-}
    {-# INLINE serializeBlockState #-}
    {-# INLINE writeBlockState #-}

deriving via (MGSTrans MaybeT m) instance BlockStateQuery m => BlockStateQuery (MaybeT m)
deriving via (MGSTrans MaybeT m) instance AccountOperations m => AccountOperations (MaybeT m)
deriving via (MGSTrans MaybeT m) instance BlockStateOperations m => BlockStateOperations (MaybeT m)
deriving via (MGSTrans MaybeT m) instance BlockStateStorage m => BlockStateStorage (MaybeT m)

deriving via (MGSTrans (ExceptT e) m) instance BlockStateQuery m => BlockStateQuery (ExceptT e m)
deriving via (MGSTrans (ExceptT e) m) instance AccountOperations m => AccountOperations (ExceptT e m)
deriving via (MGSTrans (ExceptT e) m) instance BlockStateOperations m => BlockStateOperations (ExceptT e m)
deriving via (MGSTrans (ExceptT e) m) instance BlockStateStorage m => BlockStateStorage (ExceptT e m)<|MERGE_RESOLUTION|>--- conflicted
+++ resolved
@@ -453,14 +453,7 @@
   -- This does not change the next epoch bakers.
   bsoRotateCurrentEpochBakers :: UpdatableBlockState m -> m (UpdatableBlockState m)
 
-<<<<<<< HEAD
-  -- |Clear/empty the set containing the next epoch bakers, to use for next epoch.
-  bsoClearNextEpochBakers :: (AccountVersionFor (MPV m) ~ 'AccountV1) => UpdatableBlockState m -> m (UpdatableBlockState m)
-
   -- |Update the set containing the next epoch bakers, to use for next epoch.
-=======
-  -- TODO: document and implement:
->>>>>>> 8bf21756
   bsoSetNextEpochBakers :: (AccountVersionFor (MPV m) ~ 'AccountV1) => UpdatableBlockState m -> 
       [(BakerInfoRef m, Amount)] -> m (UpdatableBlockState m)
 
