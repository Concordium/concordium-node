--- conflicted
+++ resolved
@@ -1,16 +1,13 @@
 {-# LANGUAGE DataKinds #-}
 {-# LANGUAGE DerivingVia #-}
-<<<<<<< HEAD
 {-# LANGUAGE ScopedTypeVariables #-}
 {-# LANGUAGE TypeFamilyDependencies #-}
-=======
 {-# LANGUAGE GADTs #-}
 {-# LANGUAGE StandaloneDeriving #-}
 {-# LANGUAGE TypeFamilies #-}
 -- FIXME: This is to suppress compiler warnings for derived instances of BlockStateOperations.
 -- This may be fixed in GHC 9.0.1.
 {-# OPTIONS_GHC -Wno-redundant-constraints #-}
->>>>>>> 180d9301
 {-|
  Definition of the API of every BlockState implementation.
 
@@ -497,7 +494,7 @@
 mintTotal :: MintAmounts -> Amount
 mintTotal MintAmounts{..} = mintBakingReward + mintFinalizationReward + mintDevelopmentCharge
 
-<<<<<<< HEAD
+
 -- |Data needed by blockstate to create a new instance. This contains all data
 -- except the instance address and the derived instance hashes. The address is
 -- determined when the instance is inserted in the instance table. The hashes
@@ -519,7 +516,7 @@
   -- |Owner/creator of the instance.
   nidOwner :: AccountAddress
   }
-=======
+
 -- |Information about a delegator.
 data ActiveDelegatorInfo = ActiveDelegatorInfo {
     -- |ID of the delegator.
@@ -547,7 +544,6 @@
 
 -- |Information about a baker, including its delegators.
 type ActiveBakerInfo m = ActiveBakerInfo' (BakerInfoRef m)
->>>>>>> 180d9301
 
 -- |Block state update operations parametrized by a monad. The operations which
 -- mutate the state all also return an 'UpdatableBlockState' handle. This is to
