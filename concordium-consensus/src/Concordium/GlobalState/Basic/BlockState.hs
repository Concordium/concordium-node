--- conflicted
+++ resolved
@@ -136,38 +136,37 @@
     getSpecialOutcomes bs =
         return $ bs ^. blockTransactionOutcomes . Transactions.outcomeSpecial
 
-<<<<<<< HEAD
-instance Monad m => BS.AccountOperations (PureBlockStateMonad m) where
-
-  getAccountAddress acc = return $ acc ^. accountAddress
-
-  getAccountAmount acc = return $ acc ^. accountAmount
-
-  getAccountNonce acc = return $ acc ^. accountNonce
-
-  getAccountCredentials acc = return $ acc ^. accountCredentials
-
-  getAccountMaxCredentialValidTo acc = return $ acc ^. accountMaxCredentialValidTo
-
-  getAccountVerificationKeys acc = return $ acc ^. accountVerificationKeys
-
-  getAccountEncryptedAmount acc = return $ acc ^. accountEncryptedAmount
-
-  getAccountStakeDelegate acc = return $ acc ^. accountStakeDelegate
-
-  getAccountInstances acc = return $ acc ^. accountInstances
-
-  createNewAccount keys addr regId = return $ newAccount keys addr regId
-
-  updateAccountAmount acc amnt = return $ acc & accountAmount .~ amnt
-=======
     {-# INLINE getAllIdentityProviders #-}
     getAllIdentityProviders bs =
       return $! bs ^. blockIdentityProviders . to (HashMap.elems . IPS.idProviders)
 
     {-# INLINE getAllAnonymityRevokers #-}
     getAllAnonymityRevokers bs = return $! bs ^. blockAnonymityRevokers . to (HashMap.elems . ARS.arRevokers)
->>>>>>> 0544e02b
+
+
+instance Monad m => BS.AccountOperations (PureBlockStateMonad m) where
+
+  getAccountAddress acc = return $ acc ^. accountAddress
+
+  getAccountAmount acc = return $ acc ^. accountAmount
+
+  getAccountNonce acc = return $ acc ^. accountNonce
+
+  getAccountCredentials acc = return $ acc ^. accountCredentials
+
+  getAccountMaxCredentialValidTo acc = return $ acc ^. accountMaxCredentialValidTo
+
+  getAccountVerificationKeys acc = return $ acc ^. accountVerificationKeys
+
+  getAccountEncryptedAmount acc = return $ acc ^. accountEncryptedAmount
+
+  getAccountStakeDelegate acc = return $ acc ^. accountStakeDelegate
+
+  getAccountInstances acc = return $ acc ^. accountInstances
+
+  createNewAccount keys addr regId = return $ newAccount keys addr regId
+
+  updateAccountAmount acc amnt = return $ acc & accountAmount .~ amnt
 
 instance Monad m => BS.BakerQuery (PureBlockStateMonad m) where
 
