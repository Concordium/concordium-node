{-# LANGUAGE BangPatterns #-}
{-# LANGUAGE DataKinds #-}
{-# LANGUAGE DerivingVia #-}
{-# LANGUAGE GADTs #-}
<<<<<<< HEAD
{-# LANGUAGE InstanceSigs #-}
=======
>>>>>>> 180d9301
{-# LANGUAGE OverloadedStrings #-}
{-# LANGUAGE ScopedTypeVariables #-}
{-# LANGUAGE StandaloneDeriving #-}
{-# LANGUAGE TemplateHaskell #-}
{-# LANGUAGE TypeApplications #-}
{-# LANGUAGE TypeFamilies #-}
{-# LANGUAGE ViewPatterns #-}
module Concordium.GlobalState.Basic.BlockState where

import qualified Data.Map as LazyMap
import Lens.Micro.Platform
import Data.Maybe
import qualified Data.Map.Strict as Map
import qualified Data.Set as Set
import qualified Data.List as List
import qualified Data.Vector as Vec
import Control.Monad
import Data.Foldable
import Data.Functor.Identity
import Data.Serialize
import qualified Data.Sequence as Seq
import Data.ByteString.Builder (hPutBuilder)
import Control.Monad.IO.Class
import qualified Control.Monad.State.Strict as MTL
import qualified Control.Monad.Except as MTL
import qualified Control.Monad.Writer.Strict as MTL

import Concordium.Types
import Concordium.Types.Accounts
import Concordium.Types.Updates
import Concordium.Types.UpdateQueues
import Concordium.Types.Execution
import Concordium.TimeMonad
import qualified Concordium.Genesis.Data as GenesisData
import qualified Concordium.Genesis.Data.P1 as P1
import qualified Concordium.Genesis.Data.P2 as P2
import qualified Concordium.Genesis.Data.P3 as P3
import qualified Concordium.Genesis.Data.P4 as P4
import qualified Concordium.GlobalState.Types as GT
import Concordium.GlobalState.BakerInfo
import Concordium.GlobalState.Parameters
import Concordium.GlobalState.AccountTransactionIndex
import Concordium.GlobalState.ContractStateFFIHelpers
import Concordium.GlobalState.Basic.BlockState.Bakers
import qualified Concordium.GlobalState.BlockState as BS
import Concordium.GlobalState.Basic.BlockState.Account
import qualified Concordium.Wasm as Wasm
import qualified Concordium.GlobalState.Wasm as GSWasm
import qualified Concordium.GlobalState.Basic.BlockState.Accounts as Accounts
import qualified Concordium.GlobalState.Basic.BlockState.Modules as Modules
import qualified Concordium.GlobalState.Basic.BlockState.Instances as Instances
<<<<<<< HEAD
import qualified Concordium.GlobalState.Instance as Instance
=======
import qualified Concordium.GlobalState.Basic.BlockState.PoolRewards as PoolRewards
import qualified Concordium.GlobalState.Basic.BlockState.LFMBTree as LFMBT
import Concordium.GlobalState.CapitalDistribution

>>>>>>> 180d9301
import qualified Concordium.GlobalState.AccountMap as AccountMap
import qualified Concordium.GlobalState.Rewards as Rewards
import qualified Concordium.Types.IdentityProviders as IPS
import qualified Concordium.Types.AnonymityRevokers as ARS
import Concordium.Types.Queries (PoolStatus(..),CurrentPaydayBakerPoolStatus(..),makePoolPendingChange, RewardStatus'(..))
import Concordium.GlobalState.Basic.BlockState.Updates
import qualified Concordium.Types.Transactions as Transactions
import Concordium.GlobalState.Basic.BlockState.AccountReleaseSchedule
import Concordium.Types.SeedState
import Concordium.ID.Types (credId, ArIdentity, IdentityProviderIdentity)
import qualified Concordium.Crypto.SHA256 as H
import Concordium.Types.HashableTo
import Concordium.Kontrol.Bakers

import Concordium.Utils
import Concordium.Utils.BinarySearch
import Concordium.Utils.Serialization
import Concordium.GlobalState.BlockState (InstanceInfoTypeV(iiParameters), UpdatableContractState)
import qualified Concordium.GlobalState.ContractStateV1 as StateV1

data BasicBirkParameters (av :: AccountVersion) = BasicBirkParameters {
    -- |The active (i.e. currently-registered) bakers.
    -- (See $Concordium.GlobalState.BlockState.ActiveCurrentNext.)
    -- Invariant: the active bakers correspond exactly to the accounts that have baker records.
    -- (And delegators likewise.)
    _birkActiveBakers :: !ActiveBakers,
    -- |The bakers that will be used for the next epoch.
    _birkNextEpochBakers :: !(Hashed (EpochBakers av)),
    -- |The bakers for the current epoch.
    _birkCurrentEpochBakers :: !(Hashed (EpochBakers av)),
    -- |The seed state used to derive the leadership election nonce.
    _birkSeedState :: !SeedState
} deriving (Eq, Show)

-- |The hash of the birk parameters derives from the seed state
-- and the bakers for the current and next epochs.  The active
-- bakers are not included, because they derive from the accounts.
--
-- From protocol version 'P4' onwards, it is possible for there to be no next epoch bakers, in which
-- case, the hash of the empty string is used for the hash of the next epoch bakers. (This should
-- not collide with the hash of an actual 'EpochBakers'.)
instance HashableTo H.Hash (BasicBirkParameters av) where
    getHash BasicBirkParameters {..} = H.hashOfHashes bpH0 bpH1
      where
        bpH0 = H.hash $ "SeedState" <> encode _birkSeedState
        bpH1 = H.hashOfHashes nebHash cebHash
        nebHash = getHash _birkNextEpochBakers
        cebHash = getHash _birkCurrentEpochBakers

-- |Serialize 'BasicBirkParameters' in V0 format.
putBirkParameters :: IsAccountVersion av => Putter (BasicBirkParameters av)
putBirkParameters BasicBirkParameters{..} = do
    put _birkSeedState
    putEpochBakers (_unhashed _birkNextEpochBakers)
    putEpochBakers (_unhashed _birkCurrentEpochBakers)

-- |Deserialize 'BasicBirkParameters' in V0 format.
-- Since the active bakers are not stored in the serialization,
-- the 'BasicBirkParameters' will have empty 'ActiveBakers',
-- which should be corrected by processing the accounts table.
getBirkParameters :: IsAccountVersion av => Get (BasicBirkParameters av)
getBirkParameters = do
    _birkSeedState <- get
    _birkNextEpochBakers <- makeHashed <$> getEpochBakers
    _birkCurrentEpochBakers <- makeHashed <$> getEpochBakers
    let _birkActiveBakers = emptyActiveBakers
    return BasicBirkParameters{..}

-- |Migrate 'BasicBirkParameters' from one version to another.
migrateBirkParameters :: forall oldpv pv. (IsProtocolVersion pv)
    => StateMigrationParameters oldpv pv
    -> BasicBirkParameters (AccountVersionFor oldpv)
    -> BasicBirkParameters (AccountVersionFor pv)
migrateBirkParameters migration BasicBirkParameters{..} = 
    BasicBirkParameters{
        _birkNextEpochBakers = migrate _birkNextEpochBakers,
        _birkCurrentEpochBakers = migrate _birkCurrentEpochBakers,
        ..}
    where
        migrate = makeHashed . migrateEpochBakers migration . _unhashed

-- |Generate initial birk parameters from genesis accounts and seed state.
initialBirkParameters
  :: forall av. IsAccountVersion av
  => [Account av]
  -- ^The accounts at genesis, in order
  -> SeedState
  -- ^The seed state
  -> BasicBirkParameters av
initialBirkParameters accounts _birkSeedState = BasicBirkParameters{..}
  where
    alterDel del amt Nothing = Just $ ActivePool (Set.singleton del) amt
    alterDel del amt (Just dels) = Just $ dels 
            & apDelegators %~ Set.insert del
            & apDelegatorTotalCapital +~ amt
    addBakerDel :: Map.Map BakerId ActivePool -> Account av -> Map.Map BakerId ActivePool
    addBakerDel bdmap acct =
        case acct ^. accountStaking of
            AccountStakeDelegate AccountDelegationV1{..} ->
                case _delegationTarget of
                    DelegatePassive -> bdmap
                    DelegateToBaker bid -> Map.alter (alterDel _delegationIdentity _delegationStakedAmount) bid bdmap
            _ -> bdmap
    addPassiveDel :: ActivePool -> Account av -> ActivePool
    addPassiveDel dels acct =
        case acct ^. accountStaking of
            AccountStakeDelegate AccountDelegationV1{..} ->
                case _delegationTarget of
                    DelegatePassive -> dels
                        & apDelegators %~ Set.insert _delegationIdentity
                        & apDelegatorTotalCapital +~ _delegationStakedAmount
                    DelegateToBaker _ -> dels
            _ -> dels
    bakerDelsMap = foldl' addBakerDel Map.empty accounts
    lookupBakerDels bid = Map.findWithDefault emptyActivePool bid bakerDelsMap
    abi (AccountStakeBaker AccountBaker{..}) = Just (_accountBakerInfo, _stakedAmount)
    abi _ = Nothing
    bkr acct = abi $ acct ^. accountStaking
    bkrs = catMaybes $ bkr <$> accounts
    bakerCapital = sum $ snd <$> bkrs
    delegatorCapital = sum $ _apDelegatorTotalCapital <$> bakerDelsMap
    _passiveDelegators = foldl' addPassiveDel emptyActivePool accounts
    passiveDelegatorsCapital = _apDelegatorTotalCapital _passiveDelegators
    _birkActiveBakers = ActiveBakers {
      _activeBakers = Map.fromList $ bkrs <&> \(view bakerIdentity -> bi, _) -> (bi, lookupBakerDels bi),
      _aggregationKeys = Set.fromList (view bakerAggregationVerifyKey . fst <$> bkrs),
      _totalActiveCapital = bakerCapital + delegatorCapital + passiveDelegatorsCapital,
      ..
    }
    _birkCurrentEpochBakers = makeHashedEpochBakers bkrs
    _birkNextEpochBakers = _birkCurrentEpochBakers

-- |List of bakers of blocks baked in the current epoch, used for 
-- rewarding the bakers at the end of the epoch.  This maintains
-- a running hash of the list as 'hebHash'.
--
-- > hebHash == foldr Rewards.epochBlockHash Rewards.emptyEpochBlocksHash hebBlocks
data HashedEpochBlocks = HashedEpochBlocks {
    -- |Bakers of blocks baked in the current epoch, most recent first.
    hebBlocks :: ![BakerId],
    -- |Hash of the list.
    hebHash :: !Rewards.EpochBlocksHash
  } deriving (Eq, Show)

instance HashableTo Rewards.EpochBlocksHash HashedEpochBlocks where
    getHash = hebHash

-- |The 'HashedEpochBlocks' with no blocks.
emptyHashedEpochBlocks :: HashedEpochBlocks
emptyHashedEpochBlocks = HashedEpochBlocks [] Rewards.emptyEpochBlocksHash

-- |Extend a 'HashedEpochBlocks' with an additional baker.
consEpochBlock :: BakerId -> HashedEpochBlocks -> HashedEpochBlocks
consEpochBlock bid heb = HashedEpochBlocks {
    hebBlocks = bid : hebBlocks heb,
    hebHash = Rewards.epochBlockHash bid (hebHash heb)
  }

-- |Serialize 'HashedEpochBlocks' in V0 format.
putHashedEpochBlocksV0 :: Putter HashedEpochBlocks
putHashedEpochBlocksV0 HashedEpochBlocks{..} = do
    putLength (length hebBlocks)
    mapM_ put hebBlocks

-- |Deserialize 'HashedEpochBlocks' in V0 format.
getHashedEpochBlocksV0 :: Get HashedEpochBlocks
getHashedEpochBlocksV0 = do
    numBlocks <- getLength
    blocks <- replicateM numBlocks get
    return $! foldr' consEpochBlock emptyHashedEpochBlocks blocks

<<<<<<< HEAD
-- |Freeze the contract state and compute its hash.
freeze :: forall v . Wasm.IsWasmVersion v => UpdatableContractState v -> (H.Hash, Instance.InstanceStateV v)
freeze cs = case Wasm.getWasmVersion @v of
  Wasm.SV0 -> (getHash cs, Instance.InstanceStateV0 cs)
  Wasm.SV1 -> let (hsh, persistent) = StateV1.freezeInMemoryPersistent cs
             in (hsh, Instance.InstanceStateV1 persistent)
=======
data BlockRewardDetails (av :: AccountVersion) where
    BlockRewardDetailsV0 :: !HashedEpochBlocks -> BlockRewardDetails 'AccountV0
    BlockRewardDetailsV1 :: !(Hashed' Rewards.PoolRewardsHash PoolRewards.PoolRewards) -> BlockRewardDetails 'AccountV1

deriving instance Show (BlockRewardDetails av)

instance HashableTo (Rewards.BlockRewardDetailsHash av) (BlockRewardDetails av) where
    getHash (BlockRewardDetailsV0 heb) = Rewards.BlockRewardDetailsHashV0 (hebHash heb)
    getHash (BlockRewardDetailsV1 pr) = Rewards.BlockRewardDetailsHashV1 (getHash pr)

-- |The blocks of 'BlockRewardDetails' ''AccountV0'.
brdBlocks :: BlockRewardDetails 'AccountV0 -> [BakerId]
brdBlocks (BlockRewardDetailsV0 heb) = hebBlocks heb

-- |Extend a 'BlockRewardDetails' ''AccountV0' with an additional baker.
consBlockRewardDetails :: BakerId -> BlockRewardDetails 'AccountV0 -> BlockRewardDetails 'AccountV0
consBlockRewardDetails bid (BlockRewardDetailsV0 heb) =
    BlockRewardDetailsV0 $ consEpochBlock bid heb

-- |The empty 'BlockRewardDetails'.
emptyBlockRewardDetails :: forall av. IsAccountVersion av => BlockRewardDetails av
emptyBlockRewardDetails =
    case accountVersion @av of
        SAccountV0 -> BlockRewardDetailsV0 emptyHashedEpochBlocks
        SAccountV1 -> BlockRewardDetailsV1 (makeHashed PoolRewards.emptyPoolRewards)

-- |Serialize a 'BlockRewardDetails'.
putBlockRewardDetails :: Putter (BlockRewardDetails av)
putBlockRewardDetails (BlockRewardDetailsV0 heb) = putHashedEpochBlocksV0 heb
putBlockRewardDetails (BlockRewardDetailsV1 hpr) = PoolRewards.putPoolRewards (_unhashed hpr)

-- |Deserialize 'BlockRewardDetails'. Note that different versions are not compatible, so migration
-- may be necessary.
getBlockRewardDetails :: forall av. (IsAccountVersion av) => Get (BlockRewardDetails av)
getBlockRewardDetails = case accountVersion @av of
    SAccountV0 -> BlockRewardDetailsV0 <$> getHashedEpochBlocksV0
    SAccountV1 -> BlockRewardDetailsV1 . makeHashed <$> PoolRewards.getPoolRewards
>>>>>>> 180d9301

data BlockState (pv :: ProtocolVersion) = BlockState {
    _blockAccounts :: !(Accounts.Accounts pv),
    _blockInstances :: !Instances.Instances,
    _blockModules :: !Modules.Modules,
    _blockBank :: !(Hashed Rewards.BankStatus),
    _blockIdentityProviders :: !(Hashed IPS.IdentityProviders),
    _blockAnonymityRevokers :: !(Hashed ARS.AnonymityRevokers),
    _blockBirkParameters :: !(BasicBirkParameters (AccountVersionFor pv)),
    _blockCryptographicParameters :: !(Hashed CryptographicParameters),
    _blockUpdates :: !(Updates pv),
    _blockReleaseSchedule :: !(LazyMap.Map AccountAddress Timestamp), -- ^Contains an entry for each account that has pending releases and the first timestamp for said account
    _blockTransactionOutcomes :: !Transactions.TransactionOutcomes,
    _blockRewardDetails :: !(BlockRewardDetails (AccountVersionFor pv))
} deriving (Show)

data HashedBlockState pv = HashedBlockState {
    _unhashedBlockState :: !(BlockState pv),
    _blockStateHash :: !StateHash
} deriving (Show)

makeLenses ''BasicBirkParameters
makeClassy ''BlockState
makeLenses ''HashedBlockState

blockEpochBlocksBaked :: (AccountVersionFor pv ~ 'AccountV0) => Lens' (BlockState pv) (BlockRewardDetails 'AccountV0)
blockEpochBlocksBaked = blockRewardDetails . lens id (const id)

blockPoolRewards :: (AccountVersionFor pv ~ 'AccountV1, HasBlockState c pv) => Lens' c PoolRewards.PoolRewards
blockPoolRewards =
    blockRewardDetails
        . lens
            (\(BlockRewardDetailsV1 a) -> a)
            (\_ b -> BlockRewardDetailsV1 b)
        . unhashed

instance IsProtocolVersion pv => HasBlockState (HashedBlockState pv) pv where
    blockState = unhashedBlockState

instance HashableTo StateHash (HashedBlockState pv) where
    getHash = _blockStateHash

-- |Construct a block state that is empty, except for the supplied 'BirkParameters',
-- 'CryptographicParameters', 'Authorizations' and 'ChainParameters'.
emptyBlockState
    :: IsProtocolVersion pv =>
    BasicBirkParameters (AccountVersionFor pv) ->
    BlockRewardDetails (AccountVersionFor pv) ->
    CryptographicParameters ->
    UpdateKeysCollection (ChainParametersVersionFor pv) ->
    ChainParameters pv ->
    BlockState pv
{-# WARNING emptyBlockState "should only be used for testing" #-}
emptyBlockState _blockBirkParameters _blockRewardDetails cryptographicParameters keysCollection chainParams = BlockState
          { _blockTransactionOutcomes = Transactions.emptyTransactionOutcomes,
            ..
          }
    where
      _blockCryptographicParameters = makeHashed cryptographicParameters
      _blockAccounts = Accounts.emptyAccounts
      _blockInstances = Instances.emptyInstances
      _blockModules = Modules.emptyModules
      _blockBank = makeHashed Rewards.emptyBankStatus
      _blockIdentityProviders = makeHashed IPS.emptyIdentityProviders
      _blockAnonymityRevokers = makeHashed ARS.emptyAnonymityRevokers
      _blockUpdates = initialUpdates keysCollection chainParams
      _blockReleaseSchedule = Map.empty


hashBlockState :: forall pv. IsProtocolVersion pv => BlockState pv -> HashedBlockState pv
hashBlockState bs@BlockState{..} =
    HashedBlockState
        { _unhashedBlockState = bs,
          _blockStateHash = h
        }
  where
    h =
        BS.makeBlockStateHash @pv
            BS.BlockStateHashInputs
                { bshBirkParameters = getHash _blockBirkParameters,
                  bshCryptographicParameters = getHash _blockCryptographicParameters,
                  bshIdentityProviders = getHash _blockIdentityProviders,
                  bshAnonymityRevokers = getHash _blockAnonymityRevokers,
                  bshModules = getHash _blockModules,
                  bshBankStatus = getHash _blockBank,
                  bshAccounts = getHash _blockAccounts,
                  bshInstances = getHash _blockInstances,
                  bshUpdates = getHash _blockUpdates,
                  bshBlockRewardDetails = getHash _blockRewardDetails
                }

instance IsProtocolVersion pv => HashableTo StateHash (BlockState pv) where
    getHash = _blockStateHash . hashBlockState


-- |Serialize 'BlockState'. The format may depend on the protocol version.
putBlockState :: (IsProtocolVersion pv) => Putter (BlockState pv)
putBlockState bs = do
    -- BirkParameters
    putBirkParameters (bs ^. blockBirkParameters)
    -- CryptographicParameters
    let cryptoParams = bs ^. blockCryptographicParameters . unhashed
    put cryptoParams
    -- IdentityProviders
    put (bs ^. blockIdentityProviders . unhashed)
    -- AnonymityRevokers
    put (bs ^. blockAnonymityRevokers . unhashed)
    -- Modules
    Modules.putModulesV0 (bs ^. blockModules)
    -- BankStatus
    put (bs ^. blockBank . unhashed)
    -- Accounts
    Accounts.serializeAccounts cryptoParams (bs ^. blockAccounts)
    -- Instances
    Instances.putInstancesV0 (bs ^. blockInstances)
    -- Updates
    putUpdatesV0 (bs ^. blockUpdates)
    -- Reward details. (Formerly epoch blocks (P1-P3).)
    putBlockRewardDetails (bs ^. blockRewardDetails)

-- |Deserialize 'BlockState'. The format may depend on the protocol version and may include
-- a migration from one protocol version to another. The migration parameters specify how to
-- deserialize the block state from one protocol version into the block state for another by
-- using the migration to fill in any missing data.
-- This checks the following invariants:
--
--  * Bakers cannot have duplicate aggregation keys.
--
-- The serialization format reduces redundancy to ensure that:
--
--  * The active bakers are exactly the accounts with baker records.
--  * The block release schedule contains the minimal scheduled release
--    timestamp for every account with a scheduled release.
--
-- Note that the transaction outcomes will always be empty.
getBlockState :: forall oldpv pv. (IsProtocolVersion oldpv, IsProtocolVersion pv)
    => StateMigrationParameters oldpv pv -> Get (BlockState pv)
getBlockState migration = do
    -- BirkParameters
    preBirkParameters <- migrateBirkParameters migration <$> label "birk parameters" getBirkParameters
    -- CryptographicParameters
    cryptoParams <- label "cryptographic parameters" get
    let _blockCryptographicParameters = makeHashed cryptoParams
    -- IdentityProviders
    _blockIdentityProviders <- makeHashed <$> label "identity providers" get
    -- AnonymityRevokers
    _blockAnonymityRevokers <- makeHashed <$> label "identity providers" get
    -- Modules
    _blockModules <- label "modules" Modules.getModulesV0
    -- BankStatus
    _blockBank <- makeHashed <$> label "bank status" get
    (_blockAccounts :: Accounts.Accounts pv) <- label "accounts" $ Accounts.deserializeAccounts migration cryptoParams
    let resolveModule modRef initName = do
            mi <- Modules.getInterface modRef _blockModules
            return (GSWasm.exposedReceive mi ^. at initName . non Set.empty, mi)
    _blockInstances <- label "instances" $ Instances.getInstancesV0 resolveModule
    _blockUpdates <- label "updates" $ getUpdates migration

    preBlockRewardDetails <- label "reward details" $ getBlockRewardDetails @(AccountVersionFor oldpv)
    let _blockRewardDetails = case migration of
            StateMigrationParametersTrivial -> preBlockRewardDetails
            StateMigrationParametersP3ToP4 migrationParams ->
                BlockRewardDetailsV1 . makeHashed $ PoolRewards.makePoolRewardsForMigration
                    (epochToBakerStakes (preBirkParameters ^. birkCurrentEpochBakers . unhashed))
                    (epochToBakerStakes (preBirkParameters ^. birkNextEpochBakers . unhashed))
                    (brdBlocks preBlockRewardDetails)
                    (rewardPeriodEpochs _tpRewardPeriodLength)
                    _tpMintPerPayday
                where
                    TimeParametersV1{..} =
                        P4.updateTimeParameters (P4.migrationProtocolUpdateData migrationParams)

    -- Construct the release schedule and active bakers from the accounts
    let processBakerAccount (rs,bkrs) account = do
          let rs' = case Map.minViewWithKey (account ^. accountReleaseSchedule . pendingReleases) of
                  Nothing -> rs
                  Just ((ts, _), _) -> Map.insert (account ^. accountAddress) ts rs
          bkrs' <-case account ^. accountStaking of
            AccountStakeBaker AccountBaker {_accountBakerInfo = abi, _stakedAmount = stake} -> do
                when ((abi ^. bakerAggregationVerifyKey) `Set.member` _aggregationKeys bkrs) $
                  fail "Duplicate baker aggregation key"
                return $! bkrs & activeBakers %~ Map.insert (abi ^. bakerIdentity) emptyActivePool
                          & aggregationKeys %~ Set.insert (abi ^. bakerAggregationVerifyKey)
                          & totalActiveCapital +~ stake
            _ -> return bkrs
          return (rs', bkrs')
    let processDelegatorAccount :: ActiveBakers -> Account (AccountVersionFor pv) -> Get ActiveBakers
        processDelegatorAccount bkrs account =
          case account ^. accountStaking of
            AccountStakeDelegate AccountDelegationV1{..} -> do
              case _delegationTarget of
                DelegatePassive ->
                  return $! bkrs
                    & passiveDelegators %~
                      (apDelegators %~ Set.insert _delegationIdentity) . 
                      (apDelegatorTotalCapital +~ _delegationStakedAmount)
                    & totalActiveCapital +~ _delegationStakedAmount
                DelegateToBaker bid ->
                  case Map.lookup bid (bkrs ^. activeBakers)  of
                    Nothing -> fail "Missing delegation target baker"
                    Just dels -> do
                      let newDels = dels & apDelegators %~ Set.insert _delegationIdentity
                            & apDelegatorTotalCapital +~ _delegationStakedAmount
                      return $! bkrs & activeBakers %~ Map.insert bid newDels
                                    & totalActiveCapital +~ _delegationStakedAmount
            _ -> return bkrs
    (_blockReleaseSchedule, preActBkrs) <- foldM processBakerAccount (Map.empty, _birkActiveBakers preBirkParameters) (Accounts.accountList _blockAccounts)
    actBkrs <- foldM processDelegatorAccount preActBkrs (Accounts.accountList _blockAccounts)
    let _blockBirkParameters = preBirkParameters {_birkActiveBakers = actBkrs}
    let _blockTransactionOutcomes = Transactions.emptyTransactionOutcomes
    return BlockState{..}

-- | Get total delegated pool capital, sum of delegator stakes,
-- 'poolDelegatorCapital' @bs@ @bid@, where
-- * @bs@ is used to lookup accounts and active bakers,
-- * @bid@ is the baker.
-- If @bid@ is not a baker in @accounts@, then @0@ is returned.
-- If @bid@ is not an active baker in @ab@, then the baker's equity capital (stake) is returned.
-- It is assumed that all delegators to the baker @bid@ are delegator accounts in @accounts@.
poolDelegatorCapital ::
    (HasBlockState s pv) =>
    s ->
    BakerId ->
    Amount
poolDelegatorCapital bs bid =
    bs
        ^. blockBirkParameters
            . birkActiveBakers
            . activeBakers
            . at bid
            . non emptyActivePool
            . apDelegatorTotalCapital

-- | Get the total passively-delegated capital.
passiveDelegationCapital :: (HasBlockState s pv) => s -> Amount
passiveDelegationCapital =
    view
        ( blockBirkParameters
            . birkActiveBakers
            . passiveDelegators
            . apDelegatorTotalCapital
        )

-- | Get the total capital actively staked by bakers and delegators.
-- Note, this is separate from the stake and capital distribution used for the current payday, as
-- it reflects the current value of accounts.
totalCapital :: (HasBlockState s pv) => s -> Amount
totalCapital = view (blockBirkParameters . birkActiveBakers . totalActiveCapital)

doGetActiveBakersAndDelegators ::
    ( HasBlockState s pv,
      IsProtocolVersion pv,
      Monad m,
      AccountVersionFor pv ~ 'AccountV1
    ) =>
    s ->
    m ([BS.ActiveBakerInfo' (BakerInfoEx (AccountVersionFor pv))], [BS.ActiveDelegatorInfo])
doGetActiveBakersAndDelegators bs = return (bakers, passiveDelegatorInfos)
  where
    bkrs = Map.toAscList $ bs ^. blockBirkParameters . birkActiveBakers . activeBakers
    !bakers = mkActiveBakerInfo <$> bkrs
    mkActiveBakerInfo (BakerId acct, dlgs) =
        BS.ActiveBakerInfo
            { activeBakerInfoRef = theBaker ^. accountBakerInfo,
              activeBakerEquityCapital = theBaker ^. stakedAmount,
              activeBakerPendingChange = theBaker ^. bakerPendingChange,
              activeBakerDelegators = mkActiveDelegatorInfo <$> Set.toAscList (_apDelegators dlgs)
            }
      where
        !theBaker = bs ^. blockAccounts . Accounts.unsafeIndexedAccount acct . unsafeAccountBaker
    mkActiveDelegatorInfo activeDelegatorId@(DelegatorId acct) =
        BS.ActiveDelegatorInfo
            { activeDelegatorStake = theDelegator ^. delegationStakedAmount,
              activeDelegatorPendingChange = theDelegator ^. delegationPendingChange,
              ..
            }
      where
        !theDelegator = bs ^. blockAccounts . Accounts.unsafeIndexedAccount acct . unsafeAccountDelegator
    passive = Set.toAscList $ bs ^. blockBirkParameters . birkActiveBakers . passiveDelegators . apDelegators
    !passiveDelegatorInfos = mkActiveDelegatorInfo <$> passive

newtype PureBlockStateMonad (pv :: ProtocolVersion) m a = PureBlockStateMonad {runPureBlockStateMonad :: m a}
    deriving (Functor, Applicative, Monad, MonadIO, MTL.MonadState s, TimeMonad)

type instance GT.BlockStatePointer (BlockState pv) = ()
type instance GT.BlockStatePointer (HashedBlockState pv) = ()

instance IsProtocolVersion pv => GT.MonadProtocolVersion (PureBlockStateMonad pv m) where
  type MPV (PureBlockStateMonad pv m) = pv

instance GT.BlockStateTypes (PureBlockStateMonad pv m) where
    type BlockState (PureBlockStateMonad pv m) = HashedBlockState pv
    type UpdatableBlockState (PureBlockStateMonad pv m) = BlockState pv
<<<<<<< HEAD
    type Account (PureBlockStateMonad pv m) = Account pv
    type ContractState (PureBlockStateMonad pv m) = Instance.InstanceStateV
=======
    type Account (PureBlockStateMonad pv m) = Account (AccountVersionFor pv)
    type BakerInfoRef (PureBlockStateMonad pv m) = BakerInfoEx (AccountVersionFor pv)
>>>>>>> 180d9301

instance ATITypes (PureBlockStateMonad pv m) where
  type ATIStorage (PureBlockStateMonad pv m) = ()

instance Monad m => PerAccountDBOperations (PureBlockStateMonad pv m)
  -- default implementation

<<<<<<< HEAD
-- |Retrieve instance information from a basic instance.
mkInstanceInfo :: Instance.Instance -> BS.InstanceInfoType Instance.InstanceStateV
mkInstanceInfo = \case (Instance.InstanceV0 inst) -> BS.InstanceInfoV0 (mkInstanceInfoV inst)
                       (Instance.InstanceV1 inst) -> BS.InstanceInfoV1 (mkInstanceInfoV inst)
    where mkInstanceInfoV :: Instance.InstanceV v -> BS.InstanceInfoTypeV Instance.InstanceStateV v
          mkInstanceInfoV Instance.InstanceV{..} = BS.InstanceInfoV{
            iiParameters = _instanceVParameters,
            iiState = _instanceVModel,
            iiBalance = _instanceVAmount
            }

doGetIndexedAccount :: (Monad m, HasBlockState s pv, IsProtocolVersion pv) => s -> AccountAddress -> m (Maybe (AccountIndex, Account pv))
=======
doGetIndexedAccount ::
    (Monad m, HasBlockState s pv, IsProtocolVersion pv) =>
    s ->
    AccountAddress ->
    m (Maybe (AccountIndex, Account (AccountVersionFor pv)))
>>>>>>> 180d9301
doGetIndexedAccount bs aaddr = return $! Accounts.getAccountWithIndex aaddr (bs ^. blockAccounts)

doGetNextUpdateSequenceNumber :: (Monad m, HasBlockState s pv, IsProtocolVersion pv) => s -> UpdateType -> m UpdateSequenceNumber
doGetNextUpdateSequenceNumber bs uty = return $! lookupNextUpdateSequenceNumber (bs ^. blockUpdates) uty

doGetCryptographicParameters :: (Monad m, HasBlockState s pv) => s -> m CryptographicParameters
doGetCryptographicParameters bs = return $! bs ^. blockCryptographicParameters . unhashed

doGetIdentityProvider :: (Monad m, HasBlockState s pv) => s -> IdentityProviderIdentity -> m (Maybe IPS.IpInfo)
doGetIdentityProvider bs ipId = return $! bs ^? blockIdentityProviders . unhashed . to IPS.idProviders . ix ipId

doGetAnonymityRevokers :: (Monad m, HasBlockState s pv, Traversable t) => s -> t ArIdentity -> m (Maybe (t ARS.ArInfo))
doGetAnonymityRevokers bs arIds = return $!
      let ars = bs ^. blockAnonymityRevokers . unhashed . to ARS.arRevokers
      in forM arIds (`Map.lookup` ars)

doGetUpdateKeysCollection :: (Monad m, HasBlockState s pv, IsProtocolVersion pv) => s -> m (UpdateKeysCollection (ChainParametersVersionFor pv))
doGetUpdateKeysCollection bs = return $! bs ^. blockUpdates . currentKeyCollection . unhashed

doGetEnergyRate :: (Monad m, HasBlockState s pv) => s -> m EnergyRate
doGetEnergyRate bs = return $! bs ^. blockUpdates . currentParameters . energyRate  

instance (IsProtocolVersion pv, Monad m) => BS.BlockStateQuery (PureBlockStateMonad pv m) where
    {-# INLINE getModule #-}
    getModule bs mref =
        return $ bs ^. blockModules . to (Modules.getSource mref)

    {-# INLINE getModuleInterface #-}
    getModuleInterface bs mref =
        return $ bs ^. blockModules . to (Modules.getInterface mref)

    {-# INLINE getContractInstance #-}
    getContractInstance bs caddr =
      return $ mkInstanceInfo <$> Instances.getInstance caddr (bs ^. blockInstances) 

    {-# INLINE getAccount #-}
    getAccount = doGetIndexedAccount

    {-# INLINE accountExists #-}
    accountExists bs aaddr = return $! Accounts.exists aaddr (bs ^. blockAccounts)

    getActiveBakers bs = return $ Map.keys $ bs ^. blockBirkParameters . birkActiveBakers . activeBakers

    getActiveBakersAndDelegators = doGetActiveBakersAndDelegators

    {-# INLINE getAccountByCredId #-}
    getAccountByCredId bs cid =
      let mai = bs ^? blockAccounts . to Accounts.accountRegIds . ix cid
      in case mai of
           Nothing -> return Nothing
           Just ai -> return $ (ai, ) <$> bs ^? blockAccounts . Accounts.indexedAccount ai

    {-# INLINE getAccountByIndex #-}
    getAccountByIndex bs ai =
      return $ (ai, ) <$> bs ^? blockAccounts . Accounts.indexedAccount ai

    {-# INLINE getBakerAccount #-}
    getBakerAccount bs (BakerId ai) =
      return $ bs ^? blockAccounts . Accounts.indexedAccount ai

    {-# INLINE getModuleList #-}
    getModuleList bs = return $ bs ^. blockModules . to Modules.moduleRefList

    {-# INLINE getContractInstanceList #-}
    getContractInstanceList bs = return (map Instance.instanceAddress (bs ^.. blockInstances . Instances.foldInstances))

    {-# INLINE getAccountList #-}
    getAccountList bs =
      return $ AccountMap.addressesPure (Accounts.accountMap (bs ^. blockAccounts))

    getSeedState = return . view (blockBirkParameters . birkSeedState)

    getCurrentEpochBakers = return . epochToFullBakers . view (blockBirkParameters . birkCurrentEpochBakers . unhashed)

    getNextEpochBakers = return . epochToFullBakers . view (blockBirkParameters . birkNextEpochBakers . unhashed)

    getSlotBakersP1 hbs slot = return $ case compare slotEpoch (epoch + 1) of
        -- LT should mean it's the current epoch, since the slot should be at least the slot of this block.
        LT -> epochToFullBakers (_unhashed (_birkCurrentEpochBakers bps))
        -- EQ means the next epoch.
        EQ -> epochToFullBakers (_unhashed (_birkNextEpochBakers bps))
        -- GT means a future epoch, so consider everything in the active bakers,
        -- applying any adjustments that occur in an epoch < slotEpoch.
        GT -> FullBakers {
                fullBakerInfos = futureBakers,
                bakerTotalStake = sum (_bakerStake <$> futureBakers)
            }
      where
        bs = hbs ^. unhashedBlockState
        bps = bs ^. blockBirkParameters
        SeedState{..} = _birkSeedState bps
        slotEpoch = fromIntegral $ slot `quot` epochLength
        futureBakers = Vec.fromList $ foldr resolveBaker [] (Map.keys (_activeBakers (_birkActiveBakers bps)))
        resolveBaker (BakerId aid) l = case bs ^? blockAccounts . Accounts.indexedAccount aid of
            Just acct -> case acct ^? accountBaker of
              Just AccountBaker{..} -> case _bakerPendingChange of
                RemoveStake (PendingChangeEffectiveV0 remEpoch)
                  | remEpoch < slotEpoch -> l
                ReduceStake newAmt (PendingChangeEffectiveV0 redEpoch)
                  | redEpoch < slotEpoch -> (FullBakerInfo (_accountBakerInfo ^. bakerInfo) newAmt) : l
                _ -> (FullBakerInfo (_accountBakerInfo ^. bakerInfo) _stakedAmount) : l
              Nothing -> error "Basic.getSlotBakers invariant violation: active baker account not a baker"
            Nothing -> error "Basic.getSlotBakers invariant violation: active baker account not valid"

    {-# INLINE getRewardStatus #-}
    getRewardStatus bs = return $ case protocolVersion @pv of
            SP1 -> rewardsV0
            SP2 -> rewardsV0
            SP3 -> rewardsV0
            SP4 -> rewardsV1
        where
            bankStatus = bs ^. blockBank . unhashed
            rewardsV0 :: RewardStatus' Epoch
            rewardsV0 = RewardStatusV0 {
                    rsTotalAmount = bankStatus ^. Rewards.totalGTU,
                    rsTotalEncryptedAmount = bankStatus ^. Rewards.totalEncryptedGTU,
                    rsBakingRewardAccount = bankStatus ^. Rewards.bakingRewardAccount,
                    rsFinalizationRewardAccount = bankStatus ^. Rewards.finalizationRewardAccount,
                    rsGasAccount = bankStatus ^. Rewards.gasAccount,
                    rsProtocolVersion = demoteProtocolVersion (protocolVersion @pv)
                }
            rewardsV1 :: (AccountVersionFor pv ~ 'AccountV1) => RewardStatus' Epoch
            rewardsV1 = RewardStatusV1 {
                    rsTotalAmount = bankStatus ^. Rewards.totalGTU,
                    rsTotalEncryptedAmount = bankStatus ^. Rewards.totalEncryptedGTU,
                    rsBakingRewardAccount = bankStatus ^. Rewards.bakingRewardAccount,
                    rsFinalizationRewardAccount = bankStatus ^. Rewards.finalizationRewardAccount,
                    rsGasAccount = bankStatus ^. Rewards.gasAccount,
                    rsFoundationTransactionRewards = bs ^. blockPoolRewards . to PoolRewards.foundationTransactionRewards,
                    rsNextPaydayTime = bs ^. blockPoolRewards . to PoolRewards.nextPaydayEpoch,
                    rsNextPaydayMintRate = bs ^. blockPoolRewards . to PoolRewards.nextPaydayMintRate,
                    rsTotalStakedCapital = totalCapital bs,
                    rsProtocolVersion = demoteProtocolVersion (protocolVersion @pv)
                }

    {-# INLINE getTransactionOutcome #-}
    getTransactionOutcome bs trh =
        return $ bs ^? blockTransactionOutcomes . ix trh

    {-# INLINE getTransactionOutcomesHash #-}
    getTransactionOutcomesHash bs = return (getHash $ bs ^. blockTransactionOutcomes)

    {-# INLINE getStateHash #-}
    getStateHash = return . view blockStateHash

    {-# INLINE getOutcomes #-}
    getOutcomes bs =
        return $ bs ^. blockTransactionOutcomes . to Transactions.outcomeValues

    {-# INLINE getSpecialOutcomes #-}
    getSpecialOutcomes bs =
        return $ bs ^. blockTransactionOutcomes . Transactions.outcomeSpecial

    {-# INLINE getAllIdentityProviders #-}
    getAllIdentityProviders bs =
      return $! bs ^. blockIdentityProviders . unhashed . to (Map.elems . IPS.idProviders)

    {-# INLINE getAllAnonymityRevokers #-}
    getAllAnonymityRevokers bs = return $! bs ^. blockAnonymityRevokers . unhashed . to (Map.elems . ARS.arRevokers)

    {-# INLINE getElectionDifficulty #-}
    getElectionDifficulty bs ts = return (futureElectionDifficulty (bs ^. blockUpdates) ts)

    {-# INLINE getNextUpdateSequenceNumber #-}
    getNextUpdateSequenceNumber = doGetNextUpdateSequenceNumber

    {-# INLINE getCurrentElectionDifficulty #-}
    getCurrentElectionDifficulty bs = return (bs ^. blockUpdates . currentParameters . cpElectionDifficulty)

    {-# INLINE getUpdates #-}
    getUpdates bs = return (bs ^. blockUpdates)

    {-# INLINE getPendingTimeParameters #-}
    getPendingTimeParameters = case chainParametersVersion @(ChainParametersVersionFor pv) of
        SCPV0 -> const $ return []
        SCPV1 -> \bs ->
            return
                (bs ^. blockUpdates . pendingUpdates . pTimeParametersQueue . to unJustForCPV1 . uqQueue)
    
    {-# INLINE getPendingPoolParameters #-}
    getPendingPoolParameters bs =
        return (bs ^. blockUpdates . pendingUpdates . pPoolParametersQueue . uqQueue)

    {-# INLINE getProtocolUpdateStatus #-}
    getProtocolUpdateStatus bs = return (bs ^. blockUpdates . to protocolUpdateStatus)

    {-# INLINE getCryptographicParameters #-}
    getCryptographicParameters = doGetCryptographicParameters

    {-# INLINE getIdentityProvider #-}
    getIdentityProvider = doGetIdentityProvider

    {-# INLINE getAnonymityRevokers #-}
    getAnonymityRevokers = doGetAnonymityRevokers

    {-# INLINE getUpdateKeysCollection #-}
    getUpdateKeysCollection = doGetUpdateKeysCollection

    {-# INLINE getEnergyRate #-}
    getEnergyRate = doGetEnergyRate


    {-# INLINE getPaydayEpoch #-}
    getPaydayEpoch bs =
        return $! bs ^. blockPoolRewards . to PoolRewards.nextPaydayEpoch
    
    {-# INLINE getPoolStatus #-}
    getPoolStatus bs Nothing = return $ Just PassiveDelegationStatus {
            psDelegatedCapital = passiveDelegationCapital bs,
            psCommissionRates = bs ^. blockUpdates . currentParameters . cpPoolParameters . to _ppPassiveCommissions,
            psCurrentPaydayTransactionFeesEarned = PoolRewards.passiveDelegationTransactionRewards poolRewards, 
            psCurrentPaydayDelegatedCapital = PoolRewards.currentPassiveDelegationCapital poolRewards,
            psAllPoolTotalCapital = totalCapital bs
        }
        where
            poolRewards = bs ^. blockPoolRewards
    getPoolStatus bs (Just bid@(BakerId aid)) = return $ do
        account <- bs ^? blockAccounts . Accounts.indexedAccount aid
        baker <- account ^? accountBaker
        let psBakerEquityCapital = baker ^. stakedAmount
            psDelegatedCapital = poolDelegatorCapital bs bid
            psDelegatedCapitalCap = delegatedCapitalCap
                (bs ^. blockUpdates . currentParameters . cpPoolParameters)
                (totalCapital bs)
                psBakerEquityCapital
                psDelegatedCapital
            ceBakers = bs ^. blockBirkParameters . birkCurrentEpochBakers . unhashed
            psCurrentPaydayStatus = do
                (_, effectiveStake) <- epochBaker bid ceBakers
                (bc, PoolRewards.BakerPoolRewardDetails{..})
                     <- PoolRewards.lookupBakerCapitalAndRewardDetails bid (bs ^. blockPoolRewards)
                return CurrentPaydayBakerPoolStatus {
                        bpsBlocksBaked = blockCount,
                        bpsFinalizationLive = finalizationAwake,
                        bpsTransactionFeesEarned = transactionFeesAccrued,
                        bpsEffectiveStake = effectiveStake,
                        bpsLotteryPower = fromIntegral effectiveStake / fromIntegral (_bakerTotalStake ceBakers),
                        bpsBakerEquityCapital = bcBakerEquityCapital bc,
                        bpsDelegatedCapital = bcTotalDelegatorCapital bc
                    }
        return BakerPoolStatus {
            psBakerId = bid,
            psBakerAddress = account ^. accountAddress,
            psPoolInfo = baker ^. accountBakerInfo . bieBakerPoolInfo,
            psBakerStakePendingChange = makePoolPendingChange (baker ^. bakerPendingChange),
            psAllPoolTotalCapital = totalCapital bs,
            ..
        }

instance (Monad m, IsProtocolVersion pv) => BS.AccountOperations (PureBlockStateMonad pv m) where

  getAccountCanonicalAddress acc = return $ acc ^. accountAddress

  getAccountAmount acc = return $ acc ^. accountAmount

  getAccountNonce acc = return $ acc ^. accountNonce

  checkAccountIsAllowed acc BS.AllowedEncryptedTransfers = return (Map.size (acc ^. accountCredentials) == 1)
  checkAccountIsAllowed acc BS.AllowedMultipleCredentials = return . isZeroAccountEncryptedAmount $ acc ^. accountEncryptedAmount

  getAccountCredentials acc = return $ acc ^. accountCredentials

  getAccountVerificationKeys acc = return $ acc ^. accountVerificationKeys

  getAccountEncryptedAmount acc = return $ acc ^. accountEncryptedAmount

  getAccountEncryptionKey acc = return $ acc ^. accountEncryptionKey

  getAccountReleaseSchedule acc = return $ acc ^. accountReleaseSchedule

  getAccountBaker acc = return $ acc ^? accountBaker

  getAccountBakerInfoRef acc = return $ acc ^? accountBaker . accountBakerInfo

  getAccountDelegator acc = return $ acc ^? accountDelegator

  getAccountStake acc = return $ acc ^. accountStaking

  derefBakerInfo = return . view bakerInfo

-- |Checks that the delegation target is not over-delegated.
-- This can throw one of the following 'DelegationConfigureResult's, in order:
--
--   * 'DCInvalidDelegationTarget' if the target baker is not a baker.
--   * 'DCPoolStakeOverThreshold' if the delegated amount puts the pool over the leverage bound.
--   * 'DCPoolOverDelegated' if the delegated amount puts the pool over the capital bound.
--
-- The delegation target must be an active baker or passive.
delegationConfigureDisallowOverdelegation
    :: (IsProtocolVersion pv, MTL.MonadError DelegationConfigureResult m)
    => BlockState pv
    -> PoolParameters 'ChainParametersV1
    -> DelegationTarget
    -> m ()
delegationConfigureDisallowOverdelegation bs poolParams target = case target of
  DelegatePassive -> return ()
  DelegateToBaker bid@(BakerId baid) -> do
    bakerEquityCapital <- case bs ^? blockAccounts . Accounts.indexedAccount baid of
      Just Account{_accountStaking = AccountStakeBaker ab} ->
          return (ab ^. stakedAmount)
      _ ->
          MTL.throwError (DCInvalidDelegationTarget bid)
    let capitalTotal = bs ^. blockBirkParameters . birkActiveBakers . totalActiveCapital
        bakerDelegatedCapital = bs ^. blockBirkParameters . birkActiveBakers . activeBakers . singular (ix bid) . apDelegatorTotalCapital
    let PoolCaps{..} = delegatedCapitalCaps poolParams capitalTotal bakerEquityCapital bakerDelegatedCapital
    when (bakerDelegatedCapital > leverageCap) $ MTL.throwError DCPoolStakeOverThreshold
    when (bakerDelegatedCapital > boundCap) $ MTL.throwError DCPoolOverDelegated

-- |This function updates the baker pool rewards details of a baker. It is a precondition that
-- the given baker is active.
modifyBakerPoolRewardDetailsInPoolRewards :: (Monad m, AccountVersionFor pv ~ 'AccountV1) => BlockState pv -> BakerId -> (PoolRewards.BakerPoolRewardDetails -> PoolRewards.BakerPoolRewardDetails) -> PureBlockStateMonad pv m (BlockState pv)
modifyBakerPoolRewardDetailsInPoolRewards bs bid f = do
  let bprs = PoolRewards.bakerPoolRewardDetails (bs ^. blockPoolRewards)
  let bpc = bakerPoolCapital $ _unhashed (PoolRewards.currentCapital $ bs ^. blockPoolRewards)
  case binarySearchI bcBakerId bpc bid of
      Nothing ->
          error "Invalid baker id: unable to find baker in baker pool capital vector"
      Just (i, _) ->
          case LFMBT.update (((),) . f) (fromIntegral i) bprs of
            Nothing ->
                error "Invariant violation: unable to find baker in baker pool reward details tree"
            Just ((), newBPRs) ->
                return $! bs & blockPoolRewards %~ \pr -> pr{PoolRewards.bakerPoolRewardDetails = newBPRs}

-- |Update an account's delegation to be passive. This only updates the account table,
-- and does not update the active baker index, which must be handled separately.
-- The account __must__ be an active delegator.
redelegatePassive :: (MTL.MonadState (BlockState pv) m, IsProtocolVersion pv) => DelegatorId -> m ()
redelegatePassive (DelegatorId accId) =
    blockAccounts . Accounts.indexedAccount accId
        %=! ( accountStaking %~ \case
                AccountStakeDelegate asd@AccountDelegationV1{} -> AccountStakeDelegate (asd{_delegationTarget = DelegatePassive})
                _ -> error "Invariant violation: active delegator is not a delegation account"
            )

instance Monad m => BS.ContractStateOperations (PureBlockStateMonad pv m) where
  thawContractState (Instance.InstanceStateV0 st) = return st
  thawContractState (Instance.InstanceStateV1 st) = return (StateV1.thawInMemoryPersistent st)
  stateSizeV0 (Instance.InstanceStateV0 cs) = return (Wasm.contractStateSize cs)
  getV1StateContext = return errorLoadCallBack
  contractStateToByteString (Instance.InstanceStateV0 st) = return (Wasm.contractState st)
  contractStateToByteString (Instance.InstanceStateV1 st) = return (encode st)
  {-# INLINE thawContractState #-}
  {-# INLINE stateSizeV0 #-}
  {-# INLINE getV1StateContext #-}
  {-# INLINE contractStateToByteString #-}

instance (IsProtocolVersion pv, Monad m) => BS.BlockStateOperations (PureBlockStateMonad pv m) where

    {-# INLINE bsoGetModule #-}
    bsoGetModule bs mref = return $ bs ^. blockModules . to (Modules.getInterface mref)

    {-# INLINE bsoGetInstance #-}
    bsoGetInstance bs caddr = return (mkInstanceInfo <$> Instances.getInstance caddr (bs ^. blockInstances))

    {-# INLINE bsoGetAccount #-}
    bsoGetAccount = doGetIndexedAccount

    {-# INLINE bsoGetAccountIndex #-}
    bsoGetAccountIndex bs aaddr = return $! Accounts.getAccountIndex aaddr (bs ^. blockAccounts)

    {-# INLINE bsoGetAccountByIndex #-}
    bsoGetAccountByIndex bs ai = return $! bs ^? blockAccounts . Accounts.indexedAccount ai

    {-# INLINE bsoAddressWouldClash #-}
    bsoAddressWouldClash bs addr = return (Accounts.addressWouldClash addr (bs ^. blockAccounts))

    {-# INLINE bsoRegIdExists #-}
    bsoRegIdExists bs regid = do
      let res = Accounts.regIdExists regid (bs ^. blockAccounts)
      return $! isJust res

    bsoCreateAccount bs gc addr cred = return $
            if Accounts.exists addr accounts then
              (Nothing, bs)
            else
              (Just acct, bs & blockAccounts .~ newAccounts)
        where
            acct = newAccount gc addr cred
            accounts = bs ^. blockAccounts
            newAccounts = Accounts.putAccountWithRegIds acct accounts

    bsoPutNewInstance :: forall v . Wasm.IsWasmVersion v
                      => BlockState pv
                      -> BS.NewInstanceData v
                      -> PureBlockStateMonad pv m (ContractAddress, BlockState pv)
    bsoPutNewInstance bs BS.NewInstanceData{..} = return (Instances.instanceAddress inst, bs')
        where
            mkParams addr = Instance.InstanceParameters {
              _instanceAddress = addr,
              instanceOwner = nidOwner,
              instanceInitName = nidInitName,
              instanceReceiveFuns = nidEntrypoints,
              instanceModuleInterface = nidInterface,
              instanceParameterHash = Instance.makeInstanceParameterHash addr nidOwner (GSWasm.miModuleRef nidInterface) nidInitName 
              }
            mkInstance addr = case Wasm.getWasmVersion @v of
                Wasm.SV0 ->
                  let params = mkParams addr
                      (_, state) = freeze nidInitialState
                  in Instance.InstanceV0 Instance.InstanceV{
                    _instanceVParameters = params,
                    _instanceVModel = state,
                    _instanceVAmount = nidInitialAmount,
                    _instanceVHash = Instance.makeInstanceHashV0 params state nidInitialAmount
                    }
                Wasm.SV1 ->
                  let params = mkParams addr
                      (_, state) = freeze nidInitialState
                  in Instance.InstanceV1 Instance.InstanceV{
                    _instanceVParameters = params,
                    _instanceVModel = state,
                    _instanceVAmount = nidInitialAmount,
                    _instanceVHash = Instance.makeInstanceHashV1 params state nidInitialAmount
                    }
            (inst, instances') = Instances.createInstance mkInstance (bs ^. blockInstances)
            bs' = bs
                -- Add the instance
                & blockInstances .~ instances'

    bsoPutNewModule bs iface = return $!
        case Modules.putInterface iface (bs ^. blockModules) of
          Nothing -> (False, bs)
          Just mods' -> (True, bs & blockModules .~ mods')

    bsoModifyInstance bs caddr delta model = return $!
        bs & blockInstances %~ Instances.updateInstanceAt caddr delta (snd . freeze <$> model)

    bsoModifyAccount bs accountUpdates = return $!
        -- Update the account
        bs & blockAccounts %~ Accounts.putAccount updatedAccount
        where
            account = bs ^. blockAccounts . singular (Accounts.indexedAccount (accountUpdates ^. auIndex))
            updatedAccount = Accounts.updateAccount accountUpdates account

    bsoSetAccountCredentialKeys bs accIndex credIx newKeys = return $! bs & blockAccounts %~ Accounts.putAccount updatedAccount
        where
            account = bs ^. blockAccounts . singular (Accounts.indexedAccount accIndex)
            updatedAccount = updateCredentialKeys credIx newKeys account

    bsoUpdateAccountCredentials bs accIndex remove add thrsh = return $! bs
            & blockAccounts %~ recordAllRegIds . updateAcct
        where
            updateAcct accts = Accounts.putAccountWithIndex updatedAccount accts
            recordAllRegIds (newIndex, newAccts) = Accounts.recordRegIds ((, newIndex) <$> credIdsToRecord) newAccts
            credIdsToRecord = Map.elems $ credId <$> add
            account = bs ^. blockAccounts . singular (Accounts.indexedAccount accIndex)
            updatedAccount = updateCredentials remove add thrsh account

    {-# INLINE bsoNotifyEncryptedBalanceChange #-}
    bsoNotifyEncryptedBalanceChange bs amntDiff =
      return $! bs & blockBank . unhashed . Rewards.totalEncryptedGTU %~ applyAmountDelta amntDiff

    {-# INLINE bsoGetSeedState #-}
    bsoGetSeedState bs = return $! bs ^. blockBirkParameters . birkSeedState

    {-# INLINE bsoSetSeedState #-}
    bsoSetSeedState bs ss = return $! bs & blockBirkParameters . birkSeedState .~ ss

    bsoRotateCurrentEpochBakers bs = return $! newbs
        where
            newCurrentBakers = bs ^. blockBirkParameters . birkNextEpochBakers
            newbs = bs & blockBirkParameters . birkCurrentEpochBakers .~ newCurrentBakers

    bsoSetNextEpochBakers bs bakers = return $! bs &
        blockBirkParameters . birkNextEpochBakers .~ makeHashedEpochBakers bakers

    -- This function handles removing bakers and delegators and reducing their stakes.
    bsoProcessPendingChanges oldBlockState isEffective = return $! newBlockState
        where
            newBlockState = MTL.execState processPendingChanges oldBlockState
            processPendingChanges = do
                -- Process the passive delegators
                oldDelegators <- use (blockBirkParameters . birkActiveBakers . passiveDelegators)
                newDelegators <- processDelegators oldDelegators
                blockBirkParameters . birkActiveBakers . passiveDelegators .= newDelegators
                -- Process the bakers (this may also modify the passive delegators)
                oldBakers <- use (blockBirkParameters . birkActiveBakers . activeBakers)
                (newBakers, newTotalCapital) <- processBakers oldBakers
                blockBirkParameters . birkActiveBakers . activeBakers .= newBakers
                blockBirkParameters . birkActiveBakers . totalActiveCapital .= newTotalCapital

            -- For a set of delegators, process any pending changes on the account and return the
            -- new set of delegators. (A delegator is removed from the set if its pending change
            -- removes it.) This _only_ changes the accounts of delegators, and does not affect the
            -- active bakers record.
            processDelegators :: ActivePool -> MTL.State (BlockState pv) ActivePool
            processDelegators actPool = do
                (newDlgs, newAmt) <- MTL.runWriterT (fmap Set.fromDistinctAscList . filterM processDelegator . Set.toAscList . _apDelegators $ actPool)
                return $ ActivePool newDlgs newAmt
            processDelegator :: DelegatorId -> MTL.WriterT Amount (MTL.State (BlockState pv)) Bool
            processDelegator (DelegatorId accId) =
                preuse (blockAccounts . Accounts.indexedAccount accId) >>= \case
                    Just acct -> updateAccountDelegator accId acct
                    Nothing -> error "Invariant violation: active delegator account was not found"
            updateAccountDelegator :: AccountIndex -> Account 'AccountV1 -> MTL.WriterT Amount (MTL.State (BlockState pv)) Bool
            updateAccountDelegator accId acct = case acct ^? accountDelegator of
                Just acctDel@AccountDelegationV1{..} -> case _delegationPendingChange of
                    RemoveStake pet | isEffective pet -> MTL.lift $ removeDelegatorStake accId
                    ReduceStake newAmt pet | isEffective pet -> do
                        MTL.tell newAmt
                        MTL.lift $ reduceDelegatorStake accId acctDel newAmt
                    _ -> do
                        MTL.tell _delegationStakedAmount
                        return True
                Nothing -> error "Invariant violation: active delegator is not a delegation account"
            removeDelegatorStake :: AccountIndex -> MTL.State (BlockState pv) Bool
            removeDelegatorStake accId = do
                blockAccounts . Accounts.indexedAccount accId %=!
                    (accountStaking .~ AccountStakeNone)
                return False
            reduceDelegatorStake :: AccountIndex -> AccountDelegation 'AccountV1 -> Amount -> MTL.State (BlockState pv) Bool
            reduceDelegatorStake accId acctDel newAmt = do
                blockAccounts . Accounts.indexedAccount accId %=!
                    (accountStaking .~ AccountStakeDelegate acctDel{
                            _delegationStakedAmount = newAmt
                        })
                return True

            -- Process the bakers (this may also modify the passive delegators)
            processBakers :: Map.Map BakerId ActivePool -> MTL.State (BlockState pv) (Map.Map BakerId ActivePool, Amount)
            processBakers m = do
                passiveStart <- use (blockBirkParameters . birkActiveBakers . passiveDelegators . apDelegatorTotalCapital)
                foldM processBaker (Map.empty, passiveStart) $ Map.toAscList m
            processBaker
                :: (Map.Map BakerId ActivePool, Amount)
                -> (BakerId, ActivePool)
                -> MTL.State (BlockState pv) (Map.Map BakerId ActivePool, Amount)
            processBaker (accumBakers, accumCapital) (bid@(BakerId accId), oldDelegators) = do
                newDelegators <- processDelegators oldDelegators
                preuse (blockAccounts . Accounts.indexedAccount accId) >>= \case
                    Just acct -> case acct ^? accountBaker of
                        Just acctBkr@AccountBaker{..} -> case _bakerPendingChange of
                            RemoveStake pet | isEffective pet ->
                                removeBaker accumBakers accumCapital accId newDelegators
                            ReduceStake newAmt pet | isEffective pet ->
                                reduceBakerStake accumBakers accumCapital bid newAmt acctBkr newDelegators
                            _ -> do
                                let !accumBakers' = Map.insert bid newDelegators accumBakers
                                    !accumCapital' = accumCapital + _stakedAmount + (newDelegators ^. apDelegatorTotalCapital)
                                return (accumBakers', accumCapital')
                        Nothing -> error "Basic.bsoProcessPendingChanges invariant violation: active baker account not a baker"
                    Nothing -> error "Basic.bsoProcessPendingChanges invariant violation: active baker account not valid"
            removeBaker accumBakers accumCapital accId delegators = do
                blockAccounts . Accounts.indexedAccount accId %=! (accountStaking .~ AccountStakeNone)
                forM_ (delegators ^. apDelegators) redelegatePassive
                blockBirkParameters . birkActiveBakers . passiveDelegators %= (delegators <>)
                let !accumCapital' = accumCapital + delegators ^. apDelegatorTotalCapital
                return (accumBakers, accumCapital')
            reduceBakerStake accumBakers accumCapital bid@(BakerId accId) newAmt acctBkr delegators = do
                let newAcctBkr = acctBkr{_stakedAmount = newAmt, _bakerPendingChange = NoChange}
                blockAccounts . Accounts.indexedAccount accId %=!
                    (accountStaking .~ AccountStakeBaker newAcctBkr)
                let !accumBakers' = Map.insert bid delegators accumBakers
                    !accumCapital' = accumCapital + newAmt + (delegators ^. apDelegatorTotalCapital)
                return (accumBakers', accumCapital')

    bsoTransitionEpochBakers bs newEpoch = return $! newbs
        where
            oldBPs = bs ^. blockBirkParameters
            curActiveBIDs = Map.toDescList (oldBPs ^. birkActiveBakers . activeBakers)
            -- Add a baker to the accumulated set of bakers for the new next bakers
            accumBakers (bs0, bkrs0) (bkr@(BakerId bid), _) = case bs ^? blockAccounts . Accounts.indexedAccount bid of
                Just acct -> case acct ^? accountBaker of
                  Just abkr@AccountBaker{..} -> case _bakerPendingChange of
                    RemoveStake (PendingChangeEffectiveV0 remEpoch)
                      -- The baker will be removed in the next epoch, so do not add it to the list
                      | remEpoch == newEpoch + 1 -> (bs0, bkrs0)
                      -- The baker is now removed, so do not add it to the list and remove it as an active baker
                      | remEpoch <= newEpoch -> (
                              bs0
                                -- remove baker id and aggregation key from active bakers
                                & blockBirkParameters . birkActiveBakers . activeBakers %~ Map.delete bkr
                                & blockBirkParameters . birkActiveBakers . aggregationKeys %~ Set.delete (_accountBakerInfo ^. bakerAggregationVerifyKey)
                                -- remove the account's baker record
                                & blockAccounts . Accounts.indexedAccount bid %~ (accountStaking .~ AccountStakeNone),
                              bkrs0
                              )
                    ReduceStake newAmt (PendingChangeEffectiveV0 redEpoch)
                      -- Reduction takes effect in the next epoch
                      | redEpoch == newEpoch + 1 -> (bs0, (abkr ^. accountBakerInfo, newAmt) : bkrs0)
                      -- Reduction is complete, so update the account accordingly.
                      | redEpoch <= newEpoch -> (
                              bs0
                                & blockAccounts . Accounts.indexedAccount bid %~
                                  (accountStaking .~ AccountStakeBaker abkr{_stakedAmount = newAmt, _bakerPendingChange = NoChange}),
                              (abkr ^. accountBakerInfo, newAmt) : bkrs0
                              )
                    _ -> (bs0, (abkr ^. accountBakerInfo, _stakedAmount) : bkrs0)
                  Nothing -> error "Basic.bsoTransitionEpochBakers invariant violation: active baker account not a baker"
                Nothing -> error "Basic.bsoTransitionEpochBakers invariant violation: active baker account not valid"
            (bs', bkrs) = foldl' accumBakers (bs, []) curActiveBIDs
            newNextBakers = makeHashedEpochBakers bkrs
            newbs = bs' & blockBirkParameters %~ \bp -> bp {
                        _birkCurrentEpochBakers = _birkNextEpochBakers bp,
                        _birkNextEpochBakers = newNextBakers
                    }

    bsoGetCurrentEpochBakers = return . epochToFullBakers . view (blockBirkParameters . birkCurrentEpochBakers . unhashed)

    bsoGetCurrentEpochFullBakersEx = return . epochToFullBakersEx . view (blockBirkParameters . birkCurrentEpochBakers . unhashed)

    bsoGetCurrentCapitalDistribution bs = return $ _unhashed . PoolRewards.currentCapital $ bs ^. blockPoolRewards

    bsoGetActiveBakers bs = return $ Map.keys $ bs ^. blockBirkParameters . birkActiveBakers . activeBakers

    bsoGetActiveBakersAndDelegators = doGetActiveBakersAndDelegators

    bsoAddBaker bs ai BakerAdd{..} = do
      bakerStakeThreshold <- BS.bsoGetChainParameters bs <&> (^. cpPoolParameters . ppBakerStakeThreshold)
      return $! case bs ^? blockAccounts . Accounts.indexedAccount ai of
        -- Cannot resolve the account
        Nothing -> (BAInvalidAccount, bs)
        -- Account is already a baker
        Just Account{_accountStaking = AccountStakeBaker{}} -> (BAAlreadyBaker (BakerId ai), bs)
        Just Account{}
          -- Aggregation key is a duplicate
          | bkuAggregationKey baKeys `Set.member` (bs ^. blockBirkParameters . birkActiveBakers . aggregationKeys) -> (BADuplicateAggregationKey, bs)
          -- Provided stake is under threshold
          | baStake < bakerStakeThreshold -> (BAStakeUnderThreshold, bs)
          -- All checks pass, add the baker
          | otherwise -> let bid = BakerId ai in
              (BASuccess bid, bs
                & blockAccounts . Accounts.indexedAccount ai . accountStaking .~ AccountStakeBaker AccountBaker{
                  _stakedAmount = baStake,
                  _stakeEarnings = baStakeEarnings,
                  _accountBakerInfo = BakerInfoExV0 $ bakerKeyUpdateToInfo bid baKeys,
                  _bakerPendingChange = NoChange
                }
                & blockBirkParameters . birkActiveBakers . aggregationKeys %~ Set.insert (bkuAggregationKey baKeys)
                & blockBirkParameters . birkActiveBakers . activeBakers %~ Map.insert bid emptyActivePool
                & blockBirkParameters . birkActiveBakers . totalActiveCapital +~ baStake
                )

    bsoConfigureBaker bs ai BakerConfigureAdd{..} = do
      -- It is assumed here that this account is NOT a baker and NOT a delegator.
      chainParams <- BS.bsoGetChainParameters bs
      let poolParams = chainParams ^. cpPoolParameters
      let capitalMin = poolParams ^. ppMinimumEquityCapital
      let ranges = poolParams ^. ppCommissionBounds
      return $! case bs ^? blockAccounts . Accounts.indexedAccount ai of
        -- Cannot resolve the account
        Nothing -> (BCInvalidAccount, bs)
        Just Account{}
          -- Provided stake is under threshold
          | bcaCapital < capitalMin ->
                (BCStakeUnderThreshold, bs)
          -- Check that commissions are within the valid ranges
          | not (isInRange bcaTransactionFeeCommission (ranges ^. transactionCommissionRange)) ->
                (BCTransactionFeeCommissionNotInRange, bs)
          | not (isInRange bcaBakingRewardCommission (ranges ^. bakingCommissionRange)) ->
                (BCBakingRewardCommissionNotInRange, bs)
          | not (isInRange bcaFinalizationRewardCommission (ranges ^. finalizationCommissionRange)) ->
                (BCFinalizationRewardCommissionNotInRange, bs)
          -- Aggregation key is a duplicate
          | bkuAggregationKey bcaKeys `Set.member` (bs ^. blockBirkParameters . birkActiveBakers . aggregationKeys) ->
                (BCDuplicateAggregationKey (bkuAggregationKey bcaKeys), bs)
          -- All checks pass, add the baker
          | otherwise ->
            let bid = BakerId ai
                cr = CommissionRates {
                    _finalizationCommission = bcaFinalizationRewardCommission,
                    _bakingCommission = bcaBakingRewardCommission,
                    _transactionCommission = bcaTransactionFeeCommission
                }
                bpi = BakerPoolInfo {
                    _poolOpenStatus = bcaOpenForDelegation,
                    _poolMetadataUrl = bcaMetadataURL,
                    _poolCommissionRates = cr
                }
                bi = BakerInfoExV1 {
                    _bieBakerInfo = bakerKeyUpdateToInfo bid bcaKeys,
                    _bieBakerPoolInfo = bpi
                }
                ab = AccountStakeBaker AccountBaker{
                    _stakedAmount = bcaCapital,
                    _stakeEarnings = bcaRestakeEarnings,
                    _accountBakerInfo = bi,
                    _bakerPendingChange = NoChange
                }
                newBlockState = bs
                    & blockAccounts . Accounts.indexedAccount ai . accountStaking .~ ab
                    & blockBirkParameters . birkActiveBakers . aggregationKeys %~ Set.insert (bkuAggregationKey bcaKeys)
                    & blockBirkParameters . birkActiveBakers . activeBakers %~ Map.insert bid emptyActivePool
                    & blockBirkParameters . birkActiveBakers . totalActiveCapital +~ bcaCapital
            in (BCSuccess [] bid, newBlockState)
    bsoConfigureBaker origBS ai BakerConfigureUpdate{..} = do
        let res = MTL.runExcept $ MTL.runWriterT $ flip MTL.execStateT origBS $ do
                updateKeys
                updateRestakeEarnings
                updateOpenForDelegation
                updateMetadataURL
                updateTransactionFeeCommission
                updateBakingRewardCommission
                updateFinalizationRewardCommission
                updateCapital
        return $! case res of
            Left errorRes -> (errorRes, origBS)
            Right (newBS, changes) -> (BCSuccess changes bid, newBS)
      where
        bid = BakerId ai
        getAccount = do
            s <- MTL.get
            case s ^? blockAccounts . Accounts.indexedAccount ai of
                Nothing -> MTL.throwError BCInvalidAccount
                Just Account{_accountStaking = AccountStakeBaker ab} -> return ab
                Just Account{} -> MTL.throwError BCInvalidBaker
        putAccount ab =
            MTL.modify' (blockAccounts . Accounts.indexedAccount ai . accountStaking .~ AccountStakeBaker ab)
        modifyAccount f = do
            ab <- getAccount
            putAccount $! f ab
        updateKeys = forM_ bcuKeys $ \keys -> do
            bs <- MTL.get
            ab <- getAccount
            let key = _bakerAggregationVerifyKey (ab ^. bakerInfo)
            let sameAgg = bkuAggregationKey keys == key
            let membAgg = Set.member
                            (bkuAggregationKey keys)
                            (bs ^. blockBirkParameters . birkActiveBakers . aggregationKeys)
            when (not sameAgg && membAgg) (MTL.throwError (BCDuplicateAggregationKey key))
            putAccount (ab & accountBakerInfo . bieBakerInfo .~ bakerKeyUpdateToInfo bid keys)
            MTL.modify'
                (blockBirkParameters . birkActiveBakers . aggregationKeys
                    %~ Set.insert (bkuAggregationKey keys) . Set.delete (ab ^. bakerAggregationVerifyKey))
            MTL.tell [BakerConfigureUpdateKeys keys]
        updateRestakeEarnings = forM_ bcuRestakeEarnings $ \restakeEarnings -> do
            ab <- getAccount
            unless (ab ^. stakeEarnings == restakeEarnings) $
              modifyAccount (stakeEarnings .~ restakeEarnings)
            MTL.tell [BakerConfigureRestakeEarnings restakeEarnings]
        updateOpenForDelegation = forM_ bcuOpenForDelegation $ \openForDelegation -> do
            ab <- getAccount
            unless (ab ^. accountBakerInfo . bieBakerPoolInfo . poolOpenStatus == openForDelegation) $ do
              modifyAccount (accountBakerInfo . bieBakerPoolInfo . poolOpenStatus .~ openForDelegation)
              when (openForDelegation == ClosedForAll) $ do
                -- Transfer bid's delegators to passive delegation in the active bakers index.
                trans <- blockBirkParameters . birkActiveBakers %%=! transferDelegatorsToPassive bid
                -- Update transferred delegator accounts to delegate passively.
                forM_ trans redelegatePassive
            MTL.tell [BakerConfigureOpenForDelegation openForDelegation]
        updateMetadataURL = forM_ bcuMetadataURL $ \metadataURL -> do
            ab <- getAccount
            unless (ab ^. accountBakerInfo . bieBakerPoolInfo . poolMetadataUrl == metadataURL) $
              modifyAccount (accountBakerInfo . bieBakerPoolInfo . poolMetadataUrl .~ metadataURL)
            MTL.tell [BakerConfigureMetadataURL metadataURL]
        updateTransactionFeeCommission = forM_ bcuTransactionFeeCommission $ \tfc -> do
            bs <- MTL.get
            let cp = bs ^. blockUpdates . currentParameters
            let range = cp ^. cpPoolParameters . ppCommissionBounds . transactionCommissionRange
            unless (isInRange tfc range) (MTL.throwError BCTransactionFeeCommissionNotInRange)
            ab <- getAccount
            unless (ab ^. accountBakerInfo . bieBakerPoolInfo . poolCommissionRates . transactionCommission == tfc) $
              modifyAccount (accountBakerInfo . bieBakerPoolInfo . poolCommissionRates . transactionCommission .~ tfc)
            MTL.tell [BakerConfigureTransactionFeeCommission tfc]
        updateBakingRewardCommission = forM_ bcuBakingRewardCommission $ \brc -> do
            bs <- MTL.get
            let cp = bs ^. blockUpdates . currentParameters
            let range = cp ^. cpPoolParameters . ppCommissionBounds . bakingCommissionRange
            unless (isInRange brc range) (MTL.throwError BCBakingRewardCommissionNotInRange)
            ab <- getAccount
            unless (ab ^. accountBakerInfo . bieBakerPoolInfo . poolCommissionRates . bakingCommission == brc) $
              modifyAccount (accountBakerInfo . bieBakerPoolInfo . poolCommissionRates . bakingCommission .~ brc)
            MTL.tell [BakerConfigureBakingRewardCommission brc]
        updateFinalizationRewardCommission = forM_ bcuFinalizationRewardCommission $ \frc -> do
            bs <- MTL.get
            let cp = bs ^. blockUpdates . currentParameters
            let range = cp ^. cpPoolParameters . ppCommissionBounds . finalizationCommissionRange
            unless (isInRange frc range) (MTL.throwError BCFinalizationRewardCommissionNotInRange)
            ab <- getAccount
            unless (ab ^. accountBakerInfo . bieBakerPoolInfo . poolCommissionRates . finalizationCommission == frc) $
              modifyAccount (accountBakerInfo . bieBakerPoolInfo . poolCommissionRates . finalizationCommission .~ frc)
            MTL.tell [BakerConfigureFinalizationRewardCommission frc]
        updateCapital = forM_ bcuCapital $ \capital -> do
            ab <- getAccount
            when (_bakerPendingChange ab /= NoChange) (MTL.throwError BCChangePending)
            bs <- MTL.get
            let cp = bs ^. blockUpdates . currentParameters
            let capitalMin = cp ^. cpPoolParameters . ppMinimumEquityCapital
            let cooldownDuration = origBS ^. blockUpdates . currentParameters . cpCooldownParameters . cpPoolOwnerCooldown
                cooldownElapsed = addDurationSeconds bcuSlotTimestamp cooldownDuration
            if capital == 0 then do
                let bpc = RemoveStake (PendingChangeEffectiveV1 cooldownElapsed)
                modifyAccount (bakerPendingChange .~ bpc)
                MTL.tell [BakerConfigureStakeReduced capital]
            else do 
                when (capital < capitalMin) (MTL.throwError BCStakeUnderThreshold)
                case compare capital (_stakedAmount ab) of
                    LT -> do
                        let bpc = ReduceStake capital (PendingChangeEffectiveV1 cooldownElapsed)
                        modifyAccount (bakerPendingChange .~ bpc)
                        MTL.tell [BakerConfigureStakeReduced capital]
                    EQ -> do
                        MTL.tell [BakerConfigureStakeIncreased capital]
                    GT -> do
                        modifyAccount (stakedAmount .~ capital)
                        blockBirkParameters . birkActiveBakers . totalActiveCapital += capital - _stakedAmount ab
                        MTL.tell [BakerConfigureStakeIncreased capital]

    bsoConstrainBakerCommission origBS ai ranges = case origBS ^? blockAccounts . Accounts.indexedAccount ai of
        Nothing -> return origBS
        Just Account{_accountStaking = AccountStakeBaker ab} -> do
            let ab' = ab & accountBakerInfo . bieBakerPoolInfo . poolCommissionRates %~ updateRates
            return (origBS & blockAccounts . Accounts.indexedAccount ai . accountStaking .~ AccountStakeBaker ab')
        Just Account{} -> return origBS
      where
        updateRates = updateTransactionFeeCommission . updateBakingRewardCommission . updateFinalizationRewardCommission
        updateTransactionFeeCommission =
            transactionCommission %~ (`closestInRange` (ranges ^. transactionCommissionRange))
        updateBakingRewardCommission =
            bakingCommission %~ (`closestInRange` (ranges ^. bakingCommissionRange))
        updateFinalizationRewardCommission =
            finalizationCommission %~ (`closestInRange` (ranges ^. finalizationCommissionRange))

    bsoConfigureDelegation bs ai DelegationConfigureAdd{..} = do
        -- It is assumed here that this account is NOT a baker and NOT a delegator.
        poolParams <- _cpPoolParameters <$> BS.bsoGetChainParameters bs
        let result = MTL.runExcept $ do
                newBS <- updateBlockState
                delegationConfigureDisallowOverdelegation newBS poolParams dcaDelegationTarget
                return newBS
        return $! case result of
            Left e -> (e, bs)
            Right newBlockState -> (DCSuccess [] did, newBlockState)
        where
          did = DelegatorId ai
          updateBlockState = case bs ^? blockAccounts . Accounts.indexedAccount ai of
            Nothing -> MTL.throwError DCInvalidAccount
            Just Account{} -> do
              case dcaDelegationTarget of
                DelegateToBaker targetBaker@(BakerId targetAcct) -> do
                    case bs ^? blockAccounts . Accounts.indexedAccount targetAcct . accountBaker . poolOpenStatus of
                        Just OpenForAll -> return ()
                        Just _ -> MTL.throwError DCPoolClosed
                        Nothing -> MTL.throwError (DCInvalidDelegationTarget targetBaker)
                DelegatePassive -> return ()
              newBirkParams <- updateBirk dcaDelegationTarget
              let ad = AccountStakeDelegate AccountDelegationV1{
                      _delegationIdentity = did,
                      _delegationStakedAmount = dcaCapital,
                      _delegationStakeEarnings = dcaRestakeEarnings,
                      _delegationTarget = dcaDelegationTarget,
                      _delegationPendingChange = NoChange
                  }
                  newBlockState = bs
                    & blockAccounts . Accounts.indexedAccount ai . accountStaking .~ ad
                    & blockBirkParameters .~ newBirkParams
              return newBlockState
          updateBirk DelegatePassive =
            return $! bs ^. blockBirkParameters
                & birkActiveBakers . passiveDelegators %~
                    (apDelegators %~ Set.insert did)
                    . (apDelegatorTotalCapital +~ dcaCapital)
          updateBirk (DelegateToBaker bid) =
            let ab = bs ^. blockBirkParameters . birkActiveBakers
                mDels = Map.lookup bid (ab ^. activeBakers)
            in case mDels of
                Nothing -> MTL.throwError (DCInvalidDelegationTarget bid)
                Just dels -> do
                    let newDels = dels &
                            (apDelegators %~ Set.insert did)
                            . (apDelegatorTotalCapital +~ dcaCapital)
                        newActiveBakers = Map.insert bid newDels (ab ^. activeBakers)
                        newAB = ab & activeBakers .~ newActiveBakers
                                & totalActiveCapital +~ dcaCapital
                    return $! _blockBirkParameters bs & birkActiveBakers .~ newAB
    bsoConfigureDelegation origBS ai DelegationConfigureUpdate{..} = do
        poolParams <- _cpPoolParameters <$> BS.bsoGetChainParameters origBS
        let res = MTL.runExcept $ MTL.runWriterT $ flip MTL.execStateT origBS $ do
                updateDelegationTarget
                updateRestakeEarnings
                updateCapital
                checkOverdelegation poolParams
        return $! case res of
            Left errorRes -> (errorRes, origBS)
            Right (newBS, changes) -> (DCSuccess changes did, newBS)
      where
        did = DelegatorId ai
        getAccount = do
            s <- MTL.get
            case s ^? blockAccounts . Accounts.indexedAccount ai of
                Nothing -> MTL.throwError DCInvalidAccount
                Just Account{_accountStaking = AccountStakeDelegate ad} -> return ad
                Just Account{} -> MTL.throwError DCInvalidDelegator
        putAccount ad =
            MTL.modify' (blockAccounts . Accounts.indexedAccount ai . accountStaking .~ AccountStakeDelegate ad)
        modifyAccount f = do
            ad <- getAccount
            putAccount $! f ad
        updateCapital = forM_ dcuCapital $ \capital -> do
            ad <- getAccount
            when (_delegationPendingChange ad /= NoChange) (MTL.throwError DCChangePending)
            if capital == 0 then do
                let cooldownDuration = origBS ^. blockUpdates . currentParameters . cpCooldownParameters . cpDelegatorCooldown
                    cooldownElapsed = addDurationSeconds dcuSlotTimestamp cooldownDuration
                    dpc = RemoveStake (PendingChangeEffectiveV1 cooldownElapsed)
                modifyAccount (delegationPendingChange .~ dpc)
                MTL.tell [DelegationConfigureStakeReduced capital]
            else case compare capital (ad ^. delegationStakedAmount) of
                LT -> do
                    let cooldownDuration = origBS ^. blockUpdates . currentParameters . cpCooldownParameters . cpDelegatorCooldown
                        cooldownElapsed = addDurationSeconds dcuSlotTimestamp cooldownDuration
                    let dpc = ReduceStake capital (PendingChangeEffectiveV1 cooldownElapsed)
                    modifyAccount (delegationPendingChange .~ dpc)
                    MTL.tell [DelegationConfigureStakeReduced capital]
                EQ ->
                    MTL.tell [DelegationConfigureStakeIncreased capital]
                GT -> do
                    bs1 <- MTL.get
                    let ab = bs1 ^. blockBirkParameters . birkActiveBakers
                    let newAB = addTotalsInActiveBakers ab ad (capital - _delegationStakedAmount ad)
                    MTL.modify' $ blockBirkParameters . birkActiveBakers .~ newAB
                    modifyAccount (delegationStakedAmount .~ capital)
                    MTL.tell [DelegationConfigureStakeIncreased capital]
        updateRestakeEarnings = forM_ dcuRestakeEarnings $ \restakeEarnings -> do
            ad <- getAccount
            unless (restakeEarnings == ad ^. delegationStakeEarnings) $
              modifyAccount $ delegationStakeEarnings .~ restakeEarnings
            MTL.tell [DelegationConfigureRestakeEarnings restakeEarnings]
        updateDelegationTarget = forM_ dcuDelegationTarget $ \target -> do
            ad <- getAccount
            unless (target == ad ^. delegationTarget) $ do
                -- Check that the pool is open for delegation
                case target of
                    DelegateToBaker targetBaker@(BakerId targetAcct) -> do
                        targetOpenStatus <- preuse $ blockAccounts . Accounts.indexedAccount targetAcct . accountBaker . poolOpenStatus
                        case targetOpenStatus of
                            Just OpenForAll -> return ()
                            Just _ -> MTL.throwError DCPoolClosed
                            Nothing -> MTL.throwError (DCInvalidDelegationTarget targetBaker)
                    DelegatePassive -> return ()
                blockBirkParameters . birkActiveBakers %=
                    (
                        (pool (ad ^. delegationTarget) %~ removeDelegator did (ad ^. delegationStakedAmount))
                        . (pool target %~ addDelegator did (ad ^. delegationStakedAmount))
                    )
                modifyAccount (delegationTarget .~ target)
            MTL.tell [DelegationConfigureDelegationTarget target]
        addTotalsInActiveBakers ab0 ad delta =
            let ab1 = ab0 & totalActiveCapital +~ delta in
            case ad ^. delegationTarget of
                DelegatePassive ->
                    let ActivePool dset dtot = ab1 ^. passiveDelegators
                    in ab1 & passiveDelegators .~ ActivePool dset (dtot + delta)
                DelegateToBaker bid ->
                    case Map.lookup bid (ab1 ^. activeBakers) of
                        Nothing -> error "Invariant violation: delegation target is not an active baker"
                        Just (ActivePool dset dtot) ->
                            let newActiveMap = Map.insert bid (ActivePool dset (dtot + delta)) (ab1 ^. activeBakers)
                            in ab1 & activeBakers .~ newActiveMap
        checkOverdelegation poolParams = when (isJust dcuCapital || isJust dcuDelegationTarget) $ do
            ad <- getAccount
            bs <- MTL.get
            delegationConfigureDisallowOverdelegation bs poolParams (ad ^. delegationTarget)

    bsoUpdateBakerKeys bs ai bku@BakerKeyUpdate{..} = return $! case bs ^? blockAccounts . Accounts.indexedAccount ai of
        -- The account is valid and has a baker
        Just Account{_accountStaking = AccountStakeBaker ab}
          -- The key would duplicate an existing aggregation key (other than the baker's current key)
          | bkuAggregationKey /= _bakerAggregationVerifyKey (ab ^. bakerInfo)
          , bkuAggregationKey `Set.member` (bs ^. blockBirkParameters . birkActiveBakers . aggregationKeys) -> (BKUDuplicateAggregationKey, bs)
          -- The aggregation key is not a duplicate, so update the baker
          | otherwise -> (BKUSuccess (BakerId ai), bs
              & blockAccounts . Accounts.indexedAccount ai . accountStaking .~
                AccountStakeBaker ab{_accountBakerInfo = BakerInfoExV0 $ bakerKeyUpdateToInfo (ab ^. bakerIdentity) bku}
              & blockBirkParameters . birkActiveBakers . aggregationKeys %~ Set.insert bkuAggregationKey . Set.delete (ab ^. bakerAggregationVerifyKey)
              )
        -- Cannot resolve the account, or it is not a baker
        _ -> (BKUInvalidBaker, bs)

    bsoUpdateBakerStake bs ai newStake = do
      bakerStakeThreshold <- BS.bsoGetChainParameters bs <&> (^. cpPoolParameters . ppBakerStakeThreshold)
      return $! case bs ^? blockAccounts . Accounts.indexedAccount ai of
        -- The account is valid and has a baker
        Just Account{_accountStaking = AccountStakeBaker ab@AccountBaker{..}}
          -- A change is already pending
          | _bakerPendingChange /= NoChange -> (BSUChangePending (BakerId ai), bs)
          -- We can make the change
          | otherwise ->
              let mres = case compare newStake _stakedAmount of
                          LT -> let curEpoch = epoch $ bs ^. blockBirkParameters . birkSeedState
                                    cooldown = 2 + bs ^. blockUpdates . currentParameters . cpCooldownParameters . cpBakerExtraCooldownEpochs
                                in
                                  if newStake < bakerStakeThreshold
                                  then Left BSUStakeUnderThreshold
                                  else Right (BSUStakeReduced (BakerId ai) (curEpoch + cooldown), bakerPendingChange .~ ReduceStake newStake (PendingChangeEffectiveV0 $ curEpoch + cooldown))
                          EQ -> Right (BSUStakeUnchanged (BakerId ai), id)
                          GT -> Right (BSUStakeIncreased (BakerId ai), stakedAmount .~ newStake)
              in case mres of
                Right (res, updateStake) -> (res, bs & blockAccounts . Accounts.indexedAccount ai . accountStaking .~ AccountStakeBaker (ab & updateStake))
                Left e -> (e, bs)
        -- The account is not valid or has no baker
        _ -> (BSUInvalidBaker, bs)

    bsoUpdateBakerRestakeEarnings bs ai newRestakeEarnings = return $! case bs ^? blockAccounts . Accounts.indexedAccount ai of
        -- The account is valid and has a baker
        Just Account{_accountStaking = AccountStakeBaker ab@AccountBaker{..}} ->
          if newRestakeEarnings == _stakeEarnings
          -- No actual change
          then (BREUUpdated (BakerId ai), bs)
          -- A real change
          else (BREUUpdated (BakerId ai), bs & blockAccounts . Accounts.indexedAccount ai . accountStaking .~ AccountStakeBaker ab{_stakeEarnings = newRestakeEarnings})
        _ -> (BREUInvalidBaker, bs)

    bsoRemoveBaker bs ai = return $! case bs ^? blockAccounts . Accounts.indexedAccount ai of
        -- The account is valid and has a baker
        Just Account{_accountStaking = AccountStakeBaker ab@AccountBaker{..}}
          -- A change is already pending
          | _bakerPendingChange /= NoChange -> (BRChangePending (BakerId ai), bs)
          -- We can make the change
          | otherwise ->
              let curEpoch = epoch $ bs ^. blockBirkParameters . birkSeedState
                  cooldown = 2 + bs ^. blockUpdates . currentParameters . cpCooldownParameters . cpBakerExtraCooldownEpochs
              in (BRRemoved (BakerId ai) (curEpoch + cooldown),
                  bs & blockAccounts . Accounts.indexedAccount ai . accountStaking .~ AccountStakeBaker (ab & bakerPendingChange .~ RemoveStake (PendingChangeEffectiveV0 $ curEpoch + cooldown)))
        -- The account is not valid or has no baker
        _ -> (BRInvalidBaker, bs)

    bsoRewardAccount bs ai !reward = case bs ^? blockAccounts . Accounts.indexedAccount ai of
        Nothing -> return (Nothing, bs)
        Just account -> do
            let 
                (maybeUpdateStake, maybeUpdateTotalCapital) = case account ^. accountStaking of
                    AccountStakeBaker bkr | _stakeEarnings bkr -> 
                        (
                            accountBaker . stakedAmount +~ reward,
                            blockBirkParameters . birkActiveBakers . totalActiveCapital +~ reward
                        )
                    AccountStakeDelegate AccountDelegationV1{..} | _delegationStakeEarnings ->
                        (
                            accountDelegator . delegationStakedAmount +~ reward,
                            blockBirkParameters . birkActiveBakers %~
                                (totalActiveCapital +~ reward) .
                                (case _delegationTarget of
                                    DelegatePassive -> passiveDelegators . apDelegatorTotalCapital +~ reward
                                    DelegateToBaker bid -> activeBakers . singular (ix bid) . apDelegatorTotalCapital +~ reward
                                )
                        )
                    _ -> (id, id)
                bs' = bs &
                    blockAccounts . Accounts.indexedAccount ai %~ (accountAmount +~ reward) . maybeUpdateStake
                    & maybeUpdateTotalCapital
            return (Just (account ^. accountAddress), bs')

    bsoGetBakerPoolRewardDetails bs =
      let bprds = PoolRewards.bakerPoolRewardDetails $ bs ^. blockPoolRewards
          capitals = PoolRewards.currentCapital (bs ^. blockPoolRewards) ^. unhashed
          toKV bc prd = (bcBakerId bc, prd)
          -- Note that the lists will be the same length, since the bakerPoolRewardDetails are reset
          -- when the currentCapital changes.
      in return $! Map.fromList (zipWith toKV (Vec.toList $ bakerPoolCapital capitals) (LFMBT.toAscList bprds))

    bsoRewardFoundationAccount bs !reward = return $ bs & blockAccounts . Accounts.indexedAccount foundationAccount . accountAmount +~ reward
      where
        foundationAccount = bs ^. blockUpdates . currentParameters . cpFoundationAccount

    bsoGetFoundationAccount bs = return $ bs ^?! blockAccounts . Accounts.indexedAccount foundationAccount
      where
        foundationAccount = bs ^. blockUpdates . currentParameters . cpFoundationAccount

    -- mint currency, distributing it to the reward accounts and foundation account,
    -- updating the total GTU.
    bsoMint bs mint = return $
        bs
        & blockBank . unhashed %~ updateBank
        & blockAccounts . Accounts.indexedAccount foundationAccount . accountAmount +~ BS.mintDevelopmentCharge mint
      where
        updateBank = (Rewards.totalGTU +~ BS.mintTotal mint)
                . (Rewards.bakingRewardAccount +~ BS.mintBakingReward mint)
                . (Rewards.finalizationRewardAccount +~ BS.mintFinalizationReward mint)
        foundationAccount = bs ^. blockUpdates . currentParameters . cpFoundationAccount

    {-# INLINE bsoGetIdentityProvider #-}
    bsoGetIdentityProvider = doGetIdentityProvider

    {-# INLINE bsoGetAnonymityRevokers #-}
    bsoGetAnonymityRevokers = doGetAnonymityRevokers

    {-# INLINE bsoGetCryptoParams #-}
    bsoGetCryptoParams = doGetCryptographicParameters

    {-# INLINE bsoGetPaydayEpoch #-}
    bsoGetPaydayEpoch bs =
        return $! bs ^. blockPoolRewards . to PoolRewards.nextPaydayEpoch

    {-# INLINE bsoGetPaydayMintRate #-}
    bsoGetPaydayMintRate bs =
        return $! bs ^. blockPoolRewards . to PoolRewards.nextPaydayMintRate

    {-# INLINE bsoSetPaydayEpoch #-}
    bsoSetPaydayEpoch bs e =
        return $! bs & blockPoolRewards %~ \pr -> pr {PoolRewards.nextPaydayEpoch = e}

    {-# INLINE bsoSetPaydayMintRate #-}
    bsoSetPaydayMintRate bs r =
        return $! bs & blockPoolRewards %~ \pr -> pr {PoolRewards.nextPaydayMintRate = r}

    bsoUpdateAccruedTransactionFeesBaker bs bid delta =
      let accrueAmountBPR bpr = bpr{PoolRewards.transactionFeesAccrued = applyAmountDelta delta (PoolRewards.transactionFeesAccrued bpr)}
      in modifyBakerPoolRewardDetailsInPoolRewards bs bid accrueAmountBPR

    bsoMarkFinalizationAwakeBaker bs bid =
      let setAwake bpr = bpr{PoolRewards.finalizationAwake = True}
      in modifyBakerPoolRewardDetailsInPoolRewards bs bid setAwake

    bsoUpdateAccruedTransactionFeesPassive bs delta =
        return $! bs & blockPoolRewards %~ \pr -> pr{PoolRewards.passiveDelegationTransactionRewards = applyAmountDelta delta (PoolRewards.passiveDelegationTransactionRewards pr)}

    bsoGetAccruedTransactionFeesPassive bs = return $! PoolRewards.passiveDelegationTransactionRewards $ bs ^. blockPoolRewards

    bsoUpdateAccruedTransactionFeesFoundationAccount bs delta =
        return $! bs & blockPoolRewards %~ \pr -> pr{PoolRewards.foundationTransactionRewards = applyAmountDelta delta (PoolRewards.foundationTransactionRewards pr)}

    bsoGetAccruedTransactionFeesFoundationAccount bs = return $! PoolRewards.foundationTransactionRewards (bs ^. blockPoolRewards)

    bsoSetTransactionOutcomes bs l =
      return $! bs & blockTransactionOutcomes .~ Transactions.transactionOutcomesFromList l

    bsoAddSpecialTransactionOutcome bs o =
      return $! bs & blockTransactionOutcomes . Transactions.outcomeSpecial %~ (Seq.|> o)

    {-# INLINE bsoProcessUpdateQueues #-}
    bsoProcessUpdateQueues bs ts = return (changes, bs & blockUpdates .~ newBlockUpdates
                                                       & blockAnonymityRevokers .~ makeHashed updatedARs
                                                       & blockIdentityProviders .~ makeHashed updatedIPs)
      where
        (u, ars, ips) = (bs ^. blockUpdates, bs ^. blockAnonymityRevokers . unhashed, bs ^. blockIdentityProviders . unhashed)
        (!changes, !(newBlockUpdates, updatedARs, updatedIPs)) = processUpdateQueues ts (u, ars, ips)

    {-# INLINE bsoProcessReleaseSchedule #-}
    bsoProcessReleaseSchedule bs ts = do
      let (accountsToRemove, blockReleaseSchedule') = Map.partition (<= ts) $ bs ^. blockReleaseSchedule
      if Map.null accountsToRemove
        then return bs
        else
        let f (ba, brs) addr =
              let mUnlocked = unlockAmountsUntil ts <$> (ba ^? ix addr . accountReleaseSchedule)
              in
                case mUnlocked of
                  Nothing -> (ba, brs)
                  Just (_, newTs, ars') ->
                    let ba' = ba & ix addr . accountReleaseSchedule .~ ars'
                        brs' = case newTs of
                                 Just k -> Map.insert addr k brs
                                 Nothing -> brs
                    in (ba', brs')
            (blockAccounts', blockReleaseSchedule'') = foldl' f (bs ^. blockAccounts, blockReleaseSchedule') (Map.keys accountsToRemove)
        in
          return $! bs & blockAccounts .~ blockAccounts'
                       & blockReleaseSchedule .~ blockReleaseSchedule''


    {-# INLINE bsoGetUpdateKeyCollection #-}
    bsoGetUpdateKeyCollection = doGetUpdateKeysCollection

    {-# INLINE bsoGetNextUpdateSequenceNumber #-}
    bsoGetNextUpdateSequenceNumber = doGetNextUpdateSequenceNumber

    {-# INLINE bsoEnqueueUpdate #-}
    bsoEnqueueUpdate bs effectiveTime payload = return $! bs & blockUpdates %~ enqueueUpdate effectiveTime payload
    {-# INLINE bsoOverwriteElectionDifficulty #-}
    bsoOverwriteElectionDifficulty bs newDifficulty = return $! bs & blockUpdates %~ overwriteElectionDifficulty newDifficulty

    {-# INLINE bsoClearProtocolUpdate #-}
    bsoClearProtocolUpdate bs = return $! bs & blockUpdates %~ clearProtocolUpdate

    bsoSetNextCapitalDistribution bs cd =
        return $! bs & blockPoolRewards %~ PoolRewards.setNextCapitalDistribution cd

    bsoRotateCurrentCapitalDistribution bs =
        return $! bs & blockPoolRewards %~ PoolRewards.rotateCapitalDistribution

    {-# INLINE bsoAddReleaseSchedule #-}
    bsoAddReleaseSchedule bs rel = do
      let f relSchedule (addr, t) = Map.alter (\case
                                                  Nothing -> Just t
                                                  Just t' -> Just $ min t' t) addr relSchedule
          updateBRS brs = foldl' f brs rel
      return $! bs & blockReleaseSchedule %~ updateBRS

    {-# INLINE bsoGetEnergyRate #-}
    bsoGetEnergyRate = doGetEnergyRate

    bsoGetChainParameters bs = return $! bs ^. blockUpdates . currentParameters

    bsoGetEpochBlocksBaked bs = return $! case accountVersion @(AccountVersionFor pv) of
        SAccountV0 -> (_2 %~ Map.toList) (foldl' accumBakers (0, Map.empty) (bs ^. blockEpochBlocksBaked . to brdBlocks))
            where
                accumBakers (t, m) b =
                    let !t' = t + 1
                        !m' = m & at b . non 0 +~ 1
                    in (t', m' )
        SAccountV1 -> let bcs = bs ^. blockPoolRewards . to PoolRewards.bakerBlockCounts in
            (sum (snd <$> bcs), bcs)

    bsoNotifyBlockBaked = case accountVersion @(AccountVersionFor pv) of
        SAccountV0 -> \(bs :: BlockState pv) bid -> return $! bs & blockEpochBlocksBaked %~ consBlockRewardDetails bid
        SAccountV1 -> \bs bid ->
            let incBPR bpr = bpr{PoolRewards.blockCount = PoolRewards.blockCount bpr + 1}
            in modifyBakerPoolRewardDetailsInPoolRewards bs bid incBPR

    bsoClearEpochBlocksBaked bs = return $! bs & blockEpochBlocksBaked .~ emptyBlockRewardDetails

    bsoGetBankStatus bs = return $! bs ^. blockBank . unhashed

    bsoSetRewardAccounts bs rew = return $! bs & blockBank . unhashed . Rewards.rewardAccounts .~ rew

instance (IsProtocolVersion pv, MonadIO m) => BS.BlockStateStorage (PureBlockStateMonad pv m) where
    {-# INLINE thawBlockState #-}
    thawBlockState bs = return $ _unhashedBlockState bs

    {-# INLINE freezeBlockState #-}
    freezeBlockState bs = return $! hashBlockState bs

    {-# INLINE dropUpdatableBlockState #-}
    dropUpdatableBlockState _ = return ()

    {-# INLINE purgeBlockState #-}
    purgeBlockState _ = return ()

    {-# INLINE archiveBlockState #-}
    archiveBlockState _ = return ()

    {-# INLINE saveBlockState #-}
    saveBlockState _ = return ()

    {-# INLINE loadBlockState #-}
    loadBlockState _ _ = error "Cannot load memory-based block state"

    {-# INLINE cacheBlockState #-}
    cacheBlockState = return

    {-# INLINE serializeBlockState #-}
    serializeBlockState = return . runPut . putBlockState . _unhashedBlockState

    {-# INLINE writeBlockState #-}
    writeBlockState h = PureBlockStateMonad . liftIO . hPutBuilder h . snd . runPutMBuilder . putBlockState . _unhashedBlockState

    {-# INLINE blockStateLoadCallback #-}
    blockStateLoadCallback = return errorLoadCallBack -- basic block state is not written, so it never has to be loaded.

-- |Initial block state.
initialState :: forall pv
              . IsProtocolVersion pv
             => SeedState
             -> CryptographicParameters
             -> [Account (AccountVersionFor pv)]
             -> IPS.IdentityProviders
             -> ARS.AnonymityRevokers
             -> UpdateKeysCollection (ChainParametersVersionFor pv)
             -> ChainParameters pv
             -> BlockState pv
initialState seedState cryptoParams genesisAccounts ips anonymityRevokers keysCollection chainParams = BlockState {..}
  where
    _blockBirkParameters = initialBirkParameters genesisAccounts seedState
    _blockCryptographicParameters = makeHashed cryptoParams
    _blockAccounts = List.foldl' (flip Accounts.putAccountWithRegIds) Accounts.emptyAccounts genesisAccounts
    _blockInstances = Instances.emptyInstances
    _blockModules = Modules.emptyModules
    -- initial amount in the central bank is the amount on all genesis accounts combined
    initialAmount = List.foldl' (\c acc -> c + acc ^. accountAmount) 0 $ genesisAccounts
    _blockBank = makeHashed $ Rewards.makeGenesisBankStatus initialAmount
    _blockIdentityProviders = makeHashed ips
    _blockAnonymityRevokers = makeHashed anonymityRevokers
    _blockTransactionOutcomes = Transactions.emptyTransactionOutcomes
    _blockUpdates = initialUpdates keysCollection chainParams
    _blockReleaseSchedule = Map.empty
    _blockRewardDetails = emptyBlockRewardDetails
    _blockStateHash = BS.makeBlockStateHash @pv BS.BlockStateHashInputs {
              bshBirkParameters = getHash _blockBirkParameters,
              bshCryptographicParameters = getHash _blockCryptographicParameters,
              bshIdentityProviders = getHash _blockIdentityProviders,
              bshAnonymityRevokers = getHash _blockAnonymityRevokers,
              bshModules = getHash _blockModules,
              bshBankStatus = getHash _blockBank,
              bshAccounts = getHash _blockAccounts,
              bshInstances = getHash _blockInstances,
              bshUpdates = getHash _blockUpdates,
              bshBlockRewardDetails = getHash _blockRewardDetails
            }

-- |Compute the set of bakers and delegators from a list of initial accounts.
-- The accounts must be in ascending order (of account ID).
-- The resulting bakers and delegators will also be in ascending order.
collateBakersAndDelegators ::
    [Account 'AccountV1] ->
    ([BS.ActiveBakerInfo' (BakerInfoEx 'AccountV1)], [BS.ActiveDelegatorInfo])
collateBakersAndDelegators accounts = (bakers, passiveDelegatorInfos)
  where
    (preActiveBakers, preDelegators, passiveDelegatorInfos) =
        foldr accum (Map.empty, Map.empty, []) accounts
    updateDelegators (bid, abi) =
        abi{BS.activeBakerDelegators = Map.findWithDefault [] bid preDelegators}
    bakers = updateDelegators <$> Map.toAscList preActiveBakers
    accum Account{_accountStaking = AccountStakeBaker bkr} (bkrs, dlgs, passive) =
        let bid = bkr ^. bakerIdentity
            abi =
                BS.ActiveBakerInfo
                    { activeBakerInfoRef = bkr ^. accountBakerInfo,
                      activeBakerEquityCapital = bkr ^. stakedAmount,
                      activeBakerPendingChange = bkr ^. bakerPendingChange,
                      activeBakerDelegators = []
                    }
         in (Map.insert bid abi bkrs, dlgs, passive)
    accum Account{_accountStaking = AccountStakeDelegate dlg} (bkrs, dlgs, passive) =
        let adi =
                BS.ActiveDelegatorInfo
                    { activeDelegatorId = dlg ^. delegationIdentity,
                      activeDelegatorStake = dlg ^. delegationStakedAmount,
                      activeDelegatorPendingChange = dlg ^. delegationPendingChange
                    }
         in case dlg ^. delegationTarget of
                DelegatePassive -> (bkrs, dlgs, adi : passive)
                DelegateToBaker bid -> (bkrs, dlgs & at' bid . non [] %~ (adi :), passive)
    accum _ bdl = bdl


genesisStakesAndRewardDetails ::
    forall pv.
    (IsProtocolVersion pv) =>
    SProtocolVersion pv ->
    [Account (AccountVersionFor pv)] ->
    SeedState ->
    PoolParameters (ChainParametersVersionFor pv) ->
    TimeParameters (ChainParametersVersionFor pv) ->
    (BasicBirkParameters (AccountVersionFor pv), BlockRewardDetails (AccountVersionFor pv))
genesisStakesAndRewardDetails spv = case spv of
    SP1 -> gsc1
    SP2 -> gsc1
    SP3 -> gsc1
    SP4 -> gsc4
  where
    gsc1 accounts seedState _ _ =
        ( initialBirkParameters accounts seedState,
          BlockRewardDetailsV0 emptyHashedEpochBlocks
        )
    gsc4 :: (AccountVersionFor pv ~ 'AccountV1)
        => [Account 'AccountV1]
        -> SeedState
        -> PoolParameters 'ChainParametersV1
        -> TimeParameters 'ChainParametersV1
        -> (BasicBirkParameters 'AccountV1, BlockRewardDetails 'AccountV1)
    gsc4 accounts _birkSeedState pp tp = runIdentity $
        runPureBlockStateMonad @pv $ do
            let (bakers, passiveDelegatorInfos) = collateBakersAndDelegators accounts
                bsc = computeBakerStakesAndCapital pp bakers passiveDelegatorInfos
            capDist <- capitalDistributionM bsc
            let newEpochBakers = makeHashedEpochBakers (bakerStakes bsc)
                _passiveDelegators = ActivePool
                        (Set.fromList (BS.activeDelegatorId <$> passiveDelegatorInfos))
                        (sum $ BS.activeDelegatorStake <$> passiveDelegatorInfos)
                activeBakers0 = ActiveBakers{
                        _activeBakers = Map.empty,
                        _aggregationKeys = Set.fromList ((^. _1 . bakerAggregationVerifyKey) <$> bakerStakes bsc),
                        _totalActiveCapital = _apDelegatorTotalCapital _passiveDelegators,
                        ..
                    }
                accumBaker ab BakerCapital{..} = ab
                    & activeBakers %~ Map.insert bcBakerId actPool
                    & totalActiveCapital +~ bcBakerEquityCapital + _apDelegatorTotalCapital actPool
                    where
                        actPool = makeActivePool bcDelegatorCapital
                _birkActiveBakers = foldl' accumBaker activeBakers0 (bakerPoolCapital capDist)
                birkParams :: BasicBirkParameters 'AccountV1
                birkParams =
                    BasicBirkParameters
                        { _birkNextEpochBakers = newEpochBakers,
                          _birkCurrentEpochBakers = newEpochBakers,
                          ..
                        }
                rewardDetails =
                    BlockRewardDetailsV1 . makeHashed $
                        PoolRewards.makeInitialPoolRewards
                            capDist
                            (rewardPeriodEpochs $ _tpRewardPeriodLength tp)
                            (_tpMintPerPayday tp)
            return (birkParams, rewardDetails)

-- |Construct an 'AccountBaker' from a 'GenesisBaker'.
-- For 'P4', this creates the baker with the initial pool status being open for all, the
-- empty metadata URL and the maximum commission rates allowable under the chain parameters.
genesisBakerInfo :: forall pv. SProtocolVersion pv -> ChainParameters pv -> GenesisBaker -> AccountBaker (AccountVersionFor pv)
genesisBakerInfo spv cp GenesisBaker{..} = AccountBaker{..}
  where
    _stakedAmount = gbStake
    _stakeEarnings = gbRestakeEarnings
    bkrInfo =
        BakerInfo
            { _bakerIdentity = gbBakerId,
              _bakerSignatureVerifyKey = gbSignatureVerifyKey,
              _bakerElectionVerifyKey = gbElectionVerifyKey,
              _bakerAggregationVerifyKey = gbAggregationVerifyKey
            }
    _accountBakerInfo :: BakerInfoEx (AccountVersionFor pv)
    _accountBakerInfo = case spv of
        SP1 -> BakerInfoExV0 bkrInfo
        SP2 -> BakerInfoExV0 bkrInfo
        SP3 -> BakerInfoExV0 bkrInfo
        SP4 ->
            BakerInfoExV1
                bkrInfo
                BakerPoolInfo
                    { _poolOpenStatus = OpenForAll,
                      _poolMetadataUrl = emptyUrlText,
                      _poolCommissionRates = cp ^. cpPoolParameters . ppCommissionBounds . to maximumCommissionRates
                    }
    _bakerPendingChange = NoChange

-- |Initial block state based on 'GenesisData', for a given protocol version.
genesisState :: forall pv . IsProtocolVersion pv => GenesisData pv -> Either String (BlockState pv)
genesisState gd = case protocolVersion @pv of
                    SP1 -> case gd of
                      GDP1 P1.GDP1Initial{..} -> mkGenesisStateInitial genesisCore genesisInitialState
                      GDP1 P1.GDP1Regenesis{..} -> mkGenesisStateRegenesis StateMigrationParametersTrivial genesisRegenesis
                    SP2 -> case gd of
                      GDP2 P2.GDP2Initial{..} -> mkGenesisStateInitial genesisCore genesisInitialState
                      GDP2 P2.GDP2Regenesis{..} -> mkGenesisStateRegenesis StateMigrationParametersTrivial genesisRegenesis
                    SP3 -> case gd of
                      GDP3 P3.GDP3Initial{..} -> mkGenesisStateInitial genesisCore genesisInitialState
                      GDP3 P3.GDP3Regenesis{..} -> mkGenesisStateRegenesis StateMigrationParametersTrivial genesisRegenesis
                    SP4 -> case gd of
                      GDP4 P4.GDP4Initial{..} -> mkGenesisStateInitial genesisCore genesisInitialState
                      GDP4 P4.GDP4Regenesis{..} -> mkGenesisStateRegenesis StateMigrationParametersTrivial genesisRegenesis
                      GDP4 P4.GDP4MigrateFromP3{..} -> mkGenesisStateRegenesis (StateMigrationParametersP3ToP4 genesisMigration) genesisRegenesis
    where
        mkGenesisStateInitial :: CoreGenesisParameters -> GenesisState pv -> Either String (BlockState pv)
        mkGenesisStateInitial GenesisData.CoreGenesisParameters{..} GenesisData.GenesisState{..} = do
            accounts <- mapM mkAccount (zip [0..] (toList genesisAccounts))
            let
                (_blockBirkParameters, _blockRewardDetails) = genesisStakesAndRewardDetails (protocolVersion @pv) accounts genesisSeedState (genesisChainParameters ^. cpPoolParameters) (genesisChainParameters ^. cpTimeParameters)
                _blockAccounts = List.foldl' (flip Accounts.putAccountWithRegIds) Accounts.emptyAccounts accounts
                -- initial amount in the central bank is the amount on all genesis accounts combined
                initialAmount = List.foldl' (\c acc -> c + acc ^. accountAmount) 0 accounts
                _blockBank = makeHashed $ Rewards.makeGenesisBankStatus initialAmount
            return BlockState {..}
              where
                  mkAccount :: (BakerId, GenesisAccount) -> Either String (Account (AccountVersionFor pv))
                  mkAccount (bid, GenesisAccount{..}) =
                      case gaBaker of
                        Just GenesisBaker{..} | gbBakerId /= bid -> Left "Mismatch between assigned and chosen baker id."
                        _ -> Right $! newAccountMultiCredential genesisCryptographicParameters gaThreshold gaAddress gaCredentials
                                  & accountAmount .~ gaBalance
                                  & case gaBaker of
                                      Nothing -> id
                                      Just genBaker -> accountStaking .~ AccountStakeBaker 
                                        (genesisBakerInfo (protocolVersion @pv) genesisChainParameters genBaker)
                  genesisSeedState = initialSeedState genesisLeadershipElectionNonce genesisEpochLength
                  _blockCryptographicParameters = makeHashed genesisCryptographicParameters
                  _blockInstances = Instances.emptyInstances
                  _blockModules = Modules.emptyModules
                  _blockIdentityProviders = makeHashed genesisIdentityProviders
                  _blockAnonymityRevokers = makeHashed genesisAnonymityRevokers
                  _blockTransactionOutcomes = Transactions.emptyTransactionOutcomes
                  _blockUpdates = initialUpdates genesisUpdateKeys genesisChainParameters
                  _blockReleaseSchedule = Map.empty

        mkGenesisStateRegenesis migration GenesisData.RegenesisData{..} = do
            case runGet (getBlockState migration) genesisNewState of
                Left err -> Left $ "Could not deserialize genesis state: " ++ err
                Right bs
                    | hashShouldMatch && hbs ^. blockStateHash /= genesisStateHash -> Left "Could not deserialize genesis state: state hash is incorrect"
                    | epochLength (bs ^. blockBirkParameters . birkSeedState) /= GenesisData.genesisEpochLength genesisCore -> Left "Could not deserialize genesis state: epoch length mismatch"
                    | otherwise -> Right bs
                    where
                        hbs = hashBlockState bs
                        hashShouldMatch = case migration of
                            StateMigrationParametersTrivial{} -> True
                            StateMigrationParametersP3ToP4{} -> False<|MERGE_RESOLUTION|>--- conflicted
+++ resolved
@@ -2,10 +2,7 @@
 {-# LANGUAGE DataKinds #-}
 {-# LANGUAGE DerivingVia #-}
 {-# LANGUAGE GADTs #-}
-<<<<<<< HEAD
 {-# LANGUAGE InstanceSigs #-}
-=======
->>>>>>> 180d9301
 {-# LANGUAGE OverloadedStrings #-}
 {-# LANGUAGE ScopedTypeVariables #-}
 {-# LANGUAGE StandaloneDeriving #-}
@@ -57,14 +54,11 @@
 import qualified Concordium.GlobalState.Basic.BlockState.Accounts as Accounts
 import qualified Concordium.GlobalState.Basic.BlockState.Modules as Modules
 import qualified Concordium.GlobalState.Basic.BlockState.Instances as Instances
-<<<<<<< HEAD
 import qualified Concordium.GlobalState.Instance as Instance
-=======
 import qualified Concordium.GlobalState.Basic.BlockState.PoolRewards as PoolRewards
 import qualified Concordium.GlobalState.Basic.BlockState.LFMBTree as LFMBT
 import Concordium.GlobalState.CapitalDistribution
 
->>>>>>> 180d9301
 import qualified Concordium.GlobalState.AccountMap as AccountMap
 import qualified Concordium.GlobalState.Rewards as Rewards
 import qualified Concordium.Types.IdentityProviders as IPS
@@ -236,14 +230,13 @@
     blocks <- replicateM numBlocks get
     return $! foldr' consEpochBlock emptyHashedEpochBlocks blocks
 
-<<<<<<< HEAD
 -- |Freeze the contract state and compute its hash.
 freeze :: forall v . Wasm.IsWasmVersion v => UpdatableContractState v -> (H.Hash, Instance.InstanceStateV v)
 freeze cs = case Wasm.getWasmVersion @v of
   Wasm.SV0 -> (getHash cs, Instance.InstanceStateV0 cs)
   Wasm.SV1 -> let (hsh, persistent) = StateV1.freezeInMemoryPersistent cs
              in (hsh, Instance.InstanceStateV1 persistent)
-=======
+
 data BlockRewardDetails (av :: AccountVersion) where
     BlockRewardDetailsV0 :: !HashedEpochBlocks -> BlockRewardDetails 'AccountV0
     BlockRewardDetailsV1 :: !(Hashed' Rewards.PoolRewardsHash PoolRewards.PoolRewards) -> BlockRewardDetails 'AccountV1
@@ -281,7 +274,6 @@
 getBlockRewardDetails = case accountVersion @av of
     SAccountV0 -> BlockRewardDetailsV0 <$> getHashedEpochBlocksV0
     SAccountV1 -> BlockRewardDetailsV1 . makeHashed <$> PoolRewards.getPoolRewards
->>>>>>> 180d9301
 
 data BlockState (pv :: ProtocolVersion) = BlockState {
     _blockAccounts :: !(Accounts.Accounts pv),
@@ -575,13 +567,9 @@
 instance GT.BlockStateTypes (PureBlockStateMonad pv m) where
     type BlockState (PureBlockStateMonad pv m) = HashedBlockState pv
     type UpdatableBlockState (PureBlockStateMonad pv m) = BlockState pv
-<<<<<<< HEAD
-    type Account (PureBlockStateMonad pv m) = Account pv
-    type ContractState (PureBlockStateMonad pv m) = Instance.InstanceStateV
-=======
     type Account (PureBlockStateMonad pv m) = Account (AccountVersionFor pv)
     type BakerInfoRef (PureBlockStateMonad pv m) = BakerInfoEx (AccountVersionFor pv)
->>>>>>> 180d9301
+    type ContractState (PureBlockStateMonad pv m) = Instance.InstanceStateV
 
 instance ATITypes (PureBlockStateMonad pv m) where
   type ATIStorage (PureBlockStateMonad pv m) = ()
@@ -589,7 +577,6 @@
 instance Monad m => PerAccountDBOperations (PureBlockStateMonad pv m)
   -- default implementation
 
-<<<<<<< HEAD
 -- |Retrieve instance information from a basic instance.
 mkInstanceInfo :: Instance.Instance -> BS.InstanceInfoType Instance.InstanceStateV
 mkInstanceInfo = \case (Instance.InstanceV0 inst) -> BS.InstanceInfoV0 (mkInstanceInfoV inst)
@@ -601,14 +588,11 @@
             iiBalance = _instanceVAmount
             }
 
-doGetIndexedAccount :: (Monad m, HasBlockState s pv, IsProtocolVersion pv) => s -> AccountAddress -> m (Maybe (AccountIndex, Account pv))
-=======
 doGetIndexedAccount ::
     (Monad m, HasBlockState s pv, IsProtocolVersion pv) =>
     s ->
     AccountAddress ->
     m (Maybe (AccountIndex, Account (AccountVersionFor pv)))
->>>>>>> 180d9301
 doGetIndexedAccount bs aaddr = return $! Accounts.getAccountWithIndex aaddr (bs ^. blockAccounts)
 
 doGetNextUpdateSequenceNumber :: (Monad m, HasBlockState s pv, IsProtocolVersion pv) => s -> UpdateType -> m UpdateSequenceNumber
