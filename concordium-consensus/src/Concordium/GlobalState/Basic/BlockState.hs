--- conflicted
+++ resolved
@@ -130,33 +130,29 @@
     getSpecialOutcomes bs =
         return $ bs ^. blockTransactionOutcomes . Transactions.outcomeSpecial
 
-<<<<<<< HEAD
 instance Monad m => BS.AccountOperations (PureBlockStateMonad m) where
-  
+
   getAccountAddress acc = return $ acc ^. accountAddress
-    
+
   getAccountAmount acc = return $ acc ^. accountAmount
-  
+
   getAccountNonce acc = return $ acc ^. accountNonce
-  
+
   getAccountCredentials acc = return $ acc ^. accountCredentials
-  
+
   getAccountVerificationKeys acc = return $ acc ^. accountVerificationKeys
-  
+
   getAccountEncryptedAmount acc = return $ acc ^. accountEncryptedAmount
-  
+
   getAccountStakeDelegate acc = return $ acc ^. accountStakeDelegate
-  
+
   getAccountInstances acc = return $ acc ^. accountInstances
-  
+
   createNewAccount keys addr regId = return $ newAccount keys addr regId
-  
-  updateAccountAmount acc amnt = return $ acc & accountAmount .~ amnt 
-
-instance Monad m => BS.BakerOperations (PureBlockStateMonad m) where
-=======
+
+  updateAccountAmount acc amnt = return $ acc & accountAmount .~ amnt
+
 instance Monad m => BS.BakerQuery (PureBlockStateMonad m) where
->>>>>>> d182fba5
 
   getBakerStake bs bid = return $ bs ^? bakerMap . ix bid . bakerStake
 
