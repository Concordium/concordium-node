--- conflicted
+++ resolved
@@ -306,17 +306,10 @@
     {-# INLINE bsoGetBlockBirkParameters #-}
     bsoGetBlockBirkParameters = return . _blockBirkParameters
 
-<<<<<<< HEAD
-    bsoAddBaker bs binfo = return $
-        let
-            (bid, newBakers) = createBaker binfo (bs ^. blockBirkParameters . birkBakers)
-        in (bid, bs & blockBirkParameters . birkBakers .~ newBakers)
-=======
     bsoAddBaker bs binfo = return $!
         case createBaker binfo (bs ^. blockBirkParameters . birkBakers) of
           Just(bid, newBakers) -> (Just bid, bs & blockBirkParameters . birkBakers .~ newBakers)
           Nothing -> (Nothing, bs)
->>>>>>> e5264ec6
 
     -- NB: The caller must ensure the baker exists. Otherwise this method is incorrect and will raise a runtime error.
     bsoUpdateBaker bs bupdate = return $!
