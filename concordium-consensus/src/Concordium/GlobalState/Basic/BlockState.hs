--- conflicted
+++ resolved
@@ -371,7 +371,6 @@
 instance Monad m => PerAccountDBOperations (PureBlockStateMonad pv m)
   -- default implementation
 
-<<<<<<< HEAD
 mkInstanceInfo :: Instance.Instance -> BS.InstanceInfoType InstanceStateV
 mkInstanceInfo (Instance.InstanceV0 inst) = BS.InstanceInfoV0 (mkInstanceInfoV inst)
 mkInstanceInfo (Instance.InstanceV1 inst) = BS.InstanceInfoV1 (mkInstanceInfoV inst)
@@ -382,7 +381,7 @@
   iiState = _instanceVModel,
   iiBalance = _instanceVAmount
   }
-=======
+
 doGetIndexedAccount :: (Monad m, HasBlockState s pv, IsProtocolVersion pv) => s -> AccountAddress -> m (Maybe (AccountIndex, Account pv))
 doGetIndexedAccount bs aaddr = return $! Accounts.getAccountWithIndex aaddr (bs ^. blockAccounts)
 
@@ -405,7 +404,6 @@
 
 doGetEnergyRate :: (Monad m, HasBlockState s pv) => s -> m EnergyRate
 doGetEnergyRate bs = return $! bs ^. blockUpdates . currentParameters . cpEnergyRate  
->>>>>>> 600a5976
 
 instance (IsProtocolVersion pv, Monad m) => BS.BlockStateQuery (PureBlockStateMonad pv m) where
     {-# INLINE getModule #-}
