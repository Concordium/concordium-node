--- conflicted
+++ resolved
@@ -1486,13 +1486,8 @@
     writeBlockState h = PureBlockStateMonad . liftIO . hPutBuilder h . snd . runPutMBuilder . putBlockState . _unhashedBlockState
 
 -- |Initial block state.
-<<<<<<< HEAD
-initialState :: (IsProtocolVersion pv)
-=======
--- TODO: Remove constraint AccountVersionFor pv ~ 'AccountV0
 initialState :: forall pv
-              . (IsProtocolVersion pv, AccountVersionFor pv ~ 'AccountV0)
->>>>>>> 8bf21756
+              . IsProtocolVersion pv
              => SeedState
              -> CryptographicParameters
              -> [Account (AccountVersionFor pv)]
@@ -1516,7 +1511,7 @@
     _blockTransactionOutcomes = Transactions.emptyTransactionOutcomes
     _blockUpdates = initialUpdates keysCollection chainParams
     _blockReleaseSchedule = Map.empty
-    _blockRewardDetails = BlockRewardDetailsV0 emptyHashedEpochBlocks
+    _blockRewardDetails = emptyBlockRewardDetails
     _blockStateHash = BS.makeBlockStateHash @pv BS.BlockStateHashInputs {
               bshBirkParameters = getHash _blockBirkParameters,
               bshCryptographicParameters = getHash _blockCryptographicParameters,
