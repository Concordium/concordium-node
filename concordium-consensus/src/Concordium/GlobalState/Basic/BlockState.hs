{-# LANGUAGE TemplateHaskell #-}
{-# LANGUAGE TypeFamilies #-}
{-# LANGUAGE DeriveGeneric #-}
{-# LANGUAGE DerivingVia #-}
{-# LANGUAGE OverloadedStrings #-}
module Concordium.GlobalState.Basic.BlockState where

import Data.Map (Map)
import Lens.Micro.Platform
import Data.Foldable
import Data.Maybe
import qualified Data.Map.Strict as Map
import qualified Data.HashMap.Strict as HashMap
import qualified Data.Set as Set
import qualified Data.List as List
import qualified Data.Vector as Vec
import Control.Monad
import Data.Foldable

import GHC.Generics (Generic)

import Concordium.Types
import Concordium.Types.Updates
import qualified Concordium.GlobalState.Types as GT
import Concordium.GlobalState.BakerInfo
import Concordium.GlobalState.Parameters
import Concordium.GlobalState.AccountTransactionIndex
import Concordium.GlobalState.Basic.BlockState.Bakers
import qualified Concordium.GlobalState.BlockState as BS
import qualified Concordium.GlobalState.Modules as Modules
import Concordium.GlobalState.Basic.BlockState.Account
import qualified Concordium.GlobalState.Basic.BlockState.Accounts as Accounts
import qualified Concordium.GlobalState.Basic.BlockState.Instances as Instances
import qualified Concordium.GlobalState.Rewards as Rewards
import qualified Concordium.GlobalState.IdentityProviders as IPS
import qualified Concordium.GlobalState.AnonymityRevokers as ARS
import Concordium.GlobalState.Basic.BlockState.Updates
import qualified Concordium.Types.Transactions as Transactions
import Concordium.GlobalState.Basic.BlockState.AccountReleaseSchedule
import Concordium.GlobalState.SeedState
import Concordium.ID.Types (regId)

import qualified Concordium.Crypto.SHA256 as H
import Concordium.Types.HashableTo
import Data.Serialize


data BasicBirkParameters = BasicBirkParameters {
    -- |The currently-registered bakers.
    _birkActiveBakers :: !ActiveBakers,
    -- |The bakers that will be used for the next epoch.
    _birkNextEpochBakers :: !(Hashed EpochBakers),
    -- |The bakers for the current epoch.
    _birkCurrentEpochBakers :: !(Hashed EpochBakers),
    -- |The seed state used to derive the leadership election nonce.
    _birkSeedState :: !SeedState
} deriving (Eq, Generic, Show)

-- |The hash of the birk parameters derives from the seed state
-- and the bakers for the current and next epochs.  The active
-- bakers are not included, because they derive from the accounts.
instance HashableTo H.Hash BasicBirkParameters where
    getHash BasicBirkParameters {..} = H.hashOfHashes bpH0 bpH1
      where
        bpH0 = H.hash $ "SeedState" <> encode _birkSeedState
        bpH1 = H.hashOfHashes (getHash _birkNextEpochBakers) (getHash _birkCurrentEpochBakers)

-- | Create a BasicBirkParameters value from the components
makeBirkParameters ::
  ActiveBakers -- ^ Set of currently-registered bakers
  -> EpochBakers -- ^ Set of bakers for the next epoch
  -> EpochBakers -- ^ Set of bakers for the current epoch
  -> SeedState
  -> BasicBirkParameters
makeBirkParameters _birkActiveBakers nextEpochBakers currentEpochBakers _birkSeedState = BasicBirkParameters {..}
  where
    _birkNextEpochBakers = makeHashed nextEpochBakers
    _birkCurrentEpochBakers = makeHashed currentEpochBakers

initialBirkParameters ::
  [Account]
  -- ^The accounts at genesis, in order
  -> SeedState
  -- ^The seed state
  -> BasicBirkParameters
initialBirkParameters accounts = makeBirkParameters activeBkrs eBkrs eBkrs
  where
    abi AccountBaker{..} = (_accountBakerInfo, _stakedAmount)
    bkr acct = abi <$> acct ^. accountBaker
    bkrs = catMaybes $ bkr <$> accounts
    activeBkrs = ActiveBakers {
      _activeBakers = Set.fromList (_bakerIdentity . fst <$> bkrs),
      _aggregationKeys = Set.fromList (_bakerAggregationVerifyKey . fst <$> bkrs)
    }
    stakes = Vec.fromList (snd <$> bkrs)
    eBkrs = EpochBakers {
      _bakerInfos = Vec.fromList (fst <$> bkrs),
      _bakerStakes = stakes,
      _bakerTotalStake = sum stakes
    }

data BlockState = BlockState {
    _blockAccounts :: !Accounts.Accounts,
    _blockInstances :: !Instances.Instances,
    _blockModules :: !Modules.Modules,
    _blockBank :: !(Hashed Rewards.BankStatus),
    _blockIdentityProviders :: !(Hashed IPS.IdentityProviders),
    _blockAnonymityRevokers :: !(Hashed ARS.AnonymityRevokers),
    _blockBirkParameters :: !BasicBirkParameters,
    _blockCryptographicParameters :: !(Hashed CryptographicParameters),
    _blockUpdates :: !Updates,
    _blockReleaseSchedule :: !(Map AccountAddress Timestamp), -- ^Contains an entry for each account that has pending releases and the first timestamp for said account
    _blockTransactionOutcomes :: !Transactions.TransactionOutcomes
} deriving (Show)

data HashedBlockState = HashedBlockState {
    _unhashedBlockState :: !BlockState,
    _blockStateHash :: !StateHash
} deriving (Show)

makeLenses ''BasicBirkParameters
makeClassy ''BlockState
makeLenses ''HashedBlockState

instance HasBlockState HashedBlockState where
    blockState = unhashedBlockState

instance HashableTo StateHash HashedBlockState where
    getHash = _blockStateHash

-- |Mostly empty block state, apart from using 'Rewards.genesisBankStatus' which
-- has hard-coded initial values for amount of gtu in existence.
emptyBlockState :: BasicBirkParameters -> CryptographicParameters -> Authorizations -> ChainParameters -> BlockState
emptyBlockState _blockBirkParameters cryptographicParameters auths chainParams = BlockState
          { _blockTransactionOutcomes = Transactions.emptyTransactionOutcomes,
            ..
          }
    where
      _blockCryptographicParameters = makeHashed cryptographicParameters
      _blockAccounts = Accounts.emptyAccounts
      _blockInstances = Instances.emptyInstances
      _blockModules = Modules.emptyModules
      _blockBank = makeHashed Rewards.emptyBankStatus
      _blockIdentityProviders = makeHashed IPS.emptyIdentityProviders
      _blockAnonymityRevokers = makeHashed ARS.emptyAnonymityRevokers
      _blockUpdates = initialUpdates auths chainParams
      _blockReleaseSchedule = Map.empty

-- |Convert a 'BlockState' to a 'HashedBlockState' by computing
-- the state hash.
hashBlockState :: BlockState -> HashedBlockState
hashBlockState bs@BlockState{..} = HashedBlockState {
        _unhashedBlockState = bs,
        _blockStateHash = h
      }
    where
        h = BS.makeBlockStateHash BS.BlockStateHashInputs {
              bshBirkParameters = getHash _blockBirkParameters,
              bshCryptographicParameters = getHash _blockCryptographicParameters,
              bshIdentityProviders = getHash _blockIdentityProviders,
              bshAnonymityRevokers = getHash _blockAnonymityRevokers,
              bshModules = getHash _blockModules,
              bshBankStatus = getHash _blockBank,
              bshAccounts = getHash _blockAccounts,
              bshInstances = getHash _blockInstances,
              bshUpdates = getHash _blockUpdates
            }
instance HashableTo StateHash BlockState where
    getHash = _blockStateHash . hashBlockState

newtype PureBlockStateMonad m a = PureBlockStateMonad {runPureBlockStateMonad :: m a}
    deriving (Functor, Applicative, Monad)

type instance GT.BlockStatePointer BlockState = ()
type instance GT.BlockStatePointer HashedBlockState = ()

instance GT.BlockStateTypes (PureBlockStateMonad m) where
    type BlockState (PureBlockStateMonad m) = HashedBlockState
    type UpdatableBlockState (PureBlockStateMonad m) = BlockState
    type Bakers (PureBlockStateMonad m) = EpochBakers
    type Account (PureBlockStateMonad m) = Account

instance ATITypes (PureBlockStateMonad m) where
  type ATIStorage (PureBlockStateMonad m) = ()

instance Monad m => PerAccountDBOperations (PureBlockStateMonad m)
  -- default implementation

instance Monad m => BS.BlockStateQuery (PureBlockStateMonad m) where
    {-# INLINE getModule #-}
    getModule bs mref =
        return $ bs ^. blockModules . to (Modules.getModule mref)

    {-# INLINE getContractInstance #-}
    getContractInstance bs caddr = return (Instances.getInstance caddr (bs ^. blockInstances))

    {-# INLINE getAccount #-}
    getAccount bs aaddr =
      return $ bs ^? blockAccounts . ix aaddr

    {-# INLINE getModuleList #-}
    getModuleList bs = return $ bs ^. blockModules . to Modules.moduleList

    {-# INLINE getContractInstanceList #-}
    getContractInstanceList bs = return (bs ^.. blockInstances . Instances.foldInstances)

    {-# INLINE getAccountList #-}
    getAccountList bs =
      return $ Map.keys (Accounts.accountMap (bs ^. blockAccounts))

    getSeedState = return . _birkSeedState . _blockBirkParameters . _unhashedBlockState

    getCurrentEpochBakers = return . epochToFullBakers . _unhashed . _birkCurrentEpochBakers . _blockBirkParameters . _unhashedBlockState

    getSlotBakers hbs slot = return $ case compare slotEpoch (epoch + 1) of
        -- LT should mean it's the current epoch, since the slot should be at least the slot of this block.
        LT -> epochToFullBakers (_unhashed (_birkCurrentEpochBakers bps))
        -- EQ means the next epoch.
        EQ -> epochToFullBakers (_unhashed (_birkNextEpochBakers bps))
        -- GT means a future epoch, so consider everything in the active bakers,
        -- applying any adjustments that occur in an epoch < slotEpoch.
        GT -> FullBakers {
                fullBakerInfos = futureBakers,
                bakerTotalStake = sum (_bakerStake <$> futureBakers)
            }
      where
        bs = _unhashedBlockState hbs
        bps = _blockBirkParameters bs
        SeedState{..} = _birkSeedState bps
        slotEpoch = fromIntegral $ slot `quot` epochLength
        futureBakers = Vec.fromList $ foldr resolveBaker [] (Set.toAscList (_activeBakers (_birkActiveBakers bps)))
        resolveBaker (BakerId aid) l = case bs ^? blockAccounts . Accounts.indexedAccount aid of
            Just acct -> case acct ^. accountBaker of
              Just AccountBaker{..} -> case _bakerPendingChange of
                RemoveBaker remEpoch
                  | remEpoch < slotEpoch -> l
                ReduceStake newAmt redEpoch
                  | redEpoch < slotEpoch -> (FullBakerInfo _accountBakerInfo newAmt) : l
                _ -> (FullBakerInfo _accountBakerInfo _stakedAmount) : l
              Nothing -> error "Basic.getSlotBakers invariant violation: active baker account not a baker"
            Nothing -> error "Basic.getSlotBakers invariant violation: active baker account not valid"

    {-# INLINE getRewardStatus #-}
    getRewardStatus = return . _unhashed . _blockBank . _unhashedBlockState

    {-# INLINE getTransactionOutcome #-}
    getTransactionOutcome bs trh =
        return $ bs ^? blockTransactionOutcomes . ix trh

    {-# INLINE getTransactionOutcomesHash #-}
    getTransactionOutcomesHash bs = return (getHash $ bs ^. blockTransactionOutcomes)

    {-# INLINE getStateHash #-}
    getStateHash = return . view blockStateHash

    {-# INLINE getOutcomes #-}
    getOutcomes bs =
        return $ bs ^. blockTransactionOutcomes . to Transactions.outcomeValues

    {-# INLINE getSpecialOutcomes #-}
    getSpecialOutcomes bs =
        return $ bs ^. blockTransactionOutcomes . Transactions.outcomeSpecial

    {-# INLINE getAllIdentityProviders #-}
    getAllIdentityProviders bs =
      return $! bs ^. blockIdentityProviders . unhashed . to (Map.elems . IPS.idProviders)

    {-# INLINE getAllAnonymityRevokers #-}
    getAllAnonymityRevokers bs = return $! bs ^. blockAnonymityRevokers . unhashed . to (Map.elems . ARS.arRevokers)

    {-# INLINE getElectionDifficulty #-}
    getElectionDifficulty bs ts = return (futureElectionDifficulty (bs ^. blockUpdates) ts)

    {-# INLINE getNextUpdateSequenceNumber #-}
    getNextUpdateSequenceNumber bs uty = return (lookupNextUpdateSequenceNumber (bs ^. blockUpdates) uty)

    {-# INLINE getCurrentElectionDifficulty #-}
    getCurrentElectionDifficulty bs = return (bs ^. blockUpdates . currentParameters . cpElectionDifficulty)

    {-# INLINE getUpdates #-}
    getUpdates bs = return (bs ^. blockUpdates)

instance Monad m => BS.AccountOperations (PureBlockStateMonad m) where

  getAccountAddress acc = return $ acc ^. accountAddress

  getAccountAmount acc = return $ acc ^. accountAmount

  getAccountNonce acc = return $ acc ^. accountNonce

  getAccountCredentials acc = return $ acc ^. accountCredentials

  getAccountMaxCredentialValidTo acc = return $ acc ^. accountMaxCredentialValidTo

  getAccountVerificationKeys acc = return $ acc ^. accountVerificationKeys

  getAccountEncryptedAmount acc = return $ acc ^. accountEncryptedAmount

  getAccountEncryptionKey acc = return $ acc ^. accountEncryptionKey

<<<<<<< HEAD
  getAccountInstances acc = return $ acc ^. accountInstances

=======
  getAccountStakeDelegate acc = return $ acc ^. accountStakeDelegate

  getAccountReleaseSchedule acc = return $ acc ^. accountReleaseSchedule

  getAccountInstances acc = return $ acc ^. accountInstances

  createNewAccount gc keys addr = return . newAccount gc keys addr

>>>>>>> 78bd02df
  updateAccountAmount acc amnt = return $ acc & accountAmount .~ amnt

{-
instance Monad m => BS.BakerQuery (PureBlockStateMonad m) where

  getBakerStake bs bid = return $ snd <$> epochBaker bid bs

  getTotalBakerStake bs = return $ _bakerTotalStake bs

  getBakerInfo bs bid = return $ fst <$> epochBaker bid bs

  getFullBakerInfos bks = return $ Map.fromAscList 
          [(_bakerIdentity bi, FullBakerInfo bi (_bakerStakes bks Vec.! i)) | (bi, i) <- zip (Vec.toList (_bakerInfos bks)) [0..]]
-}

instance Monad m => BS.BlockStateOperations (PureBlockStateMonad m) where

    {-# INLINE bsoGetModule #-}
    bsoGetModule bs mref = return $ bs ^. blockModules . to (fmap BS.moduleInterface . Modules.getModule mref)

    {-# INLINE bsoGetInstance #-}
    bsoGetInstance bs caddr = return (Instances.getInstance caddr (bs ^. blockInstances))

    {-# INLINE bsoGetAccount #-}
    bsoGetAccount bs aaddr =
      return $ bs ^? blockAccounts . ix aaddr

    {-# INLINE bsoRegIdExists #-}
    bsoRegIdExists bs regid = return (Accounts.regIdExists regid (bs ^. blockAccounts))

<<<<<<< HEAD
    bsoCreateAccount bs gc keys addr regId = return $ 
            if Accounts.exists addr accounts then
              (Nothing, bs)
            else
              (Just acct, bs & blockAccounts .~ newAccounts)
=======
    {-# INLINE bsoPutNewAccount #-}
    bsoPutNewAccount bs acc = return $
        if Accounts.exists addr accounts then
          (False, bs)
        else
          (True, bs & blockAccounts .~ Accounts.putAccount acc (foldr Accounts.recordRegId accounts (regId <$> acc ^. accountCredentials))
                    & bakerUpdate)
>>>>>>> 78bd02df
        where
            acct = newAccount gc keys addr regId
            accounts = bs ^. blockAccounts
            newAccounts = Accounts.putAccount acct $
                          Accounts.recordRegId (cdvRegId regId)
                          accounts

    bsoPutNewInstance bs mkInstance = return (instanceAddress, bs')
        where
            (inst, instances') = Instances.createInstance mkInstance (bs ^. blockInstances)
            Instances.InstanceParameters{..} = Instances.instanceParameters inst
            bs' = bs
                -- Add the instance
                & blockInstances .~ instances'
                -- Update the owner account's set of instances
                & blockAccounts . ix instanceOwner . accountInstances %~ Set.insert instanceAddress

    bsoPutNewModule bs iface = return $!
        case Modules.putInterfaces iface (bs ^. blockModules) of
          Nothing -> (False, bs)
          Just mods' -> (True, bs & blockModules .~ mods')

    bsoModifyInstance bs caddr delta model = return $!
        bs & blockInstances %~ Instances.updateInstanceAt caddr delta model

    bsoModifyAccount bs accountUpdates = return $!
        -- Update the account
        (case accountUpdates ^. auCredential of
             Nothing -> bs & blockAccounts %~ Accounts.putAccount updatedAccount
             Just cdi ->
               bs & blockAccounts %~ Accounts.putAccount updatedAccount
<<<<<<< HEAD
                                   . Accounts.recordRegId (cdvRegId cdi))
=======
                                   . Accounts.recordRegId (regId cdi))
        -- If we change the amount, update the delegate
        & (blockBirkParameters . birkCurrentBakers
                    %~ modifyStake (account ^. accountStakeDelegate)
                                   ((accountUpdates ^. auAmount . non 0) + (amountToDelta . fromMaybe 0 $ foldl' (+) 0 . concatMap (\(l, _) -> (map snd l)) <$> accountUpdates ^. auReleaseSchedule)))
>>>>>>> 78bd02df
        where
            account = bs ^. blockAccounts . singular (ix (accountUpdates ^. auAddress))
            updatedAccount = Accounts.updateAccount accountUpdates account

    {-# INLINE bsoNotifyExecutionCost #-}
    bsoNotifyExecutionCost bs amnt =
      return $! bs & blockBank . unhashed . Rewards.executionCost %~ (+ amnt)

    {-# INLINE bsoNotifyEncryptedBalanceChange #-}
    bsoNotifyEncryptedBalanceChange bs amntDiff =
      return $! bs & blockBank . unhashed . Rewards.totalEncryptedGTU %~ (applyAmountDelta amntDiff)

    bsoNotifyIdentityIssuerCredential bs idk =
      let updatedRewards = HashMap.alter (Just . maybe 1 (+ 1)) idk (bs ^. blockBank . unhashed . Rewards.identityIssuersRewards) in
      return $! bs & blockBank . unhashed . Rewards.identityIssuersRewards .~ updatedRewards

    {-# INLINE bsoGetExecutionCost #-}
    bsoGetExecutionCost bs =
      return $ bs ^. blockBank . unhashed . Rewards.executionCost

{-
    {-# INLINE bsoGetBlockBirkParameters #-}
    bsoGetBlockBirkParameters = return . _blockBirkParameters
-}

    {-# INLINE bsoGetSeedState #-}
    bsoGetSeedState bs = return $! bs ^. blockBirkParameters . birkSeedState
    
    {-# INLINE bsoSetSeedState #-}
    bsoSetSeedState bs ss = return $! bs & blockBirkParameters . birkSeedState .~ ss

    bsoTransitionEpochBakers bs newEpoch = return $! newbs
        where
            oldBPs = bs ^. blockBirkParameters
            curActiveBIDs = Set.toAscList (oldBPs ^. birkActiveBakers . activeBakers)
            accumBakers bkr@(BakerId bid) (bs0, bkrs0) = case bs ^? blockAccounts . Accounts.indexedAccount bid of
                Just acct -> case acct ^. accountBaker of
                  Just abkr@AccountBaker{..} -> case _bakerPendingChange of
                    RemoveBaker remEpoch
                      | remEpoch <= newEpoch -> (
                              bs0
                                -- remove baker id and aggregation key from active bakers
                                & blockBirkParameters . birkActiveBakers . activeBakers %~ Set.delete bkr
                                & blockBirkParameters . birkActiveBakers . aggregationKeys %~ Set.delete (_bakerAggregationVerifyKey _accountBakerInfo)
                                -- remove the account's baker record
                                & blockAccounts . Accounts.indexedAccount bid %~ (accountBaker .~ Nothing),
                              bkrs0
                              )
                    ReduceStake newAmt redEpoch
                      | redEpoch <= newEpoch -> (
                              bs0
                                & blockAccounts . Accounts.indexedAccount bid %~
                                  (accountBaker ?~ abkr{_stakedAmount = newAmt, _bakerPendingChange = NoChange}),
                              (_accountBakerInfo, newAmt) : bkrs0
                              )
                    _ -> (bs0, (_accountBakerInfo, _stakedAmount) : bkrs0)
                  Nothing -> error "Basic.bsoTransitionEpochBakers invariant violation: active baker account not a baker"
                Nothing -> error "Basic.bsoTransitionEpochBakers invariant violation: active baker account not valid"
            (bs', bkrs) = foldr accumBakers (bs, []) curActiveBIDs
            newNextBakers = makeHashed $ EpochBakers {
              _bakerInfos = Vec.fromList (fst <$> bkrs),
              _bakerStakes = Vec.fromList (snd <$> bkrs),
              _bakerTotalStake = foldl' (+) 0 (snd <$> bkrs)
            }
            newbs = bs' & blockBirkParameters %~ \bp -> bp {
                        _birkCurrentEpochBakers = _birkNextEpochBakers bp,
                        _birkNextEpochBakers = newNextBakers
                    }

    bsoAddBaker bs aaddr BakerAdd{..} = return $! case Accounts.getAccountWithIndex aaddr (bs ^. blockAccounts) of
        -- Cannot resolve the account
        Nothing -> (BAInvalidAccount, bs)
        -- Account is already a baker
        Just (_, Account{_accountBaker = Just _}) -> (BAAlreadyBaker, bs)
        Just (ai, Account{..})
          -- Account does not have enough to stake
          | _accountAmount < baStake -> (BAInsufficientBalance, bs)
          -- Aggregation key is a duplicate
          | bkuAggregationKey baKeys `Set.member` (bs ^. blockBirkParameters . birkActiveBakers . aggregationKeys) -> (BADuplicateAggregationKey, bs)
          -- All checks pass, add the baker
          | otherwise -> let bid = BakerId ai in
              (BASuccess bid, bs
                & blockAccounts . Accounts.indexedAccount ai . accountBaker ?~ AccountBaker{
                  _stakedAmount = baStake,
                  _stakeEarnings = baStakeEarnings,
                  _accountBakerInfo = bakerKeyUpdateToInfo bid baKeys,
                  _bakerPendingChange = NoChange
                }
                & blockBirkParameters . birkActiveBakers . aggregationKeys %~ Set.insert (bkuAggregationKey baKeys)
                & blockBirkParameters . birkActiveBakers . activeBakers %~ Set.insert bid
                )

    bsoUpdateBakerKeys bs aaddr bku@BakerKeyUpdate{..} = return $! case Accounts.getAccountWithIndex aaddr (bs ^. blockAccounts) of
        -- The account is valid and has a baker
        Just (ai, Account{_accountBaker = Just ab@AccountBaker{..}})
          -- The key would duplicate an existing aggregation key (other than the baker's current key)
          | bkuAggregationKey /= _bakerAggregationVerifyKey _accountBakerInfo
          , bkuAggregationKey `Set.member` (bs ^. blockBirkParameters . birkActiveBakers . aggregationKeys) -> (BKUDuplicateAggregationKey, bs)
          -- The aggregation key is not a duplicate, so update the baker
          | otherwise -> (BKUSuccess, bs
              & blockAccounts . Accounts.indexedAccount ai . accountBaker ?~
                ab{_accountBakerInfo = bakerKeyUpdateToInfo (_accountBakerInfo ^. bakerIdentity) bku}
              & blockBirkParameters . birkActiveBakers . aggregationKeys %~ Set.insert bkuAggregationKey . Set.delete (_bakerAggregationVerifyKey _accountBakerInfo)
              )
        -- Cannot resolve the account, or it is not a baker
        _ -> (BKUInvalidBaker, bs)

    bsoUpdateBakerStake bs aaddr BakerStakeUpdate{..} = return $! case Accounts.getAccountWithIndex aaddr (bs ^. blockAccounts) of
        -- The account is valid and has a baker
        Just (ai, Account{_accountBaker = Just ab@AccountBaker{..}, ..})
          -- A change is already pending
          | _bakerPendingChange /= NoChange -> (BSUChangePending, bs)
          -- The amount is less than the desired stake
          | Just newStake <- bsuNewStake
          , _accountAmount < newStake -> (BSUInsufficientBalance, bs)
          -- We can make the change
          | otherwise ->
              let updateStakeEarnings
                    | Just se <- bsuStakeEarnings = stakeEarnings .~ se
                    | otherwise = id
                  (res, updateStake)
                    | Just newStake <- bsuNewStake = case compare newStake _stakedAmount of
                          LT -> let curEpoch = epoch $ _birkSeedState $ _blockBirkParameters bs
                                    cooldown = bs ^. blockUpdates . currentParameters . cpBakerCooldownEpochs
                                in (BSUStakeReduced (curEpoch + cooldown), bakerPendingChange .~ ReduceStake newStake (curEpoch + cooldown))
                          EQ -> (BSUStakeUnchanged, id)
                          GT -> (BSUStakeIncreased, stakedAmount .~ newStake)
                    | otherwise = (BSUStakeUnchanged, id)
              in (res, bs & blockAccounts . Accounts.indexedAccount ai . accountBaker ?~ (ab & updateStakeEarnings . updateStake))
        -- The account is not valid or has no baker
        _ -> (BSUInvalidBaker, bs)

    bsoRemoveBaker bs aaddr = return $! case Accounts.getAccountWithIndex aaddr (bs ^. blockAccounts) of
        -- The account is valid and has a baker
        Just (ai, Account{_accountBaker = Just ab@AccountBaker{..}, ..})
          -- A change is already pending
          | _bakerPendingChange /= NoChange -> (BRChangePending, bs)
          -- We can make the change
          | otherwise ->
              let curEpoch = epoch $ _birkSeedState $ _blockBirkParameters bs
                  cooldown = bs ^. blockUpdates . currentParameters . cpBakerCooldownEpochs
              in (BRRemoved (curEpoch + cooldown), 
                  bs & blockAccounts . Accounts.indexedAccount ai . accountBaker ?~ (ab & bakerPendingChange .~ RemoveBaker (curEpoch + cooldown)))
        -- The account is not valid or has no baker
        _ -> (BRInvalidBaker, bs)

    bsoSetInflation bs amnt = return $
        bs & blockBank . unhashed . Rewards.mintedGTUPerSlot .~ amnt

    -- mint currency in the central bank, and also update the total gtu amount to maintain the invariant
    -- that the total gtu amount is indeed the total gtu amount
    bsoMint bs amount = return $
        let updated = bs & ((blockBank . unhashed . Rewards.totalGTU) +~ amount) .
                           ((blockBank . unhashed . Rewards.centralBankGTU) +~ amount)
        in (updated ^. blockBank . unhashed . Rewards.centralBankGTU, updated)

    bsoDecrementCentralBankGTU bs amount = return $!
        let updated = bs & ((blockBank . unhashed . Rewards.centralBankGTU) -~ amount)
        in (updated ^. blockBank . unhashed . Rewards.centralBankGTU, updated)

<<<<<<< HEAD
=======
    bsoDelegateStake bs aaddr target = return $! if targetValid then (True, bs') else (False, bs)
        where
            targetValid = case target of
                Nothing -> True
                Just bid -> isJust (bs ^? blockBirkParameters . birkCurrentBakers . bakerMap . L.ix bid)
            acct = fromMaybe (error "Invalid account address") $ bs ^? blockAccounts . ix aaddr
            stake = acct ^. accountAmount +
                sum [Instances.instanceAmount inst |
                        Just inst <- Set.toList (acct ^. accountInstances) <&> flip Instances.getInstance (bs ^. blockInstances)]

            bs' = bs & blockBirkParameters . birkCurrentBakers %~ removeStake (acct ^. accountStakeDelegate) stake . addStake target stake
                     & blockAccounts . ix aaddr %~ (accountStakeDelegate .~ target)

>>>>>>> 78bd02df
    {-# INLINE bsoGetIdentityProvider #-}
    bsoGetIdentityProvider bs ipId =
      return $! bs ^? blockIdentityProviders . unhashed . to IPS.idProviders . ix ipId

    {-# INLINE bsoGetAnonymityRevokers #-}
    bsoGetAnonymityRevokers bs arIds = return $!
      let ars = bs ^. blockAnonymityRevokers . unhashed . to ARS.arRevokers
      in forM arIds (flip Map.lookup ars)

    {-# INLINE bsoGetCryptoParams #-}
    bsoGetCryptoParams bs =
      return $! bs ^. blockCryptographicParameters . unhashed

    bsoSetTransactionOutcomes bs l =
      return $! bs & blockTransactionOutcomes .~ Transactions.transactionOutcomesFromList l

    bsoAddSpecialTransactionOutcome bs o =
      return $! bs & blockTransactionOutcomes . Transactions.outcomeSpecial %~ (o:)

    {-# INLINE bsoProcessUpdateQueues #-}
    bsoProcessUpdateQueues bs ts = return $! bs & blockUpdates %~ processUpdateQueues ts

    {-# INLINE bsoProcessReleaseSchedule #-}
    bsoProcessReleaseSchedule bs ts = do
      let (accountsToRemove, blockReleaseSchedule') = Map.partition (<= ts) $ bs ^. blockReleaseSchedule
      if Map.null accountsToRemove
        then return bs
        else
        let f (ba, brs) addr =
              let ba' = ba & ix addr . accountReleaseSchedule %~ snd . unlockAmountsUntil ts
                  brs' = case Map.lookupMin =<< fmap (_pendingReleases . _accountReleaseSchedule) (ba' ^? ix addr) of
                               Just (k, _) -> Map.insert addr k brs
                               Nothing -> brs
              in (ba', brs')
            (blockAccounts', blockReleaseSchedule'') = foldl' f (bs ^. blockAccounts, blockReleaseSchedule') (Map.keys accountsToRemove)
        in
          return $! bs & blockAccounts .~ blockAccounts'
                       & blockReleaseSchedule .~ blockReleaseSchedule''


    {-# INLINE bsoGetCurrentAuthorizations #-}
    bsoGetCurrentAuthorizations bs = return $! bs ^. blockUpdates . currentAuthorizations . unhashed

    {-# INLINE bsoGetNextUpdateSequenceNumber #-}
    bsoGetNextUpdateSequenceNumber bs uty = return $! lookupNextUpdateSequenceNumber (bs ^. blockUpdates) uty

    {-# INLINE bsoEnqueueUpdate #-}
    bsoEnqueueUpdate bs effectiveTime payload = return $! bs & blockUpdates %~ enqueueUpdate effectiveTime payload

    {-# INLINE bsoAddReleaseSchedule #-}
    bsoAddReleaseSchedule bs rel = do
      let f relSchedule (addr, t) = Map.alter (\case
                                                  Nothing -> Just t
                                                  Just t' -> Just $ min t' t) addr relSchedule
          updateBRS brs = foldl' f brs rel
      return $! bs & blockReleaseSchedule %~ updateBRS

    {-# INLINE bsoGetEnergyRate #-}
    bsoGetEnergyRate bs = return $! bs ^. blockUpdates . currentParameters . cpEnergyRate

instance Monad m => BS.BlockStateStorage (PureBlockStateMonad m) where
    {-# INLINE thawBlockState #-}
    thawBlockState bs = return $ _unhashedBlockState bs & (blockBank . unhashed . Rewards.executionCost .~ 0) .
                                      (blockBank . unhashed . Rewards.identityIssuersRewards .~ HashMap.empty)

    {-# INLINE freezeBlockState #-}
    freezeBlockState bs = return $! hashBlockState bs

    {-# INLINE dropUpdatableBlockState #-}
    dropUpdatableBlockState _ = return ()

    {-# INLINE purgeBlockState #-}
    purgeBlockState _ = return ()

    {-# INLINE archiveBlockState #-}
    archiveBlockState _ = return ()

    {-# INLINE saveBlockState #-}
    saveBlockState _ = return ()

    {-# INLINE loadBlockState #-}
    loadBlockState _ _ = error "Cannot load memory-based block state"

    {-# INLINE cacheBlockState #-}
    cacheBlockState = return

-- |Initial block state.
initialState :: BasicBirkParameters
             -> CryptographicParameters
             -> [Account]
             -> IPS.IdentityProviders
             -> ARS.AnonymityRevokers
             -> Amount
             -> Authorizations
             -> ChainParameters
             -> BlockState
initialState _blockBirkParameters cryptoParams genesisAccounts ips anonymityRevokers mintPerSlot auths chainParams = BlockState {..}
  where
    _blockCryptographicParameters = makeHashed cryptoParams
    _blockAccounts = List.foldl' (flip Accounts.putAccountWithRegIds) Accounts.emptyAccounts genesisAccounts
    _blockInstances = Instances.emptyInstances
    _blockModules = Modules.emptyModules
    -- initial amount in the central bank is the amount on all genesis accounts combined
    initialAmount = List.foldl' (\c acc -> c + acc ^. accountAmount) 0 $ genesisAccounts
    _blockBank = makeHashed $ Rewards.makeGenesisBankStatus initialAmount mintPerSlot
    _blockIdentityProviders = makeHashed ips
    _blockAnonymityRevokers = makeHashed anonymityRevokers
    _blockTransactionOutcomes = Transactions.emptyTransactionOutcomes
    _blockUpdates = initialUpdates auths chainParams
    _blockReleaseSchedule = Map.empty
    _blockStateHash = BS.makeBlockStateHash BS.BlockStateHashInputs {
              bshBirkParameters = getHash _blockBirkParameters,
              bshCryptographicParameters = getHash _blockCryptographicParameters,
              bshIdentityProviders = getHash _blockIdentityProviders,
              bshAnonymityRevokers = getHash _blockAnonymityRevokers,
              bshModules = getHash _blockModules,
              bshBankStatus = getHash _blockBank,
              bshAccounts = getHash _blockAccounts,
              bshInstances = getHash _blockInstances,
              bshUpdates = getHash _blockUpdates
            }<|MERGE_RESOLUTION|>--- conflicted
+++ resolved
@@ -298,19 +298,10 @@
 
   getAccountEncryptionKey acc = return $ acc ^. accountEncryptionKey
 
-<<<<<<< HEAD
+  getAccountReleaseSchedule acc = return $ acc ^. accountReleaseSchedule
+
   getAccountInstances acc = return $ acc ^. accountInstances
 
-=======
-  getAccountStakeDelegate acc = return $ acc ^. accountStakeDelegate
-
-  getAccountReleaseSchedule acc = return $ acc ^. accountReleaseSchedule
-
-  getAccountInstances acc = return $ acc ^. accountInstances
-
-  createNewAccount gc keys addr = return . newAccount gc keys addr
-
->>>>>>> 78bd02df
   updateAccountAmount acc amnt = return $ acc & accountAmount .~ amnt
 
 {-
@@ -341,26 +332,16 @@
     {-# INLINE bsoRegIdExists #-}
     bsoRegIdExists bs regid = return (Accounts.regIdExists regid (bs ^. blockAccounts))
 
-<<<<<<< HEAD
-    bsoCreateAccount bs gc keys addr regId = return $ 
+    bsoCreateAccount bs gc keys addr cred = return $ 
             if Accounts.exists addr accounts then
               (Nothing, bs)
             else
               (Just acct, bs & blockAccounts .~ newAccounts)
-=======
-    {-# INLINE bsoPutNewAccount #-}
-    bsoPutNewAccount bs acc = return $
-        if Accounts.exists addr accounts then
-          (False, bs)
-        else
-          (True, bs & blockAccounts .~ Accounts.putAccount acc (foldr Accounts.recordRegId accounts (regId <$> acc ^. accountCredentials))
-                    & bakerUpdate)
->>>>>>> 78bd02df
         where
-            acct = newAccount gc keys addr regId
+            acct = newAccount gc keys addr cred
             accounts = bs ^. blockAccounts
             newAccounts = Accounts.putAccount acct $
-                          Accounts.recordRegId (cdvRegId regId)
+                          Accounts.recordRegId (regId cred)
                           accounts
 
     bsoPutNewInstance bs mkInstance = return (instanceAddress, bs')
@@ -387,15 +368,7 @@
              Nothing -> bs & blockAccounts %~ Accounts.putAccount updatedAccount
              Just cdi ->
                bs & blockAccounts %~ Accounts.putAccount updatedAccount
-<<<<<<< HEAD
-                                   . Accounts.recordRegId (cdvRegId cdi))
-=======
                                    . Accounts.recordRegId (regId cdi))
-        -- If we change the amount, update the delegate
-        & (blockBirkParameters . birkCurrentBakers
-                    %~ modifyStake (account ^. accountStakeDelegate)
-                                   ((accountUpdates ^. auAmount . non 0) + (amountToDelta . fromMaybe 0 $ foldl' (+) 0 . concatMap (\(l, _) -> (map snd l)) <$> accountUpdates ^. auReleaseSchedule)))
->>>>>>> 78bd02df
         where
             account = bs ^. blockAccounts . singular (ix (accountUpdates ^. auAddress))
             updatedAccount = Accounts.updateAccount accountUpdates account
@@ -556,22 +529,6 @@
         let updated = bs & ((blockBank . unhashed . Rewards.centralBankGTU) -~ amount)
         in (updated ^. blockBank . unhashed . Rewards.centralBankGTU, updated)
 
-<<<<<<< HEAD
-=======
-    bsoDelegateStake bs aaddr target = return $! if targetValid then (True, bs') else (False, bs)
-        where
-            targetValid = case target of
-                Nothing -> True
-                Just bid -> isJust (bs ^? blockBirkParameters . birkCurrentBakers . bakerMap . L.ix bid)
-            acct = fromMaybe (error "Invalid account address") $ bs ^? blockAccounts . ix aaddr
-            stake = acct ^. accountAmount +
-                sum [Instances.instanceAmount inst |
-                        Just inst <- Set.toList (acct ^. accountInstances) <&> flip Instances.getInstance (bs ^. blockInstances)]
-
-            bs' = bs & blockBirkParameters . birkCurrentBakers %~ removeStake (acct ^. accountStakeDelegate) stake . addStake target stake
-                     & blockAccounts . ix aaddr %~ (accountStakeDelegate .~ target)
-
->>>>>>> 78bd02df
     {-# INLINE bsoGetIdentityProvider #-}
     bsoGetIdentityProvider bs ipId =
       return $! bs ^? blockIdentityProviders . unhashed . to IPS.idProviders . ix ipId
