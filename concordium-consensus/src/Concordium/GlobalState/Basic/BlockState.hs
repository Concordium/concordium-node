--- conflicted
+++ resolved
@@ -1895,21 +1895,8 @@
     bsoRotateCurrentCapitalDistribution bs =
         return $! bs & blockPoolRewards %~ PoolRewards.rotateCapitalDistribution
 
-<<<<<<< HEAD
-    {-# INLINE bsoAddReleaseSchedule #-}
-    bsoAddReleaseSchedule bs rel = do
-      let f relSchedule (addr, t) = Map.alter (\case
-                                                  Nothing -> Just t
-                                                  Just t' -> Just $ min t' t) addr relSchedule
-          updateBRS brs = foldl' f brs rel
-      return $! bs & blockReleaseSchedule %~ updateBRS
-
     {-# INLINE bsoGetExchangeRates #-}
     bsoGetExchangeRates = doGetExchangeRates
-=======
-    {-# INLINE bsoGetEnergyRate #-}
-    bsoGetEnergyRate = doGetEnergyRate
->>>>>>> 4f3dfdf0
 
     bsoGetChainParameters bs = return $! bs ^. blockUpdates . currentParameters
 
