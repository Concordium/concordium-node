{-# LANGUAGE TemplateHaskell #-}
{-# LANGUAGE TypeFamilies #-}
{-# LANGUAGE DeriveGeneric #-}
{-# LANGUAGE DerivingVia #-}
module Concordium.GlobalState.Basic.BlockState where

import Lens.Micro.Platform
import Concordium.Utils
import qualified Data.Map.Strict as Map
import qualified Data.HashMap.Strict as HashMap
import qualified Data.Set as Set
import qualified Data.List as List
import Data.Maybe
import Control.Monad

import GHC.Generics (Generic)

import Concordium.ID.Types(cdvRegId)
import Concordium.Types
import qualified Concordium.GlobalState.Types as GT
import Concordium.GlobalState.BakerInfo
import Concordium.GlobalState.Parameters
import Concordium.GlobalState.AccountTransactionIndex
import Concordium.GlobalState.Basic.BlockState.Bakers
import qualified Concordium.GlobalState.BlockState as BS
import qualified Concordium.GlobalState.Modules as Modules
import qualified Concordium.GlobalState.Basic.BlockState.Account as Account
import qualified Concordium.GlobalState.Basic.BlockState.Instances as Instances
import qualified Concordium.GlobalState.Rewards as Rewards
import qualified Concordium.GlobalState.IdentityProviders as IPS
import qualified Concordium.GlobalState.AnonymityRevokers as ARS
import qualified Concordium.Types.Transactions as Transactions
import Concordium.GlobalState.SeedState

import qualified Acorn.Utils.Init as Acorn

data BasicBirkParameters = BasicBirkParameters {
    _birkElectionDifficulty :: ElectionDifficulty,
    -- |The current stake of bakers. All updates should be to this state.
    _birkCurrentBakers :: !Bakers,
    -- |The state of bakers at the end of the previous epoch,
    -- will be used as lottery bakers in next epoch.
    _birkPrevEpochBakers :: !Bakers,
    -- |The state of the bakers fixed before previous epoch,
    -- the lottery power and reward account is used in leader election.
    _birkLotteryBakers :: !Bakers,
    _birkSeedState :: !SeedState
} deriving (Eq, Generic, Show)

data BlockState = BlockState {
    _blockAccounts :: !Account.Accounts,
    _blockInstances :: !Instances.Instances,
    _blockModules :: !Modules.Modules,
    _blockBank :: !Rewards.BankStatus,
    _blockIdentityProviders :: !IPS.IdentityProviders,
    _blockAnonymityRevokers :: !ARS.AnonymityRevokers,
    _blockBirkParameters :: !BasicBirkParameters,
    _blockCryptographicParameters :: !CryptographicParameters,
    _blockTransactionOutcomes :: !Transactions.TransactionOutcomes
} deriving (Show)

makeLenses ''BasicBirkParameters
makeLenses ''BlockState

-- |Mostly empty block state, apart from using 'Rewards.genesisBankStatus' which
-- has hard-coded initial values for amount of gtu in existence.
emptyBlockState :: BasicBirkParameters -> CryptographicParameters -> BlockState
emptyBlockState _blockBirkParameters _blockCryptographicParameters = BlockState {
  _blockAccounts = Account.emptyAccounts
  , _blockInstances = Instances.emptyInstances
  , _blockModules = Modules.emptyModules
  , _blockBank = Rewards.emptyBankStatus
  , _blockIdentityProviders = IPS.emptyIdentityProviders
  , _blockAnonymityRevokers = ARS.emptyAnonymityRevokers
  , _blockTransactionOutcomes = Transactions.emptyTransactionOutcomes
  ,..
  }


newtype PureBlockStateMonad m a = PureBlockStateMonad {runPureBlockStateMonad :: m a}
    deriving (Functor, Applicative, Monad)

type instance GT.BlockStatePointer BlockState = ()

instance GT.BlockStateTypes (PureBlockStateMonad m) where
    type BlockState (PureBlockStateMonad m) = BlockState
    type UpdatableBlockState (PureBlockStateMonad m) = BlockState
    type BirkParameters (PureBlockStateMonad m) = BasicBirkParameters
    type Bakers (PureBlockStateMonad m) = Bakers

instance ATITypes (PureBlockStateMonad m) where
  type ATIStorage (PureBlockStateMonad m) = ()

instance Monad m => PerAccountDBOperations (PureBlockStateMonad m) where
  -- default implementation

instance Monad m => BS.BlockStateQuery (PureBlockStateMonad m) where
    {-# INLINE getModule #-}
    getModule bs mref =
        return $ bs ^. blockModules . to (Modules.getModule mref)

    {-# INLINE getContractInstance #-}
    getContractInstance bs caddr = return (Instances.getInstance caddr (bs ^. blockInstances))

    {-# INLINE getAccount #-}
    getAccount bs aaddr =
      return $ bs ^? blockAccounts . ix aaddr

    {-# INLINE getModuleList #-}
    getModuleList bs = return $ bs ^. blockModules . to Modules.moduleList

    {-# INLINE getContractInstanceList #-}
    getContractInstanceList bs = return (bs ^.. blockInstances . Instances.foldInstances)

    {-# INLINE getAccountList #-}
    getAccountList bs =
      return $ Map.keys (Account.accountMap (bs ^. blockAccounts))

    {-# INLINE getBlockBirkParameters #-}
    getBlockBirkParameters = return . _blockBirkParameters

    {-# INLINE getRewardStatus #-}
    getRewardStatus = return . _blockBank

    {-# INLINE getTransactionOutcome #-}
    getTransactionOutcome bs trh =
        return $ bs ^? blockTransactionOutcomes . ix trh

    {-# INLINE getOutcomes #-}
    getOutcomes bs =
        return $ bs ^. blockTransactionOutcomes . to Transactions.outcomeValues

    {-# INLINE getSpecialOutcomes #-}
    getSpecialOutcomes bs =
        return $ bs ^. blockTransactionOutcomes . Transactions.outcomeSpecial

<<<<<<< HEAD
=======
    {-# INLINE getAllIdentityProviders #-}
    getAllIdentityProviders bs =
      return $! bs ^. blockIdentityProviders . to (HashMap.elems . IPS.idProviders)


    {-# INLINE getAllAnonymityRevokers #-}
    getAllAnonymityRevokers bs = return $! bs ^. blockAnonymityRevokers . to (HashMap.elems . ARS.arRevokers)

>>>>>>> c2172eff
instance Monad m => BS.BakerQuery (PureBlockStateMonad m) where

  getBakerStake bs bid = return $ bs ^? bakerMap . ix bid . bakerStake

  getBakerFromKey bs k = return $ bs ^. bakersByKey . at' k

  getTotalBakerStake bs = return $ bs ^. bakerTotalStake

  getBakerInfo bs bid = return $ bs ^? bakerMap . ix bid . bakerInfo
<<<<<<< HEAD
  
  getFullBakerInfos = return . _bakerMap        
=======

  getFullBakerInfos = return . _bakerMap
>>>>>>> c2172eff

instance Monad m => BS.BirkParametersOperations (PureBlockStateMonad m) where

    getSeedState bps = return $ _birkSeedState bps

    updateBirkParametersForNewEpoch seedState = return . basicUpdateBirkParametersForNewEpoch seedState

    getElectionDifficulty = return . _birkElectionDifficulty

    getCurrentBakers = return . _birkCurrentBakers

    getLotteryBakers = return . _birkLotteryBakers

    updateSeedState f bps = return $ bps & birkSeedState %~ f

basicUpdateBirkParametersForNewEpoch :: SeedState -> BasicBirkParameters -> BasicBirkParameters
basicUpdateBirkParametersForNewEpoch seedState bps = bps &
    birkSeedState .~ seedState &
    -- use stake distribution saved from the former epoch for leader election
    birkLotteryBakers .~ (bps ^. birkPrevEpochBakers) &
    -- save the stake distribution from the end of the epoch
    birkPrevEpochBakers .~ (bps ^. birkCurrentBakers)

instance Monad m => BS.BlockStateOperations (PureBlockStateMonad m) where

    {-# INLINE bsoGetModule #-}
    bsoGetModule bs mref = return $ bs ^. blockModules . to (Modules.getModule mref)

    {-# INLINE bsoGetInstance #-}
    bsoGetInstance bs caddr = return (Instances.getInstance caddr (bs ^. blockInstances))

    {-# INLINE bsoGetAccount #-}
    bsoGetAccount bs aaddr =
      return $ bs ^? blockAccounts . ix aaddr

    {-# INLINE bsoRegIdExists #-}
    bsoRegIdExists bs regid = return (Account.regIdExists regid (bs ^. blockAccounts))

    {-# INLINE bsoPutNewAccount #-}
    bsoPutNewAccount bs acc = return $
        if Account.exists addr accounts then
          (False, bs)
        else
          (True, bs & blockAccounts .~ Account.putAccount acc accounts & bakerUpdate)
        where
            accounts = bs ^. blockAccounts
            addr = acc ^. accountAddress
            bakerUpdate = blockBirkParameters . birkCurrentBakers %~ addStake (acc ^. accountStakeDelegate) (acc ^. accountAmount)

    bsoPutNewInstance bs mkInstance = return (instanceAddress, bs')
        where
            (inst, instances') = Instances.createInstance mkInstance (bs ^. blockInstances)
            Instances.InstanceParameters{..} = Instances.instanceParameters inst
            bs' = bs
                -- Add the instance
                & blockInstances .~ instances'
                -- Update the owner account's set of instances
                & blockAccounts . ix instanceOwner . accountInstances %~ Set.insert instanceAddress
                -- Delegate the stake as needed
                & maybe (error "Instance has invalid owner")
                    (\owner -> blockBirkParameters . birkCurrentBakers %~ addStake (owner ^. accountStakeDelegate) (Instances.instanceAmount inst))
                    (bs ^? blockAccounts . ix instanceOwner)

    bsoPutNewModule bs mref iface viface source = return $!
        case Modules.putInterfaces mref iface viface source (bs ^. blockModules) of
          Nothing -> (False, bs)
          Just mods' -> (True, bs & blockModules .~ mods')

    bsoTryGetLinkedExpr bs mref n = return $!
        Modules.getLinkedExpr mref n (bs ^. blockModules)

    bsoPutLinkedExpr bs mref n linked = return $!
        bs & blockModules %~ (Modules.putLinkedExpr mref n linked)


    bsoTryGetLinkedContract bs mref n = return $!
        Modules.getLinkedContract mref n (bs ^. blockModules)

    bsoPutLinkedContract bs mref n linked = return $!
        bs & blockModules %~ (Modules.putLinkedContract mref n linked)

    bsoModifyInstance bs caddr delta model = return $!
        bs & blockInstances %~ Instances.updateInstanceAt caddr delta model
        & maybe (error "Instance has invalid owner")
            (\owner -> blockBirkParameters . birkCurrentBakers %~ modifyStake (owner ^. accountStakeDelegate) delta)
            (bs ^? blockAccounts . ix instanceOwner)
        where
            inst = fromMaybe (error "Instance does not exist") $ bs ^? blockInstances . ix caddr
            Instances.InstanceParameters{..} = Instances.instanceParameters inst

    bsoModifyAccount bs accountUpdates = return $!
        -- Update the account
        (case accountUpdates ^. BS.auCredential of
             Nothing -> bs & blockAccounts %~ Account.putAccount updatedAccount
             Just cdi ->
               bs & blockAccounts %~ Account.putAccount updatedAccount
                                   . Account.recordRegId (cdvRegId cdi))
        -- If we change the amount, update the delegate
        & (blockBirkParameters . birkCurrentBakers
                    %~ modifyStake (account ^. accountStakeDelegate)
                                   (accountUpdates ^. BS.auAmount . non 0))
        where
            account = bs ^. blockAccounts . singular (ix (accountUpdates ^. BS.auAddress))
            updatedAccount = BS.updateAccount accountUpdates account

    {-# INLINE bsoNotifyExecutionCost #-}
    bsoNotifyExecutionCost bs amnt =
      return . snd $ bs & blockBank . Rewards.executionCost <%~ (+ amnt)

    bsoNotifyIdentityIssuerCredential bs idk =
      let updatedRewards = HashMap.alter (Just . maybe 1 (+1)) idk (bs ^. blockBank . Rewards.identityIssuersRewards) in
      return $! bs & blockBank . Rewards.identityIssuersRewards .~ updatedRewards

    {-# INLINE bsoGetExecutionCost #-}
    bsoGetExecutionCost bs =
      return $ bs ^. blockBank . Rewards.executionCost

    {-# INLINE bsoGetBlockBirkParameters #-}
    bsoGetBlockBirkParameters = return . _blockBirkParameters

    bsoAddBaker bs binfo = return $!
        case createBaker binfo (bs ^. blockBirkParameters . birkCurrentBakers) of
          Right (bid, newBakers) -> (Right bid, bs & blockBirkParameters . birkCurrentBakers .~ newBakers)
          Left err -> (Left err, bs)

    -- NB: The caller must ensure the baker exists. Otherwise this method is incorrect and will raise a runtime error.
    bsoUpdateBaker bs bupdate = return $!
        let bakers = bs ^. blockBirkParameters . birkCurrentBakers
        in case updateBaker bupdate bakers of
             Nothing -> (False, bs)
             Just newBakers -> (True, bs & blockBirkParameters . birkCurrentBakers .~ newBakers)

    bsoRemoveBaker bs bid = return $
        let
            (rv, bakers') = removeBaker bid $ bs ^. blockBirkParameters . birkCurrentBakers
        in (rv, bs & blockBirkParameters . birkCurrentBakers .~ bakers')

    bsoSetInflation bs amnt = return $
        bs & blockBank . Rewards.mintedGTUPerSlot .~ amnt

    -- mint currency in the central bank, and also update the total gtu amount to maintain the invariant
    -- that the total gtu amount is indeed the total gtu amount
    bsoMint bs amount = return $
        let updated = bs & ((blockBank . Rewards.totalGTU) +~ amount) .
                           ((blockBank . Rewards.centralBankGTU) +~ amount)
        in (updated ^. blockBank . Rewards.centralBankGTU, updated)

    bsoDecrementCentralBankGTU bs amount = return $!
        let updated = bs & ((blockBank . Rewards.centralBankGTU) -~ amount)
        in (updated ^. blockBank . Rewards.centralBankGTU, updated)

    bsoDelegateStake bs aaddr target = return $! if targetValid then (True, bs') else (False, bs)
        where
            targetValid = case target of
                Nothing -> True
                Just bid -> isJust $ bs ^. blockBirkParameters . birkCurrentBakers . bakerMap . at' bid
            acct = fromMaybe (error "Invalid account address") $ bs ^? blockAccounts . ix aaddr
            stake = acct ^. accountAmount +
                sum [Instances.instanceAmount inst |
                        Just inst <- Set.toList (acct ^. accountInstances) <&> flip Instances.getInstance (bs ^. blockInstances)]
            bs' = bs & blockBirkParameters . birkCurrentBakers %~ removeStake (acct ^. accountStakeDelegate) stake . addStake target stake
                    & blockAccounts . ix aaddr %~ (accountStakeDelegate .~ target)

    {-# INLINE bsoGetIdentityProvider #-}
    bsoGetIdentityProvider bs ipId =
      return $! bs ^? blockIdentityProviders . to IPS.idProviders . ix ipId

    {-# INLINE bsoGetAnonymityRevokers #-}
<<<<<<< HEAD
    bsoGetAnonymityRevokers bs arIds = return $! 
=======
    bsoGetAnonymityRevokers bs arIds = return $!
>>>>>>> c2172eff
      let ars = bs ^. blockAnonymityRevokers . to ARS.arRevokers
      in forM arIds (flip HashMap.lookup ars)

    {-# INLINE bsoGetCryptoParams #-}
    bsoGetCryptoParams bs =
      return $! bs ^. blockCryptographicParameters

    bsoSetTransactionOutcomes bs l =
      return $! bs & blockTransactionOutcomes .~ Transactions.transactionOutcomesFromList l

    bsoAddSpecialTransactionOutcome bs o =
      return $! bs & blockTransactionOutcomes . Transactions.outcomeSpecial %~ (o:)

    {-# INLINE bsoUpdateBirkParameters #-}
    bsoUpdateBirkParameters bs bps = return $! bs & blockBirkParameters .~ bps

    {-# INLINE bsoSetElectionDifficulty #-}
    bsoSetElectionDifficulty bs d = return $!
      bs & blockBirkParameters . birkElectionDifficulty .~ d

instance Monad m => BS.BlockStateStorage (PureBlockStateMonad m) where
    {-# INLINE thawBlockState #-}
    thawBlockState bs = return $ bs & (blockBank . Rewards.executionCost .~ 0) .
                                      (blockBank . Rewards.identityIssuersRewards .~ HashMap.empty)

    {-# INLINE freezeBlockState #-}
    freezeBlockState = return

    {-# INLINE dropUpdatableBlockState #-}
    dropUpdatableBlockState _ = return ()

    {-# INLINE purgeBlockState #-}
    purgeBlockState _ = return ()

    {-# INLINE archiveBlockState #-}
    archiveBlockState _ = return ()

    {-# INLINE saveBlockState #-}
    saveBlockState _ = return ()

    {-# INLINE loadBlockState #-}
    loadBlockState _ = error "Cannot load memory-based block state"


-- |Initial block state.
initialState :: BasicBirkParameters
             -> CryptographicParameters
             -> [Account]
             -> [IPS.IpInfo]
             -> ARS.AnonymityRevokers
             -> Amount
             -> BlockState
initialState _blockBirkParameters _blockCryptographicParameters genesisAccounts ips _blockAnonymityRevokers mintPerSlot = BlockState{..}
  where
    _blockAccounts = List.foldl' (flip Account.putAccountWithRegIds) Account.emptyAccounts genesisAccounts
    _blockInstances = Instances.emptyInstances
    _blockModules = Modules.fromModuleList (Acorn.moduleList (let (_, _, pm) = Acorn.baseState in pm))
    _blockBank = Rewards.makeGenesisBankStatus initialAmount mintPerSlot
    _blockIdentityProviders = IPS.IdentityProviders (HashMap.fromList (map (\r -> (IPS.ipIdentity r, r)) ips))
    _blockTransactionOutcomes = Transactions.emptyTransactionOutcomes

    -- initial amount in the central bank is the amount on all genesis accounts combined
    initialAmount = List.foldl' (\c acc -> c + acc ^. accountAmount) 0 $ genesisAccounts<|MERGE_RESOLUTION|>--- conflicted
+++ resolved
@@ -134,17 +134,13 @@
     getSpecialOutcomes bs =
         return $ bs ^. blockTransactionOutcomes . Transactions.outcomeSpecial
 
-<<<<<<< HEAD
-=======
     {-# INLINE getAllIdentityProviders #-}
     getAllIdentityProviders bs =
       return $! bs ^. blockIdentityProviders . to (HashMap.elems . IPS.idProviders)
 
-
     {-# INLINE getAllAnonymityRevokers #-}
     getAllAnonymityRevokers bs = return $! bs ^. blockAnonymityRevokers . to (HashMap.elems . ARS.arRevokers)
 
->>>>>>> c2172eff
 instance Monad m => BS.BakerQuery (PureBlockStateMonad m) where
 
   getBakerStake bs bid = return $ bs ^? bakerMap . ix bid . bakerStake
@@ -154,13 +150,8 @@
   getTotalBakerStake bs = return $ bs ^. bakerTotalStake
 
   getBakerInfo bs bid = return $ bs ^? bakerMap . ix bid . bakerInfo
-<<<<<<< HEAD
-  
-  getFullBakerInfos = return . _bakerMap        
-=======
 
   getFullBakerInfos = return . _bakerMap
->>>>>>> c2172eff
 
 instance Monad m => BS.BirkParametersOperations (PureBlockStateMonad m) where
 
@@ -329,11 +320,7 @@
       return $! bs ^? blockIdentityProviders . to IPS.idProviders . ix ipId
 
     {-# INLINE bsoGetAnonymityRevokers #-}
-<<<<<<< HEAD
-    bsoGetAnonymityRevokers bs arIds = return $! 
-=======
     bsoGetAnonymityRevokers bs arIds = return $!
->>>>>>> c2172eff
       let ars = bs ^. blockAnonymityRevokers . to ARS.arRevokers
       in forM arIds (flip HashMap.lookup ars)
 
