{-# LANGUAGE TemplateHaskell #-}
{-# LANGUAGE TypeFamilies #-}
{-# LANGUAGE DeriveGeneric #-}
{-# LANGUAGE DerivingVia #-}
module Concordium.GlobalState.Basic.BlockState where

import Lens.Micro.Platform
import Concordium.Utils
import qualified Data.Map.Strict as Map
import qualified Data.HashMap.Strict as HashMap
import qualified Data.Set as Set
import qualified Data.List as List
import Data.Maybe

import GHC.Generics (Generic)

import Concordium.ID.Types(cdvRegId)
import Concordium.Types
import qualified Concordium.GlobalState.Types as GT
import Concordium.GlobalState.Parameters
import Concordium.GlobalState.Bakers
import Concordium.GlobalState.AccountTransactionIndex
import qualified Concordium.GlobalState.BlockState as BS
import qualified Concordium.GlobalState.Modules as Modules
import qualified Concordium.GlobalState.Basic.BlockState.Account as Account
import qualified Concordium.GlobalState.Basic.BlockState.Instances as Instances
import qualified Concordium.GlobalState.Rewards as Rewards
import qualified Concordium.GlobalState.IdentityProviders as IPS
import qualified Concordium.Types.Transactions as Transactions
import Concordium.GlobalState.SeedState

import qualified Acorn.Utils.Init as Acorn

data BasicBirkParameters = BasicBirkParameters {
    _birkElectionDifficulty :: ElectionDifficulty,
    -- |The current stake of bakers. All updates should be to this state.
    _birkCurrentBakers :: !Bakers,
    -- |The state of bakers at the end of the previous epoch,
    -- will be used as lottery bakers in next epoch.
    _birkPrevEpochBakers :: !Bakers,
    -- |The state of the bakers fixed before previous epoch,
    -- the lottery power and reward account is used in leader election.
    _birkLotteryBakers :: !Bakers,
    _birkSeedState :: !SeedState
} deriving (Eq, Generic, Show)

data BlockState = BlockState {
    _blockAccounts :: !Account.Accounts,
    _blockInstances :: !Instances.Instances,
    _blockModules :: !Modules.Modules,
    _blockBank :: !Rewards.BankStatus,
    _blockIdentityProviders :: !IPS.IdentityProviders,
    _blockBirkParameters :: !BasicBirkParameters,
    _blockCryptographicParameters :: !CryptographicParameters,
    _blockTransactionOutcomes :: !Transactions.TransactionOutcomes
} deriving (Show)

makeLenses ''BasicBirkParameters
makeLenses ''BlockState

-- |Mostly empty block state, apart from using 'Rewards.genesisBankStatus' which
-- has hard-coded initial values for amount of gtu in existence.
emptyBlockState :: BasicBirkParameters -> CryptographicParameters -> BlockState
emptyBlockState _blockBirkParameters _blockCryptographicParameters = BlockState {
  _blockAccounts = Account.emptyAccounts
  , _blockInstances = Instances.emptyInstances
  , _blockModules = Modules.emptyModules
  , _blockBank = Rewards.emptyBankStatus
  , _blockIdentityProviders = IPS.emptyIdentityProviders
  , _blockTransactionOutcomes = Transactions.emptyTransactionOutcomes
  ,..
  }


newtype PureBlockStateMonad m a = PureBlockStateMonad {runPureBlockStateMonad :: m a}
    deriving (Functor, Applicative, Monad)

<<<<<<< HEAD
type instance GS.BlockStatePointer BlockState = ()

instance GS.BlockStateTypes (PureBlockStateMonad m) where
=======
instance GT.BlockStateTypes (PureBlockStateMonad m) where
>>>>>>> 4955666e
    type BlockState (PureBlockStateMonad m) = BlockState
    type UpdatableBlockState (PureBlockStateMonad m) = BlockState
    type BirkParameters (PureBlockStateMonad m) = BasicBirkParameters

instance ATITypes (PureBlockStateMonad m) where
  type ATIStorage (PureBlockStateMonad m) = ()

instance Monad m => PerAccountDBOperations (PureBlockStateMonad m) where
  -- default implementation

instance Monad m => BS.BlockStateQuery (PureBlockStateMonad m) where
    {-# INLINE getModule #-}
    getModule bs mref =
        return $ bs ^. blockModules . to (Modules.getModule mref)

    {-# INLINE getContractInstance #-}
    getContractInstance bs caddr = return (Instances.getInstance caddr (bs ^. blockInstances))

    {-# INLINE getAccount #-}
    getAccount bs aaddr =
      return $ bs ^? blockAccounts . ix aaddr

    {-# INLINE getModuleList #-}
    getModuleList bs = return $ bs ^. blockModules . to Modules.moduleList

    {-# INLINE getContractInstanceList #-}
    getContractInstanceList bs = return (bs ^.. blockInstances . Instances.foldInstances)

    {-# INLINE getAccountList #-}
    getAccountList bs =
      return $ Map.keys (Account.accountMap (bs ^. blockAccounts))

    {-# INLINE getBlockBirkParameters #-}
    getBlockBirkParameters = return . _blockBirkParameters

    {-# INLINE getRewardStatus #-}
    getRewardStatus = return . _blockBank

    {-# INLINE getTransactionOutcome #-}
    getTransactionOutcome bs trh =
        return $ bs ^? blockTransactionOutcomes . ix trh

    {-# INLINE getOutcomes #-}
    getOutcomes bs =
        return $ bs ^. blockTransactionOutcomes . to Transactions.outcomeValues

    {-# INLINE getSpecialOutcomes #-}
    getSpecialOutcomes bs =
        return $ bs ^. blockTransactionOutcomes . Transactions.outcomeSpecial

instance Monad m => BS.BirkParametersOperations (PureBlockStateMonad m) where

    getSeedState bps = return $ _birkSeedState bps

    updateBirkParametersForNewEpoch seedState = return . basicUpdateBirkParametersForNewEpoch seedState

    getElectionDifficulty = return . _birkElectionDifficulty

    getCurrentBakers = return . _birkCurrentBakers

    getLotteryBakers = return . _birkLotteryBakers

    updateSeedState f bps = return $ bps & birkSeedState %~ f

basicUpdateBirkParametersForNewEpoch :: SeedState -> BasicBirkParameters -> BasicBirkParameters
basicUpdateBirkParametersForNewEpoch seedState bps = bps &
    birkSeedState .~ seedState &
    -- use stake distribution saved from the former epoch for leader election
    birkLotteryBakers .~ (bps ^. birkPrevEpochBakers) &
    -- save the stake distribution from the end of the epoch
    birkPrevEpochBakers .~ (bps ^. birkCurrentBakers)

instance Monad m => BS.BlockStateOperations (PureBlockStateMonad m) where

    {-# INLINE bsoGetModule #-}
    bsoGetModule bs mref = return $ bs ^. blockModules . to (Modules.getModule mref)

    {-# INLINE bsoGetInstance #-}
    bsoGetInstance bs caddr = return (Instances.getInstance caddr (bs ^. blockInstances))

    {-# INLINE bsoGetAccount #-}
    bsoGetAccount bs aaddr =
      return $ bs ^? blockAccounts . ix aaddr

    {-# INLINE bsoRegIdExists #-}
    bsoRegIdExists bs regid = return (Account.regIdExists regid (bs ^. blockAccounts))

    {-# INLINE bsoPutNewAccount #-}
    bsoPutNewAccount bs acc = return $
        if Account.exists addr accounts then
          (False, bs)
        else
          (True, bs & blockAccounts .~ Account.putAccount acc accounts & bakerUpdate)
        where
            accounts = bs ^. blockAccounts
            addr = acc ^. accountAddress
            bakerUpdate = blockBirkParameters . birkCurrentBakers %~ addStake (acc ^. accountStakeDelegate) (acc ^. accountAmount)

    bsoPutNewInstance bs mkInstance = return (instanceAddress, bs')
        where
            (inst, instances') = Instances.createInstance mkInstance (bs ^. blockInstances)
            Instances.InstanceParameters{..} = Instances.instanceParameters inst
            bs' = bs
                -- Add the instance
                & blockInstances .~ instances'
                -- Update the owner account's set of instances
                & blockAccounts . ix instanceOwner . accountInstances %~ Set.insert instanceAddress
                -- Delegate the stake as needed
                & maybe (error "Instance has invalid owner")
                    (\owner -> blockBirkParameters . birkCurrentBakers %~ addStake (owner ^. accountStakeDelegate) (Instances.instanceAmount inst))
                    (bs ^? blockAccounts . ix instanceOwner)

    bsoPutNewModule bs mref iface viface source = return $!
        case Modules.putInterfaces mref iface viface source (bs ^. blockModules) of
          Nothing -> (False, bs)
          Just mods' -> (True, bs & blockModules .~ mods')

    bsoTryGetLinkedExpr bs mref n = return $!
        Modules.getLinkedExpr mref n (bs ^. blockModules)

    bsoPutLinkedExpr bs mref n linked = return $!
        bs & blockModules %~ (Modules.putLinkedExpr mref n linked)


    bsoTryGetLinkedContract bs mref n = return $!
        Modules.getLinkedContract mref n (bs ^. blockModules)

    bsoPutLinkedContract bs mref n linked = return $!
        bs & blockModules %~ (Modules.putLinkedContract mref n linked)

    bsoModifyInstance bs caddr delta model = return $!
        bs & blockInstances %~ Instances.updateInstanceAt caddr delta model
        & maybe (error "Instance has invalid owner")
            (\owner -> blockBirkParameters . birkCurrentBakers %~ modifyStake (owner ^. accountStakeDelegate) delta)
            (bs ^? blockAccounts . ix instanceOwner)
        where
            inst = fromMaybe (error "Instance does not exist") $ bs ^? blockInstances . ix caddr
            Instances.InstanceParameters{..} = Instances.instanceParameters inst

    bsoModifyAccount bs accountUpdates = return $!
        -- Update the account
        (case accountUpdates ^. BS.auCredential of
             Nothing -> bs & blockAccounts %~ Account.putAccount updatedAccount
             Just cdi ->
               bs & blockAccounts %~ Account.putAccount updatedAccount
                                   . Account.recordRegId (cdvRegId cdi))
        -- If we change the amount, update the delegate
        & (blockBirkParameters . birkCurrentBakers
                    %~ modifyStake (account ^. accountStakeDelegate)
                                   (accountUpdates ^. BS.auAmount . non 0))
        where
            account = bs ^. blockAccounts . singular (ix (accountUpdates ^. BS.auAddress))
            updatedAccount = BS.updateAccount accountUpdates account

    {-# INLINE bsoNotifyExecutionCost #-}
    bsoNotifyExecutionCost bs amnt =
      return . snd $ bs & blockBank . Rewards.executionCost <%~ (+ amnt)

    bsoNotifyIdentityIssuerCredential bs idk =
      let updatedRewards = HashMap.alter (Just . maybe 1 (+1)) idk (bs ^. blockBank . Rewards.identityIssuersRewards) in
      return $! bs & blockBank . Rewards.identityIssuersRewards .~ updatedRewards

    {-# INLINE bsoGetExecutionCost #-}
    bsoGetExecutionCost bs =
      return $ bs ^. blockBank . Rewards.executionCost

    {-# INLINE bsoGetBlockBirkParameters #-}
    bsoGetBlockBirkParameters = return . _blockBirkParameters

    bsoAddBaker bs binfo = return $!
        case createBaker binfo (bs ^. blockBirkParameters . birkCurrentBakers) of
          Right (bid, newBakers) -> (Right bid, bs & blockBirkParameters . birkCurrentBakers .~ newBakers)
          Left err -> (Left err, bs)

    -- NB: The caller must ensure the baker exists. Otherwise this method is incorrect and will raise a runtime error.
    bsoUpdateBaker bs bupdate = return $!
        let bakers = bs ^. blockBirkParameters . birkCurrentBakers
        in case updateBaker bupdate bakers of
             Nothing -> (False, bs)
             Just newBakers -> (True, bs & blockBirkParameters . birkCurrentBakers .~ newBakers)

    bsoRemoveBaker bs bid = return $
        let
            (rv, bakers') = removeBaker bid $ bs ^. blockBirkParameters . birkCurrentBakers
        in (rv, bs & blockBirkParameters . birkCurrentBakers .~ bakers')

    bsoSetInflation bs amnt = return $
        bs & blockBank . Rewards.mintedGTUPerSlot .~ amnt

    -- mint currency in the central bank, and also update the total gtu amount to maintain the invariant
    -- that the total gtu amount is indeed the total gtu amount
    bsoMint bs amount = return $
        let updated = bs & ((blockBank . Rewards.totalGTU) +~ amount) .
                           ((blockBank . Rewards.centralBankGTU) +~ amount)
        in (updated ^. blockBank . Rewards.centralBankGTU, updated)

    bsoDecrementCentralBankGTU bs amount = return $!
        let updated = bs & ((blockBank . Rewards.centralBankGTU) -~ amount)
        in (updated ^. blockBank . Rewards.centralBankGTU, updated)

    bsoDelegateStake bs aaddr target = return $! if targetValid then (True, bs') else (False, bs)
        where
            targetValid = case target of
                Nothing -> True
                Just bid -> isJust $ bs ^. blockBirkParameters . birkCurrentBakers . bakerMap . at' bid
            acct = fromMaybe (error "Invalid account address") $ bs ^? blockAccounts . ix aaddr
            stake = acct ^. accountAmount +
                sum [Instances.instanceAmount inst |
                        Just inst <- Set.toList (acct ^. accountInstances) <&> flip Instances.getInstance (bs ^. blockInstances)]
            bs' = bs & blockBirkParameters . birkCurrentBakers %~ removeStake (acct ^. accountStakeDelegate) stake . addStake target stake
                    & blockAccounts . ix aaddr %~ (accountStakeDelegate .~ target)

    {-# INLINE bsoGetIdentityProvider #-}
    bsoGetIdentityProvider bs ipId =
      return $! bs ^? blockIdentityProviders . to IPS.idProviders . ix ipId

    {-# INLINE bsoGetCryptoParams #-}
    bsoGetCryptoParams bs =
      return $! bs ^. blockCryptographicParameters

    bsoSetTransactionOutcomes bs l =
      return $! bs & blockTransactionOutcomes .~ Transactions.transactionOutcomesFromList l

    bsoAddSpecialTransactionOutcome bs o =
      return $! bs & blockTransactionOutcomes . Transactions.outcomeSpecial %~ (o:)

    {-# INLINE bsoUpdateBirkParameters #-}
    bsoUpdateBirkParameters bs bps = return $! bs & blockBirkParameters .~ bps

    {-# INLINE bsoSetElectionDifficulty #-}
    bsoSetElectionDifficulty bs d = return $!
      bs & blockBirkParameters . birkElectionDifficulty .~ d

instance Monad m => BS.BlockStateStorage (PureBlockStateMonad m) where
    {-# INLINE thawBlockState #-}
    thawBlockState bs = return $ bs & (blockBank . Rewards.executionCost .~ 0) .
                                      (blockBank . Rewards.identityIssuersRewards .~ HashMap.empty)

    {-# INLINE freezeBlockState #-}
    freezeBlockState = return

    {-# INLINE dropUpdatableBlockState #-}
    dropUpdatableBlockState _ = return ()

    {-# INLINE purgeBlockState #-}
    purgeBlockState _ = return ()

    {-# INLINE archiveBlockState #-}
    archiveBlockState _ = return ()

    {-# INLINE saveBlockState #-}
    saveBlockState _ = return ()

    {-# INLINE loadBlockState #-}
    loadBlockState _ = error "Cannot load memory-based block state"


-- |Initial block state.
initialState :: BasicBirkParameters
             -> CryptographicParameters
             -> [Account]
             -> [IPS.IpInfo]
             -> Amount
             -> BlockState
initialState _blockBirkParameters _blockCryptographicParameters genesisAccounts ips mintPerSlot = BlockState{..}
  where
    _blockAccounts = List.foldl' (flip Account.putAccountWithRegIds) Account.emptyAccounts genesisAccounts
    _blockInstances = Instances.emptyInstances
    _blockModules = Modules.fromModuleList (Acorn.moduleList (let (_, _, pm) = Acorn.baseState in pm))
    _blockBank = Rewards.makeGenesisBankStatus initialAmount mintPerSlot
    _blockIdentityProviders = IPS.IdentityProviders (HashMap.fromList (map (\r -> (IPS.ipIdentity r, r)) ips))
    _blockTransactionOutcomes = Transactions.emptyTransactionOutcomes

    -- initial amount in the central bank is the amount on all genesis accounts combined
    initialAmount = List.foldl' (\c acc -> c + acc ^. accountAmount) 0 $ genesisAccounts<|MERGE_RESOLUTION|>--- conflicted
+++ resolved
@@ -75,13 +75,9 @@
 newtype PureBlockStateMonad m a = PureBlockStateMonad {runPureBlockStateMonad :: m a}
     deriving (Functor, Applicative, Monad)
 
-<<<<<<< HEAD
-type instance GS.BlockStatePointer BlockState = ()
-
-instance GS.BlockStateTypes (PureBlockStateMonad m) where
-=======
+type instance GT.BlockStatePointer BlockState = ()
+
 instance GT.BlockStateTypes (PureBlockStateMonad m) where
->>>>>>> 4955666e
     type BlockState (PureBlockStateMonad m) = BlockState
     type UpdatableBlockState (PureBlockStateMonad m) = BlockState
     type BirkParameters (PureBlockStateMonad m) = BasicBirkParameters
