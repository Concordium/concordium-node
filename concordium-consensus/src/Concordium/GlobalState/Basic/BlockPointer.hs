{-# LANGUAGE
        RecordWildCards,
        MultiParamTypeClasses,
        TypeFamilies,
        FlexibleInstances
        #-}
module Concordium.GlobalState.Basic.BlockPointer where

import Data.Time
import Data.Time.Clock.POSIX
import qualified Data.List as List
import Control.Exception
import Data.Functor.Identity
import Concordium.Types
import Concordium.Types.HashableTo
import Concordium.GlobalState.Parameters
import Concordium.GlobalState.Finalization
import Concordium.GlobalState.Block
import Concordium.GlobalState.BlockPointer
import qualified Concordium.Types.Transactions as Transactions

type BasicBlockPointer s = BlockPointer () Identity s

-- |Make a 'BasicBlockPointer' from a 'PendingBlock'.
-- The parent and last finalized block pointers must match the block data.
makeBasicBlockPointer ::
    PendingBlock        -- ^Pending block
    -> BasicBlockPointer s    -- ^Parent block pointer
    -> BasicBlockPointer s    -- ^Last finalized block pointer
    -> s       -- ^Block state
    -> UTCTime          -- ^Block arrival time
    -> Energy           -- ^Energy cost of all transactions in the block
    -> BasicBlockPointer s
<<<<<<< HEAD
makeBasicBlockPointer pb _bpParent _bpLastFinalized _bpState _bpArriveTime _bpTransactionsEnergyCost
        = assert (getHash _bpParent == blockPointer bf) $
            assert checkLastFin $
                BasicBlockPointer {
                    _bpHash = getHash pb,
                    _bpBlock = NormalBlock (pbBlock pb),
                    _bpHeight = _bpHeight _bpParent + 1,
                    _bpReceiveTime = pbReceiveTime pb,
                    ..}
    where
        bf = bbFields $ pbBlock pb
        (_bpTransactionCount, _bpTransactionsSize) = List.foldl' (\(clen, csize) tx -> (clen + 1, Transactions.trSize tx + csize)) (0, 0) (blockTransactions pb)
        checkLastFin = case blockFinalizationData bf of
            NoFinalizationData -> _bpLastFinalized == bpLastFinalized _bpParent
            BlockFinalizationData r -> getHash _bpLastFinalized == finalizationBlockPointer r
=======
makeBasicBlockPointer pb parent lastFinalized _bpState _bpArriveTime _bpTransactionsEnergyCost
        = assert (getHash parent == blockPointer bf) $
            assert (getHash lastFinalized == blockLastFinalized bf) $
                BlockPointer {
                    _bpInfo = BasicBlockPointerData{
                        _bpHash = getHash pb,
                        _bpHeight = bpHeight parent + 1,
                        _bpReceiveTime = pbReceiveTime pb,
                        ..},
                      _bpBlock = NormalBlock (pbBlock pb),
                      _bpParent = Identity parent,
                      _bpLastFinalized = Identity lastFinalized,
                      _bpATI = (),
                    ..}
    where
        bf = bbFields $ pbBlock pb
        (_bpTransactionCount, _bpTransactionsSize) =
          List.foldl' (\(clen, csize) tx -> (clen + 1, Transactions.blockItemSize tx + csize)) (0, 0) (blockTransactions pb)
>>>>>>> 3483070b

makeGenesisBasicBlockPointer :: GenesisData -> s -> BasicBlockPointer s
makeGenesisBasicBlockPointer genData _bpState = theBlockPointer
    where
        theBlockPointer = BlockPointer {_bpInfo=BasicBlockPointerData{..},_bpATI=(),..}
        _bpBlock = GenesisBlock genData
        _bpHash = getHash _bpBlock
        _bpParent = Identity theBlockPointer
        _bpLastFinalized = Identity theBlockPointer
        _bpHeight = 0
        _bpReceiveTime = posixSecondsToUTCTime (fromIntegral (genesisTime genData))
        _bpArriveTime = _bpReceiveTime
        _bpTransactionCount = 0
        _bpTransactionsEnergyCost = 0
        _bpTransactionsSize = 0<|MERGE_RESOLUTION|>--- conflicted
+++ resolved
@@ -31,42 +31,28 @@
     -> UTCTime          -- ^Block arrival time
     -> Energy           -- ^Energy cost of all transactions in the block
     -> BasicBlockPointer s
-<<<<<<< HEAD
-makeBasicBlockPointer pb _bpParent _bpLastFinalized _bpState _bpArriveTime _bpTransactionsEnergyCost
-        = assert (getHash _bpParent == blockPointer bf) $
-            assert checkLastFin $
-                BasicBlockPointer {
-                    _bpHash = getHash pb,
-                    _bpBlock = NormalBlock (pbBlock pb),
-                    _bpHeight = _bpHeight _bpParent + 1,
-                    _bpReceiveTime = pbReceiveTime pb,
-                    ..}
-    where
-        bf = bbFields $ pbBlock pb
-        (_bpTransactionCount, _bpTransactionsSize) = List.foldl' (\(clen, csize) tx -> (clen + 1, Transactions.trSize tx + csize)) (0, 0) (blockTransactions pb)
-        checkLastFin = case blockFinalizationData bf of
-            NoFinalizationData -> _bpLastFinalized == bpLastFinalized _bpParent
-            BlockFinalizationData r -> getHash _bpLastFinalized == finalizationBlockPointer r
-=======
 makeBasicBlockPointer pb parent lastFinalized _bpState _bpArriveTime _bpTransactionsEnergyCost
         = assert (getHash parent == blockPointer bf) $
-            assert (getHash lastFinalized == blockLastFinalized bf) $
+            assert checkLastFin $
                 BlockPointer {
                     _bpInfo = BasicBlockPointerData{
                         _bpHash = getHash pb,
                         _bpHeight = bpHeight parent + 1,
                         _bpReceiveTime = pbReceiveTime pb,
+                        _bpLastFinalizedHash = getHash lastFinalized,
                         ..},
-                      _bpBlock = NormalBlock (pbBlock pb),
-                      _bpParent = Identity parent,
-                      _bpLastFinalized = Identity lastFinalized,
-                      _bpATI = (),
+                    _bpBlock = NormalBlock (pbBlock pb),
+                    _bpParent = Identity parent,
+                    _bpLastFinalized = Identity lastFinalized,
+                    _bpATI = (),
                     ..}
     where
         bf = bbFields $ pbBlock pb
         (_bpTransactionCount, _bpTransactionsSize) =
           List.foldl' (\(clen, csize) tx -> (clen + 1, Transactions.blockItemSize tx + csize)) (0, 0) (blockTransactions pb)
->>>>>>> 3483070b
+        checkLastFin = case blockFinalizationData bf of
+            NoFinalizationData -> lastFinalized == runIdentity (_bpLastFinalized parent)
+            BlockFinalizationData r -> getHash lastFinalized == finalizationBlockPointer r
 
 makeGenesisBasicBlockPointer :: GenesisData -> s -> BasicBlockPointer s
 makeGenesisBasicBlockPointer genData _bpState = theBlockPointer
@@ -76,6 +62,7 @@
         _bpHash = getHash _bpBlock
         _bpParent = Identity theBlockPointer
         _bpLastFinalized = Identity theBlockPointer
+        _bpLastFinalizedHash = _bpHash
         _bpHeight = 0
         _bpReceiveTime = posixSecondsToUTCTime (fromIntegral (genesisTime genData))
         _bpArriveTime = _bpReceiveTime
