{-# LANGUAGE DataKinds #-}
{-# LANGUAGE StandaloneDeriving #-}
{-# LANGUAGE TemplateHaskell #-}
{-# LANGUAGE TypeFamilies #-}
{-# LANGUAGE UndecidableInstances #-}
-- FIXME: This is to suppress compiler warnings for derived instances of BlockStateOperations.
-- This may be fixed in GHC 9.0.1.
{-# OPTIONS_GHC -Wno-redundant-constraints #-}

module Concordium.GlobalState.Basic.TreeState where

import Concordium.Utils
import Control.Exception
import Control.Monad.State
import Data.Foldable
import Data.Functor.Identity
import Data.List (intercalate, partition)
import Data.Maybe (fromMaybe)
import Lens.Micro.Platform

import qualified Data.HashMap.Strict as HM
import qualified Data.Map.Strict as Map
import qualified Data.PQueue.Prio.Min as MPQ
import qualified Data.Sequence as Seq

import Concordium.GlobalState.Basic.BlockPointer
import Concordium.GlobalState.Block
import Concordium.GlobalState.BlockMonads
import Concordium.GlobalState.BlockPointer
import qualified Concordium.GlobalState.BlockState as BS
import Concordium.GlobalState.Finalization
import Concordium.GlobalState.Parameters
import Concordium.GlobalState.PurgeTransactions
import Concordium.GlobalState.Statistics (ConsensusStatistics, initialConsensusStatistics)
import Concordium.GlobalState.TransactionTable
import qualified Concordium.GlobalState.TreeState as TS
import Concordium.GlobalState.Types
import Concordium.TimeMonad (TimeMonad)
import qualified Concordium.TransactionVerification as TVer
import Concordium.Types
import Concordium.Types.HashableTo
import Concordium.Types.Transactions
import Concordium.Types.Updates

-- |Datatype representing an in-memory tree state.
-- The first type parameter, @pv@, is the protocol version.
-- The second type parameter, @bs@, is the type of the block state.
data SkovData (pv :: ProtocolVersion) bs = SkovData
    { -- |Map of all received blocks by hash.
      _blockTable :: !(HM.HashMap BlockHash (TS.BlockStatus (BasicBlockPointer pv bs) PendingBlock)),
      -- |Table of blocks finalized by height.
      _finalizedByHeightTable :: !(HM.HashMap BlockHeight (BasicBlockPointer pv bs)),
      -- |Map of (possibly) pending blocks by hash
      _possiblyPendingTable :: !(HM.HashMap BlockHash [PendingBlock]),
      -- |Priority queue of pairs of (block, parent) hashes where the block is (possibly) pending its parent, by block slot
      _possiblyPendingQueue :: !(MPQ.MinPQueue Slot (BlockHash, BlockHash)),
      -- |List of finalization records with the blocks that they finalize, starting from genesis
      _finalizationList :: !(Seq.Seq (FinalizationRecord, BasicBlockPointer pv bs)),
      -- |Branches of the tree by height above the last finalized block
      _branches :: !(Seq.Seq [BasicBlockPointer pv bs]),
      -- |Genesis data
      _genesisData :: !GenesisConfiguration,
      -- |Block pointer to genesis block
      _genesisBlockPointer :: !(BasicBlockPointer pv bs),
      -- |Current focus block
      _focusBlock :: !(BasicBlockPointer pv bs),
      -- |Pending transaction table
      _pendingTransactions :: !PendingTransactionTable,
      -- |Transaction table
      _transactionTable :: !TransactionTable,
      -- |Consensus statistics
      _statistics :: !ConsensusStatistics,
      -- |Runtime parameters
      _runtimeParameters :: !RuntimeParameters,
      -- |Transaction table purge counter
      _transactionTablePurgeCounter :: !Int,
      -- |State where we store the initial state for the new protocol update.
      -- TODO: This is not an ideal solution, but seems simplest in terms of abstractions.
      -- If we only had the one state implementation this would not be necessary, and we could simply
      -- return the value in the 'updateRegenesis' function. However as it is, it is challenging to properly
      -- specify the types of these values due to the way the relevant types are parameterized.
      _nextGenesisInitialState :: !(Maybe bs)
    }

makeLenses ''SkovData

instance IsProtocolVersion pv => Show (SkovData pv bs) where
    show SkovData{..} =
        "Finalized: "
            ++ intercalate "," (take 6 . show . bpHash . snd <$> toList _finalizationList)
            ++ "\n"
            ++ "Branches: "
            ++ intercalate "," (('[' :) . (++ "]") . intercalate "," . map (take 6 . show . bpHash) <$> toList _branches)

-- |Initial skov data with default runtime parameters (block size = 10MB).
initialSkovDataDefault :: (IsProtocolVersion pv, BS.BlockStateQuery m, bs ~ BlockState m) => GenesisConfiguration -> bs -> TransactionTable -> Maybe PendingTransactionTable -> m (SkovData pv bs)
initialSkovDataDefault = initialSkovData defaultRuntimeParameters

-- |Create initial skov data based on a genesis block, its state, and the initial transaction table.
initialSkovData ::
    (IsProtocolVersion pv, BS.BlockStateQuery m, bs ~ BlockState m) =>
    RuntimeParameters ->
    GenesisConfiguration ->
    bs ->
    -- |Initial transaction table. All transactions should either be finalized,
    -- or received, but not committed.
    TransactionTable ->
    -- |The initial pending transaction table. If the supplied __transaction
    -- table__ has transactions that are not finalized the pending table must be
    -- supplied to record these, satisfying the usual properties. See
    -- documentation of the 'PendingTransactionTable' for details.
    Maybe PendingTransactionTable ->
    m (SkovData pv bs)
initialSkovData rp gd genState genTT mPending =
    return $!
        SkovData
            { _blockTable = HM.singleton gbh (TS.BlockFinalized gb gbfin),
              _finalizedByHeightTable = HM.singleton 0 gb,
              _possiblyPendingTable = HM.empty,
              _possiblyPendingQueue = MPQ.empty,
              _finalizationList = Seq.singleton (gbfin, gb),
              _branches = Seq.empty,
              _genesisData = gd,
              _genesisBlockPointer = gb,
              _focusBlock = gb,
              _pendingTransactions = fromMaybe emptyPendingTransactionTable mPending,
              _transactionTable = genTT,
              _statistics = initialConsensusStatistics,
              _runtimeParameters = rp,
              _transactionTablePurgeCounter = 0,
              _nextGenesisInitialState = Nothing
            }
  where
    gbh = bpHash gb
    gbfin = FinalizationRecord 0 gbh emptyFinalizationProof 0
    gb = makeGenesisBasicBlockPointer gd genState

-- |Newtype wrapper that provides an implementation of the TreeStateMonad using a non-persistent tree state.
-- The underlying Monad must provide instances for:
--
-- * `BlockStateTypes`
-- * `BlockStateQuery`
-- * `BlockStateOperations`
-- * `BlockStateStorage`
-- * `MonadState (SkovData bs)`
--
-- This newtype establishes types for the @GlobalStateTypes@. The type variable @bs@ stands for the BlockState
-- type used in the implementation.
newtype PureTreeStateMonad bs m a = PureTreeStateMonad {runPureTreeStateMonad :: m a}
    deriving
        ( Functor,
          Applicative,
          Monad,
          MonadIO,
          BlockStateTypes,
          BS.AccountOperations,
          BS.ModuleQuery,
          BS.BlockStateQuery,
          BS.BlockStateOperations,
          BS.BlockStateStorage,
          BS.ContractStateOperations,
          TimeMonad
        )

deriving instance (MonadProtocolVersion m) => MonadProtocolVersion (PureTreeStateMonad bs m)

deriving instance (Monad m, MonadState (SkovData pv bs) m) => MonadState (SkovData pv bs) (PureTreeStateMonad bs m)

instance (IsProtocolVersion pv, pv ~ MPV m, bs ~ BlockState m) => GlobalStateTypes (PureTreeStateMonad bs m) where
    type BlockPointerType (PureTreeStateMonad bs m) = BasicBlockPointer (MPV m) bs

instance (bs ~ BlockState m, BlockStateTypes m, Monad m, MonadState (SkovData pv bs) m, IsProtocolVersion pv, pv ~ MPV m) => BlockPointerMonad (PureTreeStateMonad bs m) where
    blockState = return . _bpState
    bpParent = return . runIdentity . _bpParent
    bpLastFinalized = return . runIdentity . _bpLastFinalized

instance
    (bs ~ BlockState m, BS.BlockStateStorage m, Monad m, MonadIO m, MonadState (SkovData (MPV m) bs) m, MonadProtocolVersion m) =>
    TS.TreeStateMonad (PureTreeStateMonad bs m)
    where
    makePendingBlock key slot parent bid pf n lastFin trs statehash transactionOutcomesHash time = do
        return $ makePendingBlock (signBlock key slot parent bid pf n lastFin trs statehash transactionOutcomesHash) time
    getBlockStatus bh = use (blockTable . at' bh)
    getRecentBlockStatus bh = do
        st <- use (blockTable . at' bh)
        case st of
            Just bs@(TS.BlockFinalized bp _) -> do
                (lf, _) <- TS.getLastFinalized
                if bp == lf
                    then return (TS.RecentBlock bs)
                    else return TS.OldFinalized
            Just bs -> return (TS.RecentBlock bs)
            Nothing -> return TS.Unknown

    makeLiveBlock block parent lastFin st arrTime energy = do
        let blockP = makeBasicBlockPointer block parent lastFin st arrTime energy
        blockTable . at' (getHash block) ?= TS.BlockAlive blockP
        return blockP
    markDead bh = blockTable . at' bh ?= TS.BlockDead
    type MarkFin (PureTreeStateMonad bs m) = ()
    markFinalized bh fr =
        use (blockTable . at' bh) >>= \case
            Just (TS.BlockAlive bp) -> do
                blockTable . at' bh ?= TS.BlockFinalized bp fr
                finalizedByHeightTable . at (bpHeight bp) ?= bp
            _ -> return ()
    markPending pb = blockTable . at' (getHash pb) ?= TS.BlockPending pb
    getGenesisBlockPointer = use genesisBlockPointer
    getGenesisData = use genesisData
    getLastFinalized =
        use finalizationList >>= \case
            _ Seq.:|> (finRec, lf) -> return (lf, finRec)
            _ -> error "empty finalization list"
    getNextFinalizationIndex = FinalizationIndex . fromIntegral . Seq.length <$> use finalizationList
    addFinalization newFinBlock finRec = finalizationList %= (Seq.:|> (finRec, newFinBlock))
    getFinalizedAtIndex finIndex = fmap snd . Seq.lookup (fromIntegral finIndex) <$> use finalizationList
    getRecordAtIndex finIndex = fmap fst . Seq.lookup (fromIntegral finIndex) <$> use finalizationList
    getFinalizedAtHeight bHeight = preuse (finalizedByHeightTable . ix bHeight)
    wrapupFinalization _ _ = return ()
    getBranches = use branches
    putBranches brs = branches .= brs
    takePendingChildren bh = possiblyPendingTable . at' bh . non [] <<.= []
    addPendingBlock pb = do
        let parent = blockPointer (bbFields (pbBlock pb))
        possiblyPendingTable . at' parent . non [] %= (pb :)
        possiblyPendingQueue %= MPQ.insert (blockSlot (pbBlock pb)) (getHash pb, parent)
    takeNextPendingUntil slot = tnpu =<< use possiblyPendingQueue
      where
        tnpu ppq = case MPQ.minViewWithKey ppq of
            Just ((sl, (pbh, parenth)), ppq') ->
                if sl <= slot
                    then do
                        (myPB, otherPBs) <- partition ((== pbh) . pbHash) <$> use (possiblyPendingTable . at' parenth . non [])
                        case myPB of
                            [] -> tnpu ppq'
                            (realPB : _) -> do
                                possiblyPendingTable . at' parenth . non [] .= otherPBs
                                possiblyPendingQueue .= ppq'
                                return (Just realPB)
                    else do
                        possiblyPendingQueue .= ppq
                        return Nothing
            Nothing -> do
                possiblyPendingQueue .= ppq
                return Nothing

    getFocusBlock = use focusBlock
    putFocusBlock bb = focusBlock .= bb
    getPendingTransactions = use pendingTransactions
    putPendingTransactions pts = pendingTransactions .= pts
    getAccountNonFinalized addr nnce =
        use (transactionTable . ttNonFinalizedTransactions . at' addr) >>= \case
            Nothing -> return []
            Just anfts ->
                let (_, atnnce, beyond) = Map.splitLookup nnce (anfts ^. anftMap)
                in  return $ case atnnce of
                        Nothing -> Map.toAscList beyond
                        Just s -> (nnce, s) : Map.toAscList beyond

    getNextAccountNonce addr =
        use (transactionTable . ttNonFinalizedTransactions . at' addr) >>= \case
            Nothing -> return (minNonce, True)
            Just anfts ->
                case Map.lookupMax (anfts ^. anftMap) of
                    Nothing -> return (anfts ^. anftNextNonce, True) -- all transactions are finalized
                    Just (nonce, _) -> return (nonce + 1, False)

    getCredential txHash =
        preuse (transactionTable . ttHashMap . ix txHash) >>= \case
            Just (WithMetadata{wmdData = CredentialDeployment{..}, ..}, status) ->
                case status of
                    Received _ verRes -> return $ Just (WithMetadata{wmdData = biCred, ..}, verRes)
                    Committed _ verRes _ -> return $ Just (WithMetadata{wmdData = biCred, ..}, verRes)
                    _ -> return Nothing
            _ -> return Nothing

    getNonFinalizedChainUpdates uty sn =
        use (transactionTable . ttNonFinalizedChainUpdates . at' uty) >>= \case
            Nothing -> return []
            Just nfcus ->
                let (_, atsn, beyond) = Map.splitLookup sn (nfcus ^. nfcuMap)
                in  return $ case atsn of
                        Nothing -> Map.toAscList beyond
                        Just s -> (sn, s) : Map.toAscList beyond

    addCommitTransaction bi@WithMetadata{..} verResCtx ts slot = do
<<<<<<< HEAD
      let trHash = wmdHash
      tt <- use transactionTable
      case tt ^. ttHashMap . at' trHash of
          Nothing -> do
            -- If the transaction was not present in the `TransactionTable` then we verify it now
            -- and add it based on the verification result.
            -- Only transactions which can possibly be valid at the stage of execution are being added
            -- to the `TransactionTable`.
            -- Verifying the transaction here as opposed to `doReceiveTransactionInternal` avoids
            -- verifying a transaction that is both received individually and as part of a block twice.
            verRes <- TS.runTransactionVerifierT (TVer.verify ts bi) verResCtx
            if TVer.definitelyNotValid verRes (verResCtx ^. TS.isTransactionFromBlock) then return $ TS.NotAdded verRes
            else 
              case wmdData of
                NormalTransaction tr -> do
                  let sender = accountAddressEmbed (transactionSender tr)
                      nonce = transactionNonce tr
                  if (tt ^. ttNonFinalizedTransactions . at' sender . non emptyANFT . anftNextNonce) <= nonce then do
                    transactionTablePurgeCounter += 1
                    let wmdtr = WithMetadata{wmdData=tr,..}
                    transactionTable .= (tt & (ttNonFinalizedTransactions . at' sender . non emptyANFT . anftMap . at' nonce . non Map.empty . at' wmdtr ?~ verRes)
                                            & (ttHashMap . at' trHash ?~ (bi, Received slot verRes)))
                    return (TS.Added bi verRes)
                  else return TS.ObsoleteNonce
                CredentialDeployment{} -> do
                  transactionTable . ttHashMap . at' trHash ?= (bi, Received slot verRes)
                  return (TS.Added bi verRes)
                ChainUpdate cu -> do
                  let uty = updateType (uiPayload cu)
                      sn = updateSeqNumber (uiHeader cu)
                  if (tt ^. ttNonFinalizedChainUpdates . at' uty . non emptyNFCU . nfcuNextSequenceNumber) <= sn then do
                    transactionTablePurgeCounter += 1
                    let wmdcu = WithMetadata{wmdData=cu,..}
                    transactionTable .= (tt
                            & (ttNonFinalizedChainUpdates . at' uty . non emptyNFCU . nfcuMap . at' sn . non Map.empty . at' wmdcu ?~ verRes)
                            & (ttHashMap . at' trHash ?~ (bi, Received slot verRes)))
                    return (TS.Added bi verRes)
                  else return TS.ObsoleteNonce
          Just (_, Finalized{}) -> return TS.ObsoleteNonce
          Just (tr', results) -> do
            -- The `Finalized` case is not reachable as the cause would be that a finalized transaction
            -- is also part of a later block which would be rejected when executing the block.
            let mVerRes = case results of
                 Received _ verRes -> Just verRes
                 Committed _ verRes _ -> Just verRes
            when (slot > results ^. tsSlot) $ transactionTable . ttHashMap . at' trHash . mapped . _2 %= updateSlot slot
            return $ TS.Duplicate tr' mVerRes

    addVerifiedTransaction bi@WithMetadata{..} okRes = do
      let verRes = TVer.Ok okRes
      let trHash = wmdHash
      tt <- use transactionTable
      case tt ^. ttHashMap . at' trHash of
          Nothing -> case wmdData of
                NormalTransaction tr -> do
                  let sender = accountAddressEmbed (transactionSender tr)
                      nonce = transactionNonce tr
                  if (tt ^. ttNonFinalizedTransactions . at' sender . non emptyANFT . anftNextNonce) <= nonce then do
                    transactionTablePurgeCounter += 1
                    let wmdtr = WithMetadata{wmdData=tr,..}
                    transactionTable .= (tt & (ttNonFinalizedTransactions . at' sender . non emptyANFT . anftMap . at' nonce . non Map.empty . at' wmdtr ?~ verRes)
                                            & (ttHashMap . at' trHash ?~ (bi, Received 0 verRes)))
                    return (TS.Added bi verRes)
                  else return TS.ObsoleteNonce
                CredentialDeployment{} -> do
                  transactionTable . ttHashMap . at' trHash ?= (bi, Received 0 verRes)
                  return (TS.Added bi verRes)
                ChainUpdate cu -> do
                  let uty = updateType (uiPayload cu)
                      sn = updateSeqNumber (uiHeader cu)
                  if (tt ^. ttNonFinalizedChainUpdates . at' uty . non emptyNFCU . nfcuNextSequenceNumber) <= sn then do
                    transactionTablePurgeCounter += 1
                    let wmdcu = WithMetadata{wmdData=cu,..}
                    transactionTable .= (tt
                            & (ttNonFinalizedChainUpdates . at' uty . non emptyNFCU . nfcuMap . at' sn . non Map.empty . at' wmdcu ?~ verRes)
                            & (ttHashMap . at' trHash ?~ (bi, Received 0 verRes)))
                    return (TS.Added bi verRes)
                  else return TS.ObsoleteNonce
          Just (_, Finalized{}) -> return TS.ObsoleteNonce
          Just (tr', results) -> do
            -- The `Finalized` case is not reachable as the cause would be that a finalized transaction
            -- is also part of a later block which would be rejected when executing the block.
            let mVerRes = case results of
                 Received _ verRes' -> Just verRes'
                 Committed _ verRes' _ -> Just verRes'
            return $ TS.Duplicate tr' mVerRes
=======
        let trHash = wmdHash
        tt <- use transactionTable
        case tt ^. ttHashMap . at' trHash of
            Nothing -> do
                -- If the transaction was not present in the `TransactionTable` then we verify it now
                -- and add it based on the verification result.
                -- Only transactions which can possibly be valid at the stage of execution are being added
                -- to the `TransactionTable`.
                -- Verifying the transaction here as opposed to `doReceiveTransactionInternal` avoids
                -- verifying a transaction that is both received individually and as part of a block twice.
                verRes <- TS.runTransactionVerifierT (TVer.verify ts bi) verResCtx
                if TVer.definitelyNotValid verRes (verResCtx ^. TS.isTransactionFromBlock)
                    then return $ TS.NotAdded verRes
                    else case wmdData of
                        NormalTransaction tr -> do
                            let sender = accountAddressEmbed (transactionSender tr)
                                nonce = transactionNonce tr
                            if (tt ^. ttNonFinalizedTransactions . at' sender . non emptyANFT . anftNextNonce) <= nonce
                                then do
                                    transactionTablePurgeCounter += 1
                                    let wmdtr = WithMetadata{wmdData = tr, ..}
                                    transactionTable
                                        .= ( tt
                                                & (ttNonFinalizedTransactions . at' sender . non emptyANFT . anftMap . at' nonce . non Map.empty . at' wmdtr ?~ verRes)
                                                & (ttHashMap . at' trHash ?~ (bi, Received slot verRes))
                                           )
                                    return (TS.Added bi verRes)
                                else return TS.ObsoleteNonce
                        CredentialDeployment{} -> do
                            transactionTable . ttHashMap . at' trHash ?= (bi, Received slot verRes)
                            return (TS.Added bi verRes)
                        ChainUpdate cu -> do
                            let uty = updateType (uiPayload cu)
                                sn = updateSeqNumber (uiHeader cu)
                            if (tt ^. ttNonFinalizedChainUpdates . at' uty . non emptyNFCU . nfcuNextSequenceNumber) <= sn
                                then do
                                    transactionTablePurgeCounter += 1
                                    let wmdcu = WithMetadata{wmdData = cu, ..}
                                    transactionTable
                                        .= ( tt
                                                & (ttNonFinalizedChainUpdates . at' uty . non emptyNFCU . nfcuMap . at' sn . non Map.empty . at' wmdcu ?~ verRes)
                                                & (ttHashMap . at' trHash ?~ (bi, Received slot verRes))
                                           )
                                    return (TS.Added bi verRes)
                                else return TS.ObsoleteNonce
            Just (_, Finalized{}) -> return TS.ObsoleteNonce
            Just (tr', results) -> do
                -- The `Finalized` case is not reachable as the cause would be that a finalized transaction
                -- is also part of a later block which would be rejected when executing the block.
                let mVerRes = case results of
                        Received _ verRes -> Just verRes
                        Committed _ verRes _ -> Just verRes
                when (slot > results ^. tsSlot) $ transactionTable . ttHashMap . at' trHash . mapped . _2 %= updateSlot slot
                return $ TS.Duplicate tr' mVerRes
>>>>>>> 378ad1a8

    type FinTrans (PureTreeStateMonad bs m) = ()
    finalizeTransactions bh slot = mapM_ finTrans
      where
        finTrans WithMetadata{wmdData = NormalTransaction tr, ..} = do
            let nonce = transactionNonce tr
                sender = accountAddressEmbed (transactionSender tr)
            anft <- use (transactionTable . ttNonFinalizedTransactions . at' sender . non emptyANFT)
            assert (anft ^. anftNextNonce == nonce) $ do
                let nfn = anft ^. anftMap . at' nonce . non Map.empty
                let wmdtr = WithMetadata{wmdData = tr, ..}
                assert (Map.member wmdtr nfn) $ do
                    -- Remove any other transactions with this nonce from the transaction table.
                    -- They can never be part of any other block after this point.
                    forM_ (Map.keys (Map.delete wmdtr nfn)) $
                        \deadTransaction -> transactionTable . ttHashMap . at' (getHash deadTransaction) .= Nothing
                    -- Mark the status of the transaction as finalized.
                    -- Singular here is safe due to the precondition (and assertion) that all transactions
                    -- which are part of live blocks are in the transaction table.
                    transactionTable
                        . ttHashMap
                        . singular (ix wmdHash)
                        . _2
                        %= \case
                            Committed{..} -> Finalized{_tsSlot = slot, tsBlockHash = bh, tsFinResult = tsResults HM.! bh, ..}
                            _ -> error "Transaction should be in committed state when finalized."
                    -- Update the non-finalized transactions for the sender
                    transactionTable . ttNonFinalizedTransactions . at' sender ?= (anft & (anftMap . at' nonce .~ Nothing) & (anftNextNonce .~ nonce + 1))
        finTrans WithMetadata{wmdData = CredentialDeployment{}, ..} = do
            transactionTable
                . ttHashMap
                . singular (ix wmdHash)
                . _2
                %= \case
                    Committed{..} -> Finalized{_tsSlot = slot, tsBlockHash = bh, tsFinResult = tsResults HM.! bh, ..}
                    _ -> error "Transaction should be in committed state when finalized."
        finTrans WithMetadata{wmdData = ChainUpdate cu, ..} = do
            let sn = updateSeqNumber (uiHeader cu)
                uty = updateType (uiPayload cu)
            nfcu <- use (transactionTable . ttNonFinalizedChainUpdates . at' uty . non emptyNFCU)
            assert (nfcu ^. nfcuNextSequenceNumber == sn) $ do
                let nfsn = nfcu ^. nfcuMap . at' sn . non Map.empty
                let wmdcu = WithMetadata{wmdData = cu, ..}
                assert (Map.member wmdcu nfsn) $ do
                    -- Remove any other updates with the same sequence number, since they weren't finalized
                    forM_ (Map.keys (Map.delete wmdcu nfsn)) $
                        \deadUpdate -> transactionTable . ttHashMap . at' (getHash deadUpdate) .= Nothing
                    -- Mark this update as finalized.
                    transactionTable
                        . ttHashMap
                        . singular (ix wmdHash)
                        . _2
                        %= \case
                            Committed{..} -> Finalized{_tsSlot = slot, tsBlockHash = bh, tsFinResult = tsResults HM.! bh, ..}
                            _ -> error "Transaction should be in committed state when finalized."
                    -- Update the non-finalized chain updates
                    transactionTable
                        . ttNonFinalizedChainUpdates
                        . at' uty
                        ?= (nfcu & (nfcuMap . at' sn .~ Nothing) & (nfcuNextSequenceNumber .~ sn + 1))

    commitTransaction slot bh tr idx =
        transactionTable . ttHashMap . at' (getHash tr) %= fmap (_2 %~ addResult bh slot idx)

    purgeTransaction WithMetadata{..} =
        use (transactionTable . ttHashMap . at' wmdHash) >>= \case
            Nothing -> return True
            Just (_, results) -> do
                lastFinSlot <- blockSlot . _bpBlock . fst <$> TS.getLastFinalized
                if lastFinSlot >= results ^. tsSlot
                    then do
                        -- remove from the table
                        transactionTable . ttHashMap . at' wmdHash .= Nothing
                        -- if the transaction is from a sender also delete the relevant
                        -- entry in the account non finalized table
                        case wmdData of
                            NormalTransaction tr -> do
                                let nonce = transactionNonce tr
                                    sender = accountAddressEmbed (transactionSender tr)
                                transactionTable
                                    . ttNonFinalizedTransactions
                                    . at' sender
                                    . non emptyANFT
                                    . anftMap
                                    . at' nonce
                                    . non Map.empty
                                    %= Map.delete WithMetadata{wmdData = tr, ..}
                            _ -> return () -- do nothing.
                        return True
                    else return False

    markDeadTransaction bh tr =
        -- We only need to update the outcomes. The anf table nor the pending table need be updated
        -- here since a transaction should not be marked dead in a finalized block.
        transactionTable . ttHashMap . at' (getHash tr) . mapped . _2 %= markDeadResult bh
    lookupTransaction th =
        preuse (transactionTable . ttHashMap . ix th . _2)

    getConsensusStatistics = use statistics
    putConsensusStatistics stats = statistics .= stats

    {-# INLINE getRuntimeParameters #-}
    getRuntimeParameters = use runtimeParameters

    purgeTransactionTable ignoreInsertions currentTime = do
        purgeCount <- use transactionTablePurgeCounter
        RuntimeParameters{..} <- use runtimeParameters
        when (ignoreInsertions || purgeCount > rpInsertionsBeforeTransactionPurge) $ do
            transactionTablePurgeCounter .= 0
            lastFinalizedSlot <- TS.getLastFinalizedSlot
            transactionTable' <- use transactionTable
            pendingTransactions' <- use pendingTransactions
            let
                currentTransactionTime = utcTimeToTransactionTime currentTime
                oldestArrivalTime =
                    if currentTransactionTime > rpTransactionsKeepAliveTime
                        then currentTransactionTime - rpTransactionsKeepAliveTime
                        else 0
                currentTimestamp = utcTimeToTimestamp currentTime
                (newTT, newPT) = purgeTables lastFinalizedSlot oldestArrivalTime currentTimestamp transactionTable' pendingTransactions'
            transactionTable .= newTT
            pendingTransactions .= newPT

    clearOnProtocolUpdate = do
        -- clear pending blocks
        possiblyPendingTable .= HM.empty
        possiblyPendingQueue .= MPQ.empty
        -- clear non-finalized blocks.
        branches .=! Seq.empty
        let nonFinDead TS.BlockPending{} = TS.BlockDead
            nonFinDead TS.BlockAlive{} = TS.BlockDead
            nonFinDead o = o
        blockTable %=! fmap nonFinDead
        -- mark transactions that are not finalized as received since
        -- they are no longer committed to any blocks.
        transactionTable
            . ttHashMap
            %=! HM.map
                ( \(bi, s) -> case s of
                    Committed{..} -> (bi, Received{..})
                    _ -> (bi, s)
                )

    clearAfterProtocolUpdate = do
        oldTT <- use transactionTable
        -- since this is the basic state we have to maintain the old
        -- finalized transactions in memory
        let newTT =
                emptyTransactionTable
                    & ttHashMap
                        .~ HM.filter
                            ( \(_, s) -> case s of
                                Finalized{} -> True
                                _ -> False
                            )
                            (oldTT ^. ttHashMap)
        transactionTable .=! newTT
        pendingTransactions .=! emptyPendingTransactionTable
        nextGenesisInitialState .=! Nothing
        BS.collapseCaches

    getNonFinalizedTransactionVerificationResult bi = do
        table <- use transactionTable
        return $ getNonFinalizedVerificationResult bi table

    storeFinalState bs = nextGenesisInitialState ?= bs<|MERGE_RESOLUTION|>--- conflicted
+++ resolved
@@ -284,94 +284,6 @@
                         Just s -> (sn, s) : Map.toAscList beyond
 
     addCommitTransaction bi@WithMetadata{..} verResCtx ts slot = do
-<<<<<<< HEAD
-      let trHash = wmdHash
-      tt <- use transactionTable
-      case tt ^. ttHashMap . at' trHash of
-          Nothing -> do
-            -- If the transaction was not present in the `TransactionTable` then we verify it now
-            -- and add it based on the verification result.
-            -- Only transactions which can possibly be valid at the stage of execution are being added
-            -- to the `TransactionTable`.
-            -- Verifying the transaction here as opposed to `doReceiveTransactionInternal` avoids
-            -- verifying a transaction that is both received individually and as part of a block twice.
-            verRes <- TS.runTransactionVerifierT (TVer.verify ts bi) verResCtx
-            if TVer.definitelyNotValid verRes (verResCtx ^. TS.isTransactionFromBlock) then return $ TS.NotAdded verRes
-            else 
-              case wmdData of
-                NormalTransaction tr -> do
-                  let sender = accountAddressEmbed (transactionSender tr)
-                      nonce = transactionNonce tr
-                  if (tt ^. ttNonFinalizedTransactions . at' sender . non emptyANFT . anftNextNonce) <= nonce then do
-                    transactionTablePurgeCounter += 1
-                    let wmdtr = WithMetadata{wmdData=tr,..}
-                    transactionTable .= (tt & (ttNonFinalizedTransactions . at' sender . non emptyANFT . anftMap . at' nonce . non Map.empty . at' wmdtr ?~ verRes)
-                                            & (ttHashMap . at' trHash ?~ (bi, Received slot verRes)))
-                    return (TS.Added bi verRes)
-                  else return TS.ObsoleteNonce
-                CredentialDeployment{} -> do
-                  transactionTable . ttHashMap . at' trHash ?= (bi, Received slot verRes)
-                  return (TS.Added bi verRes)
-                ChainUpdate cu -> do
-                  let uty = updateType (uiPayload cu)
-                      sn = updateSeqNumber (uiHeader cu)
-                  if (tt ^. ttNonFinalizedChainUpdates . at' uty . non emptyNFCU . nfcuNextSequenceNumber) <= sn then do
-                    transactionTablePurgeCounter += 1
-                    let wmdcu = WithMetadata{wmdData=cu,..}
-                    transactionTable .= (tt
-                            & (ttNonFinalizedChainUpdates . at' uty . non emptyNFCU . nfcuMap . at' sn . non Map.empty . at' wmdcu ?~ verRes)
-                            & (ttHashMap . at' trHash ?~ (bi, Received slot verRes)))
-                    return (TS.Added bi verRes)
-                  else return TS.ObsoleteNonce
-          Just (_, Finalized{}) -> return TS.ObsoleteNonce
-          Just (tr', results) -> do
-            -- The `Finalized` case is not reachable as the cause would be that a finalized transaction
-            -- is also part of a later block which would be rejected when executing the block.
-            let mVerRes = case results of
-                 Received _ verRes -> Just verRes
-                 Committed _ verRes _ -> Just verRes
-            when (slot > results ^. tsSlot) $ transactionTable . ttHashMap . at' trHash . mapped . _2 %= updateSlot slot
-            return $ TS.Duplicate tr' mVerRes
-
-    addVerifiedTransaction bi@WithMetadata{..} okRes = do
-      let verRes = TVer.Ok okRes
-      let trHash = wmdHash
-      tt <- use transactionTable
-      case tt ^. ttHashMap . at' trHash of
-          Nothing -> case wmdData of
-                NormalTransaction tr -> do
-                  let sender = accountAddressEmbed (transactionSender tr)
-                      nonce = transactionNonce tr
-                  if (tt ^. ttNonFinalizedTransactions . at' sender . non emptyANFT . anftNextNonce) <= nonce then do
-                    transactionTablePurgeCounter += 1
-                    let wmdtr = WithMetadata{wmdData=tr,..}
-                    transactionTable .= (tt & (ttNonFinalizedTransactions . at' sender . non emptyANFT . anftMap . at' nonce . non Map.empty . at' wmdtr ?~ verRes)
-                                            & (ttHashMap . at' trHash ?~ (bi, Received 0 verRes)))
-                    return (TS.Added bi verRes)
-                  else return TS.ObsoleteNonce
-                CredentialDeployment{} -> do
-                  transactionTable . ttHashMap . at' trHash ?= (bi, Received 0 verRes)
-                  return (TS.Added bi verRes)
-                ChainUpdate cu -> do
-                  let uty = updateType (uiPayload cu)
-                      sn = updateSeqNumber (uiHeader cu)
-                  if (tt ^. ttNonFinalizedChainUpdates . at' uty . non emptyNFCU . nfcuNextSequenceNumber) <= sn then do
-                    transactionTablePurgeCounter += 1
-                    let wmdcu = WithMetadata{wmdData=cu,..}
-                    transactionTable .= (tt
-                            & (ttNonFinalizedChainUpdates . at' uty . non emptyNFCU . nfcuMap . at' sn . non Map.empty . at' wmdcu ?~ verRes)
-                            & (ttHashMap . at' trHash ?~ (bi, Received 0 verRes)))
-                    return (TS.Added bi verRes)
-                  else return TS.ObsoleteNonce
-          Just (_, Finalized{}) -> return TS.ObsoleteNonce
-          Just (tr', results) -> do
-            -- The `Finalized` case is not reachable as the cause would be that a finalized transaction
-            -- is also part of a later block which would be rejected when executing the block.
-            let mVerRes = case results of
-                 Received _ verRes' -> Just verRes'
-                 Committed _ verRes' _ -> Just verRes'
-            return $ TS.Duplicate tr' mVerRes
-=======
         let trHash = wmdHash
         tt <- use transactionTable
         case tt ^. ttHashMap . at' trHash of
@@ -426,7 +338,52 @@
                         Committed _ verRes _ -> Just verRes
                 when (slot > results ^. tsSlot) $ transactionTable . ttHashMap . at' trHash . mapped . _2 %= updateSlot slot
                 return $ TS.Duplicate tr' mVerRes
->>>>>>> 378ad1a8
+
+    addVerifiedTransaction bi@WithMetadata{..} okRes = do
+        let verRes = TVer.Ok okRes
+        let trHash = wmdHash
+        tt <- use transactionTable
+        case tt ^. ttHashMap . at' trHash of
+            Nothing -> case wmdData of
+                NormalTransaction tr -> do
+                    let sender = accountAddressEmbed (transactionSender tr)
+                        nonce = transactionNonce tr
+                    if (tt ^. ttNonFinalizedTransactions . at' sender . non emptyANFT . anftNextNonce) <= nonce
+                        then do
+                            transactionTablePurgeCounter += 1
+                            let wmdtr = WithMetadata{wmdData = tr, ..}
+                            transactionTable
+                                .= ( tt
+                                        & (ttNonFinalizedTransactions . at' sender . non emptyANFT . anftMap . at' nonce . non Map.empty . at' wmdtr ?~ verRes)
+                                        & (ttHashMap . at' trHash ?~ (bi, Received 0 verRes))
+                                   )
+                            return (TS.Added bi verRes)
+                        else return TS.ObsoleteNonce
+                CredentialDeployment{} -> do
+                    transactionTable . ttHashMap . at' trHash ?= (bi, Received 0 verRes)
+                    return (TS.Added bi verRes)
+                ChainUpdate cu -> do
+                    let uty = updateType (uiPayload cu)
+                        sn = updateSeqNumber (uiHeader cu)
+                    if (tt ^. ttNonFinalizedChainUpdates . at' uty . non emptyNFCU . nfcuNextSequenceNumber) <= sn
+                        then do
+                            transactionTablePurgeCounter += 1
+                            let wmdcu = WithMetadata{wmdData = cu, ..}
+                            transactionTable
+                                .= ( tt
+                                        & (ttNonFinalizedChainUpdates . at' uty . non emptyNFCU . nfcuMap . at' sn . non Map.empty . at' wmdcu ?~ verRes)
+                                        & (ttHashMap . at' trHash ?~ (bi, Received 0 verRes))
+                                   )
+                            return (TS.Added bi verRes)
+                        else return TS.ObsoleteNonce
+            Just (_, Finalized{}) -> return TS.ObsoleteNonce
+            Just (tr', results) -> do
+                -- The `Finalized` case is not reachable as the cause would be that a finalized transaction
+                -- is also part of a later block which would be rejected when executing the block.
+                let mVerRes = case results of
+                        Received _ verRes' -> Just verRes'
+                        Committed _ verRes' _ -> Just verRes'
+                return $ TS.Duplicate tr' mVerRes
 
     type FinTrans (PureTreeStateMonad bs m) = ()
     finalizeTransactions bh slot = mapM_ finTrans
