--- conflicted
+++ resolved
@@ -83,11 +83,7 @@
 initialSkovDataDefault :: (IsProtocolVersion pv, BS.BlockStateQuery m, bs ~ BlockState m) => GenesisData pv -> bs -> TransactionTable -> m (SkovData pv bs)
 initialSkovDataDefault = initialSkovData defaultRuntimeParameters
 
-<<<<<<< HEAD
--- |Create initial skov data based on a genesis block and its state.
-=======
 -- |Create initial skov data based on a genesis block, its state, and the initial transaction table.
->>>>>>> c8731af2
 initialSkovData :: (IsProtocolVersion pv, BS.BlockStateQuery m, bs ~ BlockState m) => RuntimeParameters -> GenesisData pv -> bs -> TransactionTable -> m (SkovData pv bs)
 initialSkovData rp gd genState genTT =
     return $ SkovData {
