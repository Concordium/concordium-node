--- conflicted
+++ resolved
@@ -128,11 +128,7 @@
 -- type used in the implementation.
 newtype PureTreeStateMonad (pv :: ProtocolVersion) bs m a = PureTreeStateMonad { runPureTreeStateMonad :: m a }
   deriving (Functor, Applicative, Monad, MonadIO, BlockStateTypes,
-<<<<<<< HEAD
-            BS.BlockStateQuery, BS.AccountOperations, BS.BlockStateOperations, BS.BlockStateStorage, BS.ContractStateOperations)
-=======
-            BS.BlockStateQuery, BS.AccountOperations, BS.BlockStateOperations, BS.BlockStateStorage, TimeMonad)
->>>>>>> 600a5976
+            BS.BlockStateQuery, BS.AccountOperations, BS.BlockStateOperations, BS.BlockStateStorage, BS.ContractStateOperations, TimeMonad)
 
 deriving instance (Monad m, MonadState (SkovData pv bs) m) => MonadState (SkovData pv bs) (PureTreeStateMonad pv bs m)
 
