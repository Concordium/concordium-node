--- conflicted
+++ resolved
@@ -15,17 +15,8 @@
 import qualified Data.PQueue.Prio.Min as MPQ
 import qualified Data.Set as Set
 
-<<<<<<< HEAD
-import Concordium.Types
-import Concordium.Types.HashableTo
-import qualified Concordium.GlobalState.Classes as GS
-import Concordium.GlobalState.Parameters
-import Concordium.GlobalState.TransactionTable
-import Concordium.GlobalState.Finalization
-=======
 import Concordium.GlobalState.Types
 import Concordium.GlobalState.Basic.BlockPointer
->>>>>>> 0b8aa168
 import Concordium.GlobalState.Block
 import Concordium.GlobalState.BlockMonads
 import Concordium.GlobalState.BlockPointer
@@ -33,6 +24,7 @@
 import qualified Concordium.GlobalState.Classes as GS
 import Concordium.GlobalState.Finalization
 import Concordium.GlobalState.Parameters
+import Concordium.GlobalState.TransactionTable
 import Concordium.GlobalState.Statistics (ConsensusStatistics, initialConsensusStatistics)
 import qualified Concordium.GlobalState.TreeState as TS
 import Concordium.Types
@@ -211,7 +203,7 @@
                     in return $ case atnnce of
                         Nothing -> Map.toAscList beyond
                         Just s -> (nnce, s) : Map.toAscList beyond
-<<<<<<< HEAD
+
     addCommitTransaction bi@WithMetadata{..} slot = do
       let trHash = wmdHash
       tt <- use transactionTable
@@ -231,27 +223,9 @@
                 transactionTable . ttHashMap . at trHash ?= (bi, Received slot)
                 return (TS.Added bi)
           Just (tr', results) -> do
-            when (slot > results ^. tsSlot) $ transactionTable . ttHashMap . at trHash . mapped . _2 . tsSlot .=  slot
+            when (slot > results ^. tsSlot) $ transactionTable . ttHashMap . at trHash . mapped . _2 %= updateSlot slot
             return $ TS.Duplicate tr'
 
-=======
-    addCommitTransaction tr slot = do
-            let trHash = getHash tr
-            tt <- use transactionTable
-            case tt ^. ttHashMap . at trHash of
-                Nothing ->
-                  if (tt ^. ttNonFinalizedTransactions . at sender . non emptyANFT . anftNextNonce) <= nonce then do
-                    transactionTable .= (tt & (ttNonFinalizedTransactions . at sender . non emptyANFT . anftMap . at nonce . non Set.empty %~ Set.insert tr)
-                                            & (ttHashMap . at (getHash tr) ?~ (tr, Received slot)))
-                    return (TS.Added tr)
-                  else return TS.ObsoleteNonce
-                Just (tr', results) -> do
-                  when (slot > results ^. tsSlot) $ transactionTable . ttHashMap . at trHash . mapped . _2 %=  updateSlot slot
-                  return $ TS.Duplicate tr'
-        where
-            sender = transactionSender tr
-            nonce = transactionNonce tr
->>>>>>> 0b8aa168
     finalizeTransactions bh slot = mapM_ finTrans
         where
             finTrans WithMetadata{wmdData=NormalTransaction tr,..} = do
