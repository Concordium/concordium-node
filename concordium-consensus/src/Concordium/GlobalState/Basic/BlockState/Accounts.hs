{-# LANGUAGE TypeFamilies #-}
{-# LANGUAGE BangPatterns #-}
{-# LANGUAGE RankNTypes #-}
module Concordium.GlobalState.Basic.BlockState.Accounts where

import Data.Serialize
import qualified Data.Map.Strict as Map
import qualified Data.Set as Set
import Lens.Micro.Platform
import Lens.Micro.Internal (Ixed,Index,IxValue)
import Concordium.Utils
import Concordium.Types
import Concordium.GlobalState.Basic.BlockState.Account
import qualified Concordium.GlobalState.Basic.BlockState.AccountTable as AT
import Concordium.GlobalState.Basic.BlockState.AccountReleaseSchedule
import Concordium.GlobalState.BakerInfo
import Concordium.Types.HashableTo
import qualified Concordium.Crypto.SHA256 as H
import qualified Concordium.ID.Types as ID
import Data.Foldable
import Concordium.ID.Parameters
import Control.Monad

-- |Representation of the set of accounts on the chain.
-- Each account has an 'AccountIndex' which is the order
-- in which it was created.
--
-- The operations on 'Accounts', when used correctly, maintain the following invariants:
--
-- * Every @(address, index)@ pair in 'accountMap' has a corresponding account
--   in 'accountTable' with the given index and address.
-- * Every @(index, account)@ pair in 'accountTable' has a corresponding entry
--   in 'accountMap', which maps the account address to @index@.
-- * The 'accountMap' only ever increases: no accounts are removed, and account
--   indexes do not change.
-- * 'accountRegIds' only ever increases.
--
-- Note that the operations *do not* enforce a correspondence between 'accountRegIds'
-- and the credentials used by the accounts in 'accountTable'.
-- The data integrity of accounts is also not enforced by these operations.
data Accounts (pv :: ProtocolVersion) = Accounts {
    -- |Unique index of accounts by 'AccountAddress'
    accountMap :: !(Map.Map AccountAddress AccountIndex),
    -- |Hashed Merkle-tree of the accounts.
    accountTable :: !(AT.AccountTable pv),
    -- |Set of 'ID.CredentialRegistrationID's that have been used for accounts.
    accountRegIds :: !(Set.Set ID.CredentialRegistrationID)
}

instance IsProtocolVersion pv => Show (Accounts pv) where
    show Accounts{..} = "Accounts {\n" ++ Map.foldMapWithKey showAcct accountMap ++ "accountRegIds = " ++ show accountRegIds ++ "\n}"
        where
            showAcct addr ind = show addr ++ " => " ++ maybe "MISSING" show (accountTable ^? ix ind) ++ "\n"

-- |An 'Accounts' with no accounts.
emptyAccounts :: Accounts pv
emptyAccounts = Accounts Map.empty AT.Empty Set.empty

-- |Add or modify a given account.
-- If an account matching the given account's address does not exist,
-- the account is created, giving it the next available account index
-- and recording it in 'accountMap'.
-- If an account with the address already exists, 'accountTable' is updated
-- to reflect the new state of the account.
putAccount :: IsProtocolVersion pv => Account pv -> Accounts pv -> Accounts pv
putAccount !acct Accounts{..} =
  case Map.lookup addr accountMap of
    Nothing -> let (i, newAccountTable) = AT.append acct accountTable
               in Accounts (Map.insert addr i accountMap) newAccountTable accountRegIds
    Just i -> Accounts accountMap (accountTable & ix i .~ acct) accountRegIds

  where addr = acct ^. accountAddress

-- |Equivalent to calling putAccount and recordRegId in sequence.
putAccountWithRegIds :: IsProtocolVersion pv => Account pv -> Accounts pv -> Accounts pv
putAccountWithRegIds !acct accts =
  foldl' (\accs currentAcc -> recordRegId (ID.credId currentAcc) accs) (putAccount acct accts) (acct ^. accountCredentials)

-- |Determine if an account with the given address exists.
exists :: AccountAddress -> Accounts pv -> Bool
exists addr Accounts{..} = Map.member addr accountMap

-- |Retrieve an account with the given address.
-- Returns @Nothing@ if no such account exists.
getAccount :: IsProtocolVersion pv => AccountAddress -> Accounts pv -> Maybe (Account pv)
getAccount addr Accounts{..} = case Map.lookup addr accountMap of
                                 Nothing -> Nothing
                                 Just i -> accountTable ^? ix i

getAccountIndex :: AccountAddress -> Accounts pv -> Maybe AccountIndex
getAccountIndex addr Accounts{..} = Map.lookup addr accountMap

-- |Retrieve an account and its index with the given address.
-- Returns @Nothing@ if no such account exists.
getAccountWithIndex :: IsProtocolVersion pv => AccountAddress -> Accounts pv -> Maybe (AccountIndex, Account pv)
getAccountWithIndex addr Accounts{..} = case Map.lookup addr accountMap of
                                 Nothing -> Nothing
                                 Just i -> (i, ) <$> accountTable ^? ix i

-- |Traversal for accessing the account at a given index.
indexedAccount :: IsProtocolVersion pv => AccountIndex -> Traversal' (Accounts pv) (Account pv)
indexedAccount ai = lens accountTable (\a v-> a{accountTable = v}) . ix ai

-- |Apply account updates to an account. It is assumed that the address in
-- account updates and account are the same.
updateAccount :: IsProtocolVersion pv => AccountUpdate -> Account pv -> Account pv
updateAccount !upd
    = updateNonce
      . updateReleaseSchedule
      . updateAmount
      . updateCredentials (upd ^. auCredentials)
      . updateEncryptedAmount
      . updateCredentialKeys (upd ^. auCredentialKeysUpdate)
  where
    maybeUpdate :: Maybe a -> (a -> b -> b) -> b -> b
    maybeUpdate Nothing _ = id
    maybeUpdate (Just x) f = f x
    updateReleaseSchedule = maybeUpdate (upd ^. auReleaseSchedule) (\d acc -> acc & accountReleaseSchedule %~ (flip (foldl' (flip addReleases))) d
                                                                                 -- the amount that is scheduled is also added to the account amount
                                                                                 & accountAmount +~ foldl' (+) 0 (concatMap (\(l,_) -> map snd l) d))
    updateNonce = maybeUpdate (upd ^. auNonce) (accountNonce .~)
    updateAmount = maybeUpdate (upd ^. auAmount) $ \d -> accountAmount %~ applyAmountDelta d
    updateEncryptedAmount acc = foldr updateSingle acc (upd ^. auEncrypted)
    updateSingle AddSelf{..} = accountEncryptedAmount %~ addToSelfEncryptedAmount newAmount
    updateSingle Add{..} = accountEncryptedAmount %~ addIncomingEncryptedAmount newAmount
    updateSingle ReplaceUpTo{..} = accountEncryptedAmount %~ replaceUpTo aggIndex newAmount

-- |Retrieve an account with the given address.
-- An account with the address is required to exist.
unsafeGetAccount :: IsProtocolVersion pv => AccountAddress -> Accounts pv -> Account pv
unsafeGetAccount addr Accounts{..} = case Map.lookup addr accountMap of
                                       Nothing -> error $ "unsafeGetAccount: Account " ++ show addr ++ " does not exist."
                                       Just i -> accountTable ^?! ix i

-- |Check that an account registration ID is not already on the chain.
-- See the foundation (Section 4.2) for why this is necessary.
-- Return @True@ if the registration ID already exists in the set of known registration ids, and @False@ otherwise.
regIdExists :: ID.CredentialRegistrationID -> Accounts pv -> Bool
regIdExists rid Accounts{..} = rid `Set.member` accountRegIds

-- |Record an account registration ID as used.
recordRegId :: ID.CredentialRegistrationID -> Accounts pv -> Accounts pv
recordRegId rid accs = accs { accountRegIds = Set.insert rid (accountRegIds accs) }

<<<<<<< HEAD
instance HashableTo H.Hash (Accounts pv) where
=======
-- |Record multiple registration ids as used. This implementation is marginally
-- more efficient than repeatedly calling `recordRegId`.
recordRegIds :: [ID.CredentialRegistrationID] -> Accounts -> Accounts
recordRegIds rids accs = accs { accountRegIds = Set.union (accountRegIds accs) (Set.fromAscList rids) }

instance HashableTo H.Hash Accounts where
>>>>>>> 6b3277cd
    getHash Accounts{..} = getHash accountTable

type instance Index (Accounts pv) = AccountAddress
type instance IxValue (Accounts pv) = (Account pv)

instance IsProtocolVersion pv => Ixed (Accounts pv) where
  ix addr f acc@(Accounts{..}) =
     case accountMap ^. at' addr of
       Nothing -> pure acc
       Just i -> (\atable -> acc { accountTable = atable }) <$> ix i f accountTable

accountList :: Accounts pv -> [Account pv]
accountList = fmap snd . AT.toList . accountTable

-- |Serialize 'Accounts' in V0 format.
serializeAccounts :: IsProtocolVersion pv => GlobalContext -> Putter (Accounts pv)
serializeAccounts cryptoParams Accounts{..} = do
    putWord64be $ AT.size accountTable
    forM_ (AT.toList accountTable) $ \(_, acct) -> serializeAccount cryptoParams acct

-- |Deserialize 'Accounts'. The serialization format may depend on the protocol version.
-- This validates the following invariants:
--
--  * Every baker account's 'BakerId' must match the account index.
--  * 'CredentialRegistrationID's must not be used on more than one account.
deserializeAccounts :: IsProtocolVersion pv => GlobalContext -> Get (Accounts pv)
deserializeAccounts cryptoParams = do
    nAccounts <- getWord64be
    let loop i accts@Accounts{..}
          | i < nAccounts = do
            acct <- deserializeAccount cryptoParams
            let acctId = AccountIndex i
            forM_ (_accountBaker acct) $ \bkr ->
              unless (_bakerIdentity (_accountBakerInfo bkr) == BakerId acctId) $
                fail "BakerID does not match account index"
            let addRegId regids cred
                  | ID.regId cred `Set.member` regids = fail "Duplicate credential"
                  | otherwise = return $ Set.insert (ID.regId cred) regids
            newRegIds <- foldM addRegId accountRegIds (acct ^. accountCredentials)
            loop (i+1)
              Accounts {
                accountMap = Map.insert (acct ^. accountAddress) acctId accountMap,
                accountTable = snd (AT.append acct accountTable),
                accountRegIds = newRegIds
              }
          | otherwise = return accts
    loop 0 emptyAccounts<|MERGE_RESOLUTION|>--- conflicted
+++ resolved
@@ -142,16 +142,12 @@
 recordRegId :: ID.CredentialRegistrationID -> Accounts pv -> Accounts pv
 recordRegId rid accs = accs { accountRegIds = Set.insert rid (accountRegIds accs) }
 
-<<<<<<< HEAD
-instance HashableTo H.Hash (Accounts pv) where
-=======
 -- |Record multiple registration ids as used. This implementation is marginally
 -- more efficient than repeatedly calling `recordRegId`.
-recordRegIds :: [ID.CredentialRegistrationID] -> Accounts -> Accounts
+recordRegIds :: [ID.CredentialRegistrationID] -> Accounts pv -> Accounts pv
 recordRegIds rids accs = accs { accountRegIds = Set.union (accountRegIds accs) (Set.fromAscList rids) }
 
-instance HashableTo H.Hash Accounts where
->>>>>>> 6b3277cd
+instance HashableTo H.Hash (Accounts pv) where
     getHash Accounts{..} = getHash accountTable
 
 type instance Index (Accounts pv) = AccountAddress
@@ -188,8 +184,8 @@
               unless (_bakerIdentity (_accountBakerInfo bkr) == BakerId acctId) $
                 fail "BakerID does not match account index"
             let addRegId regids cred
-                  | ID.regId cred `Set.member` regids = fail "Duplicate credential"
-                  | otherwise = return $ Set.insert (ID.regId cred) regids
+                  | ID.credId cred `Set.member` regids = fail "Duplicate credential"
+                  | otherwise = return $ Set.insert (ID.credId cred) regids
             newRegIds <- foldM addRegId accountRegIds (acct ^. accountCredentials)
             loop (i+1)
               Accounts {
