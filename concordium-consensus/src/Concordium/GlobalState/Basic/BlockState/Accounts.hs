{-# LANGUAGE TypeFamilies #-}
{-# LANGUAGE BangPatterns #-}
module Concordium.GlobalState.Basic.BlockState.Accounts where

import qualified Data.Map.Strict as Map
import qualified Data.Set as Set
import Lens.Micro.Platform
import Lens.Micro.Internal (Ixed,Index,IxValue)
import Concordium.Utils
import Concordium.Types
import Concordium.GlobalState.BlockState
import Concordium.GlobalState.Basic.BlockState.Account
import qualified Concordium.GlobalState.Basic.BlockState.AccountTable as AT
import Concordium.Types.HashableTo
import qualified Concordium.Crypto.SHA256 as H
import qualified Concordium.ID.Types as ID
import Data.Foldable
import Data.Maybe

-- |Representation of the set of accounts on the chain.
-- Each account has an 'AccountIndex' which is the order
-- in which it was created.
--
-- The operations on 'Accounts', when used correctly, maintain the following invariants:
--
-- * Every @(address, index)@ pair in 'accountMap' has a corresponding account
--   in 'accountTable' with the given index and address.
-- * Every @(index, account)@ pair in 'accountTable' has a corresponding entry
--   in 'accountMap', which maps the account address to @index@.
-- * The 'accountMap' only ever increases: no accounts are removed, and account
--   indexes do not change.
-- * 'accountRegIds' only ever increases.
--
-- Note that the operations *do not* enforce a correspondence between 'accountRegIds'
-- and the credentials used by the accounts in 'accountTable'.
-- The data integrity of accounts is also not enforced by these operations.
data Accounts = Accounts {
    -- |Unique index of accounts by 'AccountAddress'
    accountMap :: !(Map.Map AccountAddress AT.AccountIndex),
    -- |Hashed Merkle-tree of the accounts.
    accountTable :: !AT.AccountTable,
    -- |Set of 'ID.CredentialRegistrationID's that have been used for accounts.
    accountRegIds :: !(Set.Set ID.CredentialRegistrationID)
}

instance Show Accounts where
    show Accounts{..} = "Accounts {\n" ++ Map.foldMapWithKey showAcct accountMap ++ "accountRegIds = " ++ show accountRegIds ++ "\n}"
        where
            showAcct addr ind = show addr ++ " => " ++ maybe "MISSING" show (accountTable ^? ix ind) ++ "\n"

-- |An 'Accounts' with no accounts.
emptyAccounts :: Accounts
emptyAccounts = Accounts Map.empty AT.Empty Set.empty

-- |Add or modify a given account.
-- If an account matching the given account's address does not exist,
-- the account is created, giving it the next available account index
-- and recording it in 'accountMap'.
-- If an account with the address already exists, 'accountTable' is updated
-- to reflect the new state of the account.
putAccount :: Account -> Accounts -> Accounts
putAccount !acct Accounts{..} =
  case Map.lookup addr accountMap of
    Nothing -> let (i, newAccountTable) = AT.append acct accountTable
               in Accounts (Map.insert addr i accountMap) newAccountTable accountRegIds
    Just i -> Accounts accountMap (accountTable & ix i .~ acct) accountRegIds

  where addr = acct ^. accountAddress

-- |Equivalent to calling putAccount and recordRegId in sequence.
putAccountWithRegIds :: Account -> Accounts -> Accounts
putAccountWithRegIds !acct accts =
  foldl' (\accs currentAcc -> recordRegId (ID.cdvRegId currentAcc) accs) (putAccount acct accts) (acct ^. accountCredentials)

-- |Determine if an account with the given address exists.
exists :: AccountAddress -> Accounts -> Bool
exists addr Accounts{..} = Map.member addr accountMap

-- |Retrieve an account with the given address.
-- Returns @Nothing@ if no such account exists.
getAccount :: AccountAddress -> Accounts -> Maybe Account
getAccount addr Accounts{..} = case Map.lookup addr accountMap of
                                 Nothing -> Nothing
                                 Just i -> accountTable ^? ix i

-- |Apply account updates to an account. It is assumed that the address in
-- account updates and account are the same.
updateAccount :: AccountUpdate -> Account -> Account
<<<<<<< HEAD
updateAccount !upd = updateNonce . updateAmount . updateCredentials . updateEncryptedAmount . updateAccountKeys
=======
updateAccount !upd = updateNonce . updateAmount . updateCredentials . updateEncryptedAmount . updateAccountKeys . updateThreshold
>>>>>>> c71e1064
  where
    maybeUpdate :: Maybe a -> (a -> b -> b) -> b -> b
    maybeUpdate Nothing _ = id
    maybeUpdate (Just x) f = f x
    updateNonce = maybeUpdate (upd ^. auNonce) (accountNonce .~)
    updateAmount = maybeUpdate (upd ^. auAmount) $ \d -> accountAmount %~ applyAmountDelta d
    updateCredentials = maybeUpdate (upd ^. auCredential) addCredential
    updateEncryptedAmount = case upd ^. auEncrypted of
      Empty -> id
      Add ea -> accountEncryptedAmount %~ (ea:)
      Replace ea -> accountEncryptedAmount .~ [ea]
<<<<<<< HEAD
    updateAccountKeys = case (upd ^. auKeysUpdate, upd ^. auSignThreshold) of
      (Nothing, Nothing) -> id
      (mKeyUpd, mNewThreshold) -> accountVerificationKeys %~ \ID.AccountKeys{..} ->
        let update (RemoveKeys indices) = Set.foldl' (\m k -> Map.delete k m) akKeys indices
            update (SetKeys keys) = Map.foldlWithKey' (\m idx key -> Map.insert idx key m) akKeys keys
            !newKeys = maybe akKeys update mKeyUpd
            !newThreshold = fromMaybe akThreshold mNewThreshold
        in ID.AccountKeys {akKeys = newKeys, akThreshold = newThreshold}
=======
    updateAccountKeys = maybeUpdate (upd ^. auKeysUpdate) $ \case
      RemoveKeys indices -> \acc -> Set.foldl' (\acc' key -> setKey key Nothing acc') acc indices
      SetKeys keys -> \acc -> Map.foldlWithKey' (\m idx key -> setKey idx (Just key) m) acc keys
    updateThreshold = maybeUpdate (upd ^. auSignThreshold) setThreshold
>>>>>>> c71e1064

-- |Retrieve an account with the given address.
-- An account with the address is required to exist.
unsafeGetAccount :: AccountAddress -> Accounts -> Account
unsafeGetAccount addr Accounts{..} = case Map.lookup addr accountMap of
                                       Nothing -> error $ "unsafeGetAccount: Account " ++ show addr ++ " does not exist."
                                       Just i -> accountTable ^?! ix i

-- |Check that an account registration ID is not already on the chain.
-- See the foundation (Section 4.2) for why this is necessary.
-- Return @True@ if the registration ID already exists in the set of known registration ids, and @False@ otherwise.
regIdExists :: ID.CredentialRegistrationID -> Accounts -> Bool
regIdExists rid Accounts{..} = rid `Set.member` accountRegIds

-- |Record an account registration ID as used.
recordRegId :: ID.CredentialRegistrationID -> Accounts -> Accounts
recordRegId rid accs = accs { accountRegIds = Set.insert rid (accountRegIds accs) }

instance HashableTo H.Hash Accounts where
    getHash Accounts{..} = getHash accountTable

type instance Index Accounts = AccountAddress
type instance IxValue Accounts = Account

instance Ixed Accounts where
  ix addr f acc@(Accounts{..}) =
     case accountMap ^. at' addr of
       Nothing -> pure acc
       Just i -> (\atable -> acc { accountTable = atable }) <$> ix i f accountTable<|MERGE_RESOLUTION|>--- conflicted
+++ resolved
@@ -86,37 +86,22 @@
 -- |Apply account updates to an account. It is assumed that the address in
 -- account updates and account are the same.
 updateAccount :: AccountUpdate -> Account -> Account
-<<<<<<< HEAD
-updateAccount !upd = updateNonce . updateAmount . updateCredentials . updateEncryptedAmount . updateAccountKeys
-=======
-updateAccount !upd = updateNonce . updateAmount . updateCredentials . updateEncryptedAmount . updateAccountKeys . updateThreshold
->>>>>>> c71e1064
+updateAccount !upd
+    = updateNonce
+      . updateAmount
+      . updateCredential (upd ^. auCredential)
+      . updateEncryptedAmount
+      . updateAccountKeys (upd ^. auKeysUpdate) (upd ^. auSignThreshold)
   where
     maybeUpdate :: Maybe a -> (a -> b -> b) -> b -> b
     maybeUpdate Nothing _ = id
     maybeUpdate (Just x) f = f x
     updateNonce = maybeUpdate (upd ^. auNonce) (accountNonce .~)
     updateAmount = maybeUpdate (upd ^. auAmount) $ \d -> accountAmount %~ applyAmountDelta d
-    updateCredentials = maybeUpdate (upd ^. auCredential) addCredential
     updateEncryptedAmount = case upd ^. auEncrypted of
       Empty -> id
       Add ea -> accountEncryptedAmount %~ (ea:)
       Replace ea -> accountEncryptedAmount .~ [ea]
-<<<<<<< HEAD
-    updateAccountKeys = case (upd ^. auKeysUpdate, upd ^. auSignThreshold) of
-      (Nothing, Nothing) -> id
-      (mKeyUpd, mNewThreshold) -> accountVerificationKeys %~ \ID.AccountKeys{..} ->
-        let update (RemoveKeys indices) = Set.foldl' (\m k -> Map.delete k m) akKeys indices
-            update (SetKeys keys) = Map.foldlWithKey' (\m idx key -> Map.insert idx key m) akKeys keys
-            !newKeys = maybe akKeys update mKeyUpd
-            !newThreshold = fromMaybe akThreshold mNewThreshold
-        in ID.AccountKeys {akKeys = newKeys, akThreshold = newThreshold}
-=======
-    updateAccountKeys = maybeUpdate (upd ^. auKeysUpdate) $ \case
-      RemoveKeys indices -> \acc -> Set.foldl' (\acc' key -> setKey key Nothing acc') acc indices
-      SetKeys keys -> \acc -> Map.foldlWithKey' (\m idx key -> setKey idx (Just key) m) acc keys
-    updateThreshold = maybeUpdate (upd ^. auSignThreshold) setThreshold
->>>>>>> c71e1064
 
 -- |Retrieve an account with the given address.
 -- An account with the address is required to exist.
