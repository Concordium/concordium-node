--- conflicted
+++ resolved
@@ -1,186 +1,182 @@
-{-# LANGUAGE TypeApplications #-}
-
-module Concordium.GlobalState.Basic.BlockState.PoolRewards where
-
-import Data.Serialize
-import qualified Data.Vector as Vec
-import Data.Word
-
-import Concordium.Crypto.SHA256 as Hash
-import Concordium.Types
-import Concordium.Types.HashableTo
-
-import qualified Concordium.GlobalState.Basic.BlockState.LFMBTree as LFMBT
-
-data BakerPoolRewardDetails = BakerPoolRewardDetails
-    { -- |The number of blocks baked by this baker in the reward period
-      blockCount :: !Word64,
-      -- |The total transaction fees accrued to this pool in the reward period
-      transactionFeesAccrued :: !Amount,
-      -- |Whether the pool contributed to a finalization proof in the reward period
-      finalizationAwake :: !Bool
-    }
-    deriving Show
-
-instance Serialize BakerPoolRewardDetails where
-    put BakerPoolRewardDetails{..} = do
-        put blockCount
-        put transactionFeesAccrued
-        put finalizationAwake
-
-    get = BakerPoolRewardDetails <$> get <*> get <*> get
-
-instance HashableTo Hash.Hash BakerPoolRewardDetails where
-    getHash = Hash.hash . encode
-
-instance Monad m => MHashableTo m Hash.Hash BakerPoolRewardDetails
-
-data DelegatorCapital = DelegatorCapital
-    { -- |'DelegatorId' of the delegator
-      dcDelegatorId :: !DelegatorId,
-      -- |'Amount' staked by the delegator
-      dcDelegatorCapital :: !Amount
-    }
-    deriving Show
-
-instance Serialize DelegatorCapital where
-    put DelegatorCapital{..} = do
-        put dcDelegatorId
-        put dcDelegatorCapital
-    get = do
-        dcDelegatorId <- get
-        dcDelegatorCapital <- get
-        return DelegatorCapital{..}
-
-instance HashableTo Hash.Hash DelegatorCapital where
-    getHash = Hash.hash . encode
-
-instance Monad m => MHashableTo m Hash.Hash DelegatorCapital
-
-data BakerCapital = BakerCapital
-    { -- |'BakerId' of the pool owner
-      bcBakerId :: !BakerId,
-      -- |Equity capital of the pool owner
-      bcBakerEquityCapital :: !Amount,
-      -- |Capital of each baker delegated to this pool
-      bcDelegatorCapital :: !(Vec.Vector DelegatorCapital)
-    }
-    deriving Show
-
-instance Serialize BakerCapital where
-    put BakerCapital{..} = do
-        put bcBakerId
-        put bcBakerEquityCapital
-        put (Vec.length bcDelegatorCapital) <> mapM_ put bcDelegatorCapital
-    
-    get = do
-        bcBakerId <- get
-        bcBakerEquityCapital <- get
-        bcDelegatorCapital <- flip Vec.generateM (const get) =<< get
-        return BakerCapital{..}
-
-instance HashableTo Hash.Hash BakerCapital where
-    getHash BakerCapital{..} = Hash.hash $ runPut $ do
-        put bcBakerId
-        put bcBakerEquityCapital
-<<<<<<< HEAD
-        put $ getHash @Hash.Hash $ LFMBT.fromFoldable @Word64 bcDelegatorCapital
-=======
-        put @Hash.Hash $ getHash $ LFMBT.fromFoldable @Word64 bcDelegatorCapital
-
-instance Monad m => MHashableTo m Hash.Hash BakerCapital
->>>>>>> dcb37c8c
-
-data CapitalDistribution = CapitalDistribution
-    { -- |Capital associated with baker pools
-      bakerPoolCapital :: !(Vec.Vector BakerCapital),
-      -- |Capital associated with the L-pool
-      lPoolCapital :: !(Vec.Vector DelegatorCapital)
-    }
-    deriving Show
-
-instance Serialize CapitalDistribution where
-    put CapitalDistribution{..} = do
-        put (Vec.length bakerPoolCapital) <> mapM_ put bakerPoolCapital
-        put (Vec.length lPoolCapital) <> mapM_ put lPoolCapital
-
-    get = do
-        bakerPoolCapital <- flip Vec.generateM (const get) =<< get
-        lPoolCapital <- flip Vec.generateM (const get) =<< get
-        return CapitalDistribution{..}
-
-instance HashableTo Hash.Hash CapitalDistribution where
-    getHash CapitalDistribution{..} = 
-        Hash.hashOfHashes
-            (getHash (LFMBT.fromFoldable @Word64 bakerPoolCapital))
-            (getHash (LFMBT.fromFoldable @Word64 lPoolCapital))
-
-instance Monad m => MHashableTo m Hash.Hash CapitalDistribution
-
--- |The empty 'CapitalDistribution'.
-emptyCapitalDistribution :: CapitalDistribution
-emptyCapitalDistribution = CapitalDistribution Vec.empty Vec.empty
-
--- |Details of rewards accruing over the course of a reward period, and details about the capital
--- distribution for this reward period and (possibly) the next.
-data PoolRewards = PoolRewards
-    { -- |The capital distribution for the next reward period.
-      -- This is updated the epoch before a payday.
-      nextCapital :: !(Hashed CapitalDistribution),
-
-      -- |The capital distribution for the current reward period.
-      currentCapital :: !(Hashed CapitalDistribution),
-
-      -- |The details of rewards accruing to baker pools.
-      -- These are indexed by the index of the baker in the capital distribution (_not_ the BakerId).
-      bakerPoolRewardDetails :: !(LFMBT.LFMBTree Word64 BakerPoolRewardDetails),
-      -- |The transaction reward amount accruing to the L-pool.
-      lPoolTransactionRewards :: !Amount,
-      -- |The transaction reward fraction accruing to the foundation.
-      foundationTransactionRewards :: !Amount,
-      -- |The next payday occurs at the start of this epoch.
-      nextPaydayEpoch :: !Epoch,
-      -- |The rate at which tokens are minted for the current reward period.
-      nextPaydayMintRate :: !MintRate
-    }
-    deriving Show
-
-instance HashableTo Hash.Hash PoolRewards where
-    getHash PoolRewards{..} =
-        Hash.hashOfHashes (getHash nextCapital) $
-        Hash.hashOfHashes (getHash currentCapital) $
-        Hash.hashOfHashes (getHash bakerPoolRewardDetails) $
-        getHash $ runPut $
-            put lPoolTransactionRewards <>
-            put foundationTransactionRewards <>
-            put nextPaydayEpoch <>
-            put nextPaydayMintRate
-
--- |The empty 'PoolRewards'.
-emptyPoolRewards :: PoolRewards
-emptyPoolRewards = PoolRewards{
-    nextCapital = makeHashed emptyCapitalDistribution,
-    currentCapital = makeHashed emptyCapitalDistribution,
-    bakerPoolRewardDetails = LFMBT.empty,
-    lPoolTransactionRewards = 0,
-    foundationTransactionRewards = 0,
-    nextPaydayEpoch = 0,
-    nextPaydayMintRate = MintRate 0 0
-}
-
--- |A 'Putter' for 'PoolRewards'.
-putPoolRewards :: Putter PoolRewards
-putPoolRewards PoolRewards{..} = do
-    put (_unhashed nextCapital)
-    put (_unhashed currentCapital) 
-    put bakerPoolRewardDetails
-    put lPoolTransactionRewards
-    put foundationTransactionRewards
-    put nextPaydayEpoch
-    put nextPaydayMintRate
-
--- |List of baker and number of blocks baked by this baker in the reward period.
-bakerBlockCounts :: PoolRewards -> [(BakerId, Word64)]
-bakerBlockCounts PoolRewards{..} = zipWith bc (Vec.toList (bakerPoolCapital (_unhashed currentCapital))) (LFMBT.toAscPairList bakerPoolRewardDetails)
-    where
+{-# LANGUAGE TypeApplications #-}
+
+module Concordium.GlobalState.Basic.BlockState.PoolRewards where
+
+import Data.Serialize
+import qualified Data.Vector as Vec
+import Data.Word
+
+import Concordium.Crypto.SHA256 as Hash
+import Concordium.Types
+import Concordium.Types.HashableTo
+
+import qualified Concordium.GlobalState.Basic.BlockState.LFMBTree as LFMBT
+
+data BakerPoolRewardDetails = BakerPoolRewardDetails
+    { -- |The number of blocks baked by this baker in the reward period
+      blockCount :: !Word64,
+      -- |The total transaction fees accrued to this pool in the reward period
+      transactionFeesAccrued :: !Amount,
+      -- |Whether the pool contributed to a finalization proof in the reward period
+      finalizationAwake :: !Bool
+    }
+    deriving Show
+
+instance Serialize BakerPoolRewardDetails where
+    put BakerPoolRewardDetails{..} = do
+        put blockCount
+        put transactionFeesAccrued
+        put finalizationAwake
+
+    get = BakerPoolRewardDetails <$> get <*> get <*> get
+
+instance HashableTo Hash.Hash BakerPoolRewardDetails where
+    getHash = Hash.hash . encode
+
+instance Monad m => MHashableTo m Hash.Hash BakerPoolRewardDetails
+
+data DelegatorCapital = DelegatorCapital
+    { -- |'DelegatorId' of the delegator
+      dcDelegatorId :: !DelegatorId,
+      -- |'Amount' staked by the delegator
+      dcDelegatorCapital :: !Amount
+    }
+    deriving Show
+
+instance Serialize DelegatorCapital where
+    put DelegatorCapital{..} = do
+        put dcDelegatorId
+        put dcDelegatorCapital
+    get = do
+        dcDelegatorId <- get
+        dcDelegatorCapital <- get
+        return DelegatorCapital{..}
+
+instance HashableTo Hash.Hash DelegatorCapital where
+    getHash = Hash.hash . encode
+
+instance Monad m => MHashableTo m Hash.Hash DelegatorCapital
+
+data BakerCapital = BakerCapital
+    { -- |'BakerId' of the pool owner
+      bcBakerId :: !BakerId,
+      -- |Equity capital of the pool owner
+      bcBakerEquityCapital :: !Amount,
+      -- |Capital of each baker delegated to this pool
+      bcDelegatorCapital :: !(Vec.Vector DelegatorCapital)
+    }
+    deriving Show
+
+instance Serialize BakerCapital where
+    put BakerCapital{..} = do
+        put bcBakerId
+        put bcBakerEquityCapital
+        put (Vec.length bcDelegatorCapital) <> mapM_ put bcDelegatorCapital
+    
+    get = do
+        bcBakerId <- get
+        bcBakerEquityCapital <- get
+        bcDelegatorCapital <- flip Vec.generateM (const get) =<< get
+        return BakerCapital{..}
+
+instance HashableTo Hash.Hash BakerCapital where
+    getHash BakerCapital{..} = Hash.hash $ runPut $ do
+        put bcBakerId
+        put bcBakerEquityCapital
+        put $ getHash @Hash.Hash $ LFMBT.fromFoldable @Word64 bcDelegatorCapital
+
+instance Monad m => MHashableTo m Hash.Hash BakerCapital
+
+data CapitalDistribution = CapitalDistribution
+    { -- |Capital associated with baker pools
+      bakerPoolCapital :: !(Vec.Vector BakerCapital),
+      -- |Capital associated with the L-pool
+      lPoolCapital :: !(Vec.Vector DelegatorCapital)
+    }
+    deriving Show
+
+instance Serialize CapitalDistribution where
+    put CapitalDistribution{..} = do
+        put (Vec.length bakerPoolCapital) <> mapM_ put bakerPoolCapital
+        put (Vec.length lPoolCapital) <> mapM_ put lPoolCapital
+
+    get = do
+        bakerPoolCapital <- flip Vec.generateM (const get) =<< get
+        lPoolCapital <- flip Vec.generateM (const get) =<< get
+        return CapitalDistribution{..}
+
+instance HashableTo Hash.Hash CapitalDistribution where
+    getHash CapitalDistribution{..} = 
+        Hash.hashOfHashes
+            (getHash (LFMBT.fromFoldable @Word64 bakerPoolCapital))
+            (getHash (LFMBT.fromFoldable @Word64 lPoolCapital))
+
+instance Monad m => MHashableTo m Hash.Hash CapitalDistribution
+
+-- |The empty 'CapitalDistribution'.
+emptyCapitalDistribution :: CapitalDistribution
+emptyCapitalDistribution = CapitalDistribution Vec.empty Vec.empty
+
+-- |Details of rewards accruing over the course of a reward period, and details about the capital
+-- distribution for this reward period and (possibly) the next.
+data PoolRewards = PoolRewards
+    { -- |The capital distribution for the next reward period.
+      -- This is updated the epoch before a payday.
+      nextCapital :: !(Hashed CapitalDistribution),
+
+      -- |The capital distribution for the current reward period.
+      currentCapital :: !(Hashed CapitalDistribution),
+
+      -- |The details of rewards accruing to baker pools.
+      -- These are indexed by the index of the baker in the capital distribution (_not_ the BakerId).
+      bakerPoolRewardDetails :: !(LFMBT.LFMBTree Word64 BakerPoolRewardDetails),
+      -- |The transaction reward amount accruing to the L-pool.
+      lPoolTransactionRewards :: !Amount,
+      -- |The transaction reward fraction accruing to the foundation.
+      foundationTransactionRewards :: !Amount,
+      -- |The next payday occurs at the start of this epoch.
+      nextPaydayEpoch :: !Epoch,
+      -- |The rate at which tokens are minted for the current reward period.
+      nextPaydayMintRate :: !MintRate
+    }
+    deriving Show
+
+instance HashableTo Hash.Hash PoolRewards where
+    getHash PoolRewards{..} =
+        Hash.hashOfHashes (getHash nextCapital) $
+        Hash.hashOfHashes (getHash currentCapital) $
+        Hash.hashOfHashes (getHash bakerPoolRewardDetails) $
+        getHash $ runPut $
+            put lPoolTransactionRewards <>
+            put foundationTransactionRewards <>
+            put nextPaydayEpoch <>
+            put nextPaydayMintRate
+
+-- |The empty 'PoolRewards'.
+emptyPoolRewards :: PoolRewards
+emptyPoolRewards = PoolRewards{
+    nextCapital = makeHashed emptyCapitalDistribution,
+    currentCapital = makeHashed emptyCapitalDistribution,
+    bakerPoolRewardDetails = LFMBT.empty,
+    lPoolTransactionRewards = 0,
+    foundationTransactionRewards = 0,
+    nextPaydayEpoch = 0,
+    nextPaydayMintRate = MintRate 0 0
+}
+
+-- |A 'Putter' for 'PoolRewards'.
+putPoolRewards :: Putter PoolRewards
+putPoolRewards PoolRewards{..} = do
+    put (_unhashed nextCapital)
+    put (_unhashed currentCapital) 
+    put bakerPoolRewardDetails
+    put lPoolTransactionRewards
+    put foundationTransactionRewards
+    put nextPaydayEpoch
+    put nextPaydayMintRate
+
+-- |List of baker and number of blocks baked by this baker in the reward period.
+bakerBlockCounts :: PoolRewards -> [(BakerId, Word64)]
+bakerBlockCounts PoolRewards{..} = zipWith bc (Vec.toList (bakerPoolCapital (_unhashed currentCapital))) (LFMBT.toAscPairList bakerPoolRewardDetails)
+    where
         bc BakerCapital{..} (_, BakerPoolRewardDetails{..}) = (bcBakerId, blockCount)