--- conflicted
+++ resolved
@@ -6,11 +6,7 @@
 
 import qualified Data.Set as Set
 import qualified Data.Map as Map
-<<<<<<< HEAD
 import qualified Data.Vector as Vec
-=======
-import qualified Data.Vector as Vector
->>>>>>> abe257d8
 import Control.Monad
 import Lens.Micro.Platform
 
@@ -63,7 +59,7 @@
             when (Map.member addr amp) $ Left $ "Duplicate account address: " ++ show (acct ^. accountAddress)
             let lockedBalance = acct ^. accountReleaseSchedule . totalLockedUpBalance
             -- check that the locked balance is the same as the sum of the pending releases
-            unless (lockedBalance == sum [ am | Just (r, _) <- Vector.toList (acct ^. accountReleaseSchedule . values), Release _ am <- r ]) $ Left "Total locked balance doesn't sum up to the pending releases stake"
+            unless (lockedBalance == sum [ am | Just (r, _) <- Vec.toList (acct ^. accountReleaseSchedule . values), Release _ am <- r ]) $ Left "Total locked balance doesn't sum up to the pending releases stake"
             -- check that the instances exist and add their amounts to my balance
             !myBal <- foldM (checkInst addr) (acct ^. accountAmount) (acct ^. accountInstances)
             (bakerIds', bakerKeys') <- case acct ^. accountBaker of
