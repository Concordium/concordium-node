--- conflicted
+++ resolved
@@ -13,10 +13,7 @@
   module Concordium.GlobalState.Basic.BlockState.Account
 ) where
 
-<<<<<<< HEAD
 import Data.List.NonEmpty (NonEmpty(..))
-=======
->>>>>>> 6fb3a982
 import qualified Data.Serialize as S
 import qualified Data.Map.Strict as Map
 import Lens.Micro.Platform
