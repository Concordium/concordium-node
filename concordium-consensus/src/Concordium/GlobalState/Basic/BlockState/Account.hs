--- conflicted
+++ resolved
@@ -22,11 +22,8 @@
 import Concordium.ID.Parameters
 import Concordium.Types.HashableTo
 import Concordium.GlobalState.Account
-<<<<<<< HEAD
+import Concordium.GlobalState.Basic.BlockState.AccountReleaseSchedule
 import Concordium.GlobalState.BakerInfo
-=======
-import Concordium.GlobalState.Basic.BlockState.AccountReleaseSchedule
->>>>>>> 78bd02df
 
 import Concordium.Types
 
@@ -73,11 +70,8 @@
                             --  this particularly means that the available amount is equal to
                             -- @accountAmount - totalLockedUpBalance accountReleaseSchedule@.
   ,_accountEncryptedAmount :: !AccountEncryptedAmount
-<<<<<<< HEAD
+  ,_accountReleaseSchedule :: !AccountReleaseSchedule
   ,_accountBaker :: !(Maybe AccountBaker)
-=======
-  ,_accountReleaseSchedule :: !AccountReleaseSchedule
->>>>>>> 78bd02df
   } deriving(Show, Eq)
 
 makeLenses ''Account
@@ -92,17 +86,14 @@
                     S.put _accountNonce <>
                     S.put _accountAmount <>
                     S.put _accountEncryptedAmount <>
-<<<<<<< HEAD
+                    S.put _accountReleaseSchedule <>
                     S.put _accountBaker
-=======
-                    S.put _accountReleaseSchedule
->>>>>>> 78bd02df
   get = do
     _accountPersisting <- S.get
     _accountNonce <- S.get
     _accountAmount <- S.get
     _accountEncryptedAmount <- S.get
-<<<<<<< HEAD
+    _accountReleaseSchedule <- S.get
     _accountBaker <- S.get
     -- Check that the account balance is sufficient to meet any staked amount.
     case _accountBaker of
@@ -112,18 +103,9 @@
     return Account{..}
 
 instance HashableTo Hash.Hash Account where
-  getHash Account{..} = makeAccountHash _accountNonce _accountAmount _accountEncryptedAmount _accountPersisting bkrHash
+  getHash Account{..} = makeAccountHash _accountNonce _accountAmount _accountEncryptedAmount _accountReleaseSchedule _accountPersisting bkrHash
     where
-      bkrHash = case _accountBaker of
-        Nothing -> nullAccountBakerHash
-        Just bkr -> getHash bkr
-=======
-    _accountReleaseSchedule <- S.get
-    return Account{..}
-
-instance HashableTo Hash.Hash Account where
-  getHash Account{..} = makeAccountHash _accountNonce _accountAmount _accountEncryptedAmount _accountReleaseSchedule _accountPersisting
->>>>>>> 78bd02df
+      bkrHash = maybe nullAccountBakerHash getHash _accountBaker
 
 -- |Create an empty account with the given public key, encryption key, address and credential.
 newAccount :: GlobalContext -> AccountKeys -> AccountAddress -> AccountCredential -> Account
@@ -131,21 +113,13 @@
         _accountPersisting = PersistingAccountData {
         _accountEncryptionKey = makeEncryptionKey cryptoParams (regId credential),
         _accountCredentials = [credential],
-<<<<<<< HEAD
-        _accountMaxCredentialValidTo = pValidTo (cdvPolicy credential),
-=======
         _accountMaxCredentialValidTo = validTo credential,
-        _accountStakeDelegate = Nothing,
->>>>>>> 78bd02df
         _accountInstances = Set.empty,
         ..
         },
         _accountNonce = minNonce,
         _accountAmount = 0,
         _accountEncryptedAmount = initialAccountEncryptedAmount,
-<<<<<<< HEAD
+        _accountReleaseSchedule = emptyAccountReleaseSchedule,
         _accountBaker = Nothing
-=======
-        _accountReleaseSchedule = emptyAccountReleaseSchedule
->>>>>>> 78bd02df
     }