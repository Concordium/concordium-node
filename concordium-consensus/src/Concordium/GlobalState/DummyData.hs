--- conflicted
+++ resolved
@@ -3,13 +3,9 @@
 
 module Concordium.GlobalState.DummyData where
 
-<<<<<<< HEAD
-import qualified Data.HashMap.Strict as HM
+import qualified Data.Map.Strict as Map
 import qualified Data.Vector as Vec
 import qualified Data.Set as Set
-=======
-import qualified Data.Map.Strict as Map
->>>>>>> d2109861
 import Lens.Micro.Platform
 import qualified Concordium.Crypto.BlockSignature as Sig
 import qualified Concordium.Crypto.VRF as VRF
@@ -42,33 +38,17 @@
 
 {-# WARNING basicGenesisState "Do not use in production" #-}
 basicGenesisState :: GenesisData -> Basic.BlockState
-<<<<<<< HEAD
-basicGenesisState genData = Basic.initialState
-                       (Basic.BasicBirkParameters {
-                            _birkCurrentBakers = genesisBakers genData,
-                            _birkPrevEpochBakers = genesisBakers genData,
-                            _birkLotteryBakers = genesisBakers genData,
-                            _birkSeedState = genesisSeedState genData
-                        })
-                       (genesisCryptographicParameters genData)
-                       (genesisAccounts genData)
-                       (genesisIdentityProviders genData)
-                       (genesisAnonymityRevokers genData)
-                       (genesisMintPerSlot genData)
-                       (genesisAuthorizations genData)
-                       (genesisChainParameters genData)
-=======
 basicGenesisState genData =
   let bakers = genesisBakers genData
-      birkParams = makeBirkParameters (genesisElectionDifficulty genData) bakers bakers bakers (genesisSeedState genData)
+      birkParams = makeBirkParameters bakers bakers bakers (genesisSeedState genData)
    in Basic.initialState
         birkParams
         (genesisCryptographicParameters genData)
-        (genesisAccounts genData ++ genesisControlAccounts genData)
+        (genesisAccounts genData)
         (genesisIdentityProviders genData)
         (genesisAnonymityRevokers genData)
-        (genesisMintPerSlot genData)
->>>>>>> d2109861
+        (genesisMintPerSlot genData)        (genesisAuthorizations genData)
+        (genesisChainParameters genData)
 
 -- kp :: Int -> Sig.KeyPair
 -- kp n = fst (Sig.randomKeyPair (mkStdGen n))
@@ -179,13 +159,9 @@
   genesisIdentityProviders
   genesisAnonymityRevokers
   genesisMaxBlockEnergy
-<<<<<<< HEAD
   genesisAuthorizations
   genesisChainParameters
-    = GenesisDataV1{..}
-=======
-    = GenesisData {..}
->>>>>>> d2109861
+    = GenesisDataV1 {..}
     where
         genesisMintPerSlot = 10 -- default value, OK for testing.
         genesisBakers = fst (bakersFromList bakers)
@@ -206,16 +182,7 @@
 
 {-# WARNING emptyBirkParameters "Do not use in production." #-}
 emptyBirkParameters :: BasicBirkParameters
-<<<<<<< HEAD
-emptyBirkParameters = BasicBirkParameters {
-  _birkCurrentBakers = emptyBakers,
-  _birkPrevEpochBakers = emptyBakers,
-  _birkLotteryBakers = emptyBakers,
-  _birkSeedState = SeedState.genesisSeedState (Hash.hash "NONCE") 360
-  }
-=======
-emptyBirkParameters = makeBirkParameters 0.5 emptyBakers emptyBakers emptyBakers (SeedState.genesisSeedState (Hash.hash "NONCE") 360)
->>>>>>> d2109861
+emptyBirkParameters = makeBirkParameters emptyBakers emptyBakers emptyBakers (SeedState.genesisSeedState (Hash.hash "NONCE") 360)
 
 dummyChainParameters :: ChainParameters
 dummyChainParameters = makeChainParameters (makeElectionDifficulty 0.5) 0.000001 1000000
