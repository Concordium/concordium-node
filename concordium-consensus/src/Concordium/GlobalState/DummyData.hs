--- conflicted
+++ resolved
@@ -478,58 +478,6 @@
           where
             d = (dlg ^. delegationIdentity, dlg ^. delegationStakedAmount)
 
-<<<<<<< HEAD
-createRewardDetails :: forall pv. (IsProtocolVersion pv) => Accounts pv -> BlockRewardDetails (AccountVersionFor pv)
-createRewardDetails accounts = case accountVersion @(AccountVersionFor pv) of
-    SAccountV0 -> emptyBlockRewardDetails
-    SAccountV1 -> BlockRewardDetailsV1 $ makeHashed $ createPoolRewards accounts
-    SAccountV2 -> BlockRewardDetailsV1 $ makeHashed $ createPoolRewards accounts
-
-{-# WARNING createBlockState "Do not use in production" #-}
-createBlockState :: forall pv. (IsProtocolVersion pv) => Accounts pv -> BlockState pv
-createBlockState accounts =
-    withIsAuthorizationsVersionForPV (protocolVersion @pv) $
-        emptyBlockState (emptyBirkParameters accounts) (createRewardDetails accounts) dummyCryptographicParameters dummyKeyCollection dummyChainParameters
-            & (blockAccounts .~ accounts)
-                . (blockBank . unhashed . Rewards.totalGTU .~ sum (map (_accountAmount . snd) (toList (accountTable accounts))))
-                . (blockIdentityProviders . unhashed .~ dummyIdentityProviders)
-                . (blockAnonymityRevokers . unhashed .~ dummyArs)
-
-{-# WARNING blockStateWithAlesAccount "Do not use in production" #-}
-blockStateWithAlesAccount :: (IsProtocolVersion pv) => Amount -> Accounts pv -> BlockState pv
-blockStateWithAlesAccount alesAmount otherAccounts =
-    createBlockState $ putAccountWithRegIds (mkAccount alesVK alesAccount alesAmount) otherAccounts
-
--- This generates an account with a single credential and single keypair, which has sufficiently
--- late expiry date, but is otherwise not well-formed.
-{-# WARNING mkAccount "Do not use in production." #-}
-mkAccount :: IsAccountVersion av => SigScheme.VerifyKey -> AccountAddress -> Amount -> Account av
-mkAccount key addr amnt = newAccount dummyCryptographicParameters addr cred & accountAmount .~ amnt
-  where
-    cred = dummyCredential dummyCryptographicParameters addr key dummyMaxValidTo dummyCreatedAt
-
--- This generates an account with a single credential and single keypair, where
--- the credential should already be considered expired. (Its valid-to date will be
--- Jan 1000, which precedes the earliest expressible timestamp by 970 years.)
-{-# WARNING mkAccountExpiredCredential "Do not use in production." #-}
-mkAccountExpiredCredential :: IsAccountVersion av => SigScheme.VerifyKey -> AccountAddress -> Amount -> Account av
-mkAccountExpiredCredential key addr amnt = newAccount dummyCryptographicParameters addr cred & accountAmount .~ amnt
-  where
-    cred = dummyCredential dummyCryptographicParameters addr key dummyLowValidTo dummyCreatedAt
-
--- This generates an account with a single credential, the given list of keys and signature threshold,
--- which has sufficiently late expiry date, but is otherwise not well-formed.
--- The keys are indexed in ascending order starting from 0
--- The list of keys should be non-empty.
-{-# WARNING mkAccountMultipleKeys "Do not use in production." #-}
-mkAccountMultipleKeys :: IsAccountVersion av => [SigScheme.VerifyKey] -> SignatureThreshold -> AccountAddress -> Amount -> Account av
-mkAccountMultipleKeys keys threshold addr amount = newAccount dummyCryptographicParameters addr cred & accountAmount .~ amount & accountVerificationKeys .~ ai
-  where
-    cred = dummyCredential dummyCryptographicParameters addr (head keys) dummyMaxValidTo dummyCreatedAt
-    ai = AccountInformation (Map.singleton 0 $ makeCredentialPublicKeys keys threshold) 1
-
-=======
->>>>>>> 44292e54
 -- |Make a baker account with the given baker verification keys and account keys that are seeded from the baker id.
 {-# WARNING makeFakeBakerAccount "Do not use in production." #-}
 makeFakeBakerAccount :: BakerId -> BakerElectionVerifyKey -> BakerSignVerifyKey -> BakerAggregationVerifyKey -> GenesisAccount
