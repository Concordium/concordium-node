{-# LANGUAGE RecordWildCards, OverloadedStrings, ScopedTypeVariables, TemplateHaskell #-}
{-# OPTIONS_GHC -Wno-deprecations #-}

module Concordium.GlobalState.DummyData where

import qualified Data.Vector as Vec
import qualified Data.Set as Set
import qualified Data.Map.Strict as Map
import Lens.Micro.Platform
import qualified Concordium.Crypto.BlockSignature as Sig
import qualified Concordium.Crypto.VRF as VRF
import qualified Concordium.Crypto.SHA256 as Hash
import qualified Concordium.Crypto.BlsSignature as Bls
import Concordium.Crypto.SignatureScheme as SigScheme
import Concordium.ID.Types
import Concordium.GlobalState.Basic.BlockState.Account
import Concordium.GlobalState.BakerInfo
import Concordium.GlobalState.Basic.BlockState
import Concordium.GlobalState.Basic.BlockState.Accounts
import qualified Concordium.GlobalState.Basic.BlockState.AccountTable as AT
import Concordium.Types.IdentityProviders
import Concordium.Types.AnonymityRevokers
import Concordium.GlobalState.Parameters
import Concordium.GlobalState.Rewards as Rewards
import Concordium.Types.Updates

import qualified Concordium.Types.SeedState as SeedState
import Concordium.GlobalState.Basic.BlockState.AccountTable(toList)

import Concordium.Types
import System.Random
import Data.FileEmbed
import qualified Data.ByteString.Lazy.Char8 as BSL
import qualified Data.ByteString as BS
import Concordium.Crypto.DummyData
import Concordium.ID.DummyData
import Concordium.Types.DummyData
import qualified Concordium.Genesis.Data.P1 as P1

cryptoParamsFileContents :: BS.ByteString
cryptoParamsFileContents = $(makeRelativeToProject "testdata/global.json" >>= embedFile)

{-# WARNING dummyCryptographicParameters "Do not use in production" #-}
dummyCryptographicParameters :: CryptographicParameters
dummyCryptographicParameters =
  case getExactVersionedCryptographicParameters (BSL.fromStrict cryptoParamsFileContents) of
    Nothing -> error "Could not read cryptographic parameters."
    Just params -> params

ipsFileContents :: BS.ByteString
ipsFileContents = $(makeRelativeToProject "testdata/identity_providers.json" >>= embedFile)

{-# WARNING dummyIdentityProviders "Do not use in production." #-}
dummyIdentityProviders :: IdentityProviders
dummyIdentityProviders =
  case eitherReadIdentityProviders (BSL.fromStrict ipsFileContents) of
    Left err -> error $ "Could not load identity provider test data: " ++ err
    Right ips -> ips

arsFileContents :: BS.ByteString
arsFileContents = $(makeRelativeToProject "testdata/anonymity_revokers.json" >>= embedFile)

{-# WARNING dummyArs "Do not use in production." #-}
dummyArs :: AnonymityRevokers
dummyArs =
  case eitherReadAnonymityRevokers (BSL.fromStrict arsFileContents) of
    Left err -> error $ "Could not load anonymity revoker data: " ++ err
    Right ars -> ars

dummyFinalizationCommitteeMaxSize :: FinalizationCommitteeSize
dummyFinalizationCommitteeMaxSize = 1000

{-# NOINLINE dummyAuthorizationKeyPair #-}
dummyAuthorizationKeyPair :: SigScheme.KeyPair
dummyAuthorizationKeyPair = uncurry SigScheme.KeyPairEd25519 . fst $ randomEd25519KeyPair (mkStdGen 881856792)

{-# NOINLINE dummyAuthorizations #-}
{-# WARNING dummyAuthorizations "Do not use in production." #-}
dummyAuthorizations :: Authorizations
dummyAuthorizations = Authorizations {
      asKeys = Vec.singleton (correspondingVerifyKey dummyAuthorizationKeyPair),
      asEmergency = theOnly,
      asAuthorization = theOnly,
      asProtocol = theOnly,
      asParamElectionDifficulty = theOnly,
      asParamEuroPerEnergy = theOnly,
      asParamMicroGTUPerEuro = theOnly,
      asParamFoundationAccount = theOnly,
      asParamMintDistribution = theOnly,
      asParamTransactionFeeDistribution = theOnly,
      asParamGASRewards = theOnly
    }
  where
    theOnly = AccessStructure (Set.singleton 0) 1

{-# WARNING makeFakeBakers "Do not use in production" #-}
-- |Make a given number of baker accounts for use in genesis.
-- These bakers should be the first accounts in a genesis block (because
-- the baker ids must match the account indexes).
makeFakeBakers :: Word -> [GenesisAccount]
makeFakeBakers nBakers = take (fromIntegral nBakers) $ mbs (mkStdGen 17) 0
    where
        mbs gen bid = account : mbs gen''' (bid + 1)
            where
                (VRF.KeyPair _ epk, gen') = VRF.randomKeyPair gen
                (sk, gen'') = randomBlockKeyPair gen'
                spk = Sig.verifyKey sk
                (blssk, gen''') = randomBlsSecretKey gen''
                blspk = Bls.derivePublicKey blssk
                account = makeFakeBakerAccount bid epk spk blspk

-- |Make a baker deterministically from a given seed and with the given reward account.
-- Uses 'bakerElectionKey' and 'bakerSignKey' with the given seed to generate the keys.
-- The baker has 0 lottery power.
-- mkBaker :: Int -> AccountAddress -> (BakerInfo
{-# WARNING mkFullBaker "Do not use in production." #-}
mkFullBaker :: Int -> BakerId -> (FullBakerInfo, VRF.SecretKey, Sig.SignKey, Bls.SecretKey)
mkFullBaker seed _bakerIdentity = (FullBakerInfo {
    _bakerInfo = BakerInfo {
      _bakerElectionVerifyKey = VRF.publicKey electionKey,
      _bakerSignatureVerifyKey = Sig.verifyKey sk,
      _bakerAggregationVerifyKey = Bls.derivePublicKey blssk,
      ..
    },
    _bakerStake = 0
  }, VRF.privateKey electionKey, Sig.signKey sk, blssk)
  where electionKey = bakerElectionKey seed
        sk = bakerSignKey seed
        blssk = bakerAggregationKey seed

{-# WARNING makeTestingGenesisDataP1 "Do not use in production" #-}
makeTestingGenesisDataP1 ::
    Timestamp -- ^Genesis time
    -> Word  -- ^Initial number of bakers.
    -> Duration  -- ^Slot duration in seconds.
    -> BlockHeight -- ^Minimum finalization interval - 1
    -> FinalizationCommitteeSize -- ^Maximum number of parties in the finalization committee
    -> CryptographicParameters -- ^Initial cryptographic parameters.
    -> IdentityProviders   -- ^List of initial identity providers.
    -> AnonymityRevokers -- ^Initial anonymity revokers.
    -> Energy  -- ^Maximum limit on the total stated energy of the transactions in a block
    -> Authorizations -- ^Initial update authorizations
    -> ChainParameters -- ^Initial chain parameters
    -> GenesisData 'P1
makeTestingGenesisDataP1
  genesisTime
  nBakers
  genesisSlotDuration
  finalizationMinimumSkip
  finalizationCommitteeMaxSize
  genesisCryptographicParameters
  genesisIdentityProviders
  genesisAnonymityRevokers
  genesisMaxBlockEnergy
  genesisAuthorizations
  genesisChainParameters
    = GDP1 P1.GDP1Initial {
        genesisCore=P1.CoreGenesisParameters{..},
        genesisInitialState=P1.GenesisState{..}
      }
    where
        -- todo hardcoded epoch length (and initial seed)
        genesisEpochLength = 10
        genesisLeadershipElectionNonce = Hash.hash "LeadershipElectionNonce"
        genesisFinalizationParameters =
          FinalizationParameters {
           finalizationWaitingTime = 100,
           finalizationSkipShrinkFactor = 0.8,
           finalizationSkipGrowFactor = 2,
           finalizationDelayShrinkFactor = 0.8,
           finalizationDelayGrowFactor = 2,
           finalizationAllowZeroDelay = False,
           ..
         }
        genesisAccounts = Vec.fromList $ makeFakeBakers nBakers


{-# WARNING emptyBirkParameters "Do not use in production." #-}
emptyBirkParameters :: Accounts pv -> BasicBirkParameters
emptyBirkParameters accounts = initialBirkParameters (snd <$> AT.toList (accountTable accounts)) (SeedState.initialSeedState (Hash.hash "NONCE") 360)

dummyRewardParameters :: RewardParameters
dummyRewardParameters = RewardParameters {
    _rpMintDistribution = MintDistribution {
      _mdMintPerSlot = MintRate 1 12,
      _mdBakingReward = RewardFraction 60000, -- 60%
      _mdFinalizationReward = RewardFraction 30000 -- 30%
    },
    _rpTransactionFeeDistribution = TransactionFeeDistribution {
      _tfdBaker = RewardFraction 45000, -- 45%
      _tfdGASAccount = RewardFraction 45000 -- 45%
    },
    _rpGASRewards = GASRewards {
      _gasBaker = RewardFraction 25000, -- 25%
      _gasFinalizationProof = RewardFraction 50, -- 0.05%
      _gasAccountCreation = RewardFraction 200, -- 0.2%
      _gasChainUpdate = RewardFraction 50 -- 0.05%
    }
}

dummyChainParameters :: ChainParameters
dummyChainParameters = makeChainParameters (makeElectionDifficulty 0.5) 0.0001 1000000 168 10 dummyRewardParameters 0

{-# WARNING createBlockState "Do not use in production" #-}
createBlockState :: Accounts pv -> BlockState pv
createBlockState accounts =
    emptyBlockState (emptyBirkParameters accounts) dummyCryptographicParameters dummyAuthorizations dummyChainParameters &
      (blockAccounts .~ accounts) .
      (blockBank . unhashed . Rewards.totalGTU .~ sum (map (_accountAmount . snd) (toList (accountTable accounts)))) .
      (blockIdentityProviders . unhashed .~ dummyIdentityProviders) .
      (blockAnonymityRevokers . unhashed .~ dummyArs)

{-# WARNING blockStateWithAlesAccount "Do not use in production" #-}
blockStateWithAlesAccount :: IsProtocolVersion pv => Amount -> Accounts pv -> BlockState pv
blockStateWithAlesAccount alesAmount otherAccounts =
    createBlockState $ putAccountWithRegIds (mkAccount alesVK alesAccount alesAmount) otherAccounts

-- This generates an account with a single credential and single keypair, which has sufficiently
-- late expiry date, but is otherwise not well-formed.
{-# WARNING mkAccount "Do not use in production." #-}
<<<<<<< HEAD
mkAccount :: IsProtocolVersion pv => SigScheme.VerifyKey -> AccountAddress -> Amount -> Account pv
mkAccount key addr amnt = newAccount dummyCryptographicParameters (makeSingletonAC key) addr cred & accountAmount .~ amnt
=======
mkAccount :: SigScheme.VerifyKey -> AccountAddress -> Amount -> Account
mkAccount key addr amnt = newAccount dummyCryptographicParameters addr cred & accountAmount .~ amnt
>>>>>>> 6fb3a982
  where
    cred = dummyCredential dummyCryptographicParameters addr key dummyMaxValidTo dummyCreatedAt

-- This generates an account with a single credential and single keypair, where
-- the credential should already be considered expired. (Its valid-to date will be
-- Jan 1000, which precedes the earliest expressible timestamp by 970 years.)
{-# WARNING mkAccountExpiredCredential "Do not use in production." #-}
<<<<<<< HEAD
mkAccountExpiredCredential :: IsProtocolVersion pv => SigScheme.VerifyKey -> AccountAddress -> Amount -> Account pv
mkAccountExpiredCredential key addr amnt = newAccount dummyCryptographicParameters (makeSingletonAC key) addr cred & accountAmount .~ amnt
=======
mkAccountExpiredCredential :: SigScheme.VerifyKey -> AccountAddress -> Amount -> Account
mkAccountExpiredCredential key addr amnt = newAccount dummyCryptographicParameters addr cred & accountAmount .~ amnt
>>>>>>> 6fb3a982
  where
    cred = dummyCredential dummyCryptographicParameters addr key dummyLowValidTo dummyCreatedAt

-- This generates an account with a single credential, the given list of keys and signature threshold,
-- which has sufficiently late expiry date, but is otherwise not well-formed.
-- The keys are indexed in ascending order starting from 0
-- The list of keys should be non-empty.
{-# WARNING mkAccountMultipleKeys "Do not use in production." #-}
<<<<<<< HEAD
mkAccountMultipleKeys :: IsProtocolVersion pv => [SigScheme.VerifyKey] -> SignatureThreshold -> AccountAddress -> Amount -> Account pv
mkAccountMultipleKeys keys threshold addr amount = newAccount dummyCryptographicParameters (makeAccountKeys keys threshold) addr cred & accountAmount .~ amount
=======
mkAccountMultipleKeys :: [SigScheme.VerifyKey] -> SignatureThreshold -> AccountAddress -> Amount -> Account
mkAccountMultipleKeys keys threshold addr amount = newAccount dummyCryptographicParameters addr cred & accountAmount .~ amount & accountPersisting . accountVerificationKeys .~ ai

>>>>>>> 6fb3a982
  where
    cred = dummyCredential dummyCryptographicParameters addr (head keys) dummyMaxValidTo dummyCreatedAt
    ai = AccountInformation (Map.singleton 0 $ makeCredentialPublicKeys keys threshold) 1

-- |Make a baker account with the given baker verification keys and account keys that are seeded from the baker id.
{-# WARNING makeFakeBakerAccount "Do not use in production." #-}
makeFakeBakerAccount :: BakerId -> BakerElectionVerifyKey -> BakerSignVerifyKey -> BakerAggregationVerifyKey -> GenesisAccount
makeFakeBakerAccount gbBakerId gbElectionVerifyKey gbSignatureVerifyKey gbAggregationVerifyKey = GenesisAccount {..}
  where
    gaBalance = 1000000000000
    gbStake = 999000000000
    gbRestakeEarnings = True    
    gaBaker = Just GenesisBaker {..}
    vfKey = SigScheme.correspondingVerifyKey kp
    gaCredentials = Map.singleton 0 $ dummyCredential dummyCryptographicParameters gaAddress vfKey dummyMaxValidTo dummyCreatedAt
    -- gaVerifyKeys = makeSingletonAC vfKey
    gaThreshold = 1
    -- NB the negation makes it not conflict with other fake accounts we create elsewhere.
    seed = - (fromIntegral gbBakerId) - 1
    (gaAddress, seed') = randomAccountAddress (mkStdGen seed)
    kp = uncurry SigScheme.KeyPairEd25519 $ fst (randomEd25519KeyPair seed')

createCustomAccount :: Amount -> SigScheme.KeyPair -> AccountAddress -> GenesisAccount
createCustomAccount amount kp address = GenesisAccount {
      gaAddress = address,
      gaThreshold = 1,
      gaBalance = amount,
      gaCredentials = Map.singleton 0 credential,
      gaBaker = Nothing
    }
  where credential = dummyCredential dummyCryptographicParameters address vfKey dummyMaxValidTo dummyCreatedAt
        vfKey = SigScheme.correspondingVerifyKey kp<|MERGE_RESOLUTION|>--- conflicted
+++ resolved
@@ -218,13 +218,8 @@
 -- This generates an account with a single credential and single keypair, which has sufficiently
 -- late expiry date, but is otherwise not well-formed.
 {-# WARNING mkAccount "Do not use in production." #-}
-<<<<<<< HEAD
 mkAccount :: IsProtocolVersion pv => SigScheme.VerifyKey -> AccountAddress -> Amount -> Account pv
-mkAccount key addr amnt = newAccount dummyCryptographicParameters (makeSingletonAC key) addr cred & accountAmount .~ amnt
-=======
-mkAccount :: SigScheme.VerifyKey -> AccountAddress -> Amount -> Account
 mkAccount key addr amnt = newAccount dummyCryptographicParameters addr cred & accountAmount .~ amnt
->>>>>>> 6fb3a982
   where
     cred = dummyCredential dummyCryptographicParameters addr key dummyMaxValidTo dummyCreatedAt
 
@@ -232,13 +227,8 @@
 -- the credential should already be considered expired. (Its valid-to date will be
 -- Jan 1000, which precedes the earliest expressible timestamp by 970 years.)
 {-# WARNING mkAccountExpiredCredential "Do not use in production." #-}
-<<<<<<< HEAD
 mkAccountExpiredCredential :: IsProtocolVersion pv => SigScheme.VerifyKey -> AccountAddress -> Amount -> Account pv
-mkAccountExpiredCredential key addr amnt = newAccount dummyCryptographicParameters (makeSingletonAC key) addr cred & accountAmount .~ amnt
-=======
-mkAccountExpiredCredential :: SigScheme.VerifyKey -> AccountAddress -> Amount -> Account
 mkAccountExpiredCredential key addr amnt = newAccount dummyCryptographicParameters addr cred & accountAmount .~ amnt
->>>>>>> 6fb3a982
   where
     cred = dummyCredential dummyCryptographicParameters addr key dummyLowValidTo dummyCreatedAt
 
@@ -247,14 +237,9 @@
 -- The keys are indexed in ascending order starting from 0
 -- The list of keys should be non-empty.
 {-# WARNING mkAccountMultipleKeys "Do not use in production." #-}
-<<<<<<< HEAD
 mkAccountMultipleKeys :: IsProtocolVersion pv => [SigScheme.VerifyKey] -> SignatureThreshold -> AccountAddress -> Amount -> Account pv
-mkAccountMultipleKeys keys threshold addr amount = newAccount dummyCryptographicParameters (makeAccountKeys keys threshold) addr cred & accountAmount .~ amount
-=======
-mkAccountMultipleKeys :: [SigScheme.VerifyKey] -> SignatureThreshold -> AccountAddress -> Amount -> Account
-mkAccountMultipleKeys keys threshold addr amount = newAccount dummyCryptographicParameters addr cred & accountAmount .~ amount & accountPersisting . accountVerificationKeys .~ ai
-
->>>>>>> 6fb3a982
+mkAccountMultipleKeys keys threshold addr amount = newAccount dummyCryptographicParameters addr cred & accountAmount .~ amount & accountVerificationKeys .~ ai
+
   where
     cred = dummyCredential dummyCryptographicParameters addr (head keys) dummyMaxValidTo dummyCreatedAt
     ai = AccountInformation (Map.singleton 0 $ makeCredentialPublicKeys keys threshold) 1
