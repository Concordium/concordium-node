{-# LANGUAGE RecordWildCards, OverloadedStrings, ScopedTypeVariables #-}
{-# OPTIONS_GHC -Wno-deprecations #-}
module Concordium.GlobalState.DummyData where

import qualified Data.HashMap.Strict as HM
import Lens.Micro.Platform
import qualified Acorn.Utils.Init as Acorn
import qualified Concordium.Crypto.BlockSignature as Sig
import qualified Concordium.Crypto.VRF as VRF
import qualified Concordium.Crypto.SHA256 as Hash
import qualified Concordium.Crypto.BlsSignature as Bls
import Concordium.GlobalState.Bakers
import Concordium.GlobalState.Basic.BlockState
import Concordium.GlobalState.Basic.BlockState.Account
import Concordium.GlobalState.IdentityProviders
import Concordium.GlobalState.Modules as Modules
import Concordium.GlobalState.Parameters
import Concordium.GlobalState.Rewards as Rewards
import Concordium.GlobalState.SeedState
import Concordium.Types
import System.Random
import qualified Data.ByteString.Lazy.Char8 as BSL
import System.IO.Unsafe
import qualified Concordium.GlobalState.Basic.BlockState as Basic
import Concordium.Crypto.DummyData
import Concordium.Types.DummyData

{-# WARNING basicGenesisState "Do not use in production" #-}
basicGenesisState :: GenesisData -> Basic.BlockState
basicGenesisState genData = Basic.initialState
                       (genesisBirkParameters genData)
                       (genesisCryptographicParameters genData)
                       (genesisAccounts genData ++ genesisSpecialBetaAccounts genData)
                       (genesisIdentityProviders genData)
                       (genesisMintPerSlot genData)

-- kp :: Int -> Sig.KeyPair
-- kp n = fst (Sig.randomKeyPair (mkStdGen n))

-- proofKP :: Int -> VRF.KeyPair
-- proofKP n = fst (VRF.randomKeyPair (mkStdGen n))

{-# WARNING dummyCryptographicParameters "Do not use in production" #-}
dummyCryptographicParameters :: CryptographicParameters
dummyCryptographicParameters =
  case unsafePerformIO (readCryptographicParameters <$> BSL.readFile "testdata/global.json") of
    Nothing -> error "Could not read cryptographic parameters."
    Just params -> params

{-# NOINLINE dummyIdentityProviders #-}
{-# WARNING dummyIdentityProviders "Do not use in production." #-}
dummyIdentityProviders :: IdentityProviders
dummyIdentityProviders =
  case unsafePerformIO (eitherReadIdentityProviders <$> BSL.readFile "testdata/identity_providers.json") of
    Left err -> error $ "Could not load identity provider test data: " ++ err
    Right ips -> IdentityProviders (HM.fromList (map (\r -> (ipIdentity r, r)) ips))

{-# WARNING makeFakeBakers "Do not use in production" #-}
makeFakeBakers :: Word -> [(BakerInfo, Account)]
makeFakeBakers nBakers = take (fromIntegral nBakers) $ mbs (mkStdGen 17) 0
    where
        mbs gen bid = (BakerInfo epk spk blspk stake accAddress, account):mbs gen''' (bid+1)
            where
                ((VRF.KeyPair _ epk), gen') = VRF.randomKeyPair gen
                (sk, gen'') = randomBlockKeyPair gen'
                spk = Sig.verifyKey sk
                (blssk, gen''') = randomBlsSecretKey gen''
                blspk = Bls.derivePublicKey blssk
                accAddress = _accountAddress account
                stake = _accountAmount account
                account = makeFakeBakerAccount bid

-- |Make a baker deterministically from a given seed and with the given reward account.
-- Uses 'bakerElectionKey' and 'bakerSignKey' with the given seed to generate the keys.
-- The baker has 0 lottery power.
-- mkBaker :: Int -> AccountAddress -> (BakerInfo
{-# WARNING mkFullBaker "Do not use in production." #-}
mkFullBaker :: Int -> AccountAddress -> (BakerInfo, VRF.SecretKey, Sig.SignKey, Bls.SecretKey)
mkFullBaker seed acc = (BakerInfo {
  _bakerElectionVerifyKey = VRF.publicKey electionKey,
  _bakerSignatureVerifyKey = Sig.verifyKey sk,
  _bakerAggregationVerifyKey = Bls.derivePublicKey blssk,
  _bakerStake = 0,
  _bakerAccount = acc
  }, VRF.privateKey electionKey, Sig.signKey sk, blssk)
  where electionKey = bakerElectionKey seed
        sk = bakerSignKey seed
        blssk = bakerAggregationKey seed

{-# WARNING makeTestingGenesisData "Do not use in production" #-}
makeTestingGenesisData ::
    Timestamp -- ^Genesis time
    -> Word  -- ^Initial number of bakers.
    -> Duration  -- ^Slot duration in seconds.
    -> ElectionDifficulty  -- ^Initial election difficulty.
    -> BlockHeight -- ^Minimum finalization interval - 1
    -> FinalizationCommitteeSize -- ^Maximum number of parties in the finalization committee
    -> CryptographicParameters -- ^Initial cryptographic parameters.
    -> [IpInfo]   -- ^List of initial identity providers.
    -> [Account]  -- ^List of starting genesis special accounts (in addition to baker accounts).
    -> Energy  -- ^Maximum limit on the total stated energy of the transactions in a block
    -> GenesisData
<<<<<<< HEAD
makeTestingGenesisData
  genesisTime
  nBakers
  genesisSlotDuration
  elecDiff
  finMinSkip
  finComMaxSize
  genesisCryptographicParameters
  genesisIdentityProviders
  genesisSpecialBetaAccounts
=======
makeTestingGenesisData genesisTime nBakers genesisSlotDuration elecDiff finMinSkip genesisCryptographicParameters genesisIdentityProviders genesisSpecialBetaAccounts genesisMaxBlockEnergy
>>>>>>> bc2e013b
    = GenesisData{..}
    where
        genesisMintPerSlot = 10 -- default value, OK for testing.
        genesisBakers = fst (bakersFromList bakers)
        genesisBirkParameters =
            BirkParameters elecDiff -- voting power
                          genesisBakers
                          genesisBakers
                          genesisBakers
                          (genesisSeedState (Hash.hash "LeadershipElectionNonce") 10) -- todo hardcoded epoch length (and initial seed)
        genesisFinalizationParameters = FinalizationParameters finMinSkip finComMaxSize
        (bakers, genesisAccounts) = unzip (makeFakeBakers nBakers)

{-# WARNING emptyBirkParameters "Do not use in production." #-}
emptyBirkParameters :: BirkParameters
emptyBirkParameters = BirkParameters {
  _birkElectionDifficulty = 0.5,
  _birkCurrentBakers = emptyBakers,
  _birkPrevEpochBakers = emptyBakers,
  _birkLotteryBakers = emptyBakers,
  _birkSeedState = genesisSeedState (Hash.hash "NONCE") 360
  }

{-# WARNING createBlockState "Do not use in production" #-}
createBlockState :: Accounts -> Amount -> BlockState
createBlockState accounts gtuAmount =
    emptyBlockState emptyBirkParameters dummyCryptographicParameters &
      (blockAccounts .~ accounts) .
      (blockBank . Rewards.totalGTU .~ gtuAmount) .
      (blockModules .~ (let (_, _, gs) = Acorn.baseState in Modules.fromModuleList (Acorn.moduleList gs))) .
      (blockIdentityProviders .~ dummyIdentityProviders)

{-# WARNING blockStateWithAlesAccount "Do not use in production" #-}
blockStateWithAlesAccount :: Amount -> Accounts -> Amount -> BlockState
blockStateWithAlesAccount alesAmount otherAccounts =
    createBlockState $ putAccountWithRegIds (mkAccount alesVK alesAccount alesAmount) otherAccounts<|MERGE_RESOLUTION|>--- conflicted
+++ resolved
@@ -100,7 +100,6 @@
     -> [Account]  -- ^List of starting genesis special accounts (in addition to baker accounts).
     -> Energy  -- ^Maximum limit on the total stated energy of the transactions in a block
     -> GenesisData
-<<<<<<< HEAD
 makeTestingGenesisData
   genesisTime
   nBakers
@@ -111,9 +110,7 @@
   genesisCryptographicParameters
   genesisIdentityProviders
   genesisSpecialBetaAccounts
-=======
-makeTestingGenesisData genesisTime nBakers genesisSlotDuration elecDiff finMinSkip genesisCryptographicParameters genesisIdentityProviders genesisSpecialBetaAccounts genesisMaxBlockEnergy
->>>>>>> bc2e013b
+  genesisMaxBlockEnergy
     = GenesisData{..}
     where
         genesisMintPerSlot = 10 -- default value, OK for testing.
