{-# LANGUAGE TemplateHaskell #-}
{-# LANGUAGE BangPatterns #-}
module Concordium.GlobalState.TransactionTable where

import qualified Data.HashMap.Strict as HM
import qualified Data.HashSet as HS
import qualified Data.Map.Strict as Map
import qualified Data.Set as Set
import Lens.Micro.Platform
import qualified Data.Serialize as S
import Control.Monad
import Control.Exception
import Data.Foldable
import Data.Maybe (isJust)

import Concordium.Utils
import Concordium.Types
import Concordium.Types.Execution
import Concordium.Types.Transactions
import Concordium.Types.Updates
import qualified Concordium.TransactionVerification as TVer
import Concordium.Types.HashableTo (getHash)
import qualified Concordium.Crypto.SHA256 as Sha256

-- * Transaction status

-- |Result of a transaction is block dependent.
data TransactionStatus =
  -- |Transaction is received, but no outcomes from any blocks are known
  -- although the transaction might be known to be in some blocks. The Slot is the
  -- largest slot of a block the transaction is in.
  Received { _tsSlot :: !Slot }
  -- |Transaction is committed in a number of blocks. '_tsSlot' is the maximal slot.
  -- 'tsResults' is always a non-empty map and global state must maintain the invariant
  -- that if a block hash @bh@ is in the 'tsResults' map then
  --
  -- * @bh@ is a live block
  -- * we have blockState for the block available
  -- * if @tsResults(bh) = i@ then the transaction is the relevant transaction is the i-th transaction in the block
  --   (where we start counting from 0)
  | Committed {_tsSlot :: !Slot,
               tsResults :: !(HM.HashMap BlockHash TransactionIndex)
              }
  -- |Transaction is finalized in a given block with a specific outcome.
  -- NB: With the current implementation a transaction can appear in at most one finalized block.
  -- When that part is reworked so that branches are not pruned we will likely rework this.
  | Finalized {
      _tsSlot :: !Slot,
      tsBlockHash :: !BlockHash,
      tsFinResult :: !TransactionIndex
      }
  deriving(Eq, Show)
makeLenses ''TransactionStatus

instance S.Serialize TransactionStatus where
  put Received{..} = do
    S.putWord8 0
    S.put _tsSlot
  put Committed{..} = do
    S.putWord8 1
    S.put _tsSlot
    S.putWord32be $ fromIntegral (HM.size tsResults)
    forM_ (HM.toList tsResults) $ \(h, i) -> S.put h <> S.put i
  put Finalized{..} = do
    S.putWord8 2
    S.put _tsSlot
    S.put tsBlockHash
    S.put tsFinResult

  get = do
    tag <- S.getWord8
    case tag of
      0 -> do
        _tsSlot <- S.get
        return Received{..}
      1 -> do
        _tsSlot <- S.get
        len <- S.getWord32be
        tsResults <- HM.fromList <$> replicateM (fromIntegral len) (do
                                           k <- S.get
                                           v <- S.get
                                           return (k, v))
        return $ Committed{..}
      2 -> do
        _tsSlot <- S.get
        tsBlockHash <- S.get
        tsFinResult <- S.get
        return $ Finalized{..}
      _ -> fail $ "Unknown transaction status variant: " ++ show tag

-- |Add a transaction result. This function assumes the transaction is not finalized yet.
-- If the transaction is already finalized the function will return the original status.
addResult :: BlockHash -> Slot -> TransactionIndex -> TransactionStatus -> TransactionStatus
addResult bh slot vr = \case
  Committed{_tsSlot=currentSlot, tsResults=currentResults} -> Committed{_tsSlot = max slot currentSlot, tsResults = HM.insert bh vr currentResults}
  Received{_tsSlot=currentSlot} -> Committed{_tsSlot = max slot currentSlot, tsResults = HM.singleton bh vr}
  s@Finalized{} -> s

-- |Remove a transaction result for a given block. This can happen when a block
-- is removed from the block tree because it is not a successor of the last
-- finalized block.
-- This function will only have effect if the transaction status is 'Committed' and
-- the given block hash is in the table of outcomes.
markDeadResult :: BlockHash -> TransactionStatus -> TransactionStatus
markDeadResult bh Committed{..} =
  let newResults = HM.delete bh tsResults
  in if HM.null newResults then Received{..} else Committed{tsResults=newResults,..}
markDeadResult _ ts = ts

updateSlot :: Slot -> TransactionStatus -> TransactionStatus
updateSlot _ ts@Finalized{} = ts
updateSlot s ts = ts { _tsSlot = s}

initialStatus :: Slot -> TransactionStatus
initialStatus = Received

{-# INLINE getTransactionIndex #-}
-- |Get the outcome of the transaction in a particular block, and whether it is finalized.
getTransactionIndex :: BlockHash -> TransactionStatus -> Maybe (Bool, TransactionIndex)
getTransactionIndex bh = \case
  Committed{..} -> (False, ) <$> HM.lookup bh tsResults
  Finalized{..} -> if bh == tsBlockHash then Just (True, tsFinResult) else Nothing
  _ -> Nothing

-- * Transaction table

-- |The non-finalized transactions for a particular account.
data AccountNonFinalizedTransactions = AccountNonFinalizedTransactions {
    -- |Non-finalized transactions (for an account) indexed by nonce.
    _anftMap :: Map.Map Nonce (Set.Set Transaction),
    -- |The next available nonce at the last finalized block.
    -- 'anftMap' should only contain nonces that are at least 'anftNextNonce'.
    _anftNextNonce :: Nonce
} deriving (Eq, Show)
makeLenses ''AccountNonFinalizedTransactions

-- |Empty (no pending transactions) account non-finalized table starting at the
-- minimal nonce.
emptyANFT :: AccountNonFinalizedTransactions
emptyANFT = emptyANFTWithNonce minNonce

-- |An account non-finalized table with no pending transactions and given
-- starting nonce.
emptyANFTWithNonce :: Nonce -> AccountNonFinalizedTransactions
emptyANFTWithNonce = AccountNonFinalizedTransactions Map.empty

-- |The non-finalized chain updates of a particular type.
data NonFinalizedChainUpdates = NonFinalizedChainUpdates {
    _nfcuMap :: Map.Map UpdateSequenceNumber (Set.Set (WithMetadata UpdateInstruction)),
    _nfcuNextSequenceNumber :: UpdateSequenceNumber
} deriving (Eq)
makeLenses ''NonFinalizedChainUpdates

emptyNFCU :: NonFinalizedChainUpdates
emptyNFCU = emptyNFCUWithSequenceNumber minUpdateSequenceNumber

emptyNFCUWithSequenceNumber :: UpdateSequenceNumber -> NonFinalizedChainUpdates
emptyNFCUWithSequenceNumber = NonFinalizedChainUpdates Map.empty

-- * Account address equivalence
-- $equivalence
-- The non-finalized transactions in the transaction table and the pending table
-- maintain indices by account address equivalence classes. The reason for this
-- is that really the mappings should be per account. Since multiple account
-- addresses refer to the same account we need to identify them.
-- AccountAddressEq is a best-effort attempt at that. If two addresses refer to
-- the same account then they must agree on the first 29 bytes, and the AccountAddressEq
-- identifies any addresses that match on the 29 byte prefix.
--
-- There is a caveat, in protocol versions 1 and 2 addresses are in 1-1
-- correspondence with accounts. This means that technically AccountAddressEq
-- could identify too many addresses, leading to inability of some accounts to
-- send transactions in certain circumstances.
-- This would happen in particular because when receiving transactions we
-- compare the transaction nonce against the last finalized nonce so we might
-- reject a transaction directly when receiving it due to accidental address
-- identification. Similarly we might reject a valid block since we deem a nonce
-- to be duplicate due to accidental address identification, and we reject a
-- block with transactions with obsolete nonces outright. Once transactions are
-- in the transaction table there are no soundness issues anymore since the
-- scheduler resolves addresses to accounts and compares nonces of those
-- accounts, however it might still happen that when baking a transaction would
-- not be selected since we might skip it if we think it has a duplicate nonce due
-- to accidental address identification.
-- This is an extremely unlikely scenario and will only occur in case of a
-- SHA256 collision on the first 29 bytes (but not all remaining 3 bytes).


-- |The transaction table stores transactions and their statuses.
-- In the persistent tree state implementation, finalized transactions are not
-- stored in this table, but can be looked up from a disk-backed database.
-- In the in-memory implementation, finalized transactions are stored in this
-- table.
--
-- A transaction's status indicates which blocks it is included in and the slot
-- number of the highest such block.  A transaction that is not included any block
-- may also have a non-zero highest slot if it is received in a block, but that block
-- is not yet considered arrived.
--
-- Generally, '_ttNonFinalizedTransactions' should have an entry for every account,
-- with the exception of where the entry would be 'emptyANFT'. Similarly with
-- '_ttNonFinalizedChainUpdates' and 'emptyNFCU'.  In particular, there should be
-- an entry if the next nonce/sequence number is not the minimum value.
data TransactionTable = TransactionTable {
    -- |Map from transaction hashes to transactions, together with their current status.
    _ttHashMap :: !(HM.HashMap TransactionHash (BlockItem, TransactionStatus)),
    -- |For each account, the non-finalized transactions for that account,
    -- grouped by nonce. See $equivalence for reasons why AccountAddressEq is used.
    _ttNonFinalizedTransactions :: !(HM.HashMap AccountAddressEq AccountNonFinalizedTransactions),
    -- |For each update types, the non-finalized update instructions, grouped by
    -- sequence number.
    _ttNonFinalizedChainUpdates :: !(Map.Map UpdateType NonFinalizedChainUpdates)
}
makeLenses ''TransactionTable

emptyTransactionTable :: TransactionTable
emptyTransactionTable = TransactionTable {
        _ttHashMap = HM.empty,
        _ttNonFinalizedTransactions = HM.empty,
        _ttNonFinalizedChainUpdates = Map.empty
    }

-- |A transaction table with no transactions, but with the initial next sequence numbers
-- set for the accounts and update types.
emptyTransactionTableWithSequenceNumbers :: [(AccountAddress, Nonce)] -> Map.Map UpdateType UpdateSequenceNumber -> TransactionTable
emptyTransactionTableWithSequenceNumbers accs upds = TransactionTable {
        _ttHashMap = HM.empty,
        _ttNonFinalizedTransactions = HM.fromList . map (\(k, n) -> (accountAddressEmbed k, emptyANFTWithNonce n)) . filter (\(_, n) -> n /= minNonce) $ accs,
        _ttNonFinalizedChainUpdates = emptyNFCUWithSequenceNumber <$> Map.filter (/= minUpdateSequenceNumber) upds
    }

-- * Pending transaction table

-- |A pending transaction table records whether transactions are pending after
-- execution of a particular block.  For each account address, if there are
-- pending transactions, then it should be in the map with value @(nextNonce, highNonce)@,
-- where @nextNonce@ is the next nonce for the account address (i.e. 1+nonce of last executed transaction),
-- and @highNonce@ is the highest nonce known for a transaction associated with that account.
-- @highNonce@ should always be at least @nextNonce@ (otherwise, what transaction is pending?).
-- If an account has no pending transactions, then it should not be in the map.
data PendingTransactionTable = PTT {
  -- |Pending transactions from accounts. See $equivalence for the reason why
  -- the hashmap uses AccountAddressEq.
  _pttWithSender :: !(HM.HashMap AccountAddressEq (Nonce, Nonce)),
  -- |Pending credentials. We only store the hash because updating the
  -- pending table would otherwise be more costly with the current setup.
  _pttDeployCredential :: !(HS.HashSet TransactionHash),
  -- |Pending update instructions. We record the next and high sequence numbers.
  _pttUpdates :: !(Map.Map UpdateType (UpdateSequenceNumber, UpdateSequenceNumber))
  } deriving(Eq, Show)

makeLenses ''PendingTransactionTable

emptyPendingTransactionTable :: PendingTransactionTable
emptyPendingTransactionTable = PTT HM.empty HS.empty Map.empty

-- |Insert an additional element in the pending transaction table.
-- If the account does not yet exist create it.
-- NB: This only updates the pending table, and does not ensure that invariants elsewhere are maintained.
-- PRECONDITION: the next nonce should be less than or equal to the transaction nonce.
addPendingTransaction :: TransactionData t => Nonce -> t -> PendingTransactionTable -> PendingTransactionTable
addPendingTransaction nextNonce tx PTT{..} = assert (nextNonce <= nonce) $ let v = HM.alter f sender _pttWithSender in PTT{_pttWithSender = v, ..}
  where
        f Nothing = Just (nextNonce, nonce)
        f (Just (l, u)) = Just (l, max u nonce)
        nonce = transactionNonce tx
        sender = accountAddressEmbed (transactionSender tx)

-- |Insert an additional element in the pending transaction table.
-- Does nothing if the next nonce is greater than the transaction nonce.
-- If the account does not yet exist create it.
-- NB: This only updates the pending table, and does not ensure that invariants elsewhere are maintained.
checkedAddPendingTransaction :: TransactionData t => Nonce -> t -> PendingTransactionTable -> PendingTransactionTable
checkedAddPendingTransaction nextNonce tx pt =
  if nextNonce > nonce then pt else
    pt & pttWithSender . at' sender %~ \case Nothing -> Just (nextNonce, nonce)
                                             Just (l, u) -> Just (l, max u nonce)
  where nonce = transactionNonce tx
        sender = accountAddressEmbed (transactionSender tx)

-- |Extend the pending transaction table with a credential hash.
addPendingDeployCredential :: TransactionHash -> PendingTransactionTable -> PendingTransactionTable
addPendingDeployCredential hash pt =
  pt & pttDeployCredential %~ HS.insert hash

-- |Add an update instruction to the pending transaction table, without
-- checking that its sequence number is high enough.
-- NB: This only updates the pending table.
addPendingUpdate ::
  UpdateSequenceNumber
  -- ^Next sequence number at the last finalized block
  -> UpdateInstruction
  -> PendingTransactionTable
  -> PendingTransactionTable
addPendingUpdate nextSN ui ptt = assert (nextSN <= sn) $ ptt & pttUpdates . at' ut %~ f
  where
    f Nothing = Just (nextSN, sn)
    f (Just (l, u)) = Just (l, max u sn)
    sn = updateSeqNumber (uiHeader ui)
    ut = updateType (uiPayload ui)

-- |Add an update instruction to the pending transaction table, checking
-- that its sequence number is high enough.  (Does nothing if it is not.)
-- NB: This only updates the pending table.
checkedAddPendingUpdate :: UpdateSequenceNumber -> UpdateInstruction -> PendingTransactionTable -> PendingTransactionTable
checkedAddPendingUpdate nextSN ui ptt
    | nextSN > updateSeqNumber (uiHeader ui) = ptt
    | otherwise = addPendingUpdate nextSN ui ptt

-- |Update the pending transaction table by considering the supplied 'BlockItem's
-- as no longer pending. The 'BlockItem's must be ordered correctly with respect
-- to sequence numbers, as they would appear in a block.
forwardPTT :: [BlockItem] -> PendingTransactionTable -> PendingTransactionTable
forwardPTT trs ptt0 = foldl' forward1 ptt0 trs
    where
        forward1 :: PendingTransactionTable -> BlockItem -> PendingTransactionTable
        forward1 ptt WithMetadata{wmdData=NormalTransaction tr} = ptt & pttWithSender . at' sender %~ upd
            where
                sender = accountAddressEmbed (transactionSender tr)
                upd Nothing = error "forwardPTT : forwarding transaction that is not pending"
                upd (Just (low, high)) =
                    assert (low == transactionNonce tr) $ assert (low <= high) $
                        if low == high then Nothing else Just (low+1,high)
        forward1 ptt WithMetadata{wmdData=CredentialDeployment{},..} = ptt & pttDeployCredential %~ upd
            where
              upd ps
                | wmdHash `HS.member` ps = HS.delete wmdHash ps
                | otherwise = error "forwardPTT: forwarding a block item that is not pending."
        forward1 ptt WithMetadata{wmdData=ChainUpdate{..}} = ptt & pttUpdates . at' (updateType (uiPayload biUpdate)) %~ upd
            where
                upd Nothing = error "forwardPTT : forwarding a block item that is not pending"
                upd (Just (low, high)) =
                    assert (low == updateSeqNumber (uiHeader biUpdate)) $ assert (low <= high) $
                      if low == high then Nothing else Just (low+1, high)

-- |Update the pending transaction table by considering the supplied 'BlockItem's
-- pending again. The 'BlockItem's must be ordered correctly with respect
-- to sequence numbers, as they would appear in a block.
reversePTT :: [BlockItem] -> PendingTransactionTable -> PendingTransactionTable
reversePTT trs ptt0 = foldr reverse1 ptt0 trs
    where
        reverse1 :: BlockItem -> PendingTransactionTable -> PendingTransactionTable
        reverse1 WithMetadata{wmdData=NormalTransaction tr} = pttWithSender . at' sender %~ upd
            where
                sender = accountAddressEmbed (transactionSender tr)
                upd Nothing = Just (transactionNonce tr, transactionNonce tr)
                upd (Just (low, high)) =
                        assert (low == transactionNonce tr + 1) $
                        Just (low-1,high)
        reverse1 WithMetadata{wmdData=CredentialDeployment{},..} = pttDeployCredential %~ upd
            where
              upd ps = assert (not (HS.member wmdHash ps)) $ HS.insert wmdHash ps
        reverse1 WithMetadata{wmdData=ChainUpdate{..}} = pttUpdates . at' (updateType (uiPayload biUpdate)) %~ upd
            where
                sn = updateSeqNumber (uiHeader biUpdate)
                upd Nothing = Just (sn, sn)
                upd (Just (low, high)) =
                        assert (low == sn + 1) $
                        Just (low - 1, high)

-- * Transaction verification cache

-- |The transaction verification cache stores transaction `CacheableVerificationResult`s associated with `TransactionHash`s.
-- New entries are put into the cache when receiving new transactions (either as a single transaction or within a block)
-- by `doReceiveTransaction` and `doReceiveTransactionInternal`. 
-- The cached verification results are used by the 'Scheduler' to short-cut verification
-- during transaction execution.
--
-- Entries in the cache are expunged when the associated transaction is either
-- finalized or purged.
--
-- Only transaction hashes of successfully verified transactions must be put in the cache.
-- The 'TransactionVerificationCache' allows for 'short-cutting' verification when executing transactions,
-- this is particularly useful for signature checks as these are computationally expensive.
-- Further the cache moves some of the more computationally expensive operations from the 'Scheduler' and into the
-- 'doReceiveTransaction' and 'doReceiveTransactionInternal' functions.
--
-- A note on the cached verification results.
-- The reason only successfully verified transactions is stored in the cache is that
-- invalid transactions will be rejected immediately and subsequent ones (i.e. duplicates) will
-- be rejected by the deduplication logic in the node.
type TransactionVerificationCache = HM.HashMap TransactionHash CacheableVerificationResult

data CacheableVerificationResult
  = CredentialDeploymentVerificationResultSuccess
  -- ^The transaction was valid.
  | VerificationResultChainUpdateSuccess !Sha256.Hash
  -- ^The 'ChainUpdate' passed verification successfully. The result contains
  -- the hash of the `UpdateKeysCollection`. It must be checked
  -- that the hash corresponds to the configured `UpdateKeysCollection` before executing the transaction.
  deriving (Eq, Show)

-- |Convenience function for verifying a transaction and updating a 'TransactionVerificationCache'.
-- The function returns the verification result and the (possibly) updated cache.
verifyWithCache :: TVer.TransactionVerifier m => Timestamp -> BlockItem -> TransactionVerificationCache -> m (TVer.VerificationResult, TransactionVerificationCache)
verifyWithCache now bi cache = do
  let mVerRes = HM.lookup (getHash bi) cache
  case mVerRes of
    Just verRes -> return (mapRes verRes, cache)
    Nothing -> do
      case bi of
        WithMetadata{wmdData = CredentialDeployment cred} -> do
          verRes <- TVer.verifyCredentialDeployment now cred
          case toCacheable verRes of
            Just cacheable -> do               
              let c' = HM.insert (getHash bi) cacheable cache
              return (verRes, c')
            Nothing -> return (verRes, cache)
<<<<<<< HEAD
        WithMetadata {wmdData = ChainUpdate ui} -> do
          verRes <- TVer.verifyChainUpdate ui
          case toCacheable verRes of
            Just cacheable -> do
              let c' = HM.insert (getHash bi) cacheable cache
              return (verRes, c')
            Nothing -> return (verRes, cache)
        _ -> return (mapRes VerificationResultSuccess, cache)
        -- todo: The TransactionVerifier only supports CredentialDeployments
        -- and ChainUpdates at the moment.
  where
    mapRes VerificationResultSuccess = TVer.Success
    mapRes (VerificationResultChainUpdateSuccess hash) = TVer.ChainUpdateSuccess hash
=======
        _ -> return (mapRes CredentialDeploymentVerificationResultSuccess, cache) -- todo: The TransactionVerifier only supports CredentialDeployments at the moment.
  where
    mapRes CredentialDeploymentVerificationResultSuccess = TVer.Success
>>>>>>> 7c9e69ad

-- |Determines if a `VerificationResult` is 'cacheable'.
isCacheable :: TVer.VerificationResult -> Bool
isCacheable tver = isJust $ toCacheable tver

-- |Converts a general verification result to cacheable one.
-- If the verification result was not cacheable we return Nothing.
toCacheable :: TVer.VerificationResult -> Maybe CacheableVerificationResult
<<<<<<< HEAD
toCacheable TVer.Success = Just VerificationResultSuccess
toCacheable (TVer.ChainUpdateSuccess hash) = Just $ VerificationResultChainUpdateSuccess hash
=======
toCacheable TVer.Success = Just CredentialDeploymentVerificationResultSuccess
>>>>>>> 7c9e69ad
toCacheable _ = Nothing<|MERGE_RESOLUTION|>--- conflicted
+++ resolved
@@ -388,6 +388,7 @@
   -- ^The 'ChainUpdate' passed verification successfully. The result contains
   -- the hash of the `UpdateKeysCollection`. It must be checked
   -- that the hash corresponds to the configured `UpdateKeysCollection` before executing the transaction.
+  | NormalTransactionSuccess
   deriving (Eq, Show)
 
 -- |Convenience function for verifying a transaction and updating a 'TransactionVerificationCache'.
@@ -406,7 +407,6 @@
               let c' = HM.insert (getHash bi) cacheable cache
               return (verRes, c')
             Nothing -> return (verRes, cache)
-<<<<<<< HEAD
         WithMetadata {wmdData = ChainUpdate ui} -> do
           verRes <- TVer.verifyChainUpdate ui
           case toCacheable verRes of
@@ -414,17 +414,16 @@
               let c' = HM.insert (getHash bi) cacheable cache
               return (verRes, c')
             Nothing -> return (verRes, cache)
-        _ -> return (mapRes VerificationResultSuccess, cache)
+        _ -> return (mapRes NormalTransactionSuccess, cache)
         -- todo: The TransactionVerifier only supports CredentialDeployments
         -- and ChainUpdates at the moment.
   where
-    mapRes VerificationResultSuccess = TVer.Success
+    mapRes CredentialDeploymentVerificationResultSuccess = TVer.Success
     mapRes (VerificationResultChainUpdateSuccess hash) = TVer.ChainUpdateSuccess hash
-=======
-        _ -> return (mapRes CredentialDeploymentVerificationResultSuccess, cache) -- todo: The TransactionVerifier only supports CredentialDeployments at the moment.
-  where
-    mapRes CredentialDeploymentVerificationResultSuccess = TVer.Success
->>>>>>> 7c9e69ad
+    -- TODO: The cache doesn't currently 'NormalTransactions' and as such we just let it pass here,
+    -- as it still being verified in the scheduler and in the according branch of 'doReceiveTransaction' and
+    -- 'doReceiveTransactionInternal'
+    mapRes NormalTransactionSuccess = TVer.Success
 
 -- |Determines if a `VerificationResult` is 'cacheable'.
 isCacheable :: TVer.VerificationResult -> Bool
@@ -433,10 +432,6 @@
 -- |Converts a general verification result to cacheable one.
 -- If the verification result was not cacheable we return Nothing.
 toCacheable :: TVer.VerificationResult -> Maybe CacheableVerificationResult
-<<<<<<< HEAD
-toCacheable TVer.Success = Just VerificationResultSuccess
+toCacheable TVer.Success = Just CredentialDeploymentVerificationResultSuccess
 toCacheable (TVer.ChainUpdateSuccess hash) = Just $ VerificationResultChainUpdateSuccess hash
-=======
-toCacheable TVer.Success = Just CredentialDeploymentVerificationResultSuccess
->>>>>>> 7c9e69ad
 toCacheable _ = Nothing