{-# LANGUAGE TemplateHaskell #-}
{-# LANGUAGE BangPatterns #-}
module Concordium.GlobalState.TransactionTable where

import qualified Data.HashMap.Strict as HM
import qualified Data.HashSet as HS
import qualified Data.Map.Strict as Map
import qualified Data.Set as Set
import Lens.Micro.Platform
import qualified Data.Serialize as S
import Control.Monad
import Control.Exception
import Data.Foldable
import Data.Maybe (isJust)

import Concordium.Utils
import Concordium.Types
import Concordium.Types.Execution
import Concordium.Types.Transactions
import Concordium.Types.Updates
import qualified Concordium.TransactionVerification as TVer
import Concordium.Types.HashableTo (getHash)
import qualified Concordium.Crypto.SHA256 as Sha256

-- * Transaction status

-- |Result of a transaction is block dependent.
data TransactionStatus =
  -- |Transaction is received, but no outcomes from any blocks are known
  -- although the transaction might be known to be in some blocks. The Slot is the
  -- largest slot of a block the transaction is in.
  Received { _tsSlot :: !Slot }
  -- |Transaction is committed in a number of blocks. '_tsSlot' is the maximal slot.
  -- 'tsResults' is always a non-empty map and global state must maintain the invariant
  -- that if a block hash @bh@ is in the 'tsResults' map then
  --
  -- * @bh@ is a live block
  -- * we have blockState for the block available
  -- * if @tsResults(bh) = i@ then the transaction is the relevant transaction is the i-th transaction in the block
  --   (where we start counting from 0)
  | Committed {_tsSlot :: !Slot,
               tsResults :: !(HM.HashMap BlockHash TransactionIndex)
              }
  -- |Transaction is finalized in a given block with a specific outcome.
  -- NB: With the current implementation a transaction can appear in at most one finalized block.
  -- When that part is reworked so that branches are not pruned we will likely rework this.
  | Finalized {
      _tsSlot :: !Slot,
      tsBlockHash :: !BlockHash,
      tsFinResult :: !TransactionIndex
      }
  deriving(Eq, Show)
makeLenses ''TransactionStatus

instance S.Serialize TransactionStatus where
  put Received{..} = do
    S.putWord8 0
    S.put _tsSlot
  put Committed{..} = do
    S.putWord8 1
    S.put _tsSlot
    S.putWord32be $ fromIntegral (HM.size tsResults)
    forM_ (HM.toList tsResults) $ \(h, i) -> S.put h <> S.put i
  put Finalized{..} = do
    S.putWord8 2
    S.put _tsSlot
    S.put tsBlockHash
    S.put tsFinResult

  get = do
    tag <- S.getWord8
    case tag of
      0 -> do
        _tsSlot <- S.get
        return Received{..}
      1 -> do
        _tsSlot <- S.get
        len <- S.getWord32be
        tsResults <- HM.fromList <$> replicateM (fromIntegral len) (do
                                           k <- S.get
                                           v <- S.get
                                           return (k, v))
        return $ Committed{..}
      2 -> do
        _tsSlot <- S.get
        tsBlockHash <- S.get
        tsFinResult <- S.get
        return $ Finalized{..}
      _ -> fail $ "Unknown transaction status variant: " ++ show tag

-- |Add a transaction result. This function assumes the transaction is not finalized yet.
-- If the transaction is already finalized the function will return the original status.
addResult :: BlockHash -> Slot -> TransactionIndex -> TransactionStatus -> TransactionStatus
addResult bh slot vr = \case
  Committed{_tsSlot=currentSlot, tsResults=currentResults} -> Committed{_tsSlot = max slot currentSlot, tsResults = HM.insert bh vr currentResults}
  Received{_tsSlot=currentSlot} -> Committed{_tsSlot = max slot currentSlot, tsResults = HM.singleton bh vr}
  s@Finalized{} -> s

-- |Remove a transaction result for a given block. This can happen when a block
-- is removed from the block tree because it is not a successor of the last
-- finalized block.
-- This function will only have effect if the transaction status is 'Committed' and
-- the given block hash is in the table of outcomes.
markDeadResult :: BlockHash -> TransactionStatus -> TransactionStatus
markDeadResult bh Committed{..} =
  let newResults = HM.delete bh tsResults
  in if HM.null newResults then Received{..} else Committed{tsResults=newResults,..}
markDeadResult _ ts = ts

updateSlot :: Slot -> TransactionStatus -> TransactionStatus
updateSlot _ ts@Finalized{} = ts
updateSlot s ts = ts { _tsSlot = s}

initialStatus :: Slot -> TransactionStatus
initialStatus = Received

{-# INLINE getTransactionIndex #-}
-- |Get the outcome of the transaction in a particular block, and whether it is finalized.
getTransactionIndex :: BlockHash -> TransactionStatus -> Maybe (Bool, TransactionIndex)
getTransactionIndex bh = \case
  Committed{..} -> (False, ) <$> HM.lookup bh tsResults
  Finalized{..} -> if bh == tsBlockHash then Just (True, tsFinResult) else Nothing
  _ -> Nothing

-- * Transaction table

-- |The non-finalized transactions for a particular account.
data AccountNonFinalizedTransactions = AccountNonFinalizedTransactions {
    -- |Non-finalized transactions (for an account) indexed by nonce.
    _anftMap :: Map.Map Nonce (Set.Set Transaction),
    -- |The next available nonce at the last finalized block.
    -- 'anftMap' should only contain nonces that are at least 'anftNextNonce'.
    _anftNextNonce :: Nonce
} deriving (Eq, Show)
makeLenses ''AccountNonFinalizedTransactions

-- |Empty (no pending transactions) account non-finalized table starting at the
-- minimal nonce.
emptyANFT :: AccountNonFinalizedTransactions
emptyANFT = emptyANFTWithNonce minNonce

-- |An account non-finalized table with no pending transactions and given
-- starting nonce.
emptyANFTWithNonce :: Nonce -> AccountNonFinalizedTransactions
emptyANFTWithNonce = AccountNonFinalizedTransactions Map.empty

-- |The non-finalized chain updates of a particular type.
data NonFinalizedChainUpdates = NonFinalizedChainUpdates {
    _nfcuMap :: Map.Map UpdateSequenceNumber (Set.Set (WithMetadata UpdateInstruction)),
    _nfcuNextSequenceNumber :: UpdateSequenceNumber
} deriving (Eq)
makeLenses ''NonFinalizedChainUpdates

emptyNFCU :: NonFinalizedChainUpdates
emptyNFCU = emptyNFCUWithSequenceNumber minUpdateSequenceNumber

emptyNFCUWithSequenceNumber :: UpdateSequenceNumber -> NonFinalizedChainUpdates
emptyNFCUWithSequenceNumber = NonFinalizedChainUpdates Map.empty

-- * Account address equivalence
-- $equivalence
-- The non-finalized transactions in the transaction table and the pending table
-- maintain indices by account address equivalence classes. The reason for this
-- is that really the mappings should be per account. Since multiple account
-- addresses refer to the same account we need to identify them.
-- AccountAddressEq is a best-effort attempt at that. If two addresses refer to
-- the same account then they must agree on the first 29 bytes, and the AccountAddressEq
-- identifies any addresses that match on the 29 byte prefix.
--
-- There is a caveat, in protocol versions 1 and 2 addresses are in 1-1
-- correspondence with accounts. This means that technically AccountAddressEq
-- could identify too many addresses, leading to inability of some accounts to
-- send transactions in certain circumstances.
-- This would happen in particular because when receiving transactions we
-- compare the transaction nonce against the last finalized nonce so we might
-- reject a transaction directly when receiving it due to accidental address
-- identification. Similarly we might reject a valid block since we deem a nonce
-- to be duplicate due to accidental address identification, and we reject a
-- block with transactions with obsolete nonces outright. Once transactions are
-- in the transaction table there are no soundness issues anymore since the
-- scheduler resolves addresses to accounts and compares nonces of those
-- accounts, however it might still happen that when baking a transaction would
-- not be selected since we might skip it if we think it has a duplicate nonce due
-- to accidental address identification.
-- This is an extremely unlikely scenario and will only occur in case of a
-- SHA256 collision on the first 29 bytes (but not all remaining 3 bytes).


-- |The transaction table stores transactions and their statuses.
-- In the persistent tree state implementation, finalized transactions are not
-- stored in this table, but can be looked up from a disk-backed database.
-- In the in-memory implementation, finalized transactions are stored in this
-- table.
--
-- A transaction's status indicates which blocks it is included in and the slot
-- number of the highest such block.  A transaction that is not included any block
-- may also have a non-zero highest slot if it is received in a block, but that block
-- is not yet considered arrived.
--
-- Generally, '_ttNonFinalizedTransactions' should have an entry for every account,
-- with the exception of where the entry would be 'emptyANFT'. Similarly with
-- '_ttNonFinalizedChainUpdates' and 'emptyNFCU'.  In particular, there should be
-- an entry if the next nonce/sequence number is not the minimum value.
data TransactionTable = TransactionTable {
    -- |Map from transaction hashes to transactions, together with their current status.
    _ttHashMap :: !(HM.HashMap TransactionHash (BlockItem, TransactionStatus)),
    -- |For each account, the non-finalized transactions for that account,
    -- grouped by nonce. See $equivalence for reasons why AccountAddressEq is used.
    _ttNonFinalizedTransactions :: !(HM.HashMap AccountAddressEq AccountNonFinalizedTransactions),
    -- |For each update types, the non-finalized update instructions, grouped by
    -- sequence number.
    _ttNonFinalizedChainUpdates :: !(Map.Map UpdateType NonFinalizedChainUpdates)
}
makeLenses ''TransactionTable

emptyTransactionTable :: TransactionTable
emptyTransactionTable = TransactionTable {
        _ttHashMap = HM.empty,
        _ttNonFinalizedTransactions = HM.empty,
        _ttNonFinalizedChainUpdates = Map.empty
    }

-- |A transaction table with no transactions, but with the initial next sequence numbers
-- set for the accounts and update types.
emptyTransactionTableWithSequenceNumbers :: [(AccountAddress, Nonce)] -> Map.Map UpdateType UpdateSequenceNumber -> TransactionTable
emptyTransactionTableWithSequenceNumbers accs upds = TransactionTable {
        _ttHashMap = HM.empty,
        _ttNonFinalizedTransactions = HM.fromList . map (\(k, n) -> (accountAddressEmbed k, emptyANFTWithNonce n)) . filter (\(_, n) -> n /= minNonce) $ accs,
        _ttNonFinalizedChainUpdates = emptyNFCUWithSequenceNumber <$> Map.filter (/= minUpdateSequenceNumber) upds
    }

-- * Pending transaction table

-- |A pending transaction table records whether transactions are pending after
-- execution of a particular block.  For each account address, if there are
-- pending transactions, then it should be in the map with value @(nextNonce, highNonce)@,
-- where @nextNonce@ is the next nonce for the account address (i.e. 1+nonce of last executed transaction),
-- and @highNonce@ is the highest nonce known for a transaction associated with that account.
-- @highNonce@ should always be at least @nextNonce@ (otherwise, what transaction is pending?).
-- If an account has no pending transactions, then it should not be in the map.
data PendingTransactionTable = PTT {
  -- |Pending transactions from accounts. See $equivalence for the reason why
  -- the hashmap uses AccountAddressEq.
  _pttWithSender :: !(HM.HashMap AccountAddressEq (Nonce, Nonce)),
  -- |Pending credentials. We only store the hash because updating the
  -- pending table would otherwise be more costly with the current setup.
  _pttDeployCredential :: !(HS.HashSet TransactionHash),
  -- |Pending update instructions. We record the next and high sequence numbers.
  _pttUpdates :: !(Map.Map UpdateType (UpdateSequenceNumber, UpdateSequenceNumber))
  } deriving(Eq, Show)

makeLenses ''PendingTransactionTable

emptyPendingTransactionTable :: PendingTransactionTable
emptyPendingTransactionTable = PTT HM.empty HS.empty Map.empty

-- |Insert an additional element in the pending transaction table.
-- If the account does not yet exist create it.
-- NB: This only updates the pending table, and does not ensure that invariants elsewhere are maintained.
-- PRECONDITION: the next nonce should be less than or equal to the transaction nonce.
addPendingTransaction :: TransactionData t => Nonce -> t -> PendingTransactionTable -> PendingTransactionTable
addPendingTransaction nextNonce tx PTT{..} = assert (nextNonce <= nonce) $ let v = HM.alter f sender _pttWithSender in PTT{_pttWithSender = v, ..}
  where
        f Nothing = Just (nextNonce, nonce)
        f (Just (l, u)) = Just (l, max u nonce)
        nonce = transactionNonce tx
        sender = accountAddressEmbed (transactionSender tx)

-- |Insert an additional element in the pending transaction table.
-- Does nothing if the next nonce is greater than the transaction nonce.
-- If the account does not yet exist create it.
-- NB: This only updates the pending table, and does not ensure that invariants elsewhere are maintained.
checkedAddPendingTransaction :: TransactionData t => Nonce -> t -> PendingTransactionTable -> PendingTransactionTable
checkedAddPendingTransaction nextNonce tx pt =
  if nextNonce > nonce then pt else
    pt & pttWithSender . at' sender %~ \case Nothing -> Just (nextNonce, nonce)
                                             Just (l, u) -> Just (l, max u nonce)
  where nonce = transactionNonce tx
        sender = accountAddressEmbed (transactionSender tx)

-- |Extend the pending transaction table with a credential hash.
addPendingDeployCredential :: TransactionHash -> PendingTransactionTable -> PendingTransactionTable
addPendingDeployCredential hash pt =
  pt & pttDeployCredential %~ HS.insert hash

-- |Add an update instruction to the pending transaction table, without
-- checking that its sequence number is high enough.
-- NB: This only updates the pending table.
addPendingUpdate ::
  UpdateSequenceNumber
  -- ^Next sequence number at the last finalized block
  -> UpdateInstruction
  -> PendingTransactionTable
  -> PendingTransactionTable
addPendingUpdate nextSN ui ptt = assert (nextSN <= sn) $ ptt & pttUpdates . at' ut %~ f
  where
    f Nothing = Just (nextSN, sn)
    f (Just (l, u)) = Just (l, max u sn)
    sn = updateSeqNumber (uiHeader ui)
    ut = updateType (uiPayload ui)

-- |Add an update instruction to the pending transaction table, checking
-- that its sequence number is high enough.  (Does nothing if it is not.)
-- NB: This only updates the pending table.
checkedAddPendingUpdate :: UpdateSequenceNumber -> UpdateInstruction -> PendingTransactionTable -> PendingTransactionTable
checkedAddPendingUpdate nextSN ui ptt
    | nextSN > updateSeqNumber (uiHeader ui) = ptt
    | otherwise = addPendingUpdate nextSN ui ptt

-- |Update the pending transaction table by considering the supplied 'BlockItem's
-- as no longer pending. The 'BlockItem's must be ordered correctly with respect
-- to sequence numbers, as they would appear in a block.
forwardPTT :: [BlockItem] -> PendingTransactionTable -> PendingTransactionTable
forwardPTT trs ptt0 = foldl' forward1 ptt0 trs
    where
        forward1 :: PendingTransactionTable -> BlockItem -> PendingTransactionTable
        forward1 ptt WithMetadata{wmdData=NormalTransaction tr} = ptt & pttWithSender . at' sender %~ upd
            where
                sender = accountAddressEmbed (transactionSender tr)
                upd Nothing = error "forwardPTT : forwarding transaction that is not pending"
                upd (Just (low, high)) =
                    assert (low == transactionNonce tr) $ assert (low <= high) $
                        if low == high then Nothing else Just (low+1,high)
        forward1 ptt WithMetadata{wmdData=CredentialDeployment{},..} = ptt & pttDeployCredential %~ upd
            where
              upd ps
                | wmdHash `HS.member` ps = HS.delete wmdHash ps
                | otherwise = error "forwardPTT: forwarding a block item that is not pending."
        forward1 ptt WithMetadata{wmdData=ChainUpdate{..}} = ptt & pttUpdates . at' (updateType (uiPayload biUpdate)) %~ upd
            where
                upd Nothing = error "forwardPTT : forwarding a block item that is not pending"
                upd (Just (low, high)) =
                    assert (low == updateSeqNumber (uiHeader biUpdate)) $ assert (low <= high) $
                      if low == high then Nothing else Just (low+1, high)

-- |Update the pending transaction table by considering the supplied 'BlockItem's
-- pending again. The 'BlockItem's must be ordered correctly with respect
-- to sequence numbers, as they would appear in a block.
reversePTT :: [BlockItem] -> PendingTransactionTable -> PendingTransactionTable
reversePTT trs ptt0 = foldr reverse1 ptt0 trs
    where
        reverse1 :: BlockItem -> PendingTransactionTable -> PendingTransactionTable
        reverse1 WithMetadata{wmdData=NormalTransaction tr} = pttWithSender . at' sender %~ upd
            where
                sender = accountAddressEmbed (transactionSender tr)
                upd Nothing = Just (transactionNonce tr, transactionNonce tr)
                upd (Just (low, high)) =
                        assert (low == transactionNonce tr + 1) $
                        Just (low-1,high)
        reverse1 WithMetadata{wmdData=CredentialDeployment{},..} = pttDeployCredential %~ upd
            where
              upd ps = assert (not (HS.member wmdHash ps)) $ HS.insert wmdHash ps
        reverse1 WithMetadata{wmdData=ChainUpdate{..}} = pttUpdates . at' (updateType (uiPayload biUpdate)) %~ upd
            where
                sn = updateSeqNumber (uiHeader biUpdate)
                upd Nothing = Just (sn, sn)
                upd (Just (low, high)) =
                        assert (low == sn + 1) $
                        Just (low - 1, high)

-- * Transaction verification cache

-- |The transaction verification cache stores transaction `CacheableVerificationResult`s associated with `TransactionHash`s.
-- New entries are being put into the cache when receiving new transasactions (either as a single transaction or within a block)
-- by `doReceiveTransaction` and `doReceiveTransactionInternal`. 
-- The cached verification results are used by the Scheduler to short-cut verification
-- during block execution.
-- Entries in the cache are being expunged when the associated transaction is either
-- finalized or purged.
-- A note on `CacheableVerificationResult`s. These verification results are characterized by being verifiable in the future.
-- That is, they are either deemed valid or they are possible valid in the future. (when received by one of the two functions mentioned above)

type TransactionVerificationCache = HM.HashMap TransactionHash CacheableVerificationResult

data CacheableVerificationResult
  = VerificationResultSuccess
  -- ^The transaction was valid.
<<<<<<< HEAD
  | VerificationResultCredentialDeploymentInvalidIdentityProvider
  -- ^The credential deployment was valid except it had an invalid identity provider.
  -- It may be valid in the future as identity providers can be added to the chain, and such
  -- the scheduler will need to re-verify this credential deployment.
  | VerificationResultCredentialDeploymentInvalidAnonymityRevokers
  -- ^The credential deployment was valid except it had invalid anonymity revokers.
  -- It may be valid in the future as identity providers can be added to the chain, and such
  -- the scheduler will need to re-verify this credential deployment.
  | VerificationResultChainUpdateSuccess !Sha256.Hash
  -- ^The 'ChainUpdate' passed verification successfully. The result contains
  -- the hash of the `UpdateKeysCollection`. It must be checked
  -- that the hash corresponds to the configured `UpdateKeysCollection` before executing the transaction.
=======
>>>>>>> fbbc0a71
  deriving (Eq, Show)

-- |Convenience function for verifying a transaction and updating a 'TransactionVerificationCache'.
-- The function returns the verification result and the (possibly) updated cache.
verifyWithCache :: TVer.TransactionVerifier m => Timestamp -> BlockItem -> TransactionVerificationCache -> m (TVer.VerificationResult, TransactionVerificationCache)
verifyWithCache now bi cache = do
  let mVerRes = HM.lookup (getHash bi) cache
  case mVerRes of
    Just verRes -> return (mapRes verRes, cache)
    Nothing -> do
      case bi of
        WithMetadata{wmdData = CredentialDeployment cred} -> do
          verRes <- TVer.verifyCredentialDeployment now cred
          case toCacheable verRes of
            Just cacheable -> do               
              let c' = HM.insert (getHash bi) cacheable cache
              return (verRes, c')
            Nothing -> return (verRes, cache)
        WithMetadata {wmdData = ChainUpdate ui} -> do
          verRes <- TVer.verifyChainUpdate ui
          case toCacheable verRes of
            Just cacheable -> do
              let c' = HM.insert (getHash bi) cacheable cache
              return (verRes, c')
            Nothing -> return (verRes, cache)
        _ -> return (mapRes VerificationResultSuccess, cache)
        -- todo: The TransactionVerifier only supports CredentialDeployments
        -- and ChainUpdates at the moment.
  where
    mapRes VerificationResultSuccess = TVer.Success
<<<<<<< HEAD
    mapRes VerificationResultCredentialDeploymentInvalidIdentityProvider = TVer.CredentialDeploymentInvalidIdentityProvider
    mapRes VerificationResultCredentialDeploymentInvalidAnonymityRevokers = TVer.CredentialDeploymentInvalidAnonymityRevokers
    mapRes (VerificationResultChainUpdateSuccess hash) = TVer.ChainUpdateSuccess hash
=======
>>>>>>> fbbc0a71

-- |Determines if a `VerificationResult` is 'cacheable'.
isCacheable :: TVer.VerificationResult -> Bool
isCacheable tver = isJust $ toCacheable tver

-- |Converts a general verification result to cacheable one.
-- If the verification result was not cacheable we return Nothing.
toCacheable :: TVer.VerificationResult -> Maybe CacheableVerificationResult
toCacheable TVer.Success = Just VerificationResultSuccess
<<<<<<< HEAD
-- An identity provider could potentially be added in the span between receiving the
-- transaction and the actual execution of the transaction.
toCacheable TVer.CredentialDeploymentInvalidIdentityProvider = Just VerificationResultCredentialDeploymentInvalidIdentityProvider
-- Same goes for anonymity revokers.
toCacheable TVer.CredentialDeploymentInvalidAnonymityRevokers = Just VerificationResultCredentialDeploymentInvalidAnonymityRevokers
toCacheable (TVer.ChainUpdateSuccess hash) = Just $ VerificationResultChainUpdateSuccess hash
=======
>>>>>>> fbbc0a71
toCacheable _ = Nothing<|MERGE_RESOLUTION|>--- conflicted
+++ resolved
@@ -375,21 +375,10 @@
 data CacheableVerificationResult
   = VerificationResultSuccess
   -- ^The transaction was valid.
-<<<<<<< HEAD
-  | VerificationResultCredentialDeploymentInvalidIdentityProvider
-  -- ^The credential deployment was valid except it had an invalid identity provider.
-  -- It may be valid in the future as identity providers can be added to the chain, and such
-  -- the scheduler will need to re-verify this credential deployment.
-  | VerificationResultCredentialDeploymentInvalidAnonymityRevokers
-  -- ^The credential deployment was valid except it had invalid anonymity revokers.
-  -- It may be valid in the future as identity providers can be added to the chain, and such
-  -- the scheduler will need to re-verify this credential deployment.
   | VerificationResultChainUpdateSuccess !Sha256.Hash
   -- ^The 'ChainUpdate' passed verification successfully. The result contains
   -- the hash of the `UpdateKeysCollection`. It must be checked
   -- that the hash corresponds to the configured `UpdateKeysCollection` before executing the transaction.
-=======
->>>>>>> fbbc0a71
   deriving (Eq, Show)
 
 -- |Convenience function for verifying a transaction and updating a 'TransactionVerificationCache'.
@@ -420,12 +409,7 @@
         -- and ChainUpdates at the moment.
   where
     mapRes VerificationResultSuccess = TVer.Success
-<<<<<<< HEAD
-    mapRes VerificationResultCredentialDeploymentInvalidIdentityProvider = TVer.CredentialDeploymentInvalidIdentityProvider
-    mapRes VerificationResultCredentialDeploymentInvalidAnonymityRevokers = TVer.CredentialDeploymentInvalidAnonymityRevokers
     mapRes (VerificationResultChainUpdateSuccess hash) = TVer.ChainUpdateSuccess hash
-=======
->>>>>>> fbbc0a71
 
 -- |Determines if a `VerificationResult` is 'cacheable'.
 isCacheable :: TVer.VerificationResult -> Bool
@@ -435,13 +419,5 @@
 -- If the verification result was not cacheable we return Nothing.
 toCacheable :: TVer.VerificationResult -> Maybe CacheableVerificationResult
 toCacheable TVer.Success = Just VerificationResultSuccess
-<<<<<<< HEAD
--- An identity provider could potentially be added in the span between receiving the
--- transaction and the actual execution of the transaction.
-toCacheable TVer.CredentialDeploymentInvalidIdentityProvider = Just VerificationResultCredentialDeploymentInvalidIdentityProvider
--- Same goes for anonymity revokers.
-toCacheable TVer.CredentialDeploymentInvalidAnonymityRevokers = Just VerificationResultCredentialDeploymentInvalidAnonymityRevokers
 toCacheable (TVer.ChainUpdateSuccess hash) = Just $ VerificationResultChainUpdateSuccess hash
-=======
->>>>>>> fbbc0a71
 toCacheable _ = Nothing