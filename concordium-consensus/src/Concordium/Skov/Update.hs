--- conflicted
+++ resolved
@@ -1,28 +1,20 @@
-<<<<<<< HEAD
-{-# LANGUAGE
-    ScopedTypeVariables,
-    ViewPatterns,
-    UndecidableInstances#-}
-=======
 {-# LANGUAGE ScopedTypeVariables #-}
 {-# LANGUAGE ViewPatterns #-}
 
->>>>>>> 6b15b145
+
 module Concordium.Skov.Update where
 
 import Control.Monad
 import Data.Foldable
 import Data.List (intercalate)
 import Data.Maybe (fromMaybe)
-<<<<<<< HEAD
 import Data.Time (diffUTCTime, NominalDiffTime)
-=======
+
 import qualified Data.Sequence as Seq
-import Data.Time (diffUTCTime)
 import qualified Data.Vector as Vec
 import GHC.Stack
 import Lens.Micro.Platform
->>>>>>> 6b15b145
+
 
 import Concordium.GlobalState.BakerInfo
 import Concordium.GlobalState.Block hiding (PendingBlock)
@@ -290,7 +282,6 @@
 --    it is added to the appropriate pending queue.  'addBlock'
 --    should be called again when the pending criterion is fulfilled.
 -- 3. The block is determined to be valid and added to the tree.
-<<<<<<< HEAD
 addBlock :: forall m. (HasCallStack, TreeStateMonad m, SkovMonad m, FinalizationMonad m, OnSkov m)
       => PendingBlock
       -> [Maybe TV.VerificationResult]
@@ -301,15 +292,6 @@
         lfs <- getLastFinalizedSlot
         -- The block must be later than the last finalized block
         if lfs >= blockSlot block then deadBlock else do
-=======
-addBlock :: forall m. (HasCallStack, TreeStateMonad m, SkovMonad m, FinalizationMonad m, OnSkov m) => PendingBlock -> [Maybe TV.VerificationResult] -> m UpdateResult
-addBlock block txvers = do
-    lfs <- getLastFinalizedSlot
-    -- The block must be later than the last finalized block
-    if lfs >= blockSlot block
-        then deadBlock
-        else do
->>>>>>> 6b15b145
             -- Look up the block parent, if any.
             -- This is performance sensitive since it is before we managed to validate the block,
             -- so we make sure to look up as little data as possible to determine block validity.
@@ -326,7 +308,6 @@
                 RecentBlock (BlockAlive parentP) -> addBlockWithLiveParent block txvers parentP lfbp mFinInfo
                 -- In the following case the finalized block is the last
                 -- finalized one (this is the semantics of getRecentBlockStatus)
-<<<<<<< HEAD
                 RecentBlock (BlockFinalized parentP _) -> addBlockWithLiveParent block txvers parentP lfbp mFinInfo
     where
         deadBlock :: m UpdateResult
@@ -334,15 +315,6 @@
             blockArriveDead $! getHash block
             return ResultStale
         parent = blockPointer block
-=======
-                RecentBlock (BlockFinalized parentP _) -> addBlockWithLiveParent block txvers parentP
-  where
-    deadBlock :: m UpdateResult
-    deadBlock = do
-        blockArriveDead $ getHash block
-        return ResultStale
-    parent = blockPointer block
->>>>>>> 6b15b145
 
 
 -- |Add a block to the pending blocks table, returning 'ResultPendingBlock'.
@@ -376,7 +348,6 @@
     -- |Finalizer info if available.
     Maybe FinalizerInfo ->
     m UpdateResult
-<<<<<<< HEAD
 addBlockWithLiveParent block txvers parentP lfbp finInfo = do
     parentState <- blockState parentP
     parentSeedState <- getSeedState parentState
@@ -424,144 +395,6 @@
         check reason q a = if q then a else invalidBlock reason
         blkSlot = blockSlot block
         blkHash = getHash block
-=======
-addBlockWithLiveParent block txvers parentP =
-    -- The parent block must be Alive or Finalized here.
-    -- Determine if the block's finalized data is valid and if so what
-    -- its last finalized block pointer should be.
-    case blockFinalizationData block of
-        -- If the block contains no finalization data, it is trivially valid and
-        -- inherits the last finalized pointer from the parent.
-        NoFinalizationData -> tryAddParentLastFin Nothing =<< bpLastFinalized parentP
-        -- If the block contains a finalization record...
-        BlockFinalizationData finRec@FinalizationRecord{finalizationBlockPointer = finBP, ..} -> do
-            -- Get whichever block was finalized at the previous index.
-            -- We do this before calling finalization because there is a (slightly) greater
-            -- chance that this is the last finalized block, which saves a DB lookup.
-            previousFinalized <- fmap finalizationBlockPointer <$> recordAtFinIndex (finalizationIndex - 1)
-            -- send it for finalization processing
-            finOK <-
-                finalizationReceiveRecord True finRec >>= \case
-                    ResultSuccess ->
-                        -- In this event, we can be sure that the finalization record
-                        -- was used to finalize a block; so in particular, the block it
-                        -- finalizes is the named one.
-                        -- Check that the parent block is still live: potentially, the
-                        -- block might not be descended from the one it has a finalization
-                        -- record for.  Furthermore, if the parent block is finalized now,
-                        -- it has to be the last finalized block.
-                        getBlockStatus (bpHash parentP) >>= \case
-                            Just BlockAlive{} -> return True
-                            Just BlockFinalized{} -> do
-                                -- The last finalized block may have changed as a result
-                                -- of the call to finalizationReceiveRecord.
-                                (lf, _) <- getLastFinalized
-                                return (parentP == lf)
-                            _ -> return False
-                    ResultDuplicate -> return True
-                    _ -> return False
-            -- check that the finalized block at the previous index
-            -- is the last finalized block of the parent
-            check "invalid finalization" (finOK && previousFinalized == Just (bpLastFinalizedHash parentP)) $
-                finalizationUnsettledRecordAt finalizationIndex >>= \case
-                    Nothing -> invalidBlock $ "no unsettled finalization at index " ++ show finalizationIndex
-                    Just (_, committee, _) ->
-                        -- Check that the finalized block at the given index
-                        -- is actually the one named in the finalization record.
-                        blockAtFinIndex finalizationIndex >>= \case
-                            Just fbp ->
-                                check "finalization inconsistency" (bpHash fbp == finBP) $
-                                    tryAddParentLastFin (Just (makeFinalizerInfo committee finalizationProof)) fbp
-                            Nothing -> invalidBlock $ "no finalized block at index " ++ show finalizationIndex
-  where
-    invalidBlock :: String -> m UpdateResult
-    invalidBlock reason = do
-        logEvent Skov LLWarning $ "Block is not valid (" ++ reason ++ "): " ++ show block
-        blockArriveDead $ getHash block
-        return ResultInvalid
-    check reason q a = if q then a else invalidBlock reason
-    tryAddParentLastFin :: Maybe FinalizerInfo -> BlockPointerType m -> m UpdateResult
-    tryAddParentLastFin mfinInfo lfBlockP =
-        -- Check that the blockSlot is beyond the parent slot
-        check ("block slot (" ++ show (blockSlot block) ++ ") not later than parent block slot (" ++ show (blockSlot parentP) ++ ")") (blockSlot parentP < blockSlot block) $ do
-            -- get Birk parameters from the __parent__ block. The baker must have existed in that
-            -- block's state in order that the current block is valid
-            parentState <- blockState parentP
-            -- Determine the baker and its lottery power
-            gd <- getGenesisData
-            bakers <- getSlotBakers gd parentState (blockSlot block)
-            let baker = lotteryBaker bakers (blockBaker block)
-            -- Determine the leadership election nonce
-            parentSeedState <- getSeedState parentState
-            let nonce = computeLeadershipElectionNonce parentSeedState (blockSlot block)
-            -- Determine the election difficulty
-            slotTime <- getSlotTimestamp (blockSlot block)
-            elDiff <- getElectionDifficulty parentState slotTime
-            logEvent Skov LLTrace $ "Verifying block with election difficulty " ++ show elDiff
-            case baker of
-                Nothing -> invalidBlock $ "unknown baker " ++ show (blockBaker block)
-                Just (BakerInfo{..}, lotteryPower) ->
-                    -- Check the block proof
-                    check
-                        "invalid block proof"
-                        ( verifyProof
-                            nonce
-                            elDiff
-                            (blockSlot block)
-                            _bakerElectionVerifyKey
-                            lotteryPower
-                            (blockProof block)
-                        )
-                        $
-                        -- The block nonce
-                        check
-                            "invalid block nonce"
-                            ( verifyBlockNonce
-                                nonce
-                                (blockSlot block)
-                                _bakerElectionVerifyKey
-                                (blockNonce block)
-                            )
-                        $
-                        -- And check baker key matches claimed key.
-                        -- The signature is checked using the claimed key already in doStoreBlock for blocks which were received from the network.
-                        check "Baker key claimed in block did not match actual baker key" (_bakerSignatureVerifyKey == blockBakerKey block)
-                        $ do
-                            -- Update the seed state with the block nonce
-                            let newSeedState = updateSeedState (blockSlot block) (blockNonce block) parentSeedState
-                            let ts = zip (blockTransactions block) txvers
-                            executeFrom (getHash block) (blockSlot block) slotTime parentP (blockBaker block) mfinInfo newSeedState ts >>= \case
-                                Left err -> do
-                                    logEvent Skov LLWarning ("Block execution failure: " ++ show err)
-                                    invalidBlock "execution failure"
-                                Right result -> do
-                                    -- Check that the StateHash is correct
-                                    stateHash <- getStateHash (_finalState result)
-                                    check "Claimed stateHash did not match calculated stateHash" (stateHash == blockStateHash block) $ do
-                                        -- Check that the TransactionOutcomeHash is correct
-                                        tohash <- getTransactionOutcomesHash (_finalState result)
-                                        check "Claimed transactionOutcomesHash did not match actual transactionOutcomesHash" (tohash == blockTransactionOutcomesHash block) $ do
-                                            -- Add the block to the tree
-                                            blockP <- blockArrive block parentP lfBlockP result
-                                            -- Notify of the block arrival (for finalization)
-                                            finalizationBlockArrival blockP
-                                            onBlock blockP
-                                            -- Process finalization records
-                                            -- Handle any blocks that are waiting for this one
-                                            children <- takePendingChildren (getHash block)
-                                            forM_ children $ \childpb -> do
-                                                childStatus <- getBlockStatus (getHash childpb)
-                                                verress <- mapM getNonFinalizedTransactionVerificationResult (blockTransactions childpb)
-                                                let
-                                                    isPending Nothing = True
-                                                    isPending (Just (BlockPending _)) = True
-                                                    isPending _ = False
-                                                when (isPending childStatus) $
-                                                    addBlock childpb verress >>= \case
-                                                        ResultSuccess -> onPendingLive
-                                                        _ -> return ()
-                                            return ResultSuccess
->>>>>>> 6b15b145
 
 -- |Add a valid, live block to the tree.
 -- This is used by 'addBlock' and 'doBakeForSlot', and should not
@@ -615,7 +448,6 @@
 -- This checks for validity of the block, and may add the block
 -- to a pending queue if its prerequisites are not met.
 -- If the block is too early, it is rejected with 'ResultEarlyBlock'.
-<<<<<<< HEAD
 -- If the validity of the block could not be verified then the block is marked
 -- as dead and the 'UpdateResult' contains whether the block was either stale or
 -- simply invalid (non-verifiable).
@@ -636,28 +468,10 @@
         else
             -- Check if the block is already known.
             getRecentBlockStatus blockHash >>= \case
-=======
-doStoreBlock :: (TreeStateMonad m, FinalizationMonad m, SkovMonad m, OnSkov m) => PendingBlock -> m UpdateResult
-{- - INLINE doStoreBlock - -}
-doStoreBlock pb@GB.PendingBlock{pbBlock = BakedBlock{..}, ..} = unlessShutDown $ do
-    threshold <- rpEarlyBlockThreshold <$> getRuntimeParameters
-    slotTime <- getSlotTimestamp (blockSlot pb)
-    -- Check if the block is too early. We check that the threshold is not maxBound also, so that
-    -- by setting the threshold to maxBound we can ensure blocks will never be considered early.
-    -- This can be useful for testing.
-    -- A more general approach might be to check for overflow generally, but this is simple and
-    -- workable.
-    if slotTime > addDuration (utcTimeToTimestamp pbReceiveTime) threshold && threshold /= maxBound
-        then return ResultEarlyBlock
-        else -- Check if the block is already known.
-
-            getRecentBlockStatus blkHash >>= \case
->>>>>>> 6b15b145
                 Unknown -> do
                     lfs <- getLastFinalizedSlot
                     -- The block must be later than the last finalized block, otherwise it is already
                     -- dead.
-<<<<<<< HEAD
                     if lfs >= blockSlot pb then rejectStaleBlock else do
                         -- Get the parent if available
                         let parent = blockPointer bbFields
@@ -904,101 +718,6 @@
             blockArriveDead blockHash
             return ResultInvalid
 
-=======
-                    if lfs >= blockSlot pb
-                        then processDead
-                        else do
-                            -- Get the parent if available
-                            let parent = blockPointer bbFields
-                            parentStatus <- getRecentBlockStatus parent
-                            -- If the parent is unknown, try to check the signing key and block proof based on the last finalized block
-                            case parentStatus of
-                                Unknown -> processPending slotTime Nothing
-                                RecentBlock (BlockPending ppb) -> processPending slotTime $ Just $ blockSlot ppb
-                                RecentBlock (BlockAlive parentB) -> processLive slotTime parentB
-                                RecentBlock (BlockFinalized parentB _) -> processLive slotTime parentB
-                                RecentBlock BlockDead -> processDead
-                                OldFinalized -> processDead
-                _ -> return ResultDuplicate
-  where
-    checkClaimedSignature a =
-        if verifyBlockSignature pb
-            then a
-            else do
-                logEvent Skov LLWarning "Dropping block where signature did not match claimed key or blockhash."
-                return ResultInvalid
-    blkHash = getHash pb
-    processDead = do
-        blockArriveDead blkHash
-        return ResultStale
-    processPending slotTime maybeParentBlockSlot = do
-        -- Check:
-        -- - Claimed baker key is valid in committee
-        -- - Proof is valid
-        -- - Signature is correct with the claimed key.
-        -- - Transactions check out OK.
-        lastFin <- fst <$> getLastFinalized
-        lastFinBS <- blockState lastFin
-        gd <- getGenesisData
-        let continuePending = checkClaimedSignature $ do
-                -- We execute the block transactions in the context of the last finalized block
-                processBlockTransactions slotTime lastFinBS >>= \case
-                    Nothing -> processDead
-                    Just (newBlock, _) -> addBlockAsPending newBlock
-        getDefiniteSlotBakers gd lastFinBS (blockSlot pb) >>= \case
-            Just bakers -> case lotteryBaker bakers (blockBaker pb) of
-                Just (bkrInfo, bkrPower)
-                    | bkrInfo ^. bakerSignatureVerifyKey /= blockBakerKey pb -> do
-                        logEvent Skov LLWarning $ "Pending block is not signed by a valid baker: " ++ show pb
-                        processDead
-                    | otherwise -> do
-                        lastFinSS <- getSeedState lastFinBS
-                        case predictLeadershipElectionNonce lastFinSS (blockSlot lastFin) maybeParentBlockSlot (blockSlot pb) of
-                            Nothing -> continuePending -- Cannot check the proof (yet)
-                            Just nonceList -> do
-                                -- We get the election difficulty based on the last finalized block.
-                                -- In principle, this could change before the block.
-                                elDiff <- getElectionDifficulty lastFinBS slotTime
-                                let verifyProofWithNonce nonce =
-                                        verifyProof
-                                            nonce
-                                            elDiff
-                                            (blockSlot pb)
-                                            (bkrInfo ^. bakerElectionVerifyKey)
-                                            bkrPower
-                                            (blockProof pb)
-                                if any verifyProofWithNonce nonceList
-                                    then do
-                                        continuePending
-                                    else do
-                                        logEvent Skov LLWarning $ "Block proof of pending block was not verifiable: " ++ show pb
-                                        processDead
-                Nothing -> processDead
-            Nothing -> continuePending
-    processLive slotTime parentP =
-        -- Check that the claimed key matches the signature/blockhash
-        checkClaimedSignature $ do
-            -- The block is new, so we have some work to do.
-            logEvent Skov LLInfo $ "Received block " ++ show pb
-            -- We process the block's transactions in the context of the parent block.
-            bs <- blockState parentP
-            processBlockTransactions slotTime bs >>= \case
-                Nothing -> processDead
-                Just (newBlock, verificationResults) ->
-                    addBlockWithLiveParent newBlock verificationResults parentP
-    processBlockTransactions slotTime contextState = do
-        txListWithVerRes <-
-            sequence
-                <$> forM
-                    (blockTransactions pb)
-                    (\tr -> fst <$> doReceiveTransactionInternal (TV.Block contextState) tr slotTime (blockSlot pb))
-        forM (unzip <$> txListWithVerRes) $ \(newTransactions, verificationResults) -> do
-            purgeTransactionTable False =<< currentTime
-            let block1 = GB.PendingBlock{pbBlock = BakedBlock{bbTransactions = newTransactions, ..}, ..}
-            updateReceiveStatistics block1
-            return (block1, verificationResults)
->>>>>>> 6b15b145
-
 -- |Add a transaction to the transaction table.
 -- This returns
 --   * 'ResultSuccess' if the transaction is freshly added.
