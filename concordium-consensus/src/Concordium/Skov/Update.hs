--- conflicted
+++ resolved
@@ -203,13 +203,8 @@
         doArchive =<< bpParent newFinBlock
         -- Prune the branches: mark dead any block that doesn't descend from
         -- the newly-finalized block.
-<<<<<<< HEAD
         -- Instead of marking blocks dead immediately we accumulate them
         -- and a return a list. The reason for doing this is that we never
-=======
-        -- Instead of marking blocks dead immediately we accummulate them
-        -- and return a list. The reason for doing this is that we never
->>>>>>> e5092db7
         -- have to look up a parent block that is already marked dead.
         let
             pruneBranches :: [BlockPointerType m] -- ^Accumulator of blocks to mark dead.
