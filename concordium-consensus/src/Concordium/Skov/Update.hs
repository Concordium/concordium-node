{-# LANGUAGE
    ScopedTypeVariables,
    ViewPatterns #-}
module Concordium.Skov.Update where

import Control.Monad
import qualified Data.Sequence as Seq
import Lens.Micro.Platform
import Data.Foldable
import Data.List (intercalate)
import GHC.Stack
import Data.Maybe (fromMaybe)
import Data.Time (diffUTCTime)

import Concordium.Types
import Concordium.Types.Accounts
import Concordium.Types.HashableTo
import Concordium.GlobalState.TreeState
import Concordium.GlobalState.BlockPointer hiding (BlockPointer)
import Concordium.GlobalState.BlockMonads
import Concordium.GlobalState.BlockState
import qualified Concordium.GlobalState.Block as GB (PendingBlock(..))
import Concordium.GlobalState.Block hiding (PendingBlock)
import Concordium.GlobalState.Finalization
import Concordium.GlobalState.Parameters
import Concordium.Types.Transactions
import Concordium.GlobalState.BakerInfo
import Concordium.GlobalState.AccountTransactionIndex

import Concordium.Scheduler.TreeStateEnvironment(executeFrom, ExecutionResult'(..), ExecutionResult, FinalizerInfo)

import Concordium.Kontrol hiding (getRuntimeParameters, getGenesisData)
import Concordium.Birk.LeaderElection
import Concordium.Kontrol.UpdateLeaderElectionParameters
import Concordium.Afgjort.Finalize
import Concordium.Afgjort.Finalize.Types
import Concordium.Logger
import Concordium.TimeMonad
import Concordium.Skov.Statistics
import qualified Concordium.TransactionVerification as TV
import Concordium.Types.Updates (uiHeader, updateType, uiPayload)
import Concordium.Scheduler.Types (updateSeqNumber)
<<<<<<< HEAD
import Concordium.GlobalState.TransactionTable
import qualified Concordium.Skov.Monad as SkovMonad
=======
>>>>>>> df57535a

-- |Determine if one block is an ancestor of another.
-- A block is considered to be an ancestor of itself.
isAncestorOf :: BlockPointerMonad m => BlockPointerType m -> BlockPointerType m -> m Bool
isAncestorOf b1 b2 = case compare (bpHeight b1) (bpHeight b2) of
        GT -> return False
        EQ -> return (b1 == b2)
        LT -> do
          parent <- bpParent b2
          isAncestorOf b1 parent

-- |Update the focus block, together with the pending transaction table.
updateFocusBlockTo :: (TreeStateMonad m) => BlockPointerType m -> m ()
updateFocusBlockTo newBB = do
        oldBB <- getFocusBlock
        pts <- getPendingTransactions
        upts <- updatePTs oldBB newBB [] pts
        putPendingTransactions upts
        putFocusBlock newBB
    where
        updatePTs :: (BlockPointerMonad m) => BlockPointerType m -> BlockPointerType m -> [BlockPointerType m] -> PendingTransactionTable -> m PendingTransactionTable
        updatePTs oBB nBB forw pts = case compare (bpHeight oBB) (bpHeight nBB) of
                LT -> do
                  parent <- bpParent nBB
                  updatePTs oBB parent (nBB : forw) pts
                EQ -> if oBB == nBB then
                            return $ foldl (\p f-> forwardPTT (blockTransactions f) p) pts forw
                        else do
                            parent1 <- bpParent oBB
                            parent2 <- bpParent nBB
                            updatePTs parent1 parent2 (nBB : forw) (reversePTT (blockTransactions oBB) pts)
                GT -> do
                  parent <- bpParent oBB
                  updatePTs parent nBB forw (reversePTT (blockTransactions oBB) pts)

makeFinalizerInfo :: FinalizationCommittee -> FinalizerInfo
makeFinalizerInfo = fmap finfo . parties
    where
        finfo p = (partyBakerId p, partyWeight p)

-- |A monad implementing 'OnSkov' provides functions for responding to
-- a block being added to the tree, and a finalization record being verified.
-- It also provides a function for logging transfers at finalization time.
class OnSkov m where
    -- |Called when a block arrives.
    onBlock :: BlockPointerType m -> m ()
    -- |Called when a finalization record is validated.  This is
    -- only called for the block that is explicitly finalized (i.e.
    -- once per finalization record).
    onFinalize :: FinalizationRecord -> BlockPointerType m -> m ()
    -- |Called when a block or finalization record that was previously
    -- pending becomes live.
    onPendingLive :: m ()

-- |Handle a block arriving that is dead.  That is, the block has never
-- been in the tree before, and now it never can be.  Any descendants of
-- this block that have previously arrived cannot have been added to the
-- tree, and we purge them recursively from '_skovPossiblyPendingTable'.
blockArriveDead :: (HasCallStack, BlockPointerMonad m, MonadLogger m, TreeStateMonad m) => BlockHash -> m ()
blockArriveDead cbp = do
        markDead cbp
        logEvent Skov LLDebug $ "Block " ++ show cbp ++ " arrived dead"
        children <- map getHash <$> takePendingChildren cbp
        forM_ children blockArriveDead

-- |Purge pending blocks with slot numbers predating the last finalized slot.
purgePending :: (HasCallStack, TreeStateMonad m, MonadLogger m) => m ()
purgePending = do
        lfSlot <- getLastFinalizedSlot
        let purgeLoop = takeNextPendingUntil lfSlot >>= \case
                            Nothing -> return ()
                            Just (getHash -> pb) -> do
                                pbStatus <- getBlockStatus pb
                                let
                                    isPending Nothing = True
                                    isPending (Just BlockPending{}) = True
                                    isPending _ = False
                                when (isPending pbStatus) $ blockArriveDead pb
                                purgeLoop
        purgeLoop

doTrustedFinalize :: (TreeStateMonad m, SkovMonad m, OnSkov m) => FinalizationRecord -> m (Either UpdateResult (BlockPointerType m))
doTrustedFinalize finRec =
    getBlockStatus (finalizationBlockPointer finRec) >>= \case
        Just (BlockAlive bp) -> Right bp <$ processFinalization bp finRec
        Just BlockDead -> return $ Left ResultInvalid
        Just BlockFinalized{} -> return $ Left ResultInvalid
        Just BlockPending{} -> return $ Left ResultUnverifiable
        Nothing -> return $ Left ResultUnverifiable

-- |Process the finalization of a block.  The following are assumed:
--
-- * The block is either live or finalized.
-- * The finalization record is valid and finalizes the given block.
processFinalization :: forall m. (TreeStateMonad m, SkovMonad m, OnSkov m) => BlockPointerType m -> FinalizationRecord -> m ()
processFinalization newFinBlock finRec@FinalizationRecord{..} = do
    nextFinIx <- getNextFinalizationIndex
    when (nextFinIx == finalizationIndex) $ do
        startTime <- currentTime
        -- We actually have a new block to finalize.
        logEvent Skov LLInfo $ "Block " ++ show (bpHash newFinBlock) ++ " is finalized at height " ++ show (theBlockHeight $ bpHeight newFinBlock) ++ " with finalization delta=" ++ show finalizationDelay
        updateFinalizationStatistics
        -- Check if the focus block is a descendent of the block we are finalizing
        focusBlockSurvives <- isAncestorOf newFinBlock =<< getFocusBlock
        -- If not, update the focus to the new finalized block.
        -- This is to ensure that the focus block is always a live (or finalized) block.
        unless focusBlockSurvives $ updateFocusBlockTo newFinBlock
        lastFinHeight <- getLastFinalizedHeight
        -- Prune the branches, which consist of all the non-finalized blocks
        -- grouped by block height.
        oldBranches <- getBranches
        -- 'pruneHeight' is the number of blocks that are being finalized
        -- as a result of the finalization record.
        let pruneHeight = fromIntegral (bpHeight newFinBlock - lastFinHeight)
        -- First, prune the trunk: the section of the branches beyond the
        -- last finalized block up to and including the new finalized block.
        -- We proceed backwards from the new finalized block, collecting blocks
        -- to mark as dead. When we exhaust the branches we then mark blocks as finalized
        -- by increasing height.
        -- 
        -- Instead of marking blocks dead immediately, we accumulate them in a list by decreasing
        -- height. The reason for doing this is that we never have to look up a parent block that is
        -- already marked dead.
        let pruneTrunk :: [BlockPointerType m] -- ^List of blocks to remove.
                       -> [BlockPointerType m] -- ^List of finalized blocks.
                       -> BlockPointerType m -- ^Finalized block to consider now.
                                            -- At the same height as the latest branch in the next argument
                       -> Branches m
                       -> m ([BlockPointerType m], [BlockPointerType m])
                       -- ^ The return value is a list of blocks to mark dead (ordered by decreasing
                       -- height) and a list of blocks to mark finalized (ordered by increasing
                       -- height).
            pruneTrunk toRemove toFinalize _ Seq.Empty = return (toRemove, toFinalize)
            pruneTrunk toRemove toFinalize keeper (brs Seq.:|> l) = do
              let toRemove1 = toRemove ++ filter (/= keeper) l
              parent <- bpParent keeper
              pruneTrunk toRemove1 (keeper : toFinalize) parent brs
        (toRemoveFromTrunk, toFinalize) <- pruneTrunk [] [] newFinBlock (Seq.take pruneHeight oldBranches)
        -- Add the finalization to the finalization list
        addFinalization newFinBlock finRec
        mffts <- forM toFinalize $ \block -> do
          -- mark blocks as finalized in the order returned by `pruneTrunk`, so that blocks are marked
          -- finalized by increasing height          
          mf <- markFinalized (getHash block) finRec
          -- Finalize the transactions of surviving blocks in the order of their finalization.
          ft <- finalizeTransactions (getHash block) (blockSlot block) (blockTransactions block)
          ati <- bpTransactionAffectSummaries block
          bcTime <- getSlotTimestamp (blockSlot block)
          let ctx = BlockContext{
                bcHash = getHash block,
                bcHeight = bpHeight block,
                ..}
          flushBlockSummaries ctx ati =<< getSpecialOutcomes =<< blockState block
          return (mf, ft)
        -- block states and transaction statuses need to be added into the same LMDB transaction
        -- with the finalization record, if persistent tree state is used
        wrapupFinalization finRec mffts
        logEvent Skov LLDebug $ "Blocks " ++ intercalate ", " (map show toFinalize) ++ " marked finalized"
        -- Archive the states of blocks up to but not including the new finalized block
        let doArchive b = case compare (bpHeight b) lastFinHeight of
                LT -> return ()
                EQ -> archiveBlockState =<< blockState b
                GT -> do
                        doArchive =<< bpParent b
                        archiveBlockState =<< blockState b
        doArchive =<< bpParent newFinBlock
        -- Prune the branches: mark dead any block that doesn't descend from
        -- the newly-finalized block.
        -- Instead of marking blocks dead immediately we accumulate them
        -- and a return a list. The reason for doing this is that we never
        -- have to look up a parent block that is already marked dead.
        let
            pruneBranches :: [BlockPointerType m] -- ^Accumulator of blocks to mark dead.
                          -> [BlockPointerType m] -- ^Parents that remain alive.
                          -> Branches m -- ^Branches to prune
                          -> m (Branches m, [BlockPointerType m])
                          -- ^The return value is a pair of new branches and the
                          -- list of blocks to mark dead. The blocks are ordered
                          -- by decreasing height.
            pruneBranches toRemove _ Seq.Empty = return (Seq.empty, toRemove)
            pruneBranches toRemove parents (brs Seq.:<| rest) = do
                (survivors, removals) <- foldrM (\bp ~(keep, remove) -> do
                    parent <- bpParent bp
                    if parent `elem` parents then
                        return (bp:keep, remove)
                    else
                        return (keep, bp:remove))
                    ([], toRemove) brs
                (rest', toRemove') <- pruneBranches removals survivors rest
                return (survivors Seq.<| rest', toRemove')
        (unTrimmedBranches, toRemoveFromBranches) <- pruneBranches [] [newFinBlock] (Seq.drop pruneHeight oldBranches)
        -- This removes empty lists at the end of branches which can result in finalizing on a
        -- block not in the current best local branch
        let
            trimBranches Seq.Empty = return Seq.Empty
            trimBranches prunedbrs@(xs Seq.:|> x) =
                case x of
                    [] -> trimBranches xs
                    _ -> return prunedbrs
        newBranches <- trimBranches unTrimmedBranches
        putBranches newBranches
        -- mark dead blocks by decreasing height
        forM_ (toRemoveFromBranches ++ toRemoveFromTrunk) $ \bp -> do
          markLiveBlockDead bp
          logEvent Skov LLDebug $ "Block " ++ show (bpHash bp) ++ " marked dead"
        -- purge pending blocks with slot numbers predating the last finalized slot
        purgePending
        onFinalize finRec newFinBlock
        endTime <- currentTime
        logEvent Skov LLDebug $ "Processed finalization in " ++ show (diffUTCTime endTime startTime)

-- |Try to add a block to the tree.  
-- Besides taking the `PendingBlock` this function takes a list
-- of verification results which ensures sharing of computed verification results.
-- 
-- Important! The verification results must be the result of verifying transactions in the block.
--  
-- There are three possible outcomes:
-- 1. The block is determined to be invalid in the current tree.
--    In this case, the block is marked dead.
-- 2. The block is pending the arrival of its parent block, or
--    the finalization of its last finalized block.  In this case
--    it is added to the appropriate pending queue.  'addBlock'
--    should be called again when the pending criterion is fulfilled.
-- 3. The block is determined to be valid and added to the tree.
addBlock :: forall m. (HasCallStack, TreeStateMonad m, SkovMonad m, FinalizationMonad m, OnSkov m) => PendingBlock -> [Maybe TV.VerificationResult] -> m UpdateResult
addBlock block txvers = do
        lfs <- getLastFinalizedSlot
        -- The block must be later than the last finalized block
        if lfs >= blockSlot block then deadBlock else do
            parentStatus <- getBlockStatus parent
            case parentStatus of
                Nothing -> do
                    addPendingBlock block
                    markPending block
                    logEvent Skov LLDebug $ "Block " ++ show block ++ " is pending its parent (" ++ show parent ++ ")"
                    return ResultPendingBlock
                Just (BlockPending _) -> do
                    addPendingBlock block
                    markPending block
                    logEvent Skov LLDebug $ "Block " ++ show block ++ " is pending, since its parent is pending"
                    return ResultPendingBlock
                Just BlockDead -> deadBlock
                Just (BlockAlive parentP) -> tryAddLiveParent parentP
                Just (BlockFinalized parentP _) -> do
                    (lfb, _) <- getLastFinalized
                    -- If the parent is finalized, it had better be the last finalized, or else the block is already dead
                    if parentP /= lfb then deadBlock else tryAddLiveParent parentP
    where
        deadBlock :: m UpdateResult
        deadBlock = do
            blockArriveDead $ getHash block
            return ResultStale
        invalidBlock :: String -> m UpdateResult
        invalidBlock reason = do
            logEvent Skov LLWarning $ "Block is not valid (" ++ reason ++ "): " ++ show block
            blockArriveDead $ getHash block
            return ResultInvalid
        parent = blockPointer block
        check reason q a = if q then a else invalidBlock reason
        tryAddLiveParent :: BlockPointerType m -> m UpdateResult
        tryAddLiveParent parentP = -- The parent block must be Alive or Finalized here.
            -- Determine if the block's finalized data is valid and if so what
            -- its last finalized block pointer should be.
            case blockFinalizationData block of
                -- If the block contains no finalization data, it is trivially valid and
                -- inherits the last finalized pointer from the parent.
                NoFinalizationData -> tryAddParentLastFin parentP Nothing =<< bpLastFinalized parentP
                -- If the block contains a finalization record...
                BlockFinalizationData finRec@FinalizationRecord{finalizationBlockPointer=finBP,..} -> do
                    -- Get whichever block was finalized at the previous index.
                    -- We do this before calling finalization because there is a (slightly) greater
                    -- chance that this is the last finalized block, which saves a DB lookup.
                    previousFinalized <- fmap finalizationBlockPointer <$> recordAtFinIndex (finalizationIndex - 1)
                    -- send it for finalization processing
                    finOK <- finalizationReceiveRecord True finRec >>= \case
                        ResultSuccess ->
                            -- In this event, we can be sure that the finalization record
                            -- was used to finalize a block; so in particular, the block it
                            -- finalizes is the named one.
                            -- Check that the parent block is still live: potentially, the
                            -- block might not be descended from the one it has a finalization
                            -- record for.  Furthermore, if the parent block is finalized now,
                            -- it has to be the last finalized block.
                            getBlockStatus (bpHash parentP) >>= \case
                                Just BlockAlive{} -> return True
                                Just BlockFinalized{} -> do
                                    -- The last finalized block may have changed as a result
                                    -- of the call to finalizationReceiveRecord.
                                    (lf, _) <- getLastFinalized
                                    return (parentP == lf)
                                _ -> return False
                        ResultDuplicate -> return True
                        _ -> return False
                    -- check that the finalized block at the previous index
                    -- is the last finalized block of the parent
                    check "invalid finalization" (finOK && previousFinalized == Just (bpLastFinalizedHash  parentP)) $
                        finalizationUnsettledRecordAt finalizationIndex >>= \case
                            Nothing -> invalidBlock $ "no unsettled finalization at index " ++ show finalizationIndex
                            Just (_,committee,_) ->
                                -- Check that the finalized block at the given index
                                -- is actually the one named in the finalization record.
                                blockAtFinIndex finalizationIndex >>= \case
                                    Just fbp -> check "finalization inconsistency" (bpHash fbp == finBP) $
                                                    tryAddParentLastFin parentP (Just (makeFinalizerInfo committee)) fbp
                                    Nothing -> invalidBlock $ "no finalized block at index " ++ show finalizationIndex
        tryAddParentLastFin :: BlockPointerType m -> Maybe FinalizerInfo -> BlockPointerType m -> m UpdateResult
        tryAddParentLastFin parentP mfinInfo lfBlockP =
            -- Check that the blockSlot is beyond the parent slot
            check ("block slot (" ++ show (blockSlot block) ++ ") not later than parent block slot (" ++ show (blockSlot parentP) ++ ")") (blockSlot parentP < blockSlot block) $ do
                -- get Birk parameters from the __parent__ block. The baker must have existed in that
                -- block's state in order that the current block is valid
                parentState <- blockState parentP
                -- Determine the baker and its lottery power
                gd <- SkovMonad.getGenesisData
                bakers <- getSlotBakers parentState (gdGenesisTime gd) (gdSlotDuration gd) (blockSlot block)
                let baker = lotteryBaker bakers (blockBaker block)
                -- Determine the leadership election nonce
                parentSeedState <- getSeedState parentState
                let nonce = computeLeadershipElectionNonce parentSeedState (blockSlot block)
                -- Determine the election difficulty
                slotTime <- getSlotTimestamp (blockSlot block)
                elDiff <- getElectionDifficulty parentState slotTime
                logEvent Skov LLTrace $ "Verifying block with election difficulty " ++ show elDiff
                case baker of
                    Nothing -> invalidBlock $ "unknown baker " ++ show (blockBaker block)
                    Just (BakerInfo{..}, lotteryPower) ->
                        -- Check the block proof
                        check "invalid block proof" (verifyProof
                                    nonce
                                    elDiff
                                    (blockSlot block)
                                    _bakerElectionVerifyKey
                                    lotteryPower
                                    (blockProof block)) $
                        -- The block nonce
                        check "invalid block nonce" (verifyBlockNonce
                                    nonce
                                    (blockSlot block)
                                    _bakerElectionVerifyKey
                                    (blockNonce block)) $
                        -- And check baker key matches claimed key.
                        -- The signature is checked using the claimed key already in doStoreBlock for blocks which were received from the network.
                        check "Baker key claimed in block did not match actual baker key" (_bakerSignatureVerifyKey == blockBakerKey block) $ do
                            -- Update the seed state with the block nonce
                            let newSeedState = updateSeedState (blockSlot block) (blockNonce block) parentSeedState
                            let ts = zip (blockTransactions block) txvers
                            executeFrom (getHash block) (blockSlot block) slotTime parentP (blockBaker block) mfinInfo newSeedState ts >>= \case
                                Left err -> do
                                    logEvent Skov LLWarning ("Block execution failure: " ++ show err)
                                    invalidBlock "execution failure"
                                Right result -> do
                                    -- Check that the StateHash is correct
                                    stateHash <- getStateHash (_finalState result)
                                    check "Claimed stateHash did not match calculated stateHash"(stateHash == blockStateHash block) $ do
                                        -- Check that the TransactionOutcomeHash is correct
                                        tohash <- getTransactionOutcomesHash (_finalState result)
                                        check "Claimed transactionOutcomesHash did not match actual transactionOutcomesHash"(tohash ==  blockTransactionOutcomesHash block) $ do
                                            -- Add the block to the tree
                                            blockP <- blockArrive block parentP lfBlockP result
                                            -- Notify of the block arrival (for finalization)
                                            finalizationBlockArrival blockP
                                            onBlock blockP
                                            -- Process finalization records
                                            -- Handle any blocks that are waiting for this one
                                            children <- takePendingChildren (getHash block)
                                            forM_ children $ \childpb -> do
                                                childStatus <- getBlockStatus (getHash childpb)
                                                verress <- mapM getNonFinalizedTransactionVerificationResult (blockTransactions childpb)
                                                let
                                                    isPending Nothing = True
                                                    isPending (Just (BlockPending _)) = True
                                                    isPending _ = False
                                                when (isPending childStatus) $ addBlock childpb verress >>= \case
                                                    ResultSuccess -> onPendingLive
                                                    _ -> return ()
                                            return ResultSuccess

-- |Add a valid, live block to the tree.
-- This is used by 'addBlock' and 'doBakeForSlot', and should not
-- be called directly otherwise.
blockArrive :: (HasCallStack, TreeStateMonad m, SkovMonad m)
        => PendingBlock           -- ^Block to add
        -> BlockPointerType m     -- ^Parent pointer
        -> BlockPointerType m    -- ^Last finalized pointer
        -> ExecutionResult m -- ^Result of block execution (state, energy used, ...)
        -> m (BlockPointerType m)
blockArrive block parentP lfBlockP ExecutionResult{..} = do
        let height = bpHeight parentP + 1
        curTime <- currentTime
        blockP <- makeLiveBlock block parentP lfBlockP _finalState _transactionLog curTime _energyUsed
        logEvent Skov LLInfo $ "Block " ++ show block ++ " arrived"
        -- Update the statistics
        updateArriveStatistics blockP
        -- Add to the branches
        finHght <- getLastFinalizedHeight
        brs <- getBranches
        let branchLen = fromIntegral $ Seq.length brs
        let insertIndex = height - finHght - 1
        if insertIndex < branchLen then
            putBranches $ brs & ix (fromIntegral insertIndex) %~ (blockP:)
        else
            if insertIndex == branchLen then
                putBranches $ brs Seq.|> [blockP]
            else do
                -- This should not be possible, since the parent block should either be
                -- the last finalized block (in which case insertIndex == 0)
                -- or the child of a live block (in which case insertIndex <= branchLen)
                let errMsg = "Attempted to add block at invalid height (" ++ show (theBlockHeight height) ++ ") while last finalized height is " ++ show (theBlockHeight finHght)
                logEvent Skov LLError errMsg
                error errMsg
        return blockP

-- |Store a block (as received from the network) in the tree.
-- This checks for validity of the block, and may add the block
-- to a pending queue if its prerequisites are not met.
-- If the block is too early, it is rejected with 'ResultEarlyBlock'.
doStoreBlock :: (TreeStateMonad m, FinalizationMonad m, SkovMonad m, OnSkov m) => PendingBlock -> m UpdateResult
{- - INLINE doStoreBlock - -}
doStoreBlock pb@GB.PendingBlock{..} = unlessShutDown $ do
    threshold <- rpEarlyBlockThreshold <$> getRuntimeParameters
    slotTime <- getSlotTimestamp (blockSlot pb)
    -- Check if the block is too early. We check that the threshold is not maxBound also, so that
    -- by setting the threshold to maxBound we can ensure blocks will never be considered early.
    -- This can be useful for testing.
    -- A more general approach might be to check for overflow generally, but this is simple and
    -- workable.
    if slotTime > addDuration (utcTimeToTimestamp pbReceiveTime) threshold && threshold /= maxBound then
        return ResultEarlyBlock
    else do
        let cbp = getHash pb
            BakedBlock{..} = pbBlock
        oldBlock <- getBlockStatus cbp
        case oldBlock of
            Nothing ->
                -- Check that the claimed key matches the signature/blockhash
                checkClaimedSignature pb $ do
                -- The block is new, so we have some work to do.
                logEvent Skov LLDebug $ "Received block " ++ show pb
                -- Get the `BlockState` of which the transactions should be verified within.
                bs <- getContextBlockState (blockPointer bbFields)
                txListWithVerRes <- sequence <$> forM (blockTransactions pb)
                    (\tr -> fst <$> doReceiveTransactionInternal (TV.Block bs) tr slotTime (blockSlot pb))
                case unzip <$> txListWithVerRes of
                    Nothing -> do
                        blockArriveDead cbp
                        return ResultStale
                    Just (newTransactions, verificationResults) -> do
                        purgeTransactionTable False =<< currentTime
                        let block1 = GB.PendingBlock{pbBlock = BakedBlock{bbTransactions = newTransactions, ..}, ..}
                        updateReceiveStatistics block1
                        addBlock block1 verificationResults
            Just _ -> return ResultDuplicate
    where
        checkClaimedSignature b a = if verifyBlockSignature b then a else do
            logEvent Skov LLWarning "Dropping block where signature did not match claimed key or blockhash."
            return ResultInvalid
        -- Return either the parent `BlockState` if it's available and alive otherwise we fallback to
        -- use the last finalized `BlockState`.
        getContextBlockState parent = do
          bpStatus <- getBlockStatus parent
          case bpStatus of
            Nothing -> blockState . fst =<< getLastFinalized
            Just status -> case status of
              BlockAlive bp -> blockState bp
              _ -> blockState . fst =<< getLastFinalized

-- |Add a transaction to the transaction table.
-- This returns
--   * 'ResultSuccess' if the transaction is freshly added.
--     The transaction is added to the transaction table.
--   * 'ResultDuplicate', which indicates that either the transaction is a duplicate
--     The transaction is not added to the transaction table.
--   * 'ResultStale' which indicates that a transaction with the same sender
--     and nonce has already been finalized, or the transaction has already expired. In this case the transaction is not added to the table.
--   * 'ResultInvalid' which indicates that the transaction signature was invalid.
--     The transaction is not added to the transaction table.
--   * 'ResultShutDown' which indicates that consensus was shut down, and so the transaction was not added.
--   * 'ResultTooLowEnergy' which indicates that the transactions stated energy was below the minimum amount needed for the
--     transaction to be included in a block. The transaction is not added to the transaction table
--   * 'ResultNonexistingSenderAccount' the transfer contained an invalid sender. The transaction is not added to the
--     transaction table.
--   * 'ResultDuplicateAccountRegistrationID' the 'CredentialDeployment' contained an already registered registration id.
--     The transaction is not added to the transaction table.
--   * 'ResultCredentialDeploymentInvalidSignatures' the 'CredentialDeployment' contained invalid signatures.
--     The transaction is not added to the transaction table.
--   * 'ResultCredentialDeploymentInvalidIP' the 'CredentialDeployment' contained an unrecognized identity provider.
--     The transaction is not added to the transaction table.
--   * 'ResultCredentialDeploymentInvalidAR' the 'CredentialDeployment' contained unrecognized anonymity revokers. 
--     The transaction is not added to the transaction table.
--   * 'ResultCredentialDeploymentExpired' the 'CredentialDeployment' was expired. The transaction is not added to
--     the transaction table.
--   * 'ResultChainUpdateInvalidSequenceNumber' the update contained an invalid 'UpdateSequenceNumber'.
--   * 'ResultChainUpdateInvalidEffectiveTime' the update contained an invalid effective time. In particular the effective time
--      was before the timeout of the update.
--   * 'ResultChainUpdateInvalidSignatures' the update contained invalid signatures.
--   * 'ResultEnergyExceeded' the stated energy of the transaction exceeds the maximum allowed for the block.
doReceiveTransaction :: (TreeStateMonad m,
                         TimeMonad m,
                         SkovQueryMonad m) => BlockItem -> m UpdateResult
doReceiveTransaction tr = unlessShutDown $ do
    -- Don't accept the transaction if its expiry time is too far in the future
    now <- currentTime
    ur <- snd <$> doReceiveTransactionInternal TV.Single tr (utcTimeToTimestamp now) 0
    when (ur == ResultSuccess) $ purgeTransactionTable False =<< currentTime
    return ur

-- |Add a transaction to the transaction table.  The 'Slot' should be
-- the slot number of the block that the transaction was received with.
-- This function should only be called when a transaction is received as part of a block.
-- The difference from the above function is that this function returns an already existing
-- transaction in case of a duplicate, ensuring more sharing of transaction data.
-- This function also verifies the incoming transactions and adds them to the internal
-- transaction verification cache such that the verification result can be used by the 'Scheduler'.
-- The @origin@ parameter means if the transaction was received individually or as part of a block.
-- The function returns the 'BlockItem' if it was "successfully verified" and added to the transaction table.
-- Note. "Successfully verified" depends on the 'TransactionOrigin', see 'definitelyNotValid' below for details.
doReceiveTransactionInternal :: (TreeStateMonad m) => TV.TransactionOrigin m -> BlockItem -> Timestamp -> Slot -> m (Maybe (BlockItem, Maybe TV.VerificationResult), UpdateResult)
doReceiveTransactionInternal origin tr ts slot = do
    ctx <- getVerificationCtx =<< getBlockState
    addCommitTransaction tr ctx ts slot >>= \case
        Added bi@WithMetadata{..} verRes -> do
          ptrs <- getPendingTransactions
          case wmdData of
            NormalTransaction tx -> do              
              -- Transactions received individually should always be added to the ptt.
              -- If the transaction was received as part of a block we only add it to the ptt if
              -- the transaction nonce is at least the `nextNonce` recorded for sender account.
              -- 
              -- The pending transaction table records transactions that are pending from the perspective of the focus block (which is always above the last finalized block).
              -- It is an invariant of the pending table and focus block that the next recorded nonce for any sender in the pending table is
              -- the same as the next account nonce from the perspective of the focus block.
              -- 
              -- When receiving transactions individually, the pre-validation done in addCommitTransaction already checks that the transaction nonce is the next available one.
              -- This is always at least the nonce that is recorded in the focus block for the account.
              -- The invariant then ensures that the next nonce for the sender in the pending table is the same as that in the focus block for the account.
              --
              -- However when receiving transactions as part of a block pre-validation only ensures that the nonce is at least the last finalized one
              -- (or at least the one in the parent block, depending on whether the parent block exists or not).
              -- In the case the parent block is above the focus block, or the parent block does not exist,
              -- this nonce would in general be above the nonce recorded in the focus block for the account.
              -- Hence to maintain the invariant we have to inform the pending table what the next available nonce is in the focus block.
              let add nextNonce = putPendingTransactions $! addPendingTransaction nextNonce WithMetadata{wmdData=tx,..} ptrs
              case origin of
                TV.Single -> add $ transactionNonce tx
                TV.Block _ -> do 
                  focus <- getFocusBlock
                  st <- blockState focus
                  macct <- getAccount st $! transactionSender tx
                  nextNonce <- fromMaybe minNonce <$> mapM (getAccountNonce . snd) macct
                  -- If a transaction with this nonce has already been run by
                  -- the focus block, then we do not need to add it to the
                  -- pending transactions.  Otherwise, we do.
                  when (nextNonce <= transactionNonce tx) $ add nextNonce
            CredentialDeployment _ -> do
                  putPendingTransactions $! addPendingDeployCredential wmdHash ptrs
            ChainUpdate cu -> do
                focus <- getFocusBlock
                st <- blockState focus
                nextSN <- getNextUpdateSequenceNumber st (updateType (uiPayload cu))
                when (nextSN <= updateSeqNumber (uiHeader cu)) $
                    putPendingTransactions $! addPendingUpdate nextSN cu ptrs
          -- The actual verification result here is only used if the transaction was received individually.
          -- If the transaction was received as part of a block we don't use the result for anything.
          return (Just (bi, Just verRes), transactionVerificationResultToUpdateResult verRes)
        -- Note we just pass in the `GenericDuplicate` verification result here as we don't want to
        -- lookup the actual verification result for the transaction.
        Duplicate tx -> return (Just (tx, Nothing), ResultDuplicate)
        ObsoleteNonce -> return (Nothing, ResultStale)
        NotAdded verRes -> return (Nothing, transactionVerificationResultToUpdateResult verRes)
  where
      getVerificationCtx state = do
        gd <- getGenesisData
        let isOriginBlock = case origin of
                TV.Single -> False
                TV.Block _ -> True
        pure $ Context state (gdMaxBlockEnergy gd) isOriginBlock
      -- We use the last finalized block for transactions received individually.
      -- For transactions received as part of a block we try use the parent block
      -- if it's eligible. That is, the parent block must be ´Alive´ otherwise we fallback
      -- to use the last finalized block.
      getBlockState = do
        case origin of
          TV.Single -> blockState . fst =<< getLastFinalized
          TV.Block bs -> pure bs

-- |Shutdown the skov, returning a list of pending transactions.
doTerminateSkov :: (TreeStateMonad m, SkovMonad m) => m [BlockItem]
doTerminateSkov = isShutDown >>= \case
    False -> return []
    True -> do
        lfb <- lastFinalizedBlock
        -- Archive the state
        archiveBlockState =<< blockState lfb
        -- Make the last finalized block the focus block
        -- and empty the pending transaction table.
        putFocusBlock lfb
        putPendingTransactions emptyPendingTransactionTable
        -- Clear out all of the non-finalized blocks.
        putBranches Seq.empty
        wipePendingBlocks
        markAllNonFinalizedDead
        -- Clear out (and return) the non-finalized transactions.
        wipeNonFinalizedTransactions

doPurgeTransactions :: (TimeMonad m, TreeStateMonad m) => m ()
doPurgeTransactions = do
        now <- currentTime
        purgeTransactionTable True now


-- |Maps the underlying 'TransactionVerificationResult' to the according 'UpdateResult' type.
-- See the 'VerificationResult' for more information.
transactionVerificationResultToUpdateResult :: TV.VerificationResult -> UpdateResult
-- 'Ok' mappings
transactionVerificationResultToUpdateResult (TV.Ok _) = ResultSuccess
-- 'MaybeOk' mappings
transactionVerificationResultToUpdateResult (TV.MaybeOk (TV.CredentialDeploymentInvalidIdentityProvider _)) = ResultCredentialDeploymentInvalidIP
transactionVerificationResultToUpdateResult (TV.MaybeOk TV.CredentialDeploymentInvalidAnonymityRevokers) = ResultCredentialDeploymentInvalidAR
transactionVerificationResultToUpdateResult (TV.MaybeOk (TV.ChainUpdateInvalidNonce _)) = ResultNonceTooLarge
transactionVerificationResultToUpdateResult (TV.MaybeOk TV.ChainUpdateInvalidSignatures) = ResultChainUpdateInvalidSignatures
transactionVerificationResultToUpdateResult (TV.MaybeOk TV.NormalTransactionInsufficientFunds) = ResultTooLowEnergy
transactionVerificationResultToUpdateResult (TV.MaybeOk (TV.NormalTransactionInvalidSender _)) = ResultNonexistingSenderAccount
transactionVerificationResultToUpdateResult (TV.MaybeOk TV.NormalTransactionInvalidSignatures) = ResultVerificationFailed
transactionVerificationResultToUpdateResult (TV.MaybeOk (TV.NormalTransactionInvalidNonce _)) = ResultNonceTooLarge
-- 'NotOk' mappings
transactionVerificationResultToUpdateResult (TV.NotOk (TV.CredentialDeploymentDuplicateAccountRegistrationID _)) = ResultDuplicateAccountRegistrationID
transactionVerificationResultToUpdateResult (TV.NotOk TV.CredentialDeploymentInvalidSignatures) = ResultCredentialDeploymentInvalidSignatures
transactionVerificationResultToUpdateResult (TV.NotOk (TV.ChainUpdateSequenceNumberTooOld _)) = ResultChainUpdateSequenceNumberTooOld
transactionVerificationResultToUpdateResult (TV.NotOk TV.ChainUpdateEffectiveTimeBeforeTimeout) = ResultChainUpdateInvalidEffectiveTime
transactionVerificationResultToUpdateResult (TV.NotOk TV.CredentialDeploymentExpired) = ResultCredentialDeploymentExpired
transactionVerificationResultToUpdateResult (TV.NotOk TV.NormalTransactionDepositInsufficient) = ResultTooLowEnergy
transactionVerificationResultToUpdateResult (TV.NotOk TV.NormalTransactionEnergyExceeded) = ResultEnergyExceeded
transactionVerificationResultToUpdateResult (TV.NotOk (TV.NormalTransactionDuplicateNonce _)) = ResultDuplicateNonce
transactionVerificationResultToUpdateResult (TV.NotOk TV.Expired) = ResultStale
transactionVerificationResultToUpdateResult (TV.NotOk TV.InvalidPayloadSize) = ResultSerializationFail
<|MERGE_RESOLUTION|>--- conflicted
+++ resolved
@@ -40,11 +40,8 @@
 import qualified Concordium.TransactionVerification as TV
 import Concordium.Types.Updates (uiHeader, updateType, uiPayload)
 import Concordium.Scheduler.Types (updateSeqNumber)
-<<<<<<< HEAD
 import Concordium.GlobalState.TransactionTable
 import qualified Concordium.Skov.Monad as SkovMonad
-=======
->>>>>>> df57535a
 
 -- |Determine if one block is an ancestor of another.
 -- A block is considered to be an ancestor of itself.
