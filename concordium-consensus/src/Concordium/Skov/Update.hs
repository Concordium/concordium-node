{-# LANGUAGE
    ScopedTypeVariables,
    TypeFamilies,
    ViewPatterns #-}
module Concordium.Skov.Update where

import Control.Monad
import qualified Data.Sequence as Seq
import Lens.Micro.Platform
import Data.Foldable
import Data.Maybe

import GHC.Stack

import Concordium.Types
import Concordium.Types.HashableTo
import Concordium.Types.Execution
import Concordium.GlobalState.TreeState
import Concordium.GlobalState.BlockState hiding (CredentialDeployment)
import Concordium.GlobalState.BlockPointer hiding (BlockPointer)
import Concordium.GlobalState.BlockMonads
import qualified Concordium.GlobalState.Block as GB (PendingBlock(..))
import Concordium.GlobalState.Block hiding (PendingBlock)
import Concordium.GlobalState.Finalization
import Concordium.Types.Transactions
import Concordium.GlobalState.Parameters
import Concordium.GlobalState.Bakers
import Concordium.GlobalState.AccountTransactionIndex

import Concordium.Scheduler.TreeStateEnvironment(executeFrom, ExecutionResult'(..), ExecutionResult)

import Concordium.Kontrol
import Concordium.Birk.LeaderElection
import Concordium.Kontrol.UpdateLeaderElectionParameters
import Concordium.Afgjort.Finalize
import Concordium.Logger
import Concordium.TimeMonad
import Concordium.Skov.Statistics

-- |Determine if one block is an ancestor of another.
-- A block is considered to be an ancestor of itself.
isAncestorOf :: BlockPointerMonad m => BlockPointerType m -> BlockPointerType m -> m Bool
isAncestorOf b1 b2 = case compare (bpHeight b1) (bpHeight b2) of
        GT -> return False
        EQ -> return (b1 == b2)
        LT -> do
          parent <- bpParent b2
          isAncestorOf b1 parent

-- |Update the focus block, together with the pending transaction table.
updateFocusBlockTo :: (TreeStateMonad m) => BlockPointerType m -> m ()
updateFocusBlockTo newBB = do
        oldBB <- getFocusBlock
        pts <- getPendingTransactions
        upts <- updatePTs oldBB newBB [] pts
        putPendingTransactions upts
        putFocusBlock newBB
    where
        updatePTs :: (BlockPointerMonad m) => BlockPointerType m -> BlockPointerType m -> [BlockPointerType m] -> PendingTransactionTable -> m PendingTransactionTable
        updatePTs oBB nBB forw pts = case compare (bpHeight oBB) (bpHeight nBB) of
                LT -> do
                  parent <- (bpParent nBB)
                  updatePTs oBB parent (nBB : forw) pts
                EQ -> if oBB == nBB then
                            return $ foldl (\p f-> forwardPTT (blockTransactions f) p) pts forw
                        else do
                            parent1 <- (bpParent oBB)
                            parent2 <- (bpParent nBB)
                            updatePTs parent1 parent2 (nBB : forw) (reversePTT (blockTransactions oBB) pts)
                GT -> do
                  parent <- bpParent oBB
                  updatePTs parent nBB forw (reversePTT (blockTransactions oBB) pts)

-- |A monad implementing 'OnSkov' provides functions for responding to
-- a block being added to the tree, and a finalization record being verified.
-- It also provides a function for logging transfers at finalization time.
class OnSkov m where
    -- |Called when a block arrives.
    onBlock :: BlockPointerType m -> m ()
    -- |Called when a finalization record is validated.  This is
    -- only called for the block that is explicitly finalized (i.e.
    -- once per finalization record).
    onFinalize :: FinalizationRecord -> BlockPointerType m -> m ()
    -- |Called when a block or finalization record that was previously
    -- pending becomes live.
    onPendingLive :: m ()
    -- |A function to log transfers at finalization time. Since it is
    -- potentially expensive to even keep track of events we make it an
    -- explicitly optional value to short-circuit evaluation.
    logTransfer :: m (Maybe (BlockHash -> Slot -> TransferReason -> m ()))

-- |Log transfers in the given block using the 'logTransfer' method of the
-- 'OnSkov' class.
logTransfers :: forall m . (BlockPointerMonad m, OnSkov m, LoggerMonad m, BlockStateQuery m) => BlockPointerType m -> m ()
logTransfers bp = logTransfer >>= \case
  Nothing -> return ()
  Just logger -> do
    state <- blockState bp
    case blockFields bp of
      Nothing -> return ()  -- don't do anything for the genesis block
      Just fields -> do
        let note :: BlockItem -> TransactionIndex -> m ()
            note tx idx = getTransactionOutcome state idx >>= \case
              Nothing ->
                logEvent Skov LLDebug $ "Could not retrieve transaction outcome in block " ++
                                        show (bpHash bp) ++
                                        " for transaction " ++
                                        show (getHash tx :: TransactionHash)
              Just outcome ->
                mapM_ (logger (bpHash bp) (blockSlot bp)) (resultToReasons fields outcome)

        zipWithM_ note (blockTransactions bp) [0..]
        special <- getSpecialOutcomes state
        mapM_ (logger (bpHash bp) (blockSlot bp) . specialToReason) special


-- |Handle a block arriving that is dead.  That is, the block has never
-- been in the tree before, and now it never can be.  Any descendents of
-- this block that have previously arrived cannot have been added to the
-- tree, and we purge them recursively from '_skovPossiblyPendingTable'.
blockArriveDead :: (HasCallStack, BlockPointerMonad m, LoggerMonad m, TreeStateMonad m) => BlockHash -> m ()
blockArriveDead cbp = do
        markDead cbp
        logEvent Skov LLDebug $ "Block " ++ show cbp ++ " arrived dead"
        children <- map getHash <$> takePendingChildren cbp
        forM_ children blockArriveDead

-- |Purge pending blocks with slot numbers predating the last finalized slot.
purgePending :: (HasCallStack, TreeStateMonad m, LoggerMonad m) => m ()
purgePending = do
        lfSlot <- getLastFinalizedSlot
        let purgeLoop = takeNextPendingUntil lfSlot >>= \case
                            Nothing -> return ()
                            Just (getHash -> pb) -> do
                                pbStatus <- getBlockStatus pb
                                let
                                    isPending Nothing = True
                                    isPending (Just BlockPending{}) = True
                                    isPending _ = False
                                when (isPending pbStatus) $ blockArriveDead pb
                                purgeLoop
        purgeLoop

doTrustedFinalize :: (TreeStateMonad m, SkovMonad m, OnSkov m) => FinalizationRecord -> m (Either UpdateResult (BlockPointer m))
doTrustedFinalize finRec =
    getBlockStatus (finalizationBlockPointer finRec) >>= \case
        Just (BlockAlive bp) -> Right bp <$ processFinalization bp finRec
        Just BlockDead -> return $ Left ResultInvalid
        Just BlockFinalized{} -> return $ Left ResultInvalid
        Just BlockPending{} -> return $ Left ResultUnverifiable
        Nothing -> return $ Left ResultInvalid

<<<<<<< HEAD
-- |Process the finalization of a block.  The following are assumed:
--
-- * The block is either live or finalized.
-- * The finalization record is valid and finalizes the given block.
processFinalization :: forall m. (TreeStateMonad m, SkovMonad m, OnSkov m) => BlockPointer m -> FinalizationRecord -> m ()
processFinalization newFinBlock finRec@FinalizationRecord{..} = do
    nextFinIx <- getNextFinalizationIndex
    when (nextFinIx == finalizationIndex) $ do
        -- We actually have a new block to finalize.
        logEvent Skov LLInfo $ "Block " ++ show (bpHash newFinBlock) ++ " is finalized at height " ++ show (theBlockHeight $ bpHeight newFinBlock) ++ " with finalization delta=" ++ show finalizationDelay
        updateFinalizationStatistics
        -- Check if the focus block is a descendent of the block we are finalizing
        focusBlockSurvives <- isAncestorOf newFinBlock <$> getFocusBlock
        -- If not, update the focus to the new finalized block.
        -- This is to ensure that the focus block is always a live (or finalized) block.
        unless focusBlockSurvives $ updateFocusBlockTo newFinBlock
        -- Archive the states of blocks up to but not including the new finalized block
        lastFinHeight <- getLastFinalizedHeight
        let doArchive b = case compare (bpHeight b) lastFinHeight of
                LT -> return ()
                EQ -> archiveBlockState =<< blockState b
                GT -> doArchive (bpParent b) >> blockState b >>= archiveBlockState
        doArchive (bpParent newFinBlock)
        -- Add the finalization to the finalization list
        -- TODO: The way this is stored will probably change.
        addFinalization newFinBlock finRec
        -- Prune the branches, which consist of all the non-finalized blocks
        -- grouped by block height.
        oldBranches <- getBranches
        -- 'pruneHeight' is the number of blocks that are being finalized
        -- as a result of the finalization record.
        let pruneHeight = fromIntegral (bpHeight newFinBlock - lastFinHeight)
        -- First, prune the trunk: the section of the branches beyond the
        -- last finalized block up to and including the new finalized block.
        -- We proceed backwards from the new finalized block, marking it and
        -- its ancestors as finalized, while other blocks at the same height
        -- are marked dead.
        let
            pruneTrunk :: BlockPointer m -> Branches m -> m ()
            pruneTrunk _ Seq.Empty = return ()
            pruneTrunk keeper (brs Seq.:|> l) = do
                forM_ l $ \bp -> if bp == keeper then do
                                    markFinalized (getHash bp) finRec
                                    logEvent Skov LLDebug $ "Block " ++ show bp ++ " marked finalized"
                                else do
                                    markDead (getHash bp)
                                    -- Purge the state of a dead block.
                                    purgeBlockState =<< blockState bp
                                    logEvent Skov LLDebug $ "Block " ++ show bp ++ " marked dead"
                pruneTrunk (bpParent keeper) brs
                -- Finalize the transactions of the survivng block.
                -- (This is handled in order of finalization.)
                finalizeTransactions (blockTransactions keeper)
                logTransfers keeper
        pruneTrunk newFinBlock (Seq.take pruneHeight oldBranches)
        -- Prune the branches: mark dead any block that doesn't descend from
        -- the newly-finalized block.
        let
            pruneBranches _ Seq.Empty = return Seq.empty
            pruneBranches parents (brs Seq.:<| rest) = do
                survivors <- foldrM (\bp l ->
                    if bpParent bp `elem` parents then
                        return (bp:l)
                    else do
                        markDead (bpHash bp)
                        purgeBlockState =<< blockState bp
                        logEvent Skov LLDebug $ "Block " ++ show (bpHash bp) ++ " marked dead"
                        return l)
                    [] brs
                rest' <- pruneBranches survivors rest
                return (survivors Seq.<| rest')
        unTrimmedBranches <- pruneBranches [newFinBlock] (Seq.drop pruneHeight oldBranches)
        -- This removes empty lists at the end of branches which can result in finalizing on a
        -- block not in the current best local branch
        let 
            trimBranches Seq.Empty = return Seq.Empty
            trimBranches prunedbrs@(xs Seq.:|> x) =
                case x of
                    [] -> trimBranches xs
                    _ -> return prunedbrs
        newBranches <- trimBranches unTrimmedBranches
        putBranches newBranches
        -- purge pending blocks with slot numbers predating the last finalized slot
        purgePending
        onFinalize finRec newFinBlock
=======
-- |Process the available finalization records to determine if a block can be finalized.
-- If finalization is sucessful, then progress finalization.
-- If not, any remaining finalization records at the current next finalization index
-- will be valid proofs, but their blocks have not yet arrived.
processFinalizationPool :: forall m. (HasCallStack, TreeStateMonad m, SkovMonad m, OnSkov m) => (FinalizationRecord -> Bool) -> m ()
processFinalizationPool checkPending = do
        nextFinIx <- getNextFinalizationIndex
        frs <- getFinalizationPoolAtIndex nextFinIx
        unless (null frs) $ do
            logEvent Skov LLTrace $ "Processing " ++ show (length frs) ++ " finalization records at index " ++ show nextFinIx
            lastFinHeight <- getLastFinalizedHeight
            finParams <- getFinalizationParameters
            genHash <- getHash <$> getGenesisBlockPointer
            let
                finSessId = FinalizationSessionId genHash 0 -- FIXME: Don't hard-code this!
                goodFin finRec@FinalizationRecord{..} =
                    finalizationIndex == nextFinIx -- Should always be true
                    && verifyFinalProof finSessId (makeFinalizationCommittee finParams) finRec
                checkFin finRec lp = getBlockStatus (finalizationBlockPointer finRec) <&> \case
                    -- If the block is not present, the finalization record is pending
                    Nothing -> (finRec :) <$> lp
                    -- If we've received the block, but it is pending, then the finalization record is also pending
                    Just (BlockPending _) -> (finRec :) <$> lp
                    -- If the block is alive and the finalization proof checks out,
                    -- we can use this for finalization
                    Just (BlockAlive bp) -> if goodFin finRec then Left (finRec, bp) else lp
                    -- Otherwise, the finalization record is dead because the block is
                    -- either dead or already finalized
                    Just _ -> lp
            foldrM checkFin (Right []) frs >>= \case
                -- We got a valid finalization proof, so progress finalization
                Left (finRec, newFinBlock) -> do
                    logEvent Skov LLInfo $ "Block " ++ show (bpHash newFinBlock) ++ " is finalized at height " ++ show (theBlockHeight $ bpHeight newFinBlock) ++ " with finalization delta=" ++ show (finalizationDelay finRec)
                    updateFinalizationStatistics
                    -- Check if the focus block is a descendent of the block we are finalizing
                    fb <- getFocusBlock
                    focusBlockSurvives <- isAncestorOf newFinBlock fb
                    -- If not, update the focus to the new finalized block.
                    -- This is to ensure that the focus block is always a live (or finalized) block.
                    unless focusBlockSurvives $ updateFocusBlockTo newFinBlock
                    putFinalizationPoolAtIndex nextFinIx []
                    addFinalization newFinBlock finRec
                    oldBranches <- getBranches
                    let pruneHeight = fromIntegral (bpHeight newFinBlock - lastFinHeight)
                    let
                        pruneTrunk :: BlockPointerType m -> Branches m -> m ()
                        pruneTrunk _ Seq.Empty = return ()
                        pruneTrunk keeper (brs Seq.:|> l) = do
                            forM_ l $ \bp -> if bp == keeper then do
                                                markFinalized (getHash bp) finRec
                                                logEvent Skov LLDebug $ "Block " ++ show bp ++ " marked finalized"
                                            else do
                                                markLiveBlockDead bp
                                                logEvent Skov LLDebug $ "Block " ++ show bp ++ " marked dead"

                            parent <- bpParent keeper
                            pruneTrunk parent brs
                            finalizeTransactions (getHash keeper) (blockSlot keeper) (blockTransactions keeper)
                            ati <- bpTransactionAffectSummaries keeper
                            bcTime <- getSlotTimestamp (blockSlot keeper)
                            let ctx = BlockContext{
                                  bcHash = getHash keeper,
                                  bcHeight = bpHeight keeper,
                                  ..}
                            flushBlockSummaries ctx ati =<< getSpecialOutcomes =<< blockState keeper
                            logTransfers keeper

                    pruneTrunk newFinBlock (Seq.take pruneHeight oldBranches)
                    -- Archive the states of blocks up to but not including the new finalized block
                    let doArchive b = case compare (bpHeight b) lastFinHeight of
                            LT -> return ()
                            EQ -> archiveBlockState =<< blockState b
                            GT -> do doArchive =<< bpParent b
                                     archiveBlockState =<< blockState b
                    doArchive =<< bpParent newFinBlock
                    -- Prune the branches
                    let
                        pruneBranches _ Seq.Empty = return Seq.empty
                        pruneBranches parents (brs Seq.:<| rest) = do
                            survivors <- foldrM (\bp l -> do
                                parent <- bpParent bp
                                if parent `elem` parents then
                                    return (bp:l)
                                else do
                                    markLiveBlockDead bp
                                    logEvent Skov LLDebug $ "Block " ++ show (bpHash bp) ++ " marked dead"
                                    return l)
                                [] brs
                            rest' <- pruneBranches survivors rest
                            return (survivors Seq.<| rest')
                    unTrimmedBranches <- pruneBranches [newFinBlock] (Seq.drop pruneHeight oldBranches)
                    -- This removes empty lists at the end of branches which can result in finalizing on a
                    -- block not in the current best local branch
                    let
                        trimBranches Seq.Empty = return Seq.Empty
                        trimBranches prunedbrs@(xs Seq.:|> x) =
                            case x of
                                [] -> trimBranches xs
                                _ -> return prunedbrs
                    newBranches <- trimBranches unTrimmedBranches
                    putBranches newBranches
                    -- purge pending blocks with slot numbers predating the last finalized slot
                    purgePending
                    onFinalize finRec newFinBlock
                    -- If the finalization record was pending, notify that it became live
                    when (checkPending finRec) onPendingLive
                    -- handle blocks in skovBlocksAwaitingLastFinalized
                    processAwaitingLastFinalized
                    processFinalizationPool (const True)
                Right frs' -> do
                    -- In this case, we have a list of finalization records that are missing
                    -- their blocks.  We filter these down to only valid records, and only
                    -- keep one valid record per block.  (If finalization is not corrupted,
                    -- then there should be at most one block with a valid finalization.)
                    let
                        acc fr l = if finalizationBlockPointer fr `notElem` (finalizationBlockPointer <$> l) && goodFin fr then fr : l else l
                        frs'' = foldr acc [] frs'
                    putFinalizationPoolAtIndex nextFinIx $! frs''
>>>>>>> f5b17e37

-- |Try to add a block to the tree.  There are three possible outcomes:
--
-- 1. The block is determined to be invalid in the current tree.
--    In this case, the block is marked dead.
-- 2. The block is pending the arrival of its parent block, or
--    the finalization of its last finalized block.  In this case
--    it is added to the appropriate pending queue.  'addBlock'
--    should be called again when the pending criterion is fulfilled.
-- 3. The block is determined to be valid and added to the tree.
<<<<<<< HEAD
addBlock :: forall m. (HasCallStack, TreeStateMonad m, SkovMonad m, FinalizationMonad m, OnSkov m) => PendingBlock m -> m UpdateResult
=======
addBlock :: forall m. (HasCallStack, TreeStateMonad m, SkovMonad m, OnSkov m) => PendingBlockType m -> m UpdateResult
>>>>>>> f5b17e37
addBlock block = do
        lfs <- getLastFinalizedSlot
        -- The block must be later than the last finalized block
        if lfs >= blockSlot block then deadBlock else do
            parentStatus <- getBlockStatus parent
            case parentStatus of
                Nothing -> do
                    addPendingBlock block
                    markPending block
                    logEvent Skov LLDebug $ "Block " ++ show block ++ " is pending its parent (" ++ show parent ++ ")"
                    return ResultPendingBlock
                Just (BlockPending _) -> do
                    addPendingBlock block
                    markPending block
                    logEvent Skov LLDebug $ "Block " ++ show block ++ " is pending, since its parent is pending"
                    return ResultPendingBlock
                Just BlockDead -> deadBlock
                Just (BlockAlive parentP) -> tryAddLiveParent parentP
                Just (BlockFinalized parentP _) -> do
                    (lfb, _) <- getLastFinalized
                    -- If the parent is finalized, it had better be the last finalized, or else the block is already dead
                    if parentP /= lfb then deadBlock else tryAddLiveParent parentP
    where
        deadBlock :: m UpdateResult
        deadBlock = do
            blockArriveDead $ getHash block
            return ResultStale
        invalidBlock :: m UpdateResult
        invalidBlock = do
            logEvent Skov LLWarning $ "Block is not valid: " ++ show block
            blockArriveDead $ getHash block
            return ResultInvalid
        parent = blockPointer block
        check q a = if q then a else invalidBlock
<<<<<<< HEAD
        tryAddLiveParent :: BlockPointer m -> m UpdateResult
        tryAddLiveParent parentP = -- The parent block must be Alive or Finalized here.
            -- Determine if the block's finalized data is valid and if so what
            -- its last finalized block pointer should be.
            case blockFinalizationData block of
                -- If the block contains no finalization data, it is trivially valid and
                -- inherits the last finalized pointer from the parent.
                NoFinalizationData -> tryAddParentLastFin parentP (bpLastFinalized parentP)
                -- If the block contains a finalization record...
                BlockFinalizationData finRec@FinalizationRecord{..} -> do
                    -- send it to for finalization processing
                    finOK <- finalizationReceiveRecord True finRec >>= \case
                        ResultSuccess ->
                            -- In this event, we can be sure that the finalization record
                            -- was used to finalize a block; so in particular, the block it
                            -- finalizes is the named one.
                            -- Check that the parent block is still live: potentially, the
                            -- block might not be descended from the one it has a finalization
                            -- record for.
                            isJust <$> resolveBlock (bpHash parentP)
                        ResultDuplicate -> return True
                        _ -> return False
                    check finOK $ do
                        -- check that the finalized block at the previous index
                        -- is the last finalized block of the parent
                        previousFinalized <- getFinalizedAtIndex (finalizationIndex - 1)
                        check (previousFinalized == Just (bpLastFinalized parentP)) $
                            -- Check that the finalized block at the given index
                            -- is actually the one named in the finalization record.
                            getFinalizedAtIndex finalizationIndex >>= \case
                                Just fbp -> check (bpHash fbp == finalizationBlockPointer) $
                                                tryAddParentLastFin parentP fbp
                                Nothing -> invalidBlock
        tryAddParentLastFin :: BlockPointer m -> BlockPointer m -> m UpdateResult
        tryAddParentLastFin parentP lfBlockP =
            -- Check that the blockSlot is beyond the parent slot
            check (blockSlot parentP < blockSlot block) $ do
                -- get Birk parameters from the __parent__ block. The baker must have existed in that
                -- block's state in order that the current block is valid
                bps@BirkParameters{..} <- getBirkParameters (blockSlot block) parentP
                case birkEpochBaker (blockBaker block) bps of
                    Nothing -> invalidBlock
                    Just (BakerInfo{..}, lotteryPower) ->
                        -- Check the block proof
                        check (verifyProof
                                    (_birkLeadershipElectionNonce bps)
                                    _birkElectionDifficulty
                                    (blockSlot block)
                                    _bakerElectionVerifyKey
                                    lotteryPower
                                    (blockProof block)) $
                        -- The block nonce
                        check (verifyBlockNonce
                                    (_birkLeadershipElectionNonce bps)
                                    (blockSlot block)
                                    _bakerElectionVerifyKey
                                    (blockNonce block)) $
                        -- And the block signature
                        check (verifyBlockSignature _bakerSignatureVerifyKey block) $ do
                            let ts = blockTransactions block
                            -- possibly add the block nonce in the seed state
                                bps' = bps{_birkSeedState = updateSeedState (blockSlot block) (blockNonce block) _birkSeedState}
                            slotTime <- getSlotTimestamp (blockSlot block)
                            executeFrom (blockSlot block) slotTime parentP lfBlockP (blockBaker block) bps' ts >>= \case
                                Left err -> do
                                    logEvent Skov LLWarning ("Block execution failure: " ++ show err)
                                    invalidBlock
                                Right (gs, energyUsed) -> do
                                    -- Add the block to the tree
                                    blockP <- blockArrive block parentP lfBlockP gs energyUsed
                                    -- Notify of the block arrival (for finalization)
                                    finalizationBlockArrival blockP
                                    onBlock blockP
                                    -- Process finalization records
                                    -- Handle any blocks that are waiting for this one
                                    children <- takePendingChildren (getHash block)
                                    forM_ children $ \childpb -> do
                                        childStatus <- getBlockStatus (getHash childpb)
                                        let
                                            isPending Nothing = True
                                            isPending (Just (BlockPending _)) = True
                                            isPending _ = False
                                        when (isPending childStatus) $ addBlock childpb >>= \case
                                            ResultSuccess -> onPendingLive
                                            _ -> return ()
                                    return ResultSuccess
=======
        tryAddLiveParent :: BlockPointerType m -> m UpdateResult
        tryAddLiveParent parentP = do -- The parent block must be Alive or Finalized
            let lf = blockLastFinalized block
            -- Check that the blockSlot is beyond the parent slot
            check (blockSlot parentP < blockSlot block) $ do
                lfStatus <- getBlockStatus lf
                case lfStatus of
                    -- If the block's last finalized block is live, but not finalized yet,
                    -- add this block to the queue at the appropriate point
                    Just (BlockAlive lfBlockP) -> do
                        addAwaitingLastFinalized (bpHeight lfBlockP) block
                        markPending block
                        logEvent Skov LLDebug $ "Block " ++ show block ++ " is pending finalization of block " ++ show (bpHash lfBlockP) ++ " at height " ++ show (theBlockHeight $ bpHeight lfBlockP)
                        return ResultPendingFinalization
                    -- If the block's last finalized block is finalized, we can proceed with validation.
                    -- Together with the fact that the parent is alive, we know that the new node
                    -- is a descendent of the finalized block.
                    Just (BlockFinalized lfBlockP finRec) ->
                        -- The last finalized pointer must be to the block that was actually finalized.
                        -- (Blocks can be implicitly finalized when a descendent is finalized.)
                        check (finalizationBlockPointer finRec == lf) $ do
                        -- We need to know that the slot numbers of the last finalized blocks are ordered.
                        -- If the parent block is the genesis block then its last finalized pointer is to
                        -- itself and so the test will pass.
                        laf <- bpLastFinalized parentP
                        check (blockSlot lfBlockP >= blockSlot laf) $ do
                            -- get Birk parameters from the __parent__ block. The baker must have existed in that
                            -- block's state in order that the current block is valid
                            bps@BirkParameters{..} <- getBirkParameters (blockSlot block) parentP
                            case birkEpochBaker (blockBaker block) bps of
                                Nothing -> invalidBlock
                                Just (BakerInfo{..}, lotteryPower) ->
                                    -- Check the block proof
                                    check (verifyProof
                                                (_birkLeadershipElectionNonce bps)
                                                _birkElectionDifficulty
                                                (blockSlot block)
                                                _bakerElectionVerifyKey
                                                lotteryPower
                                                (blockProof block)) $ do
                                     -- The block nonce
                                     check (verifyBlockNonce
                                                (_birkLeadershipElectionNonce bps)
                                                (blockSlot block)
                                                _bakerElectionVerifyKey
                                                (blockNonce block)) $ do
                                      -- And the block signature
                                      check (verifyBlockSignature _bakerSignatureVerifyKey block) $ do
                                        let
                                        -- possibly add the block nonce in the seed state
                                            bps' = bps{_birkSeedState = updateSeedState (blockSlot block) (blockNonce block) _birkSeedState}
                                        slotTime <- getSlotTimestamp (blockSlot block)
                                        executeFrom (getHash block) (blockSlot block) slotTime parentP lfBlockP (blockBaker block) bps' (blockTransactions block) >>= \case
                                            Left err -> do
                                                logEvent Skov LLWarning ("Block execution failure: " ++ show err)
                                                invalidBlock
                                            Right result -> do
                                                -- Add the block to the tree
                                                blockP <- blockArrive block parentP lfBlockP result
                                                -- Notify of the block arrival (for finalization)
                                                onBlock blockP
                                                -- Process finalization records
                                                processFinalizationPool (const True)
                                                -- Handle any blocks that are waiting for this one
                                                children <- takePendingChildren (getHash block)
                                                forM_ children $ \childpb -> do
                                                    childStatus <- getBlockStatus (getHash childpb)
                                                    let
                                                        isPending Nothing = True
                                                        isPending (Just (BlockPending _)) = True
                                                        isPending _ = False
                                                    when (isPending childStatus) $ addBlock childpb >>= \case
                                                        ResultSuccess -> onPendingLive
                                                        _ -> return ()
                                                return ResultSuccess
                    -- If the block's last finalized block is dead, then the block arrives dead.
                    -- If the block's last finalized block is pending then it can't be an ancestor,
                    -- so the block is invalid and it arrives dead.
                    _ -> invalidBlock
>>>>>>> f5b17e37

-- |Add a valid, live block to the tree.
-- This is used by 'addBlock' and 'doStoreBakedBlock', and should not
-- be called directly otherwise.
blockArrive :: (HasCallStack, TreeStateMonad m, SkovMonad m)
        => PendingBlockType m    -- ^Block to add
        -> BlockPointerType m     -- ^Parent pointer
        -> BlockPointerType m    -- ^Last finalized pointer
        -> ExecutionResult m -- ^Result of block execution (state, energy used, ...)
        -> m (BlockPointerType m)
blockArrive block parentP lfBlockP ExecutionResult{..} = do
        let height = bpHeight parentP + 1
        curTime <- currentTime
        blockP <- makeLiveBlock block parentP lfBlockP _finalState _transactionLog curTime _energyUsed
        logEvent Skov LLInfo $ "Block " ++ show block ++ " arrived"
        -- Update the statistics
        updateArriveStatistics blockP
        -- Add to the branches
        finHght <- getLastFinalizedHeight
        brs <- getBranches
        let branchLen = fromIntegral $ Seq.length brs
        let insertIndex = height - finHght - 1
        if insertIndex < branchLen then
            putBranches $ brs & ix (fromIntegral insertIndex) %~ (blockP:)
        else
            if insertIndex == branchLen then
                putBranches $ brs Seq.|> [blockP]
            else do
                -- This should not be possible, since the parent block should either be
                -- the last finalized block (in which case insertIndex == 0)
                -- or the child of a live block (in which case insertIndex <= branchLen)
                let errMsg = "Attempted to add block at invalid height (" ++ show (theBlockHeight height) ++ ") while last finalized height is " ++ show (theBlockHeight finHght)
                logEvent Skov LLError errMsg
                error errMsg
        return blockP

-- |Store a block (as received from the network) in the tree.
-- This checks for validity of the block, and may add the block
-- to a pending queue if its prerequisites are not met.
<<<<<<< HEAD
doStoreBlock :: (TreeStateMonad m, FinalizationMonad m, SkovMonad m, OnSkov m) => PendingBlock m -> m UpdateResult
=======
doStoreBlock :: (TreeStateMonad m, SkovMonad m, OnSkov m, PendingBlockType m ~ PendingBlock) => PendingBlock -> m UpdateResult
>>>>>>> f5b17e37
{-# INLINE doStoreBlock #-}
doStoreBlock pb@GB.PendingBlock{..} = do
    let cbp = getHash pb
        BakedBlock{..} = pbBlock
    oldBlock <- getBlockStatus cbp
    case oldBlock of
        Nothing -> do
            -- The block is new, so we have some work to do.
            logEvent Skov LLDebug $ "Received block " ++ show pb
            txList <- sequence <$> forM (blockTransactions pb) (\tr -> fst <$> doReceiveTransactionInternal tr (blockSlot pb))
            case txList of
              Nothing -> do
                blockArriveDead cbp
                return ResultInvalid
              Just newTransactions -> do
                let block1 = GB.PendingBlock{pbBlock = BakedBlock{bbTransactions = newTransactions, ..}, ..}
                updateReceiveStatistics block1
                addBlock block1
        Just _ -> return ResultDuplicate

-- |Store a block that is baked by this node in the tree.  The block
-- is presumed to be valid.
<<<<<<< HEAD
doStoreBakedBlock :: (TreeStateMonad m, SkovMonad m, FinalizationMonad m, OnSkov m)
        => PendingBlock m     -- ^Block to add
        -> BlockPointer m    -- ^Parent pointer
        -> BlockPointer m     -- ^Last finalized pointer
        -> BlockState m      -- ^State
        -> Energy            -- ^Energy used by transactions in this block
        -> m (BlockPointer m)
{-# INLINE doStoreBakedBlock #-}
doStoreBakedBlock = \pb parent lastFin st energyUsed -> do
        bp <- blockArrive pb parent lastFin st energyUsed
        finalizationBlockArrival bp
        onBlock bp
        return bp

=======
doStoreBakedBlock :: (TreeStateMonad m, SkovMonad m, OnSkov m)
        => PendingBlockType m     -- ^Block to add
        -> BlockPointerType m    -- ^Parent pointer
        -> BlockPointerType m     -- ^Last finalized pointer
        -> ExecutionResult m  -- ^Result of block execution.
        -> m (BlockPointerType m)
{-# INLINE doStoreBakedBlock #-}
doStoreBakedBlock = \pb parent lastFin result -> do
        bp <- blockArrive pb parent lastFin result
        onBlock bp
        return bp

-- |Add a new finalization record to the finalization pool.
doFinalizeBlock :: (TreeStateMonad m, SkovMonad m, OnSkov m) => FinalizationRecord -> m UpdateResult
{-# INLINE doFinalizeBlock #-}
doFinalizeBlock = \finRec -> do
    let thisFinIx = finalizationIndex finRec
    nextFinIx <- getNextFinalizationIndex
    case compare thisFinIx nextFinIx of
        LT -> return ResultStale -- Already finalized at that index
        EQ -> do
                addFinalizationRecordToPool finRec
                processFinalizationPool (finRec /=)
                newFinIx <- getNextFinalizationIndex
                if newFinIx == nextFinIx then do
                    -- Finalization did not complete, which suggests
                    -- that the finalized block has not yet arrived.
                    frs <- getFinalizationPoolAtIndex nextFinIx
                    -- All records still in the pool at this index are valid.
                    -- Under normal circumstances, there should be
                    -- at most one.
                    if null frs then
                        return ResultInvalid
                    else do
                        let logFinalizationBlocker FinalizationRecord{..} =
                                logEvent Skov LLDebug $ "Finalization at index " ++ show thisFinIx ++ " is pending block (" ++ show finalizationBlockPointer ++ ")"
                        mapM_ logFinalizationBlocker frs
                        return ResultPendingBlock
                else return ResultSuccess
        GT -> do
                logEvent Skov LLDebug $ "Received finalization for index " ++ show thisFinIx ++ " but next finalization is at index " ++ show nextFinIx
                addFinalizationRecordToPool finRec
                return ResultPendingFinalization

>>>>>>> f5b17e37
-- |Add a transaction to the transaction table.  The 'Slot' should be
-- the slot number of the block that the transaction was received with,
-- and 0 if the transaction was received separately from a block.
-- This returns
--
--   * 'ResultSuccess' if the transaction is freshly added.
--   * 'ResultDuplicate', which indicates that either the transaction is a duplicate
--   * 'ResultStale' which indicates that a transaction with the same sender
--     and nonce has already been finalized. In this case the transaction is not added to the table.
--   * 'ResultInvalid' which indicates that the transaction signature was invalid.
doReceiveTransaction :: (TreeStateMonad m) => BlockItem -> Slot -> m UpdateResult
doReceiveTransaction tr slot = snd <$> doReceiveTransactionInternal tr slot

-- |Add a transaction to the transaction table.  The 'Slot' should be
-- the slot number of the block that the transaction was received with.
-- This function should only be called when a transaction is received as part of a block.
-- The difference from the above function is that this function returns an already existing
-- transaction in case of a duplicate, ensuring more sharing of transaction data.
doReceiveTransactionInternal :: (TreeStateMonad m) => BlockItem -> Slot -> m (Maybe BlockItem, UpdateResult)
doReceiveTransactionInternal tr slot =
        addCommitTransaction tr slot >>= \case
          Added bi@WithMetadata{..} -> do
              ptrs <- getPendingTransactions
              case wmdData of
                NormalTransaction tx -> do
                  focus <- getFocusBlock
                  st <- blockState focus
                  macct <- getAccount st $! transactionSender tx
                  let nextNonce = maybe minNonce _accountNonce macct
                  -- If a transaction with this nonce has already been run by
                  -- the focus block, then we do not need to add it to the
                  -- pending transactions.  Otherwise, we do.
                  when (nextNonce <= transactionNonce tx) $
                      putPendingTransactions $! extendPendingTransactionTable nextNonce WithMetadata{wmdData=tx,..} ptrs
                CredentialDeployment _ -> do
                  putPendingTransactions $! extendPendingTransactionTable' wmdHash ptrs
              return (Just bi, ResultSuccess)
          Duplicate tx -> return (Just tx, ResultDuplicate)
          ObsoleteNonce -> return (Nothing, ResultStale)<|MERGE_RESOLUTION|>--- conflicted
+++ resolved
@@ -141,7 +141,7 @@
                                 purgeLoop
         purgeLoop
 
-doTrustedFinalize :: (TreeStateMonad m, SkovMonad m, OnSkov m) => FinalizationRecord -> m (Either UpdateResult (BlockPointer m))
+doTrustedFinalize :: (TreeStateMonad m, SkovMonad m, OnSkov m) => FinalizationRecord -> m (Either UpdateResult (BlockPointerType m))
 doTrustedFinalize finRec =
     getBlockStatus (finalizationBlockPointer finRec) >>= \case
         Just (BlockAlive bp) -> Right bp <$ processFinalization bp finRec
@@ -150,12 +150,11 @@
         Just BlockPending{} -> return $ Left ResultUnverifiable
         Nothing -> return $ Left ResultInvalid
 
-<<<<<<< HEAD
 -- |Process the finalization of a block.  The following are assumed:
 --
 -- * The block is either live or finalized.
 -- * The finalization record is valid and finalizes the given block.
-processFinalization :: forall m. (TreeStateMonad m, SkovMonad m, OnSkov m) => BlockPointer m -> FinalizationRecord -> m ()
+processFinalization :: forall m. (TreeStateMonad m, SkovMonad m, OnSkov m) => BlockPointerType m -> FinalizationRecord -> m ()
 processFinalization newFinBlock finRec@FinalizationRecord{..} = do
     nextFinIx <- getNextFinalizationIndex
     when (nextFinIx == finalizationIndex) $ do
@@ -163,17 +162,11 @@
         logEvent Skov LLInfo $ "Block " ++ show (bpHash newFinBlock) ++ " is finalized at height " ++ show (theBlockHeight $ bpHeight newFinBlock) ++ " with finalization delta=" ++ show finalizationDelay
         updateFinalizationStatistics
         -- Check if the focus block is a descendent of the block we are finalizing
-        focusBlockSurvives <- isAncestorOf newFinBlock <$> getFocusBlock
+        focusBlockSurvives <- isAncestorOf newFinBlock =<< getFocusBlock
         -- If not, update the focus to the new finalized block.
         -- This is to ensure that the focus block is always a live (or finalized) block.
         unless focusBlockSurvives $ updateFocusBlockTo newFinBlock
-        -- Archive the states of blocks up to but not including the new finalized block
         lastFinHeight <- getLastFinalizedHeight
-        let doArchive b = case compare (bpHeight b) lastFinHeight of
-                LT -> return ()
-                EQ -> archiveBlockState =<< blockState b
-                GT -> doArchive (bpParent b) >> blockState b >>= archiveBlockState
-        doArchive (bpParent newFinBlock)
         -- Add the finalization to the finalization list
         -- TODO: The way this is stored will probably change.
         addFinalization newFinBlock finRec
@@ -189,34 +182,48 @@
         -- its ancestors as finalized, while other blocks at the same height
         -- are marked dead.
         let
-            pruneTrunk :: BlockPointer m -> Branches m -> m ()
+            pruneTrunk :: BlockPointerType m -> Branches m -> m ()
             pruneTrunk _ Seq.Empty = return ()
             pruneTrunk keeper (brs Seq.:|> l) = do
                 forM_ l $ \bp -> if bp == keeper then do
                                     markFinalized (getHash bp) finRec
                                     logEvent Skov LLDebug $ "Block " ++ show bp ++ " marked finalized"
                                 else do
-                                    markDead (getHash bp)
-                                    -- Purge the state of a dead block.
-                                    purgeBlockState =<< blockState bp
+                                    markLiveBlockDead bp
                                     logEvent Skov LLDebug $ "Block " ++ show bp ++ " marked dead"
-                pruneTrunk (bpParent keeper) brs
-                -- Finalize the transactions of the survivng block.
+                parent <- bpParent keeper
+                pruneTrunk parent brs
+                -- Finalize the transactions of the surviving block.
                 -- (This is handled in order of finalization.)
-                finalizeTransactions (blockTransactions keeper)
+                finalizeTransactions (getHash keeper) (blockSlot keeper) (blockTransactions keeper)
+                ati <- bpTransactionAffectSummaries keeper
+                bcTime <- getSlotTimestamp (blockSlot keeper)
+                let ctx = BlockContext{
+                        bcHash = getHash keeper,
+                        bcHeight = bpHeight keeper,
+                        ..}
+                flushBlockSummaries ctx ati =<< getSpecialOutcomes =<< blockState keeper
                 logTransfers keeper
         pruneTrunk newFinBlock (Seq.take pruneHeight oldBranches)
+        -- Archive the states of blocks up to but not including the new finalized block
+        let doArchive b = case compare (bpHeight b) lastFinHeight of
+                LT -> return ()
+                EQ -> archiveBlockState =<< blockState b
+                GT -> do
+                        doArchive =<< bpParent b
+                        archiveBlockState =<< blockState b
+        doArchive =<< bpParent newFinBlock
         -- Prune the branches: mark dead any block that doesn't descend from
         -- the newly-finalized block.
         let
             pruneBranches _ Seq.Empty = return Seq.empty
             pruneBranches parents (brs Seq.:<| rest) = do
-                survivors <- foldrM (\bp l ->
-                    if bpParent bp `elem` parents then
+                survivors <- foldrM (\bp l -> do
+                    parent <- bpParent bp
+                    if parent `elem` parents then
                         return (bp:l)
                     else do
-                        markDead (bpHash bp)
-                        purgeBlockState =<< blockState bp
+                        markLiveBlockDead bp
                         logEvent Skov LLDebug $ "Block " ++ show (bpHash bp) ++ " marked dead"
                         return l)
                     [] brs
@@ -236,126 +243,6 @@
         -- purge pending blocks with slot numbers predating the last finalized slot
         purgePending
         onFinalize finRec newFinBlock
-=======
--- |Process the available finalization records to determine if a block can be finalized.
--- If finalization is sucessful, then progress finalization.
--- If not, any remaining finalization records at the current next finalization index
--- will be valid proofs, but their blocks have not yet arrived.
-processFinalizationPool :: forall m. (HasCallStack, TreeStateMonad m, SkovMonad m, OnSkov m) => (FinalizationRecord -> Bool) -> m ()
-processFinalizationPool checkPending = do
-        nextFinIx <- getNextFinalizationIndex
-        frs <- getFinalizationPoolAtIndex nextFinIx
-        unless (null frs) $ do
-            logEvent Skov LLTrace $ "Processing " ++ show (length frs) ++ " finalization records at index " ++ show nextFinIx
-            lastFinHeight <- getLastFinalizedHeight
-            finParams <- getFinalizationParameters
-            genHash <- getHash <$> getGenesisBlockPointer
-            let
-                finSessId = FinalizationSessionId genHash 0 -- FIXME: Don't hard-code this!
-                goodFin finRec@FinalizationRecord{..} =
-                    finalizationIndex == nextFinIx -- Should always be true
-                    && verifyFinalProof finSessId (makeFinalizationCommittee finParams) finRec
-                checkFin finRec lp = getBlockStatus (finalizationBlockPointer finRec) <&> \case
-                    -- If the block is not present, the finalization record is pending
-                    Nothing -> (finRec :) <$> lp
-                    -- If we've received the block, but it is pending, then the finalization record is also pending
-                    Just (BlockPending _) -> (finRec :) <$> lp
-                    -- If the block is alive and the finalization proof checks out,
-                    -- we can use this for finalization
-                    Just (BlockAlive bp) -> if goodFin finRec then Left (finRec, bp) else lp
-                    -- Otherwise, the finalization record is dead because the block is
-                    -- either dead or already finalized
-                    Just _ -> lp
-            foldrM checkFin (Right []) frs >>= \case
-                -- We got a valid finalization proof, so progress finalization
-                Left (finRec, newFinBlock) -> do
-                    logEvent Skov LLInfo $ "Block " ++ show (bpHash newFinBlock) ++ " is finalized at height " ++ show (theBlockHeight $ bpHeight newFinBlock) ++ " with finalization delta=" ++ show (finalizationDelay finRec)
-                    updateFinalizationStatistics
-                    -- Check if the focus block is a descendent of the block we are finalizing
-                    fb <- getFocusBlock
-                    focusBlockSurvives <- isAncestorOf newFinBlock fb
-                    -- If not, update the focus to the new finalized block.
-                    -- This is to ensure that the focus block is always a live (or finalized) block.
-                    unless focusBlockSurvives $ updateFocusBlockTo newFinBlock
-                    putFinalizationPoolAtIndex nextFinIx []
-                    addFinalization newFinBlock finRec
-                    oldBranches <- getBranches
-                    let pruneHeight = fromIntegral (bpHeight newFinBlock - lastFinHeight)
-                    let
-                        pruneTrunk :: BlockPointerType m -> Branches m -> m ()
-                        pruneTrunk _ Seq.Empty = return ()
-                        pruneTrunk keeper (brs Seq.:|> l) = do
-                            forM_ l $ \bp -> if bp == keeper then do
-                                                markFinalized (getHash bp) finRec
-                                                logEvent Skov LLDebug $ "Block " ++ show bp ++ " marked finalized"
-                                            else do
-                                                markLiveBlockDead bp
-                                                logEvent Skov LLDebug $ "Block " ++ show bp ++ " marked dead"
-
-                            parent <- bpParent keeper
-                            pruneTrunk parent brs
-                            finalizeTransactions (getHash keeper) (blockSlot keeper) (blockTransactions keeper)
-                            ati <- bpTransactionAffectSummaries keeper
-                            bcTime <- getSlotTimestamp (blockSlot keeper)
-                            let ctx = BlockContext{
-                                  bcHash = getHash keeper,
-                                  bcHeight = bpHeight keeper,
-                                  ..}
-                            flushBlockSummaries ctx ati =<< getSpecialOutcomes =<< blockState keeper
-                            logTransfers keeper
-
-                    pruneTrunk newFinBlock (Seq.take pruneHeight oldBranches)
-                    -- Archive the states of blocks up to but not including the new finalized block
-                    let doArchive b = case compare (bpHeight b) lastFinHeight of
-                            LT -> return ()
-                            EQ -> archiveBlockState =<< blockState b
-                            GT -> do doArchive =<< bpParent b
-                                     archiveBlockState =<< blockState b
-                    doArchive =<< bpParent newFinBlock
-                    -- Prune the branches
-                    let
-                        pruneBranches _ Seq.Empty = return Seq.empty
-                        pruneBranches parents (brs Seq.:<| rest) = do
-                            survivors <- foldrM (\bp l -> do
-                                parent <- bpParent bp
-                                if parent `elem` parents then
-                                    return (bp:l)
-                                else do
-                                    markLiveBlockDead bp
-                                    logEvent Skov LLDebug $ "Block " ++ show (bpHash bp) ++ " marked dead"
-                                    return l)
-                                [] brs
-                            rest' <- pruneBranches survivors rest
-                            return (survivors Seq.<| rest')
-                    unTrimmedBranches <- pruneBranches [newFinBlock] (Seq.drop pruneHeight oldBranches)
-                    -- This removes empty lists at the end of branches which can result in finalizing on a
-                    -- block not in the current best local branch
-                    let
-                        trimBranches Seq.Empty = return Seq.Empty
-                        trimBranches prunedbrs@(xs Seq.:|> x) =
-                            case x of
-                                [] -> trimBranches xs
-                                _ -> return prunedbrs
-                    newBranches <- trimBranches unTrimmedBranches
-                    putBranches newBranches
-                    -- purge pending blocks with slot numbers predating the last finalized slot
-                    purgePending
-                    onFinalize finRec newFinBlock
-                    -- If the finalization record was pending, notify that it became live
-                    when (checkPending finRec) onPendingLive
-                    -- handle blocks in skovBlocksAwaitingLastFinalized
-                    processAwaitingLastFinalized
-                    processFinalizationPool (const True)
-                Right frs' -> do
-                    -- In this case, we have a list of finalization records that are missing
-                    -- their blocks.  We filter these down to only valid records, and only
-                    -- keep one valid record per block.  (If finalization is not corrupted,
-                    -- then there should be at most one block with a valid finalization.)
-                    let
-                        acc fr l = if finalizationBlockPointer fr `notElem` (finalizationBlockPointer <$> l) && goodFin fr then fr : l else l
-                        frs'' = foldr acc [] frs'
-                    putFinalizationPoolAtIndex nextFinIx $! frs''
->>>>>>> f5b17e37
 
 -- |Try to add a block to the tree.  There are three possible outcomes:
 --
@@ -366,11 +253,7 @@
 --    it is added to the appropriate pending queue.  'addBlock'
 --    should be called again when the pending criterion is fulfilled.
 -- 3. The block is determined to be valid and added to the tree.
-<<<<<<< HEAD
-addBlock :: forall m. (HasCallStack, TreeStateMonad m, SkovMonad m, FinalizationMonad m, OnSkov m) => PendingBlock m -> m UpdateResult
-=======
-addBlock :: forall m. (HasCallStack, TreeStateMonad m, SkovMonad m, OnSkov m) => PendingBlockType m -> m UpdateResult
->>>>>>> f5b17e37
+addBlock :: forall m. (HasCallStack, TreeStateMonad m, SkovMonad m, FinalizationMonad m, OnSkov m) => PendingBlockType m -> m UpdateResult
 addBlock block = do
         lfs <- getLastFinalizedSlot
         -- The block must be later than the last finalized block
@@ -405,15 +288,14 @@
             return ResultInvalid
         parent = blockPointer block
         check q a = if q then a else invalidBlock
-<<<<<<< HEAD
-        tryAddLiveParent :: BlockPointer m -> m UpdateResult
+        tryAddLiveParent :: BlockPointerType m -> m UpdateResult
         tryAddLiveParent parentP = -- The parent block must be Alive or Finalized here.
             -- Determine if the block's finalized data is valid and if so what
             -- its last finalized block pointer should be.
             case blockFinalizationData block of
                 -- If the block contains no finalization data, it is trivially valid and
                 -- inherits the last finalized pointer from the parent.
-                NoFinalizationData -> tryAddParentLastFin parentP (bpLastFinalized parentP)
+                NoFinalizationData -> tryAddParentLastFin parentP =<< bpLastFinalized parentP
                 -- If the block contains a finalization record...
                 BlockFinalizationData finRec@FinalizationRecord{..} -> do
                     -- send it to for finalization processing
@@ -432,14 +314,14 @@
                         -- check that the finalized block at the previous index
                         -- is the last finalized block of the parent
                         previousFinalized <- getFinalizedAtIndex (finalizationIndex - 1)
-                        check (previousFinalized == Just (bpLastFinalized parentP)) $
+                        check ((bpHash <$> previousFinalized) == Just (bpLastFinalizedHash parentP)) $
                             -- Check that the finalized block at the given index
                             -- is actually the one named in the finalization record.
                             getFinalizedAtIndex finalizationIndex >>= \case
                                 Just fbp -> check (bpHash fbp == finalizationBlockPointer) $
                                                 tryAddParentLastFin parentP fbp
                                 Nothing -> invalidBlock
-        tryAddParentLastFin :: BlockPointer m -> BlockPointer m -> m UpdateResult
+        tryAddParentLastFin :: BlockPointerType m -> BlockPointerType m -> m UpdateResult
         tryAddParentLastFin parentP lfBlockP =
             -- Check that the blockSlot is beyond the parent slot
             check (blockSlot parentP < blockSlot block) $ do
@@ -469,13 +351,13 @@
                             -- possibly add the block nonce in the seed state
                                 bps' = bps{_birkSeedState = updateSeedState (blockSlot block) (blockNonce block) _birkSeedState}
                             slotTime <- getSlotTimestamp (blockSlot block)
-                            executeFrom (blockSlot block) slotTime parentP lfBlockP (blockBaker block) bps' ts >>= \case
+                            executeFrom (getHash block) (blockSlot block) slotTime parentP lfBlockP (blockBaker block) bps' ts >>= \case
                                 Left err -> do
                                     logEvent Skov LLWarning ("Block execution failure: " ++ show err)
                                     invalidBlock
-                                Right (gs, energyUsed) -> do
+                                Right result -> do
                                     -- Add the block to the tree
-                                    blockP <- blockArrive block parentP lfBlockP gs energyUsed
+                                    blockP <- blockArrive block parentP lfBlockP result
                                     -- Notify of the block arrival (for finalization)
                                     finalizationBlockArrival blockP
                                     onBlock blockP
@@ -492,87 +374,6 @@
                                             ResultSuccess -> onPendingLive
                                             _ -> return ()
                                     return ResultSuccess
-=======
-        tryAddLiveParent :: BlockPointerType m -> m UpdateResult
-        tryAddLiveParent parentP = do -- The parent block must be Alive or Finalized
-            let lf = blockLastFinalized block
-            -- Check that the blockSlot is beyond the parent slot
-            check (blockSlot parentP < blockSlot block) $ do
-                lfStatus <- getBlockStatus lf
-                case lfStatus of
-                    -- If the block's last finalized block is live, but not finalized yet,
-                    -- add this block to the queue at the appropriate point
-                    Just (BlockAlive lfBlockP) -> do
-                        addAwaitingLastFinalized (bpHeight lfBlockP) block
-                        markPending block
-                        logEvent Skov LLDebug $ "Block " ++ show block ++ " is pending finalization of block " ++ show (bpHash lfBlockP) ++ " at height " ++ show (theBlockHeight $ bpHeight lfBlockP)
-                        return ResultPendingFinalization
-                    -- If the block's last finalized block is finalized, we can proceed with validation.
-                    -- Together with the fact that the parent is alive, we know that the new node
-                    -- is a descendent of the finalized block.
-                    Just (BlockFinalized lfBlockP finRec) ->
-                        -- The last finalized pointer must be to the block that was actually finalized.
-                        -- (Blocks can be implicitly finalized when a descendent is finalized.)
-                        check (finalizationBlockPointer finRec == lf) $ do
-                        -- We need to know that the slot numbers of the last finalized blocks are ordered.
-                        -- If the parent block is the genesis block then its last finalized pointer is to
-                        -- itself and so the test will pass.
-                        laf <- bpLastFinalized parentP
-                        check (blockSlot lfBlockP >= blockSlot laf) $ do
-                            -- get Birk parameters from the __parent__ block. The baker must have existed in that
-                            -- block's state in order that the current block is valid
-                            bps@BirkParameters{..} <- getBirkParameters (blockSlot block) parentP
-                            case birkEpochBaker (blockBaker block) bps of
-                                Nothing -> invalidBlock
-                                Just (BakerInfo{..}, lotteryPower) ->
-                                    -- Check the block proof
-                                    check (verifyProof
-                                                (_birkLeadershipElectionNonce bps)
-                                                _birkElectionDifficulty
-                                                (blockSlot block)
-                                                _bakerElectionVerifyKey
-                                                lotteryPower
-                                                (blockProof block)) $ do
-                                     -- The block nonce
-                                     check (verifyBlockNonce
-                                                (_birkLeadershipElectionNonce bps)
-                                                (blockSlot block)
-                                                _bakerElectionVerifyKey
-                                                (blockNonce block)) $ do
-                                      -- And the block signature
-                                      check (verifyBlockSignature _bakerSignatureVerifyKey block) $ do
-                                        let
-                                        -- possibly add the block nonce in the seed state
-                                            bps' = bps{_birkSeedState = updateSeedState (blockSlot block) (blockNonce block) _birkSeedState}
-                                        slotTime <- getSlotTimestamp (blockSlot block)
-                                        executeFrom (getHash block) (blockSlot block) slotTime parentP lfBlockP (blockBaker block) bps' (blockTransactions block) >>= \case
-                                            Left err -> do
-                                                logEvent Skov LLWarning ("Block execution failure: " ++ show err)
-                                                invalidBlock
-                                            Right result -> do
-                                                -- Add the block to the tree
-                                                blockP <- blockArrive block parentP lfBlockP result
-                                                -- Notify of the block arrival (for finalization)
-                                                onBlock blockP
-                                                -- Process finalization records
-                                                processFinalizationPool (const True)
-                                                -- Handle any blocks that are waiting for this one
-                                                children <- takePendingChildren (getHash block)
-                                                forM_ children $ \childpb -> do
-                                                    childStatus <- getBlockStatus (getHash childpb)
-                                                    let
-                                                        isPending Nothing = True
-                                                        isPending (Just (BlockPending _)) = True
-                                                        isPending _ = False
-                                                    when (isPending childStatus) $ addBlock childpb >>= \case
-                                                        ResultSuccess -> onPendingLive
-                                                        _ -> return ()
-                                                return ResultSuccess
-                    -- If the block's last finalized block is dead, then the block arrives dead.
-                    -- If the block's last finalized block is pending then it can't be an ancestor,
-                    -- so the block is invalid and it arrives dead.
-                    _ -> invalidBlock
->>>>>>> f5b17e37
 
 -- |Add a valid, live block to the tree.
 -- This is used by 'addBlock' and 'doStoreBakedBlock', and should not
@@ -612,11 +413,7 @@
 -- |Store a block (as received from the network) in the tree.
 -- This checks for validity of the block, and may add the block
 -- to a pending queue if its prerequisites are not met.
-<<<<<<< HEAD
-doStoreBlock :: (TreeStateMonad m, FinalizationMonad m, SkovMonad m, OnSkov m) => PendingBlock m -> m UpdateResult
-=======
-doStoreBlock :: (TreeStateMonad m, SkovMonad m, OnSkov m, PendingBlockType m ~ PendingBlock) => PendingBlock -> m UpdateResult
->>>>>>> f5b17e37
+doStoreBlock :: (TreeStateMonad m, FinalizationMonad m, SkovMonad m, OnSkov m, PendingBlockType m ~ PendingBlock) => PendingBlock -> m UpdateResult
 {-# INLINE doStoreBlock #-}
 doStoreBlock pb@GB.PendingBlock{..} = do
     let cbp = getHash pb
@@ -639,23 +436,7 @@
 
 -- |Store a block that is baked by this node in the tree.  The block
 -- is presumed to be valid.
-<<<<<<< HEAD
 doStoreBakedBlock :: (TreeStateMonad m, SkovMonad m, FinalizationMonad m, OnSkov m)
-        => PendingBlock m     -- ^Block to add
-        -> BlockPointer m    -- ^Parent pointer
-        -> BlockPointer m     -- ^Last finalized pointer
-        -> BlockState m      -- ^State
-        -> Energy            -- ^Energy used by transactions in this block
-        -> m (BlockPointer m)
-{-# INLINE doStoreBakedBlock #-}
-doStoreBakedBlock = \pb parent lastFin st energyUsed -> do
-        bp <- blockArrive pb parent lastFin st energyUsed
-        finalizationBlockArrival bp
-        onBlock bp
-        return bp
-
-=======
-doStoreBakedBlock :: (TreeStateMonad m, SkovMonad m, OnSkov m)
         => PendingBlockType m     -- ^Block to add
         -> BlockPointerType m    -- ^Parent pointer
         -> BlockPointerType m     -- ^Last finalized pointer
@@ -664,42 +445,10 @@
 {-# INLINE doStoreBakedBlock #-}
 doStoreBakedBlock = \pb parent lastFin result -> do
         bp <- blockArrive pb parent lastFin result
+        finalizationBlockArrival bp
         onBlock bp
         return bp
 
--- |Add a new finalization record to the finalization pool.
-doFinalizeBlock :: (TreeStateMonad m, SkovMonad m, OnSkov m) => FinalizationRecord -> m UpdateResult
-{-# INLINE doFinalizeBlock #-}
-doFinalizeBlock = \finRec -> do
-    let thisFinIx = finalizationIndex finRec
-    nextFinIx <- getNextFinalizationIndex
-    case compare thisFinIx nextFinIx of
-        LT -> return ResultStale -- Already finalized at that index
-        EQ -> do
-                addFinalizationRecordToPool finRec
-                processFinalizationPool (finRec /=)
-                newFinIx <- getNextFinalizationIndex
-                if newFinIx == nextFinIx then do
-                    -- Finalization did not complete, which suggests
-                    -- that the finalized block has not yet arrived.
-                    frs <- getFinalizationPoolAtIndex nextFinIx
-                    -- All records still in the pool at this index are valid.
-                    -- Under normal circumstances, there should be
-                    -- at most one.
-                    if null frs then
-                        return ResultInvalid
-                    else do
-                        let logFinalizationBlocker FinalizationRecord{..} =
-                                logEvent Skov LLDebug $ "Finalization at index " ++ show thisFinIx ++ " is pending block (" ++ show finalizationBlockPointer ++ ")"
-                        mapM_ logFinalizationBlocker frs
-                        return ResultPendingBlock
-                else return ResultSuccess
-        GT -> do
-                logEvent Skov LLDebug $ "Received finalization for index " ++ show thisFinIx ++ " but next finalization is at index " ++ show nextFinIx
-                addFinalizationRecordToPool finRec
-                return ResultPendingFinalization
-
->>>>>>> f5b17e37
 -- |Add a transaction to the transaction table.  The 'Slot' should be
 -- the slot number of the block that the transaction was received with,
 -- and 0 if the transaction was received separately from a block.
