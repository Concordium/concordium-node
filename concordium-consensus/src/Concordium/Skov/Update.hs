--- conflicted
+++ resolved
@@ -519,7 +519,7 @@
   if expiryTooLate then return ResultExpiryTooLate
   else if transactionExpired (msgExpiry tr) (utcTimeToTimestamp now) then return ResultStale
   else do
-<<<<<<< HEAD
+
     -- reject expired transactions, we don't cache the result though.
     lastFinalState <- queryBlockState =<< lastFinalizedBlock
     now <- currentTime
@@ -527,14 +527,6 @@
     if expired == TV.ResultTransactionExpired
     then return $ mapTransactionVerificationResult expired
     else do
-      ur <- case tr of
-           WithMetadata{wmdData = NormalTransaction tx} -> do
-             -- Don't accept the transaction if the stated energy is smaller than the minimum energy amount.
-             let baseEnergy = baseCost (getTransactionHeaderPayloadSize $ transactionHeader tx) (getTransactionNumSigs $ transactionSignature tx)
-                 statedEnergy = thEnergyAmount $ transactionHeader tx
-             if baseEnergy > statedEnergy then return ResultTooLowEnergy
-             else do
-=======
     ur <- case tr of
         WithMetadata{wmdData = NormalTransaction tx} -> do
             -- Don't accept the transaction if the stated energy is smaller than the minimum energy amount.
@@ -542,14 +534,12 @@
                 statedEnergy = thEnergyAmount $ transactionHeader tx
             if baseEnergy > statedEnergy then return ResultTooLowEnergy
             else do
->>>>>>> cd1effff
                -- this is not ideal since we look up the entire account.
                -- In the current implementation this is not a problem since all states since the last finalized one are cached
                -- but this should be revised to add a "accountExists" function in the future
                senderExists <- flip getAccount (transactionSender tx) =<< queryBlockState =<< lastFinalizedBlock
                if isNothing senderExists then return ResultNonexistingSenderAccount
                else snd <$> doReceiveTransactionInternal tr slot
-<<<<<<< HEAD
            WithMetadata{wmdData = CredentialDeployment cred} -> do
              -- check if the transaction has already been verified
              verResult <- lookupTxVerificationResult (getHash tr)
@@ -573,12 +563,6 @@
            _ -> snd <$> doReceiveTransactionInternal tr slot
       when (ur == ResultSuccess) $ purgeTransactionTable False =<< currentTime
       return ur
-=======
-        _ -> snd <$> doReceiveTransactionInternal tr slot
-    when (ur == ResultSuccess) $ purgeTransactionTable False =<< currentTime
-    return ur
-
->>>>>>> cd1effff
     where
           isExpiryTooLate now = do
             maxTimeToExpiry <- rpMaxTimeToExpiry <$> getRuntimeParameters
