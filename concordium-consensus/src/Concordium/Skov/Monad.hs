--- conflicted
+++ resolved
@@ -38,17 +38,13 @@
 import Concordium.GlobalState.Types
 import Concordium.Logger
 import Concordium.Skov.CatchUp.Types
-<<<<<<< HEAD
-import qualified Concordium.GlobalState.TreeState as TS
-import qualified Concordium.Scheduler.TreeStateEnvironment as TSEnv
-=======
 import Concordium.TimeMonad
 import qualified Concordium.TransactionVerification as TV
 import Concordium.Types
 import Concordium.Types.HashableTo
 import Concordium.Types.Transactions
 import Concordium.Types.UpdateQueues (ProtocolUpdateStatus)
->>>>>>> 6b15b145
+import qualified Concordium.Scheduler.TreeStateEnvironment as TSEnv
 
 data UpdateResult
     = -- |Message received, validated and processed
@@ -243,7 +239,6 @@
     | MessageCatchUpStatus
     deriving (Eq, Show)
 
-<<<<<<< HEAD
 -- |Type alias for fixing the `m` of the 'BlockState m' and 'BlockPointerType m'
 type VerifiedPendingBlock m = VerifiedPendingBlock' (BlockState m) (BlockPointerType m)
 
@@ -281,14 +276,6 @@
     receiveBlock :: PendingBlock -> m (UpdateResult, Maybe (VerifiedPendingBlock m))
     -- |Inserts a 'PendingBlock' given the provided 'VerifiedPendingBlock'.
     executeBlock :: VerifiedPendingBlock m -> m UpdateResult
-=======
-class (SkovQueryMonad m, TimeMonad m, MonadLogger m) => SkovMonad m where
-    -- |Store a block in the block table and add it to the tree
-    -- if possible. This also checks that the block is not early in the sense that its received
-    -- time predates its slot time by more than the early block threshold.
-    storeBlock :: PendingBlock -> m UpdateResult
-
->>>>>>> 6b15b145
     -- |Add a transaction to the transaction table.
     -- This must gracefully handle transactions from other (older) protocol versions.
     receiveTransaction :: BlockItem -> m UpdateResult
@@ -397,19 +384,12 @@
     purgeTransactions = lift purgeTransactions
 
     rememberFinalState = lift . rememberFinalState
-<<<<<<< HEAD
+
     {- - INLINE receiveBlock - -}
     {- - INLINE executeBlock - -}
     {- - INLINE receiveTransaction - -}
     {- - INLINE trustedFinalize - -}
     {- - INLINE handleCatchUpStatus - -}
-=======
-
-{- - INLINE storeBlock - -}
-{- - INLINE receiveTransaction - -}
-{- - INLINE trustedFinalize - -}
-{- - INLINE handleCatchUpStatus - -}
->>>>>>> 6b15b145
 
 deriving via (MGSTrans MaybeT m) instance SkovMonad m => SkovMonad (MaybeT m)
 
@@ -522,15 +502,6 @@
     isShutDown = lift doIsShutDown
     getProtocolUpdateStatus = lift doGetProtocolUpdateStatus
 
-<<<<<<< HEAD
-deriving via SkovQueryMonadT (GlobalStateM pv c r g s m)
-      instance (Monad m,
-                MonadProtocolVersion (BlockStateM pv c r g s m),
-                BlockStateQuery (BlockStateM pv c r g s m),
-                BlockStateStorage (BlockStateM pv c r g s m),
-                TS.TreeStateMonad (TreeStateBlockStateM pv g c r s m)
-                ) => SkovQueryMonad (GlobalStateM pv c r g s m)
-=======
     preverifyTransaction = lift . doVerifyTransaction
 
 deriving via
@@ -543,5 +514,4 @@
           BlockStateStorage (BlockStateM pv c r g s m),
           TS.TreeStateMonad (TreeStateBlockStateM pv g c r s m)
         ) =>
-        SkovQueryMonad (GlobalStateM pv c r g s m)
->>>>>>> 6b15b145
+        SkovQueryMonad (GlobalStateM pv c r g s m)