{-# LANGUAGE DataKinds #-}
{-# LANGUAGE DefaultSignatures #-}
{-# LANGUAGE DerivingVia #-}
{-# LANGUAGE GADTs #-}
{-# LANGUAGE ScopedTypeVariables #-}
{-# LANGUAGE StandaloneDeriving #-}
{-# LANGUAGE UndecidableInstances #-}
-- FIXME: This is to suppress compiler warnings for derived instances of BlockStateOperations.
-- This may be fixed in GHC 9.0.1.
{-# OPTIONS_GHC -Wno-redundant-constraints #-}

module Concordium.Skov.Monad (
    module Concordium.Skov.CatchUp.Types,
    module Concordium.Skov.Monad,
) where

import Concordium.Skov.Query
import Control.Monad.IO.Class
import Control.Monad.Trans.Class
import Control.Monad.Trans.Except
import Control.Monad.Trans.Maybe
import Data.ByteString (ByteString)
import qualified Data.Map.Strict as Map
import Data.Time
import Data.Time.Clock.POSIX (posixSecondsToUTCTime)

import Concordium.GlobalState
import Concordium.GlobalState.Block as B
import Concordium.GlobalState.BlockMonads
import Concordium.GlobalState.BlockPointer
import Concordium.GlobalState.BlockState (AccountOperations, BlockStateOperations, BlockStateQuery, BlockStateStorage, ContractStateOperations, ModuleQuery)
import Concordium.GlobalState.Classes as C
import Concordium.GlobalState.Finalization
import Concordium.GlobalState.Parameters
import Concordium.GlobalState.Statistics (ConsensusStatistics)
import Concordium.GlobalState.TransactionTable
import qualified Concordium.GlobalState.TreeState as TS
import Concordium.GlobalState.Types
import Concordium.Logger
import Concordium.Skov.CatchUp.Types
<<<<<<< HEAD
import qualified Concordium.GlobalState.TreeState as TS
import qualified Concordium.TransactionVerification as TV
=======
import Concordium.TimeMonad
import Concordium.Types
import Concordium.Types.HashableTo
import Concordium.Types.Transactions
import Concordium.Types.UpdateQueues (ProtocolUpdateStatus)
>>>>>>> 378ad1a8

data UpdateResult
    = -- |Message received, validated and processed
      ResultSuccess
    | -- |Message deserialization failed
      ResultSerializationFail
    | -- |The message was determined to be invalid
      ResultInvalid
    | -- |The message was received, but is awaiting a block to complete processing
      ResultPendingBlock
    | -- |The message was received, but is awaiting a finalization record to complete processing
      ResultPendingFinalization
    | -- |The message was received, but is being processed asynchronously
      ResultAsync
    | -- |The message duplicates a previously received message
      ResultDuplicate
    | -- |The message may have been valid in the past, but is no longer relevant
      ResultStale
    | -- |The sequence number for that account or update type was already used in another transaction
      ResultDuplicateNonce
    | -- |The sequence number for that account or update type is larger than the next sequence number
      ResultNonceTooLarge
    | -- |An account corresponding to the transaction's sender does not exist in the focus block
      ResultNonexistingSenderAccount
    | -- |Verifying the transaction's signature failed
      ResultVerificationFailed
    | -- |The transaction expiry time is too far in the future
      ResultExpiryTooLate
    | -- |The stated transaction energy is too low
      ResultTooLowEnergy
    | -- |The message refers to a different/unknown finalization session
      ResultIncorrectFinalizationSession
    | -- |The message could not be validated with the current state
      ResultUnverifiable
    | -- |The peer should be marked as pending unless catch up is already in progress
      ResultContinueCatchUp
    | -- |The block was sent too early and should be dropped
      ResultEarlyBlock
    | -- |The file provided for importing blocks is missing
      ResultMissingImportFile
    | -- |The message was not processed because consensus has been shut down
      ResultConsensusShutDown
    | -- |The message is for an unknown genesis index
      ResultInvalidGenesisIndex
    | -- |An account already exists to the corresponding registration id of the 'CredentialDeployment'.
      ResultDuplicateAccountRegistrationID
    | -- |The identity provider was not valid
      ResultCredentialDeploymentInvalidIP
    | -- |The anonymity revokers was not valid
      ResultCredentialDeploymentInvalidAR
    | -- |The 'CredentialDeployment' contained invalid identity provider signatures.
      ResultCredentialDeploymentInvalidSignatures
    | -- |The 'CredentialDeployment' contained an expired 'validTo'.
      ResultCredentialDeploymentExpired
    | -- |The 'ChainUpdate' contained an invalid nonce
      ResultChainUpdateSequenceNumberTooOld
    | -- |The 'ChainUpdate' contained an invalid effective time.
      ResultChainUpdateInvalidEffectiveTime
    | -- |The 'ChainUpdate' contained invalid signatures.
      ResultChainUpdateInvalidSignatures
    | -- |The stated energy of the 'Transaction' exceeds the maximum allowed.
      ResultEnergyExceeded
    | -- |The sender did not have enough funds to cover the costs.
      ResultInsufficientFunds
    deriving (Eq, Show)

<<<<<<< HEAD
-- |Maps the underlying 'TransactionVerificationResult' to the according 'UpdateResult' type.
-- See the 'VerificationResult' for more information.
transactionVerificationResultToUpdateResult :: TV.VerificationResult -> UpdateResult
-- 'Ok' mappings
transactionVerificationResultToUpdateResult (TV.Ok _) = ResultSuccess
-- 'MaybeOk' mappings
transactionVerificationResultToUpdateResult (TV.MaybeOk (TV.CredentialDeploymentInvalidIdentityProvider _)) = ResultCredentialDeploymentInvalidIP
transactionVerificationResultToUpdateResult (TV.MaybeOk TV.CredentialDeploymentInvalidAnonymityRevokers) = ResultCredentialDeploymentInvalidAR
transactionVerificationResultToUpdateResult (TV.MaybeOk (TV.ChainUpdateInvalidNonce _)) = ResultNonceTooLarge
transactionVerificationResultToUpdateResult (TV.MaybeOk TV.ChainUpdateInvalidSignatures) = ResultChainUpdateInvalidSignatures
transactionVerificationResultToUpdateResult (TV.MaybeOk TV.NormalTransactionInsufficientFunds) = ResultInsufficientFunds
transactionVerificationResultToUpdateResult (TV.MaybeOk (TV.NormalTransactionInvalidSender _)) = ResultNonexistingSenderAccount
transactionVerificationResultToUpdateResult (TV.MaybeOk TV.NormalTransactionInvalidSignatures) = ResultVerificationFailed
transactionVerificationResultToUpdateResult (TV.MaybeOk (TV.NormalTransactionInvalidNonce _)) = ResultNonceTooLarge
-- 'NotOk' mappings
transactionVerificationResultToUpdateResult (TV.NotOk (TV.CredentialDeploymentDuplicateAccountRegistrationID _)) = ResultDuplicateAccountRegistrationID
transactionVerificationResultToUpdateResult (TV.NotOk TV.CredentialDeploymentInvalidSignatures) = ResultCredentialDeploymentInvalidSignatures
transactionVerificationResultToUpdateResult (TV.NotOk (TV.ChainUpdateSequenceNumberTooOld _)) = ResultChainUpdateSequenceNumberTooOld
transactionVerificationResultToUpdateResult (TV.NotOk TV.ChainUpdateEffectiveTimeBeforeTimeout) = ResultChainUpdateInvalidEffectiveTime
transactionVerificationResultToUpdateResult (TV.NotOk TV.CredentialDeploymentExpired) = ResultCredentialDeploymentExpired
transactionVerificationResultToUpdateResult (TV.NotOk TV.NormalTransactionDepositInsufficient) = ResultTooLowEnergy
transactionVerificationResultToUpdateResult (TV.NotOk TV.NormalTransactionEnergyExceeded) = ResultEnergyExceeded
transactionVerificationResultToUpdateResult (TV.NotOk (TV.NormalTransactionDuplicateNonce _)) = ResultDuplicateNonce
transactionVerificationResultToUpdateResult (TV.NotOk TV.Expired) = ResultStale
transactionVerificationResultToUpdateResult (TV.NotOk TV.InvalidPayloadSize) = ResultSerializationFail

class (Monad m, Eq (BlockPointerType m), HashableTo BlockHash (BlockPointerType m), BlockPointerData (BlockPointerType m), BlockPointerMonad m, BlockStateQuery m, MonadProtocolVersion m)
        => SkovQueryMonad m where
=======
class
    (Monad m, Eq (BlockPointerType m), HashableTo BlockHash (BlockPointerType m), BlockPointerData (BlockPointerType m), BlockPointerMonad m, BlockStateQuery m, MonadProtocolVersion m) =>
    SkovQueryMonad m
    where
>>>>>>> 378ad1a8
    -- |Look up a block in the table given its hash.
    resolveBlock :: BlockHash -> m (Maybe (BlockPointerType m))

    -- |Check whether the block is known to us and part of the live tree (i.e.,
    -- not dead or pending). If only block existence is needed then this will be
    -- more efficient than using 'resolveBlock' and checking for a 'Just'
    -- response.
    isBlockKnownAndLive :: BlockHash -> m Bool

    -- |Determine if a block has been finalized.
    isFinalized :: BlockHash -> m Bool

    -- |Determine the last finalized block.
    lastFinalizedBlock :: m (BlockPointerType m)

    -- |Determine the last finalized block and return it together with the finalization record
    -- that finalizes it..
    lastFinalizedBlockWithRecord :: m (BlockPointerType m, FinalizationRecord)

    -- |Retrieve the finalized block at a given finalization index, if any.
    blockAtFinIndex :: FinalizationIndex -> m (Maybe (BlockPointerType m))

    -- |Retrieve the finalization record at a given finalization index, if any.
    recordAtFinIndex :: FinalizationIndex -> m (Maybe FinalizationRecord)

    -- |Determine the next index for finalization.
    nextFinalizationIndex :: m FinalizationIndex

    -- |Get the genesis configuration.
    getGenesisData :: m GenesisConfiguration

    -- |Get the genesis block pointer.
    genesisBlock :: m (BlockPointerType m)

    -- |Get the height of the highest blocks in the tree.
    -- Note: the genesis block has height 0
    getCurrentHeight :: m BlockHeight

    -- |Get the blocks in the branches of the tree grouped by descending height.
    -- That is the first element of the list is all of the blocks at 'getCurrentHeight',
    -- the next is those at @getCurrentHeight - 1@, etc.
    branchesFromTop :: m [[BlockPointerType m]]

    -- |Get a list of all the blocks at a given height in the tree.
    getBlocksAtHeight :: BlockHeight -> m [BlockPointerType m]

    -- |Get a block's state.
    queryBlockState :: BlockPointerType m -> m (BlockState m)

    -- |Get the outcomes of a transaction.
    queryTransactionStatus :: TransactionHash -> m (Maybe TransactionStatus)

    -- |Get non-finalized transactions for an account, ordered by increasing nonce.
    queryNonFinalizedTransactions :: AccountAddressEq -> m [TransactionHash]

    -- |Get best guess for next account nonce.
    -- The second argument is 'True' if and only if all transactions from this account are finalized.
    queryNextAccountNonce :: AccountAddressEq -> m (Nonce, Bool)

    -- |Get the finalization index of a block's last finalized block.
    blockLastFinalizedIndex :: BlockPointerType m -> m FinalizationIndex

    -- |Get a catch-up status message. The flag indicates if the
    -- message should be a catch-up request.
    getCatchUpStatus :: Bool -> m CatchUpStatus

    -- |Get the 'RuntimeParameters'.
    getRuntimeParameters :: m RuntimeParameters
    default getRuntimeParameters :: (TS.TreeStateMonad m) => m RuntimeParameters
    getRuntimeParameters = TS.getRuntimeParameters

    -- |Determine if consensus has been shut down. This is the case if a protocol update has
    -- taken effect as of the last finalized block.
    isShutDown :: m Bool

    -- |Return the current protocol update, or any pending updates if none has
    -- yet taken effect.
    getProtocolUpdateStatus :: m ProtocolUpdateStatus

    getConsensusStatistics :: m ConsensusStatistics
    default getConsensusStatistics :: (TS.TreeStateMonad m) => m ConsensusStatistics
    getConsensusStatistics = TS.getConsensusStatistics

    -- |Verify a transaction that was received separately from a block.
    -- The return value consists of:
    -- 
    -- * A 'Bool' that is 'True' if the transaction is already in the non-finalized pool.
    --
    -- * The 'TV.VerificationResult' of verifying the transaction.
    preverifyTransaction :: BlockItem -> m (Bool, TV.VerificationResult)

data MessageType
    = MessageBlock
    | MessageFinalization
    | MessageFinalizationRecord
    | MessageCatchUpStatus
    deriving (Eq, Show)

class (SkovQueryMonad m, TimeMonad m, MonadLogger m) => SkovMonad m where
    -- |Store a block in the block table and add it to the tree
    -- if possible. This also checks that the block is not early in the sense that its received
    -- time predates its slot time by more than the early block threshold.
    storeBlock :: PendingBlock -> m UpdateResult

    -- |Add a transaction to the transaction table.
    -- This must gracefully handle transactions from other (older) protocol versions.
    receiveTransaction :: BlockItem -> m UpdateResult
<<<<<<< HEAD
    -- |Add a transaction that has previously been verified (by 'preverifyTransaction') to the
    -- transaction table. This must gracefully handle transactions from other (older) protocol
    -- versions. However, if the verification result was derived from a previous Skov instance,
    -- the caller is responsible for ensuring that the verification result is still applicable to
    -- the new instance.

    addPreverifiedTransaction :: BlockItem -> TV.OkResult -> m UpdateResult
=======

>>>>>>> 378ad1a8
    -- |Finalize a block where the finalization record is known to be for the
    -- next finalization index and have a valid finalization proof.  This
    -- checks that the block being finalized is live.
    --  * If the block being finalized is live, it is finalized and the block pointer is returned.
    --  * If the block is already finalized or dead, 'ResultInvalid' is returned
    --  * If the block is unknown or pending, 'ResultUnverifiable' is returned.
    -- Note that this function is intended to be called by the finalization implementation,
    -- and will not call the finalization implementation itself.
    trustedFinalize :: FinalizationRecord -> m (Either UpdateResult (BlockPointerType m))

    -- |Handle a catch-up status message.
    handleCatchUpStatus :: CatchUpStatus -> Int -> m (Maybe ([(MessageType, ByteString)], CatchUpStatus), UpdateResult)

    -- |Clean up the Skov state upon a protocol update, removing all blocks that
    -- are made obsolete by the protocol update. This should maintain all
    -- invariants normally maintained by the Skov state, e.g., transaction table
    -- invariants.
    clearSkovOnProtocolUpdate :: m ()

    -- |Release any resources maintained by Skov and no longer needed after a
    -- new skov instance is started after a protocol update. This is intended to be called
    -- **after** 'clearSkovOnProtocolUpdate'.
    terminateSkov :: m ()

    -- |Purge uncommitted transactions from the transaction table.  This can be called
    -- periodically to clean up transactions that are not committed to any block.
    purgeTransactions :: m ()

    -- |Record the final block state, derived from the last finalized block to
    -- prepare for the construction of the new genesis for the chain after the
    -- protocol update. This state is not associated with any specific block of
    -- the chain. This function is only meant to be used during a protocol
    -- update.
    rememberFinalState :: BlockState m -> m ()

instance (Monad (t m), MonadTrans t, SkovQueryMonad m) => SkovQueryMonad (MGSTrans t m) where
    resolveBlock = lift . resolveBlock
    isBlockKnownAndLive = lift . isBlockKnownAndLive
    isFinalized = lift . isFinalized
    lastFinalizedBlock = lift lastFinalizedBlock
    lastFinalizedBlockWithRecord = lift lastFinalizedBlockWithRecord
    blockAtFinIndex = lift . blockAtFinIndex
    recordAtFinIndex = lift . recordAtFinIndex
    nextFinalizationIndex = lift nextFinalizationIndex
    getGenesisData = lift getGenesisData
    genesisBlock = lift genesisBlock
    getCurrentHeight = lift getCurrentHeight
    branchesFromTop = lift branchesFromTop
    getBlocksAtHeight = lift . getBlocksAtHeight
    queryBlockState = lift . queryBlockState
    queryTransactionStatus = lift . queryTransactionStatus
    queryNonFinalizedTransactions = lift . queryNonFinalizedTransactions
    queryNextAccountNonce = lift . queryNextAccountNonce
    blockLastFinalizedIndex = lift . blockLastFinalizedIndex
    getCatchUpStatus = lift . getCatchUpStatus
    getRuntimeParameters = lift getRuntimeParameters
    isShutDown = lift isShutDown
    getProtocolUpdateStatus = lift getProtocolUpdateStatus
    getConsensusStatistics = lift getConsensusStatistics
<<<<<<< HEAD
    preverifyTransaction = lift . preverifyTransaction
    {- - INLINE resolveBlock - -}
    {- - INLINE isFinalized - -}
    {- - INLINE lastFinalizedBlock - -}
    {- - INLINE lastFinalizedBlockWithRecord - -}
    {- - INLINE blockAtFinIndex - -}
    {- - INLINE recordAtFinIndex - -}
    {- - INLINE getBirkParameters - -}
    {- - INLINE getGenesisData - -}
    {- - INLINE genesisBlock - -}
    {- - INLINE getCurrentHeight - -}
    {- - INLINE branchesFromTop - -}
    {- - INLINE getBlocksAtHeight - -}
    {- - INLINE queryBlockState - -}
    {- - INLINE queryTransactionStatus - -}
    {- - INLINE queryNonFinalizedTransactions - -}
    {- - INLINE queryNextAccountNonce - -}
    {- - INLINE blockLastFinalizedIndex - -}
    {- - INLINE getCatchUpStatus - -}
    {- - INLINE getRuntimeParameters - -}
=======

{- - INLINE resolveBlock - -}
{- - INLINE isFinalized - -}
{- - INLINE lastFinalizedBlock - -}
{- - INLINE lastFinalizedBlockWithRecord - -}
{- - INLINE blockAtFinIndex - -}
{- - INLINE recordAtFinIndex - -}
{- - INLINE getBirkParameters - -}
{- - INLINE getGenesisData - -}
{- - INLINE genesisBlock - -}
{- - INLINE getCurrentHeight - -}
{- - INLINE branchesFromTop - -}
{- - INLINE getBlocksAtHeight - -}
{- - INLINE queryBlockState - -}
{- - INLINE queryTransactionStatus - -}
{- - INLINE queryNonFinalizedTransactions - -}
{- - INLINE queryNextAccountNonce - -}
{- - INLINE blockLastFinalizedIndex - -}
{- - INLINE getCatchUpStatus - -}
{- - INLINE getRuntimeParameters - -}
>>>>>>> 378ad1a8

deriving via (MGSTrans MaybeT m) instance SkovQueryMonad m => SkovQueryMonad (MaybeT m)

deriving via (MGSTrans (ExceptT e) m) instance SkovQueryMonad m => SkovQueryMonad (ExceptT e m)

instance (MonadLogger (t m), MonadTrans t, SkovMonad m) => SkovMonad (MGSTrans t m) where
    storeBlock b = lift $ storeBlock b
    receiveTransaction = lift . receiveTransaction
    addPreverifiedTransaction bi res = lift $ addPreverifiedTransaction bi res
    trustedFinalize = lift . trustedFinalize
    handleCatchUpStatus peerCUS = lift . handleCatchUpStatus peerCUS
    terminateSkov = lift terminateSkov
    clearSkovOnProtocolUpdate = lift clearSkovOnProtocolUpdate
    purgeTransactions = lift purgeTransactions

    rememberFinalState = lift . rememberFinalState

{- - INLINE storeBlock - -}
{- - INLINE receiveTransaction - -}
{- - INLINE trustedFinalize - -}
{- - INLINE handleCatchUpStatus - -}

deriving via (MGSTrans MaybeT m) instance SkovMonad m => SkovMonad (MaybeT m)

deriving via (MGSTrans (ExceptT e) m) instance SkovMonad m => SkovMonad (ExceptT e m)

-- |Get the 'Timestamp' of the genesis block.
getGenesisTime :: (SkovQueryMonad m) => m Timestamp
getGenesisTime = gdGenesisTime <$> getGenesisData

-- |Get the 'FinalizationParameters'.
getFinalizationParameters :: (SkovQueryMonad m) => m FinalizationParameters
getFinalizationParameters = gdFinalizationParameters <$> getGenesisData

-- |Get the 'UTCTime' corresponding to a particular slot.
getSlotTime :: (SkovQueryMonad m) => Slot -> m UTCTime
getSlotTime s = do
    genData <- getGenesisData
    return $ posixSecondsToUTCTime $ 0.001 * (fromIntegral (tsMillis $ gdGenesisTime genData) + fromIntegral (durationMillis $ gdSlotDuration genData) * fromIntegral s)

-- |Perform the monadic action unless the consensus is already shut down.
unlessShutDown :: (SkovQueryMonad m) => m UpdateResult -> m UpdateResult
unlessShutDown a =
    isShutDown >>= \case
        True -> return ResultConsensusShutDown
        False -> a

-- * Generic instance of SkovQueryMonad based on a TreeStateMonad.

newtype SkovQueryMonadT m a = SkovQueryMonadT {runSkovQueryMonad :: m a}
    deriving (Functor, Applicative, Monad, MonadIO)

instance MonadTrans SkovQueryMonadT where
    {- - INLINE lift - -}
    lift = SkovQueryMonadT

deriving via (MGSTrans SkovQueryMonadT m) instance MonadProtocolVersion m => MonadProtocolVersion (SkovQueryMonadT m)
deriving via (MGSTrans SkovQueryMonadT m) instance GlobalStateTypes m => GlobalStateTypes (SkovQueryMonadT m)
deriving via (MGSTrans SkovQueryMonadT m) instance BlockStateTypes (SkovQueryMonadT m)
deriving via (MGSTrans SkovQueryMonadT m) instance AccountOperations m => AccountOperations (SkovQueryMonadT m)
deriving via (MGSTrans SkovQueryMonadT m) instance ContractStateOperations m => ContractStateOperations (SkovQueryMonadT m)
deriving via (MGSTrans SkovQueryMonadT m) instance ModuleQuery m => ModuleQuery (SkovQueryMonadT m)
deriving via (MGSTrans SkovQueryMonadT m) instance BlockStateQuery m => BlockStateQuery (SkovQueryMonadT m)
deriving via (MGSTrans SkovQueryMonadT m) instance BlockPointerMonad m => BlockPointerMonad (SkovQueryMonadT m)
deriving via (MGSTrans SkovQueryMonadT m) instance TS.TreeStateMonad m => TS.TreeStateMonad (SkovQueryMonadT m)
deriving via (MGSTrans SkovQueryMonadT m) instance BlockStateStorage m => BlockStateStorage (SkovQueryMonadT m)
deriving via (MGSTrans SkovQueryMonadT m) instance BlockStateOperations m => BlockStateOperations (SkovQueryMonadT m)
deriving via (MGSTrans SkovQueryMonadT m) instance TimeMonad m => TimeMonad (SkovQueryMonadT m)

<<<<<<< HEAD
instance (TS.TreeStateMonad m, TimeMonad m)
          => SkovQueryMonad (SkovQueryMonadT m) where
=======
instance
    (TS.TreeStateMonad m) =>
    SkovQueryMonad (SkovQueryMonadT m)
    where
>>>>>>> 378ad1a8
    {- - INLINE resolveBlock - -}
    resolveBlock = lift . doResolveBlock
    isBlockKnownAndLive = lift . doIsBlockKnownAndLive

    {- - INLINE isFinalized - -}
    isFinalized = lift . doIsFinalized

    {- - INLINE blockAtFinIndex - -}
    blockAtFinIndex = lift . TS.getFinalizedAtIndex

    {- - INLINE recordAtFinIndex - -}
    recordAtFinIndex = lift . TS.getRecordAtIndex

    {- - INLINE lastFinalizedBlock - -}
    lastFinalizedBlock = lift (fst <$> TS.getLastFinalized)

    {- - INLINE lastFinalizedBlockWithRecord - -}
    lastFinalizedBlockWithRecord = lift TS.getLastFinalized

    {- - INLINE nextFinalizationIndex - -}
    nextFinalizationIndex = lift TS.getNextFinalizationIndex

    {- - INLINE getGenesisData - -}
    getGenesisData = lift TS.getGenesisData

    {- - INLINE genesisBlock - -}
    genesisBlock = lift TS.getGenesisBlockPointer

    {- - INLINE getCurrentHeight - -}
    getCurrentHeight = lift doGetCurrentHeight

    {- - INLINE branchesFromTop - -}
    branchesFromTop = lift doBranchesFromTop

    {- - INLINE getBlocksAtHeight - -}
    getBlocksAtHeight = lift . doGetBlocksAtHeight

    {- - INLINE queryBlockState - -}
    queryBlockState = lift . blockState

    {- - INLINE blockLastFinalizedIndex - -}
    blockLastFinalizedIndex = lift . doBlockLastFinalizedIndex

    {- - INLINE getCatchUpStatus - -}
    getCatchUpStatus = doGetCatchUpStatus

    {- - INLINE queryTransactionStatus - -}
    queryTransactionStatus = lift . TS.lookupTransaction

    {- - INLINE queryNonFinalizedTransactions - -}
    queryNonFinalizedTransactions addr = lift $ do
        txs <- TS.getAccountNonFinalized addr minNonce
        return $! map getHash (concatMap (Map.keys . snd) txs)

    {- - INLINE queryNextAccountNonce - -}
    queryNextAccountNonce = lift . TS.getNextAccountNonce

    isShutDown = lift doIsShutDown
    getProtocolUpdateStatus = lift doGetProtocolUpdateStatus

<<<<<<< HEAD
    preverifyTransaction = lift . doVerifyTransaction

deriving via SkovQueryMonadT (GlobalStateM pv c r g s m)
      instance (Monad m,
                TimeMonad m,
                MonadProtocolVersion (BlockStateM pv c r g s m),
                BlockStateQuery (BlockStateM pv c r g s m),
                BlockStateStorage (BlockStateM pv c r g s m),
                TS.TreeStateMonad (TreeStateBlockStateM pv g c r s m)
                ) => SkovQueryMonad (GlobalStateM pv c r g s m)
=======
deriving via
    SkovQueryMonadT (GlobalStateM pv c r g s m)
    instance
        ( Monad m,
          MonadProtocolVersion (BlockStateM pv c r g s m),
          BlockStateQuery (BlockStateM pv c r g s m),
          BlockStateStorage (BlockStateM pv c r g s m),
          TS.TreeStateMonad (TreeStateBlockStateM pv g c r s m)
        ) =>
        SkovQueryMonad (GlobalStateM pv c r g s m)
>>>>>>> 378ad1a8
<|MERGE_RESOLUTION|>--- conflicted
+++ resolved
@@ -38,16 +38,12 @@
 import Concordium.GlobalState.Types
 import Concordium.Logger
 import Concordium.Skov.CatchUp.Types
-<<<<<<< HEAD
-import qualified Concordium.GlobalState.TreeState as TS
+import Concordium.TimeMonad
 import qualified Concordium.TransactionVerification as TV
-=======
-import Concordium.TimeMonad
 import Concordium.Types
 import Concordium.Types.HashableTo
 import Concordium.Types.Transactions
 import Concordium.Types.UpdateQueues (ProtocolUpdateStatus)
->>>>>>> 378ad1a8
 
 data UpdateResult
     = -- |Message received, validated and processed
@@ -114,7 +110,6 @@
       ResultInsufficientFunds
     deriving (Eq, Show)
 
-<<<<<<< HEAD
 -- |Maps the underlying 'TransactionVerificationResult' to the according 'UpdateResult' type.
 -- See the 'VerificationResult' for more information.
 transactionVerificationResultToUpdateResult :: TV.VerificationResult -> UpdateResult
@@ -141,14 +136,10 @@
 transactionVerificationResultToUpdateResult (TV.NotOk TV.Expired) = ResultStale
 transactionVerificationResultToUpdateResult (TV.NotOk TV.InvalidPayloadSize) = ResultSerializationFail
 
-class (Monad m, Eq (BlockPointerType m), HashableTo BlockHash (BlockPointerType m), BlockPointerData (BlockPointerType m), BlockPointerMonad m, BlockStateQuery m, MonadProtocolVersion m)
-        => SkovQueryMonad m where
-=======
 class
     (Monad m, Eq (BlockPointerType m), HashableTo BlockHash (BlockPointerType m), BlockPointerData (BlockPointerType m), BlockPointerMonad m, BlockStateQuery m, MonadProtocolVersion m) =>
     SkovQueryMonad m
     where
->>>>>>> 378ad1a8
     -- |Look up a block in the table given its hash.
     resolveBlock :: BlockHash -> m (Maybe (BlockPointerType m))
 
@@ -234,7 +225,7 @@
 
     -- |Verify a transaction that was received separately from a block.
     -- The return value consists of:
-    -- 
+    --
     -- * A 'Bool' that is 'True' if the transaction is already in the non-finalized pool.
     --
     -- * The 'TV.VerificationResult' of verifying the transaction.
@@ -256,17 +247,14 @@
     -- |Add a transaction to the transaction table.
     -- This must gracefully handle transactions from other (older) protocol versions.
     receiveTransaction :: BlockItem -> m UpdateResult
-<<<<<<< HEAD
+
     -- |Add a transaction that has previously been verified (by 'preverifyTransaction') to the
     -- transaction table. This must gracefully handle transactions from other (older) protocol
     -- versions. However, if the verification result was derived from a previous Skov instance,
     -- the caller is responsible for ensuring that the verification result is still applicable to
     -- the new instance.
-
     addPreverifiedTransaction :: BlockItem -> TV.OkResult -> m UpdateResult
-=======
-
->>>>>>> 378ad1a8
+
     -- |Finalize a block where the finalization record is known to be for the
     -- next finalization index and have a valid finalization proof.  This
     -- checks that the block being finalized is live.
@@ -326,28 +314,7 @@
     isShutDown = lift isShutDown
     getProtocolUpdateStatus = lift getProtocolUpdateStatus
     getConsensusStatistics = lift getConsensusStatistics
-<<<<<<< HEAD
     preverifyTransaction = lift . preverifyTransaction
-    {- - INLINE resolveBlock - -}
-    {- - INLINE isFinalized - -}
-    {- - INLINE lastFinalizedBlock - -}
-    {- - INLINE lastFinalizedBlockWithRecord - -}
-    {- - INLINE blockAtFinIndex - -}
-    {- - INLINE recordAtFinIndex - -}
-    {- - INLINE getBirkParameters - -}
-    {- - INLINE getGenesisData - -}
-    {- - INLINE genesisBlock - -}
-    {- - INLINE getCurrentHeight - -}
-    {- - INLINE branchesFromTop - -}
-    {- - INLINE getBlocksAtHeight - -}
-    {- - INLINE queryBlockState - -}
-    {- - INLINE queryTransactionStatus - -}
-    {- - INLINE queryNonFinalizedTransactions - -}
-    {- - INLINE queryNextAccountNonce - -}
-    {- - INLINE blockLastFinalizedIndex - -}
-    {- - INLINE getCatchUpStatus - -}
-    {- - INLINE getRuntimeParameters - -}
-=======
 
 {- - INLINE resolveBlock - -}
 {- - INLINE isFinalized - -}
@@ -368,7 +335,6 @@
 {- - INLINE blockLastFinalizedIndex - -}
 {- - INLINE getCatchUpStatus - -}
 {- - INLINE getRuntimeParameters - -}
->>>>>>> 378ad1a8
 
 deriving via (MGSTrans MaybeT m) instance SkovQueryMonad m => SkovQueryMonad (MaybeT m)
 
@@ -438,15 +404,10 @@
 deriving via (MGSTrans SkovQueryMonadT m) instance BlockStateOperations m => BlockStateOperations (SkovQueryMonadT m)
 deriving via (MGSTrans SkovQueryMonadT m) instance TimeMonad m => TimeMonad (SkovQueryMonadT m)
 
-<<<<<<< HEAD
-instance (TS.TreeStateMonad m, TimeMonad m)
-          => SkovQueryMonad (SkovQueryMonadT m) where
-=======
 instance
-    (TS.TreeStateMonad m) =>
+    (TS.TreeStateMonad m, TimeMonad m) =>
     SkovQueryMonad (SkovQueryMonadT m)
     where
->>>>>>> 378ad1a8
     {- - INLINE resolveBlock - -}
     resolveBlock = lift . doResolveBlock
     isBlockKnownAndLive = lift . doIsBlockKnownAndLive
@@ -507,26 +468,16 @@
     isShutDown = lift doIsShutDown
     getProtocolUpdateStatus = lift doGetProtocolUpdateStatus
 
-<<<<<<< HEAD
     preverifyTransaction = lift . doVerifyTransaction
 
-deriving via SkovQueryMonadT (GlobalStateM pv c r g s m)
-      instance (Monad m,
-                TimeMonad m,
-                MonadProtocolVersion (BlockStateM pv c r g s m),
-                BlockStateQuery (BlockStateM pv c r g s m),
-                BlockStateStorage (BlockStateM pv c r g s m),
-                TS.TreeStateMonad (TreeStateBlockStateM pv g c r s m)
-                ) => SkovQueryMonad (GlobalStateM pv c r g s m)
-=======
 deriving via
     SkovQueryMonadT (GlobalStateM pv c r g s m)
     instance
         ( Monad m,
+          TimeMonad m,
           MonadProtocolVersion (BlockStateM pv c r g s m),
           BlockStateQuery (BlockStateM pv c r g s m),
           BlockStateStorage (BlockStateM pv c r g s m),
           TS.TreeStateMonad (TreeStateBlockStateM pv g c r s m)
         ) =>
-        SkovQueryMonad (GlobalStateM pv c r g s m)
->>>>>>> 378ad1a8
+        SkovQueryMonad (GlobalStateM pv c r g s m)