--- conflicted
+++ resolved
@@ -1,17 +1,13 @@
 {-# LANGUAGE
     DerivingVia,
-<<<<<<< HEAD
-    StandaloneDeriving #-}
+    StandaloneDeriving,
+    RecordWildCards,
+    ScopedTypeVariables,
+    DefaultSignatures #-}
 module Concordium.Skov.Monad(
     module Concordium.Skov.CatchUp.Types,
     module Concordium.Skov.Monad
 ) where
-=======
-    StandaloneDeriving,
-    RecordWildCards,
-    ScopedTypeVariables #-}
-module Concordium.Skov.Monad where
->>>>>>> f5b17e37
 
 import Control.Monad.Trans.Class
 import Control.Monad.Trans.Maybe
@@ -32,6 +28,7 @@
 import Concordium.Logger
 import Concordium.TimeMonad
 import Concordium.Skov.CatchUp.Types
+import qualified Concordium.GlobalState.TreeState as TS
 
 import Concordium.Scheduler.TreeStateEnvironment(ExecutionResult)
 
@@ -58,13 +55,9 @@
     -- ^The message could not be validated with the current state
     | ResultContinueCatchUp
     -- ^The peer should be marked as pending unless catch up is already in progress
-<<<<<<< HEAD
-    deriving (Eq, Show)
-=======
     | ResultEarlyBlock
     -- ^The block was sent too early and should be dropped
-    deriving (Show)
->>>>>>> f5b17e37
+    deriving (Eq, Show)
 
 class (Monad m, Eq (BlockPointerType m), BlockPointerData (BlockPointerType m), BlockStateQuery m) => SkovQueryMonad m where
     -- |Look up a block in the table given its hash
@@ -72,13 +65,9 @@
     -- |Determine if a block has been finalized.
     isFinalized :: BlockHash -> m Bool
     -- |Determine the last finalized block.
-<<<<<<< HEAD
-    lastFinalizedBlock :: m (BlockPointer m)
+    lastFinalizedBlock :: m (BlockPointerType m)
     -- |Determine the next index for finalization.
     nextFinalizationIndex :: m FinalizationIndex
-=======
-    lastFinalizedBlock :: m (BlockPointerType m)
->>>>>>> f5b17e37
     -- |Retrieves the birk parameters for a slot, given a branch (in the form of a block pointer.)
     --  Retrieves AdvanceTime and StableTime directly from genesis block
     getBirkParameters :: Slot -> BlockPointerType m -> m BirkParameters
@@ -96,17 +85,6 @@
     -- |Get a list of all the blocks at a given height in the tree.
     getBlocksAtHeight :: BlockHeight -> m [BlockPointerType m]
     -- |Get a block's state.
-<<<<<<< HEAD
-    queryBlockState :: BlockPointer m -> m (BlockState m)
-    -- |Get the finalization index of a block's last finalized block.
-    blockLastFinalizedIndex :: BlockPointer m -> m FinalizationIndex
-    -- |Get a catch-up status message. The flag indicates if the
-    -- message should be a catch-up request.
-    getCatchUpStatus :: Bool -> m CatchUpStatus
-
-data MessageType = MessageBlock | MessageFinalizationRecord
-    deriving (Eq, Show)
-=======
     queryBlockState :: BlockPointerType m -> m (BlockState m)
     -- |Get the outcomes of a transaction.
     queryTransactionStatus :: TransactionHash -> m (Maybe TransactionStatus)
@@ -115,11 +93,20 @@
     -- |Get best guess for next account nonce.
     -- The second argument is 'True' if and only if all transactions from this account are finalized.
     queryNextAccountNonce :: AccountAddress -> m (Nonce, Bool)
->>>>>>> f5b17e37
+    -- |Get the finalization index of a block's last finalized block.
+    blockLastFinalizedIndex :: BlockPointerType m -> m FinalizationIndex
+    -- |Get a catch-up status message. The flag indicates if the
+    -- message should be a catch-up request.
+    getCatchUpStatus :: Bool -> m CatchUpStatus
+
+    getRuntimeParameters :: m RuntimeParameters
+    default getRuntimeParameters :: (TS.TreeStateMonad m) => m RuntimeParameters
+    getRuntimeParameters = TS.getRuntimeParameters
+
+data MessageType = MessageBlock | MessageFinalizationRecord
+    deriving (Eq, Show)
 
 class (SkovQueryMonad m, TimeMonad m, LoggerMonad m) => SkovMonad m where
-    -- |Parse a 'ByteString' into a 'PendingBlock'.
-    deserializeBlock :: ByteString -> UTCTime -> m (Either String (PendingBlock m))
     -- |Store a block in the block table and add it to the tree
     -- if possible.
     storeBlock :: PendingBlock -> m UpdateResult
@@ -133,8 +120,7 @@
         -> ExecutionResult m  -- ^Result of the execution of the block.
         -> m (BlockPointerType m)
     -- |Add a transaction to the transaction table.
-<<<<<<< HEAD
-    receiveTransaction :: Transaction -> m UpdateResult
+    receiveTransaction :: BlockItem -> m UpdateResult
     -- |Finalize a block where the finalization record is known to be for the
     -- next finalization index and have a valid finalization proof.  This
     -- checks that the block being finalized is live.
@@ -143,16 +129,10 @@
     --  * If the block is unknown or pending, 'ResultUnverifiable' is returned.
     -- Note that this function is indended to be called by the finalization implemention,
     -- and will not call the finalization implementation itself.
-    trustedFinalize :: FinalizationRecord -> m (Either UpdateResult (BlockPointer m))
+    trustedFinalize :: FinalizationRecord -> m (Either UpdateResult (BlockPointerType m))
     -- TODO: change signature - logging can be used instead of returning a string; could return UpdateResult
     -- receiveCatchUpStatus :: CatchUpStatus -> m (Either String (Maybe ([Either FinalizationRecord (BlockPointer m)], CatchUpStatus), Bool))
     handleCatchUpStatus :: CatchUpStatus -> m (Maybe ([(MessageType, ByteString)], CatchUpStatus), UpdateResult)
-=======
-    receiveTransaction :: BlockItem -> m UpdateResult
-    -- |Add a finalization record.  This should (eventually) result
-    -- in a block being finalized.
-    finalizeBlock :: FinalizationRecord -> m UpdateResult
->>>>>>> f5b17e37
 
 instance (Monad (t m), MonadTrans t, SkovQueryMonad m) => SkovQueryMonad (MGSTrans t m) where
     resolveBlock = lift . resolveBlock
@@ -166,21 +146,15 @@
     branchesFromTop = lift branchesFromTop
     getBlocksAtHeight = lift . getBlocksAtHeight
     queryBlockState = lift . queryBlockState
-<<<<<<< HEAD
+    queryTransactionStatus = lift . queryTransactionStatus
+    queryNonFinalizedTransactions = lift . queryNonFinalizedTransactions
+    queryNextAccountNonce = lift . queryNextAccountNonce
     blockLastFinalizedIndex = lift . blockLastFinalizedIndex
     getCatchUpStatus = lift . getCatchUpStatus
+    getRuntimeParameters = lift getRuntimeParameters
     {-# INLINE resolveBlock #-}
     {-# INLINE isFinalized #-}
     {-# INLINE lastFinalizedBlock #-}
-    {-# INLINE nextFinalizationIndex #-}
-=======
-    queryTransactionStatus = lift . queryTransactionStatus
-    queryNonFinalizedTransactions = lift . queryNonFinalizedTransactions
-    queryNextAccountNonce = lift . queryNextAccountNonce
-    {-# INLINE resolveBlock #-}
-    {-# INLINE isFinalized #-}
-    {-# INLINE lastFinalizedBlock #-}
->>>>>>> f5b17e37
     {-# INLINE getBirkParameters #-}
     {-# INLINE getGenesisData #-}
     {-# INLINE genesisBlock #-}
@@ -188,23 +162,19 @@
     {-# INLINE branchesFromTop #-}
     {-# INLINE getBlocksAtHeight #-}
     {-# INLINE queryBlockState #-}
-<<<<<<< HEAD
-    {-# INLINE blockLastFinalizedIndex #-}
-    {-# INLINE getCatchUpStatus #-}
-=======
     {-# INLINE queryTransactionStatus #-}
     {-# INLINE queryNonFinalizedTransactions #-}
     {-# INLINE queryNextAccountNonce #-}
->>>>>>> f5b17e37
+    {-# INLINE blockLastFinalizedIndex #-}
+    {-# INLINE getCatchUpStatus #-}
+    {-# INLINE getRuntimeParameters #-}
 
 instance (Monad (t m), MonadTrans t, SkovMonad m) => SkovMonad (MGSTrans t m) where
-    deserializeBlock b t = lift $ deserializeBlock b t
     storeBlock b = lift $ storeBlock b
     storeBakedBlock pb parent lastFin result = lift $ storeBakedBlock pb parent lastFin result
     receiveTransaction = lift . receiveTransaction
     trustedFinalize = lift . trustedFinalize
     handleCatchUpStatus = lift . handleCatchUpStatus
-    {-# INLINE deserializeBlock #-}
     {-# INLINE storeBlock #-}
     {-# INLINE storeBakedBlock #-}
     {-# INLINE receiveTransaction #-}
@@ -231,7 +201,7 @@
 receiveBlock :: (SkovMonad m) => ByteString -> m UpdateResult
 receiveBlock blockBS = do
         now <- currentTime
-        deserializeBlock blockBS now >>= \case
+        case deserializePendingBlock blockBS now of
             Left err -> do
                 logEvent External LLDebug err
                 return ResultSerializationFail
