use byteorder::{NetworkEndian, ReadBytesExt};
use failure::{format_err, Fallible};

use std::{
    convert::TryFrom,
    ffi::{CStr, CString},
    io::Cursor,
    os::raw::{c_char, c_int},
    slice,
    sync::{
        atomic::{AtomicBool, Ordering},
        Arc, Once, ONCE_INIT,
    },
};

use crate::consensus::*;
use concordium_common::PacketType;
use concordium_global_state::{
    block::*,
    common,
    finalization::*,
    tree::{ConsensusMessage, MessageType},
};

extern "C" {
    pub fn hs_init(argc: *mut c_int, argv: *mut *mut *mut c_char);
    pub fn hs_init_with_rtsopts(argc: &c_int, argv: *const *const *const c_char);
    pub fn hs_exit();
}

static START_ONCE: Once = ONCE_INIT;
static STOP_ONCE: Once = ONCE_INIT;
static STOPPED: AtomicBool = AtomicBool::new(false);

/// Initialize the Haskell runtime. This function is safe to call more than
/// once, and will do nothing on subsequent calls.
///
/// The runtime will automatically be shutdown at program exit, or you can stop
/// it earlier with `stop`.
#[cfg(all(not(windows), feature = "profiling"))]
<<<<<<< HEAD
pub fn start_haskell(heap: &str, time: bool, exceptions: bool) {
    START_ONCE.call_once(|| {
        start_haskell_init(heap, time, exceptions);
=======
pub fn start_haskell(heap: &str, time: bool, gc_log: Option<String>) {
    START_ONCE.call_once(|| {
        start_haskell_init(heap, time, gc_log);
>>>>>>> 2968641e
        unsafe {
            ::libc::atexit(stop_nopanic);
        }
    });
}

#[cfg(not(feature = "profiling"))]
pub fn start_haskell() {
    START_ONCE.call_once(|| {
        start_haskell_init();
        unsafe {
            ::libc::atexit(stop_nopanic);
        }
    });
}

#[cfg(all(not(windows), feature = "profiling"))]
<<<<<<< HEAD
fn start_haskell_init(heap: &str, time: bool, exceptions: bool) {
=======
fn start_haskell_init(heap: &str, time: bool, gc_log: Option<String>) {
>>>>>>> 2968641e
    let program_name = std::env::args().take(1).next().unwrap();
    let mut args = vec![program_name.to_owned()];

    if heap != "none" || time || gc_log.is_some() {
        args.push("+RTS".to_owned());
    }

    match heap {
        "cost" => {
<<<<<<< HEAD
            args.push("+RTS");
            args.push("-L100");
            args.push("-hc");
        }
        "module" => {
            args.push("+RTS");
            args.push("-hm");
            args.push("-L100");
        }
        "description" => {
            args.push("+RTS");
            args.push("-hd");
            args.push("-L100");
        }
        "type" => {
            args.push("+RTS");
            args.push("-hy");
            args.push("-L100");
=======
            args.push("-hc".to_owned());
        }
        "module" => {
            args.push("-hm".to_owned());
        }
        "description" => {
            args.push("-hd".to_owned());
        }
        "type" => {
            args.push("-hy".to_owned());
>>>>>>> 2968641e
        }
        "none" => {}
        _ => {
            error!("Wrong heap profiling option provided: {}", heap);
        }
    }

    if time {
        args.push("-p".to_owned());
    }

    if gc_log.is_some() {
        args.push(format!("-S{}", gc_log.unwrap()));
    }

    if exceptions {
        if args.len() == 1 {
            args.push("+RTS");
        }
        args.push("-xc");
    }

    if args.len() > 1 {
        args.push("-RTS".to_owned());
    }

    info!(
        "Starting baker with the following profiling arguments {:?}",
        args
    );
    let args = args
        .iter()
        .map(|arg| CString::new(arg.as_bytes()).unwrap())
        .collect::<Vec<CString>>();
    let c_args = args
        .iter()
        .map(|arg| arg.as_ptr())
        .collect::<Vec<*const c_char>>();
    let ptr_c_argc = &(c_args.len() as c_int);
    let ptr_c_argv = &c_args.as_ptr();
    unsafe {
        hs_init_with_rtsopts(ptr_c_argc, ptr_c_argv as *const *const *const c_char);
    }
}

#[cfg(all(not(windows), not(feature = "profiling")))]
fn start_haskell_init() {
    let program_name = std::env::args().take(1).next();
    let args = program_name
        .into_iter()
        .map(|arg| CString::new(arg).unwrap())
        .collect::<Vec<CString>>();
    let c_args = args
        .iter()
        .map(|arg| arg.as_ptr())
        .collect::<Vec<*const c_char>>();
    let ptr_c_argc = &(c_args.len() as c_int);
    let ptr_c_argv = &c_args.as_ptr();
    unsafe {
        hs_init_with_rtsopts(ptr_c_argc, ptr_c_argv as *const *const *const c_char);
    }
}

#[cfg(windows)]
fn start_haskell_init(_: bool, _: bool, _: bool) {
    // GHC on Windows ignores hs_init arguments and uses GetCommandLineW instead
    // See https://hackage.haskell.org/package/base-4.9.0.0/docs/src/GHC.Environment.html
    let mut argv0 = *b"\0";
    let mut argv = [argv0.as_mut_ptr() as *mut c_char, ptr::null_mut()];
    let mut argc = 1;
    unsafe {
        hs_init(&mut argc, &mut argv.as_mut_ptr());
    }
}

/// Stop the Haskell runtime before the program exits. This function may only be
/// called once during a program's execution.
///
/// It is safe, but not useful, to call this before the runtime has started.
///
/// # Panics
///
/// Will panic if called more than once.
pub fn stop_haskell() {
    if STOPPED.swap(true, Ordering::SeqCst) {
        panic!("The GHC runtime may only be stopped once. See \
                https://downloads.haskell.org/%7Eghc/latest/docs/html/users_guide\
                /ffi-chap.html#id1 ");
    }
    stop_nopanic();
}

extern "C" fn stop_nopanic() {
    STOP_ONCE.call_once(|| {
        unsafe { hs_exit() }; // does nothing if hs_init_count <= 0
    });
}

#[derive(Debug)]
pub enum ConsensusFfiResponse {
    BakerNotFound = -1,
    Success,
    DeserializationError,
    InvalidResult,
    PendingBlock,
    PendingFinalization,
    Asynchronous,
    DuplicateEntry,
    Stale,
    IncorrectFinalizationSession,
    CryptographicProvidersNotLoaded,
    IdentityProvidersNotLoaded,
}

impl ConsensusFfiResponse {
    pub fn is_acceptable(&self) -> bool {
        use ConsensusFfiResponse::*;

        match self {
            BakerNotFound
            | DeserializationError
            | InvalidResult
            | CryptographicProvidersNotLoaded
            | IdentityProvidersNotLoaded => false,
            _ => true,
        }
    }
}

impl TryFrom<i64> for ConsensusFfiResponse {
    type Error = failure::Error;

    #[inline]
    fn try_from(value: i64) -> Fallible<ConsensusFfiResponse> {
        use ConsensusFfiResponse::*;

        match value {
            -1 => Ok(BakerNotFound),
            0 => Ok(Success),
            1 => Ok(DeserializationError),
            2 => Ok(InvalidResult),
            3 => Ok(PendingBlock),
            4 => Ok(PendingFinalization),
            5 => Ok(Asynchronous),
            6 => Ok(DuplicateEntry),
            7 => Ok(Stale),
            8 => Ok(IncorrectFinalizationSession),
            9 => Ok(CryptographicProvidersNotLoaded),
            10 => Ok(IdentityProvidersNotLoaded),
            _ => Err(format_err!("Unsupported FFI return code ({})", value)),
        }
    }
}

#[repr(C)]
pub struct consensus_runner {
    private: [u8; 0],
}

type ConsensusDataOutCallback = extern "C" fn(i64, *const u8, i64);
type LogCallback = extern "C" fn(c_char, c_char, *const u8);
type CatchupFinalizationRequestByBlockHashDeltaCallback =
    unsafe extern "C" fn(peer_id: PeerId, hash: *const u8, delta: Delta);
type CatchupFinalizationRequestByBlockHashCallback =
    unsafe extern "C" fn(peer_id: PeerId, hash: *const u8);
type CatchupFinalizationRequestByFinalizationIndexCallback =
    extern "C" fn(peer_id: PeerId, finalization_index: u64);
type CatchupFinalizationMessagesSenderCallback =
    extern "C" fn(peer_id: PeerId, payload: *const u8, payload_length: i64);
type GenerateKeypairCallback = extern "C" fn(baker_id: i64, data: *const u8, data_length: i64);
type GenerateGenesisDataCallback = extern "C" fn(data: *const u8, data_length: i64);

extern "C" {
    pub fn startConsensus(
        genesis_data: *const u8,
        genesis_data_len: i64,
        private_data: *const u8,
        private_data_len: i64,
        bake_callback: ConsensusDataOutCallback,
        log_callback: LogCallback,
        missing_block_callback: CatchupFinalizationRequestByBlockHashDeltaCallback,
        missing_finalization_records_by_hash_callback: CatchupFinalizationRequestByBlockHashCallback,
        missing_finalization_records_by_index_callback: CatchupFinalizationRequestByFinalizationIndexCallback,
    ) -> *mut consensus_runner;
    pub fn startBaker(baker: *mut consensus_runner);
    pub fn printBlock(block_data: *const u8, data_length: i64);
    pub fn receiveBlock(
        baker: *mut consensus_runner,
        peer_id: PeerId,
        block_data: *const u8,
        data_length: i64,
    ) -> i64;
    pub fn receiveFinalization(
        baker: *mut consensus_runner,
        peer_id: PeerId,
        finalization_data: *const u8,
        data_length: i64,
    ) -> i64;
    pub fn receiveFinalizationRecord(
        baker: *mut consensus_runner,
        peer_id: PeerId,
        finalization_data: *const u8,
        data_length: i64,
    ) -> i64;
    pub fn receiveTransaction(baker: *mut consensus_runner, tx: *const u8, data_length: i64)
        -> i64;
    pub fn stopBaker(baker: *mut consensus_runner);
    pub fn makeGenesisData(
        genesis_time: u64,
        num_bakers: u64,
        crypto_providers: *const u8,
        identity_providers: *const u8,
        genesis_callback: GenerateGenesisDataCallback,
        baker_private_data_callback: GenerateKeypairCallback,
    ) -> i64;

    // Consensus queries
    pub fn getConsensusStatus(baker: *mut consensus_runner) -> *const c_char;
    pub fn getBlockInfo(baker: *mut consensus_runner, block_hash: *const u8) -> *const c_char;
    pub fn getAncestors(
        baker: *mut consensus_runner,
        block_hash: *const u8,
        amount: u64,
    ) -> *const c_char;
    pub fn getBranches(baker: *mut consensus_runner) -> *const c_char;

    // State queries
    pub fn getAccountList(baker: *mut consensus_runner, block_hash: *const u8) -> *const c_char;
    pub fn getInstances(baker: *mut consensus_runner, block_hash: *const u8) -> *const c_char;
    pub fn getAccountInfo(
        baker: *mut consensus_runner,
        block_hash: *const u8,
        account_address: *const u8,
    ) -> *const c_char;
    pub fn getInstanceInfo(
        baker: *mut consensus_runner,
        block_hash: *const u8,
        contract_address: *const u8,
    ) -> *const c_char;
    pub fn getRewardStatus(baker: *mut consensus_runner, block_hash: *const u8) -> *const c_char;
    pub fn getBirkParameters(baker: *mut consensus_runner, block_hash: *const u8) -> *const c_char;
    pub fn getModuleList(baker: *mut consensus_runner, block_hash: *const u8) -> *const c_char;
    pub fn getModuleSource(
        baker: *mut consensus_runner,
        block_hash: *const u8,
        module_ref: *const u8,
    ) -> *const u8;
    pub fn getBlock(baker: *mut consensus_runner, block_hash: *const u8) -> *const u8;
    pub fn getBlockDelta(
        baker: *mut consensus_runner,
        block_hash: *const u8,
        delta: Delta,
    ) -> *const u8;
    pub fn getBlockFinalization(baker: *mut consensus_runner, block_hash: *const u8) -> *const u8;
    pub fn getIndexedFinalization(
        baker: *mut consensus_runner,
        finalization_index: FinalizationIndex,
    ) -> *const u8;
    pub fn getFinalizationMessages(
        baker: *mut consensus_runner,
        peer_id: PeerId,
        request: *const u8,
        request_lenght: i64,
        callback: CatchupFinalizationMessagesSenderCallback,
    ) -> i64;
    pub fn getFinalizationPoint(baker: *mut consensus_runner) -> *const u8;

    pub fn freeCStr(hstring: *const c_char);
}

pub fn get_consensus_ptr(genesis_data: Vec<u8>, private_data: Vec<u8>) -> *mut consensus_runner {
    let genesis_data_len = genesis_data.len();
    let private_data_len = private_data.len();

    // private_data appears to (might be too early to deserialize yet) contain:
    // a u64 BakerId
    // 3 32B-long ByteStrings (with u64 length prefixes), the latter 2 of which are
    // 32B of unknown content
    // 2x identical 32B-long byte sequences

    let c_string_genesis = unsafe { CString::from_vec_unchecked(genesis_data) };
    let c_string_private_data = unsafe { CString::from_vec_unchecked(private_data) };

    unsafe {
        startConsensus(
            c_string_genesis.as_ptr() as *const u8,
            genesis_data_len as i64,
            c_string_private_data.as_ptr() as *const u8,
            private_data_len as i64,
            on_consensus_data_out,
            on_log_emited,
            on_catchup_block_by_hash,
            on_catchup_finalization_record_by_hash,
            on_catchup_finalization_record_by_index,
        )
    }
}

impl ConsensusContainer {
    pub fn send_block(&self, peer_id: PeerId, block: &[u8]) -> ConsensusFfiResponse {
        if self.baker.is_some() {
            wrap_send_data_to_c!(self, peer_id, block, receiveBlock)
        } else {
            ConsensusFfiResponse::BakerNotFound
        }
    }

    pub fn send_finalization(&self, peer_id: PeerId, msg: &[u8]) -> ConsensusFfiResponse {
        if self.baker.is_some() {
            wrap_send_data_to_c!(self, peer_id, msg, receiveFinalization)
        } else {
            ConsensusFfiResponse::BakerNotFound
        }
    }

    pub fn send_finalization_record(&self, peer_id: PeerId, rec: &[u8]) -> ConsensusFfiResponse {
        if self.baker.is_some() {
            wrap_send_data_to_c!(self, peer_id, rec, receiveFinalizationRecord)
        } else {
            ConsensusFfiResponse::BakerNotFound
        }
    }

    pub fn send_transaction(&self, data: &[u8]) -> ConsensusFfiResponse {
        if self.baker.is_some() {
            let consensus = self.consensus.load(Ordering::SeqCst);
            let len = data.len();

            let result = unsafe {
                receiveTransaction(
                    consensus,
                    CString::from_vec_unchecked(data.to_vec()).as_ptr() as *const u8,
                    len as i64,
                )
            };

            ConsensusFfiResponse::try_from(result)
                .unwrap_or_else(|code| panic!("Unknown FFI return code: {}", code))
        } else {
            ConsensusFfiResponse::BakerNotFound
        }
    }

    pub fn get_finalization_point(&self) -> Vec<u8> {
        wrap_c_call_bytes!(self, |baker| getFinalizationPoint(baker))
    }

    pub fn get_consensus_status(&self) -> String {
        wrap_c_call_string!(self, baker, |baker| getConsensusStatus(baker))
    }

    pub fn get_block_info(&self, block_hash: &str) -> String {
        let c_str = CString::new(block_hash).unwrap();
        wrap_c_call_string!(self, baker, |baker| getBlockInfo(
            baker,
            c_str.as_ptr() as *const u8
        ))
    }

    pub fn get_ancestors(&self, block_hash: &str, amount: u64) -> String {
        let c_str = CString::new(block_hash).unwrap();
        wrap_c_call_string!(self, baker, |baker| getAncestors(
            baker,
            c_str.as_ptr() as *const u8,
            amount
        ))
    }

    pub fn get_branches(&self) -> String {
        wrap_c_call_string!(self, baker, |baker| getBranches(baker))
    }

    pub fn get_account_list(&self, block_hash: &str) -> String {
        let block_hash = CString::new(block_hash).unwrap();
        wrap_c_call_string!(self, baker, |baker| getAccountList(
            baker,
            block_hash.as_ptr() as *const u8
        ))
    }

    pub fn get_instances(&self, block_hash: &str) -> String {
        let block_hash = CString::new(block_hash).unwrap();
        wrap_c_call_string!(self, baker, |baker| getInstances(
            baker,
            block_hash.as_ptr() as *const u8
        ))
    }

    pub fn get_account_info(&self, block_hash: &str, account_address: &str) -> String {
        let block_hash = CString::new(block_hash).unwrap();
        let account_address = CString::new(account_address).unwrap();
        wrap_c_call_string!(self, baker, |baker| getAccountInfo(
            baker,
            block_hash.as_ptr() as *const u8,
            account_address.as_ptr() as *const u8
        ))
    }

    pub fn get_instance_info(&self, block_hash: &str, contract_address: &str) -> String {
        let block_hash = CString::new(block_hash).unwrap();
        let contract_address = CString::new(contract_address).unwrap();
        wrap_c_call_string!(self, baker, |baker| getInstanceInfo(
            baker,
            block_hash.as_ptr() as *const u8,
            contract_address.as_ptr() as *const u8
        ))
    }

    pub fn get_reward_status(&self, block_hash: &str) -> String {
        let block_hash = CString::new(block_hash).unwrap();
        wrap_c_call_string!(self, baker, |baker| getRewardStatus(
            baker,
            block_hash.as_ptr() as *const u8,
        ))
    }

    pub fn get_birk_parameters(&self, block_hash: &str) -> String {
        let block_hash = CString::new(block_hash).unwrap();
        wrap_c_call_string!(self, baker, |baker| getBirkParameters(
            baker,
            block_hash.as_ptr() as *const u8,
        ))
    }

    pub fn get_module_list(&self, block_hash: &str) -> String {
        let block_hash = CString::new(block_hash).unwrap();
        wrap_c_call_string!(self, baker, |baker| getModuleList(
            baker,
            block_hash.as_ptr() as *const u8,
        ))
    }

    pub fn get_module_source(&self, block_hash: &str, module_ref: &str) -> Vec<u8> {
        let block_hash = CString::new(block_hash).unwrap();
        let module_ref = CString::new(module_ref).unwrap();
        wrap_c_call_bytes!(self, |baker| getModuleSource(
            baker,
            block_hash.as_ptr() as *const u8,
            module_ref.as_ptr() as *const u8
        ))
    }

    pub fn get_block(&self, _block_hash: &[u8]) -> Vec<u8> {
        wrap_c_call_bytes!(self, |baker| getBlock(baker, _block_hash.as_ptr()))
    }

    pub fn get_block_by_delta(&self, _block_hash: &[u8], delta: Delta) -> Vec<u8> {
        wrap_c_call_bytes!(self, |baker| getBlockDelta(
            baker,
            _block_hash.as_ptr(),
            delta
        ))
    }

    pub fn get_block_finalization(&self, _block_hash: &[u8]) -> Vec<u8> {
        wrap_c_call_bytes!(self, |baker| getBlockFinalization(
            baker,
            _block_hash.as_ptr()
        ))
    }

    pub fn get_indexed_finalization(&self, index: FinalizationIndex) -> Vec<u8> {
        wrap_c_call_bytes!(self, |baker| getIndexedFinalization(baker, index))
    }

    pub fn get_finalization_messages(
        &self,
        request: &[u8],
        peer_id: PeerId,
    ) -> ConsensusFfiResponse {
        if self.baker.is_some() {
            wrap_c_call!(self, |baker| getFinalizationMessages(
                baker,
                peer_id,
                request.as_ptr(),
                request.len() as i64,
                on_finalization_message_catchup_out
            ))
        } else {
            ConsensusFfiResponse::BakerNotFound
        }
    }
}

pub enum CallbackType {
    Block = 0,
    FinalizationMessage,
    FinalizationRecord,
}

impl TryFrom<u8> for CallbackType {
    type Error = failure::Error;

    fn try_from(byte: u8) -> Fallible<Self> {
        match byte {
            0 => Ok(CallbackType::Block),
            1 => Ok(CallbackType::FinalizationMessage),
            2 => Ok(CallbackType::FinalizationRecord),
            _ => Err(format_err!("Received invalid callback type: {}", byte)),
        }
    }
}

pub extern "C" fn on_genesis_generated(genesis_data: *const u8, data_length: i64) {
    unsafe {
        let s = slice::from_raw_parts(genesis_data as *const u8, data_length as usize);
        *safe_write!(GENERATED_GENESIS_DATA) = Some(s.to_owned());
    }
}

pub extern "C" fn on_private_data_generated(
    baker_id: i64,
    private_data: *const u8,
    data_length: i64,
) {
    unsafe {
        let s = slice::from_raw_parts(private_data as *const u8, data_length as usize);
        safe_write!(GENERATED_PRIVATE_DATA).insert(baker_id, s.to_owned());
    }
}

pub extern "C" fn on_consensus_data_out(block_type: i64, block_data: *const u8, data_length: i64) {
    debug!("Callback hit - queueing message");

    unsafe {
        let data = Arc::from(slice::from_raw_parts(
            block_data as *const u8,
            data_length as usize,
        ));

        let callback_type = match CallbackType::try_from(block_type as u8) {
            Ok(ct) => ct,
            Err(e) => {
                error!("{}", e);
                return;
            }
        };

        let message_variant = match callback_type {
            CallbackType::Block => PacketType::Block,
            CallbackType::FinalizationMessage => PacketType::FinalizationMessage,
            CallbackType::FinalizationRecord => PacketType::FinalizationRecord,
        };

        let message = ConsensusMessage::new(MessageType::Outbound(None), message_variant, data);

        match CALLBACK_QUEUE.send_message(message) {
            Ok(_) => debug!("Queueing a {} of {} bytes", message_variant, data_length),
            _ => error!("Couldn't queue a {} properly", message_variant),
        };
    }
}

pub unsafe extern "C" fn on_catchup_block_by_hash(peer_id: PeerId, hash: *const u8, delta: Delta) {
    let mut payload = slice::from_raw_parts(hash, common::SHA256 as usize).to_owned();
    payload.extend(&delta.to_be_bytes());
    let payload = Arc::from(payload);

    catchup_enqueue(ConsensusMessage::new(
        MessageType::Outbound(Some(peer_id)),
        PacketType::CatchupBlockByHash,
        payload,
    ));
}

pub unsafe extern "C" fn on_catchup_finalization_record_by_hash(peer_id: PeerId, hash: *const u8) {
    let payload = Arc::from(slice::from_raw_parts(hash, common::SHA256 as usize));

    catchup_enqueue(ConsensusMessage::new(
        MessageType::Outbound(Some(peer_id)),
        PacketType::CatchupFinalizationRecordByHash,
        payload,
    ));
}

pub extern "C" fn on_catchup_finalization_record_by_index(
    peer_id: PeerId,
    index: FinalizationIndex,
) {
    catchup_enqueue(ConsensusMessage::new(
        MessageType::Outbound(Some(peer_id)),
        PacketType::CatchupFinalizationRecordByIndex,
        Arc::from(index.to_be_bytes()),
    ));
}

pub extern "C" fn on_finalization_message_catchup_out(peer_id: PeerId, data: *const u8, len: i64) {
    unsafe {
        let payload = Arc::from(slice::from_raw_parts(data as *const u8, len as usize));

        catchup_enqueue(ConsensusMessage::new(
            MessageType::Outbound(Some(peer_id)),
            PacketType::FinalizationMessage,
            payload,
        ))
    }
}

/// Following the implementation of the log crate, error = 1, warning = 2, info
/// = 3, 4 = debug, any other option is considered as trace.
pub extern "C" fn on_log_emited(identifier: c_char, log_level: c_char, log_message: *const u8) {
    fn identifier_to_string(id: c_char) -> &'static str {
        match id {
            1 => "Runner",
            2 => "Afgjort",
            3 => "Birk",
            4 => "Crypto",
            5 => "Kontrol",
            6 => "Skov",
            7 => "Baker",
            _ => "External",
        }
    }

    let msg = unsafe { CStr::from_ptr(log_message as *const c_char) }
        .to_str()
        .expect("log_callback: unable to decode as UTF-8");
    let id = identifier_to_string(identifier);

    match log_level as u8 {
        1 => error!("{}: {}", id, msg),
        2 => warn!("{}: {}", id, msg),
        3 | 4 => debug!("{}: {}", id, msg),
        _ => trace!("{}: {}", id, msg),
    };
}<|MERGE_RESOLUTION|>--- conflicted
+++ resolved
@@ -38,15 +38,9 @@
 /// The runtime will automatically be shutdown at program exit, or you can stop
 /// it earlier with `stop`.
 #[cfg(all(not(windows), feature = "profiling"))]
-<<<<<<< HEAD
-pub fn start_haskell(heap: &str, time: bool, exceptions: bool) {
+pub fn start_haskell(heap: &str, time: bool, exceptions: bool, gc_log: Option<String>) {
     START_ONCE.call_once(|| {
-        start_haskell_init(heap, time, exceptions);
-=======
-pub fn start_haskell(heap: &str, time: bool, gc_log: Option<String>) {
-    START_ONCE.call_once(|| {
-        start_haskell_init(heap, time, gc_log);
->>>>>>> 2968641e
+        start_haskell_init(heap, time, exceptions, gc_log);
         unsafe {
             ::libc::atexit(stop_nopanic);
         }
@@ -64,40 +58,17 @@
 }
 
 #[cfg(all(not(windows), feature = "profiling"))]
-<<<<<<< HEAD
-fn start_haskell_init(heap: &str, time: bool, exceptions: bool) {
-=======
-fn start_haskell_init(heap: &str, time: bool, gc_log: Option<String>) {
->>>>>>> 2968641e
+fn start_haskell_init(heap: &str, time: bool, exceptions: bool, gc_log: Option<String>) {
     let program_name = std::env::args().take(1).next().unwrap();
     let mut args = vec![program_name.to_owned()];
 
     if heap != "none" || time || gc_log.is_some() {
         args.push("+RTS".to_owned());
+        args.push("-L100".to_owned());
     }
 
     match heap {
         "cost" => {
-<<<<<<< HEAD
-            args.push("+RTS");
-            args.push("-L100");
-            args.push("-hc");
-        }
-        "module" => {
-            args.push("+RTS");
-            args.push("-hm");
-            args.push("-L100");
-        }
-        "description" => {
-            args.push("+RTS");
-            args.push("-hd");
-            args.push("-L100");
-        }
-        "type" => {
-            args.push("+RTS");
-            args.push("-hy");
-            args.push("-L100");
-=======
             args.push("-hc".to_owned());
         }
         "module" => {
@@ -108,7 +79,6 @@
         }
         "type" => {
             args.push("-hy".to_owned());
->>>>>>> 2968641e
         }
         "none" => {}
         _ => {
