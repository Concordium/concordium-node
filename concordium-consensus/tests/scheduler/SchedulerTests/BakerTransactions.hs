--- conflicted
+++ resolved
@@ -309,7 +309,7 @@
       case (results !! 12, results !! 13) of
         ((_,_, bps12), ([(_,Types.TxSuccess [Types.BakerElectionKeyUpdated 3 k])], [], _bps13)) ->
             let b3_bps12 = (bps12 ^. birkCurrentBakers . bakerMap) Map.! 3 ^. bakerInfo
---                b3_bps13 = (bps13 ^. birkCurrentBakers . bakerMap) Map.! 3 ^. bakerInfo
+                b3_bps13 = (bps13 ^. birkCurrentBakers . bakerMap) Map.! 3 ^. bakerInfo
             in do
               assertEqual "Election key before update" (b3_bps12 ^. bakerElectionVerifyKey) (VRF.pubKey $ baker1 ^. _2)
               assertEqual "Updated election key" (b3_bps13 ^. bakerElectionVerifyKey) (VRF.pubKey $ baker3 ^. _2)
@@ -318,11 +318,7 @@
 
     specify "Fail to update first baker's election key using wrong account" $
       case (results !! 13, results !! 14) of
-<<<<<<< HEAD
         ((_,_, bps13), ([(_, Types.TxReject rr)], [], bps14)) ->
-=======
-        ((_,_, bps13), ([(_, Types.TxReject (Types.NotFromBakerAccount _ _))], [], bps14)) ->
->>>>>>> eb22aaa8
             let b3_bps13 = (bps13 ^. birkCurrentBakers . bakerMap) Map.! 3 ^. bakerInfo
                 b3_bps14 = (bps14 ^. birkCurrentBakers . bakerMap) Map.! 3 ^. bakerInfo
             in do
