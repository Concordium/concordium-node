{-# LANGUAGE DataKinds #-}
{-# LANGUAGE MonoLocalBinds #-}
{-# LANGUAGE NumericUnderscores #-}
{-# LANGUAGE OverloadedStrings #-}
{-# LANGUAGE ScopedTypeVariables #-}
{-# LANGUAGE TypeApplications #-}

module SchedulerTests.BakerTransactions (tests) where

import Control.Monad.IO.Class
import Data.Bifunctor (first)
import qualified Data.List as List
import Lens.Micro.Platform
import Test.Hspec

import Concordium.GlobalState.BakerInfo
import qualified Concordium.GlobalState.BlockState as BS
import qualified Concordium.GlobalState.Persistent.BlockState as BS
import qualified Concordium.Scheduler as Sch
import Concordium.Scheduler.Runner
import qualified Concordium.Scheduler.Types as Types
import Concordium.Types.Accounts (
    bakerAggregationVerifyKey,
    bakerElectionVerifyKey,
    bakerInfo,
    bakerSignatureVerifyKey,
 )

import qualified Concordium.Crypto.BlockSignature as BlockSig
import qualified Concordium.Crypto.BlsSignature as Bls
import qualified Concordium.Crypto.SignatureScheme as SigScheme
import qualified Concordium.Crypto.VRF as VRF
import Concordium.GlobalState.DummyData
import Concordium.Scheduler.DummyData

import qualified SchedulerTests.Helpers as Helpers
import SchedulerTests.TestUtils

keyPair :: Int -> SigScheme.KeyPair
keyPair = Helpers.keyPairFromSeed

account :: Int -> Types.AccountAddress
account = Helpers.accountAddressFromSeed

initialBlockState ::
    (Types.IsProtocolVersion pv) =>
    Helpers.PersistentBSM pv (BS.HashedPersistentBlockState pv)
initialBlockState =
    Helpers.createTestBlockStateWithAccountsM $
        fmap (Helpers.makeTestAccountFromSeed 400_000_000_000) [0 .. 3]

baker0 :: (FullBakerInfo, VRF.SecretKey, BlockSig.SignKey, Bls.SecretKey)
baker0 = mkFullBaker 0 0

baker1 :: (FullBakerInfo, VRF.SecretKey, BlockSig.SignKey, Bls.SecretKey)
baker1 = mkFullBaker 1 1

baker2 :: (FullBakerInfo, VRF.SecretKey, BlockSig.SignKey, Bls.SecretKey)
baker2 = mkFullBaker 2 2

baker3 :: (FullBakerInfo, VRF.SecretKey, BlockSig.SignKey, Bls.SecretKey)
baker3 = mkFullBaker 3 3

transactionsInput :: [TransactionJSON]
transactionsInput =
    [ -- Add baker on account 0 (OK)
      TJSON
        { payload =
            AddBaker
                (baker0 ^. _1 . bakerInfo . bakerElectionVerifyKey)
                (baker0 ^. _2)
                (baker0 ^. _1 . bakerInfo . bakerSignatureVerifyKey)
                (baker0 ^. _3)
                (baker0 ^. _1 . bakerInfo . bakerAggregationVerifyKey)
                (baker0 ^. _4)
                300_000_000_000
                True,
          metadata = makeDummyHeader (account 0) 1 10_000,
          keys = [(0, [(0, keyPair 0)])]
        },
      -- Add baker on account 1 (OK)
      TJSON
        { payload =
            AddBaker
                (baker1 ^. _1 . bakerInfo . bakerElectionVerifyKey)
                (baker1 ^. _2)
                (baker1 ^. _1 . bakerInfo . bakerSignatureVerifyKey)
                (baker1 ^. _3)
                (baker1 ^. _1 . bakerInfo . bakerAggregationVerifyKey)
                (baker1 ^. _4)
                300_000_000_000
                False,
          metadata = makeDummyHeader (account 1) 1 10_000,
          keys = [(0, [(0, keyPair 1)])]
        },
      -- Add baker on account 2, duplicate aggregation key of baker 0 (FAIL)
      TJSON
        { payload =
            AddBaker
                (baker2 ^. _1 . bakerInfo . bakerElectionVerifyKey)
                (baker2 ^. _2)
                (baker2 ^. _1 . bakerInfo . bakerSignatureVerifyKey)
                (baker2 ^. _3)
                (baker0 ^. _1 . bakerInfo . bakerAggregationVerifyKey)
                (baker0 ^. _4)
                300_000_000_000
                False,
          metadata = makeDummyHeader (account 2) 1 10_000,
          keys = [(0, [(0, keyPair 2)])]
        },
      -- Add baker on account 2, duplicate sign and election key of baker 0 (OK)
      TJSON
        { payload =
            AddBaker
                (baker0 ^. _1 . bakerInfo . bakerElectionVerifyKey)
                (baker0 ^. _2)
                (baker0 ^. _1 . bakerInfo . bakerSignatureVerifyKey)
                (baker0 ^. _3)
                (baker2 ^. _1 . bakerInfo . bakerAggregationVerifyKey)
                (baker2 ^. _4)
                300_000_000_000
                False,
          metadata = makeDummyHeader (account 2) 2 10_000,
          keys = [(0, [(0, keyPair 2)])]
        },
      -- Update baker 0 with original keys (OK)
      TJSON
        { payload =
            UpdateBakerKeys
                (baker0 ^. _1 . bakerInfo . bakerElectionVerifyKey)
                (baker0 ^. _2)
                (baker0 ^. _1 . bakerInfo . bakerSignatureVerifyKey)
                (baker0 ^. _3)
                (baker0 ^. _1 . bakerInfo . bakerAggregationVerifyKey)
                (baker0 ^. _4),
          metadata = makeDummyHeader (account 0) 2 10_000,
          keys = [(0, [(0, keyPair 0)])]
        },
      -- Update baker 0 with baker1's aggregation key (FAIL)
      TJSON
        { payload =
            UpdateBakerKeys
                (baker0 ^. _1 . bakerInfo . bakerElectionVerifyKey)
                (baker0 ^. _2)
                (baker0 ^. _1 . bakerInfo . bakerSignatureVerifyKey)
                (baker0 ^. _3)
                (baker1 ^. _1 . bakerInfo . bakerAggregationVerifyKey)
                (baker1 ^. _4),
          metadata = makeDummyHeader (account 0) 3 10_000,
          keys = [(0, [(0, keyPair 0)])]
        },
      -- Add baker on account 3, bad election key proof (FAIL)
      TJSON
        { payload =
            AddBaker
                (baker3 ^. _1 . bakerInfo . bakerElectionVerifyKey)
                (baker0 ^. _2)
                (baker3 ^. _1 . bakerInfo . bakerSignatureVerifyKey)
                (baker3 ^. _3)
                (baker3 ^. _1 . bakerInfo . bakerAggregationVerifyKey)
                (baker3 ^. _4)
                300_000_000_000
                False,
          metadata = makeDummyHeader (account 3) 1 10_000,
          keys = [(0, [(0, keyPair 3)])]
        },
      -- Add baker on account 3, bad sign key proof (FAIL)
      TJSON
        { payload =
            AddBaker
                (baker3 ^. _1 . bakerInfo . bakerElectionVerifyKey)
                (baker3 ^. _2)
                (baker3 ^. _1 . bakerInfo . bakerSignatureVerifyKey)
                (baker0 ^. _3)
                (baker3 ^. _1 . bakerInfo . bakerAggregationVerifyKey)
                (baker3 ^. _4)
                300_000_000_000
                False,
          metadata = makeDummyHeader (account 3) 2 10_000,
          keys = [(0, [(0, keyPair 3)])]
        },
      -- Add baker on account 3, bad aggregation key proof (FAIL)
      TJSON
        { payload =
            AddBaker
                (baker3 ^. _1 . bakerInfo . bakerElectionVerifyKey)
                (baker3 ^. _2)
                (baker3 ^. _1 . bakerInfo . bakerSignatureVerifyKey)
                (baker3 ^. _3)
                (baker3 ^. _1 . bakerInfo . bakerAggregationVerifyKey)
                (baker0 ^. _4)
                300_000_000_000
                False,
          metadata = makeDummyHeader (account 3) 3 10_000,
          keys = [(0, [(0, keyPair 3)])]
        },
      -- Remove baker 3 (FAIL)
      TJSON
        { payload = RemoveBaker,
          metadata = makeDummyHeader (account 3) 4 10_000,
          keys = [(0, [(0, keyPair 3)])]
        },
      -- Remove baker 0 (OK)
      TJSON
        { payload = RemoveBaker,
          metadata = makeDummyHeader (account 0) 4 10_000,
          keys = [(0, [(0, keyPair 0)])]
        },
      -- Add baker on account 3 with baker 0's keys (FAIL)
      -- This fails because baker 0 remains valid during cooldown.
      TJSON
        { payload =
            AddBaker
                (baker0 ^. _1 . bakerInfo . bakerElectionVerifyKey)
                (baker0 ^. _2)
                (baker0 ^. _1 . bakerInfo . bakerSignatureVerifyKey)
                (baker0 ^. _3)
                (baker0 ^. _1 . bakerInfo . bakerAggregationVerifyKey)
                (baker0 ^. _4)
                300_000_000_000
                False,
          metadata = makeDummyHeader (account 3) 5 10_000,
          keys = [(0, [(0, keyPair 3)])]
        },
      -- Update baker 1 with bad sign key proof (FAIL)
      TJSON
        { payload =
            UpdateBakerKeys
                (baker1 ^. _1 . bakerInfo . bakerElectionVerifyKey)
                (baker3 ^. _2)
                (baker1 ^. _1 . bakerInfo . bakerSignatureVerifyKey)
                (baker1 ^. _3)
                (baker1 ^. _1 . bakerInfo . bakerAggregationVerifyKey)
                (baker1 ^. _4),
          metadata = makeDummyHeader (account 1) 2 10_000,
          keys = [(0, [(0, keyPair 1)])]
        },
      -- Update baker 1 with bad election key proof (FAIL)
      TJSON
        { payload =
            UpdateBakerKeys
                (baker1 ^. _1 . bakerInfo . bakerElectionVerifyKey)
                (baker1 ^. _2)
                (baker1 ^. _1 . bakerInfo . bakerSignatureVerifyKey)
                (baker3 ^. _3)
                (baker1 ^. _1 . bakerInfo . bakerAggregationVerifyKey)
                (baker1 ^. _4),
          metadata = makeDummyHeader (account 1) 3 10_000,
          keys = [(0, [(0, keyPair 1)])]
        },
      -- Update baker 1 with bad aggregation key proof (FAIL)
      TJSON
        { payload =
            UpdateBakerKeys
                (baker1 ^. _1 . bakerInfo . bakerElectionVerifyKey)
                (baker3 ^. _2)
                (baker1 ^. _1 . bakerInfo . bakerSignatureVerifyKey)
                (baker1 ^. _3)
                (baker1 ^. _1 . bakerInfo . bakerAggregationVerifyKey)
                (baker3 ^. _4),
          metadata = makeDummyHeader (account 1) 4 10_000,
          keys = [(0, [(0, keyPair 1)])]
        }
    ]

tests :: Spec
tests = do
<<<<<<< HEAD
    (outcomes, endState) <- runIO $ do
        txs <- processUngroupedTransactions transactionsInput
        Helpers.runSchedulerTestWithIntermediateStates
            @PV1
            Helpers.defaultTestConfig
            initialBlockState
            (const BS.bsoGetActiveBakers)
            txs
=======
    outcomes <- runIO . Helpers.runTestBlockState $ do
        txs <- liftIO (processUngroupedTransactions transactionsInput)
        (outcomes, endState) <-
            Helpers.runSchedulerTestWithIntermediateStates
                @PV1
                Helpers.defaultTestConfig
                initialBlockState
                (const BS.bsoGetActiveBakers)
                txs
        let feeTotal = sum $ Helpers.srExecutionCosts . fst <$> outcomes
        _ <- liftIO =<< Helpers.assertBlockStateInvariants endState feeTotal
        return outcomes
>>>>>>> 796d2c88
    let results = first (Helpers.getResults . Sch.ftAdded . Helpers.srTransactions) <$> outcomes

    describe "P1: Baker transactions." $ do
        specify "Correct number of transactions" $
            length results `shouldBe` length transactionsInput
        specify "No failed transactions" $ do
            let failedTransactions =
                    List.concatMap
                        (Sch.ftFailed . Helpers.srTransactions . fst)
                        outcomes
            failedTransactions `shouldSatisfy` List.null
        specify "Adding two bakers from initial empty state" $
            case take 2 results of
                [ ([(_, Types.TxSuccess [Types.BakerAdded{ebaBakerId = 0}])], bakers1),
                  ([(_, Types.TxSuccess [Types.BakerAdded{ebaBakerId = 1}])], bakers2)
                    ] -> do
                        bakers1 `shouldBe` [0]
                        bakers2 `shouldBe` [0, 1]
                r -> expectationFailure $ "Unexpected outcome: " ++ show r
        specify "Fail to add baker with duplicate aggregation key" $
            case results !! 2 of
                ([(_, Types.TxReject (Types.DuplicateAggregationKey _))], bakers) ->
                    bakers `shouldBe` [0, 1]
                r -> expectationFailure $ "Unexpected outcome: " ++ show r
        specify "Add baker with duplicate sign and election keys" $
            case results !! 3 of
                ([(_, Types.TxSuccess [Types.BakerAdded{ebaBakerId = 2}])], bakers) ->
                    bakers `shouldBe` [0, 1, 2]
                r -> expectationFailure $ "Unexpected outcome: " ++ show r
        specify "Update baker 0 with original keys" $
            case results !! 4 of
                ([(_, Types.TxSuccess [Types.BakerKeysUpdated 0 _ _ _ _])], bakers) ->
                    bakers `shouldBe` [0, 1, 2]
                r -> expectationFailure $ "Unexpected outcome: " ++ show r
        specify "Fail to update baker 0 with baker 1's aggregation key" $
            case results !! 5 of
                ([(_, Types.TxReject (Types.DuplicateAggregationKey _))], _) -> return ()
                r -> expectationFailure $ "Unexpected outcome: " ++ show r
        specify "Fail to add baker with bad election key proof" $
            case results !! 6 of
                ([(_, Types.TxReject Types.InvalidProof)], _) -> return ()
                r -> expectationFailure $ "Unexpected outcome: " ++ show r
        specify "Fail to add baker with bad sign key proof" $
            case results !! 7 of
                ([(_, Types.TxReject Types.InvalidProof)], _) -> return ()
                r -> expectationFailure $ "Unexpected outcome: " ++ show r
        specify "Fail to add baker with bad aggregation key proof" $
            case results !! 8 of
                ([(_, Types.TxReject Types.InvalidProof)], _) -> return ()
                r -> expectationFailure $ "Unexpected outcome: " ++ show r
        specify "Fail to remove non-existent baker" $
            case results !! 9 of
                ([(_, Types.TxReject (Types.NotABaker acct))], bakers) -> do
                    bakers `shouldBe` [0, 1, 2]
                    acct `shouldBe` account 3
                r -> expectationFailure $ "Unexpected outcome: " ++ show r
        specify "Remove baker 0" $
            case results !! 10 of
                ([(_, Types.TxSuccess [Types.BakerRemoved 0 acct])], bakers) -> do
                    -- The baker should still be in the active bakers due to cooldown
                    bakers `shouldBe` [0, 1, 2]
                    acct `shouldBe` account 0
                r -> expectationFailure $ "Unexpected outcome: " ++ show r
        specify "Fail to add baker with baker 0's keys" $
            case results !! 11 of
                ([(_, Types.TxReject (Types.DuplicateAggregationKey _))], bakers) ->
                    -- The baker should still be in the active bakers due to cooldown
                    bakers `shouldBe` [0, 1, 2]
                r -> expectationFailure $ "Unexpected outcome: " ++ show r
        specify "Fail to update baker with bad election key proof" $
            case results !! 12 of
                ([(_, Types.TxReject Types.InvalidProof)], _) -> return ()
                r -> expectationFailure $ "Unexpected outcome: " ++ show r
        specify "Fail to update baker with bad sign key proof" $
            case results !! 13 of
                ([(_, Types.TxReject Types.InvalidProof)], _) -> return ()
                r -> expectationFailure $ "Unexpected outcome: " ++ show r
        specify "Fail to update baker with bad aggregation key proof" $
            case results !! 14 of
                ([(_, Types.TxReject Types.InvalidProof)], _) -> return ()
                r -> expectationFailure $ "Unexpected outcome: " ++ show r<|MERGE_RESOLUTION|>--- conflicted
+++ resolved
@@ -265,16 +265,6 @@
 
 tests :: Spec
 tests = do
-<<<<<<< HEAD
-    (outcomes, endState) <- runIO $ do
-        txs <- processUngroupedTransactions transactionsInput
-        Helpers.runSchedulerTestWithIntermediateStates
-            @PV1
-            Helpers.defaultTestConfig
-            initialBlockState
-            (const BS.bsoGetActiveBakers)
-            txs
-=======
     outcomes <- runIO . Helpers.runTestBlockState $ do
         txs <- liftIO (processUngroupedTransactions transactionsInput)
         (outcomes, endState) <-
@@ -287,7 +277,6 @@
         let feeTotal = sum $ Helpers.srExecutionCosts . fst <$> outcomes
         _ <- liftIO =<< Helpers.assertBlockStateInvariants endState feeTotal
         return outcomes
->>>>>>> 796d2c88
     let results = first (Helpers.getResults . Sch.ftAdded . Helpers.srTransactions) <$> outcomes
 
     describe "P1: Baker transactions." $ do
