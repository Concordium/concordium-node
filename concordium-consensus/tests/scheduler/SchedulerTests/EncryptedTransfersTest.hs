--- conflicted
+++ resolved
@@ -35,47 +35,6 @@
 -- This test will perform the following transactions and check that the resulting
 -- blockstate is correct:
 --
-<<<<<<< HEAD
---- |----------------------------------+-----------------+-----------+---------------|
---- | After transaction                |                 |      Ales |        Thomas |
---- |----------------------------------+-----------------+-----------+---------------|
---- | A, PubToSec(1000)                | selfAmount      |      1000 |             0 |
---- |                                  | startIdx        |         0 |             0 |
---- |                                  | incomingAmounts |        [] |            [] |
---- |----------------------------------+-----------------+-----------+---------------|
---- | A->T, Send 100 from self         | selfAmount      |       900 |             0 |
---- |                                  | startIdx        |         0 |             0 |
---- |                                  | incomingAmounts |        [] |         [100] |
---- |----------------------------------+-----------------+-----------+---------------|
---- | A->T, Send 100 from self         | selfAmount      |       800 |             0 |
---- |                                  | startIdx        |         0 |             0 |
---- |                                  | incomingAmounts |        [] |     [100,100] |
---- |----------------------------------+-----------------+-----------+---------------|
---- | A->T, Send 100 from self         | selfAmount      |       700 |             0 |
---- |                                  | startIdx        |         0 |             0 |
---- |                                  | incomingAmounts |        [] | [100,100,100] |
---- |----------------------------------+-----------------+-----------+---------------|
---- | T->A, Send 150 combining up to 2 | selfAmount      |       700 |            50 |
---- |                                  | startIdx        |         0 |             2 |
---- |                                  | incomingAmounts |     [150] |         [100] |
---- |----------------------------------+-----------------+-----------+---------------|
---- | T->A, Send 150 combining up to 3 | selfAmount      |       700 |             0 |
---- |                                  | startIdx        |         0 |             3 |
---- |                                  | incomingAmounts | [150,150] |            [] |
---- |----------------------------------+-----------------+-----------+---------------|
---- | A, SecToPub(650)                 | selfAmount      |        50 |             0 |
---- |                                  | startIdx        |         0 |             3 |
---- |                                  | incomingAmounts | [150,150] |            [] |
---- |----------------------------------+-----------------+-----------+---------------|
---- | A, SecToPub(150)                 | selfAmount      |        50 |             0 |
---- |                                  | startIdx        |         1 |             3 |
---- |                                  | incomingAmounts |     [150] |            [] |
---- |----------------------------------+-----------------+-----------+---------------|
---- | A, SecToPub(200)                 | selfAmount      |         0 |             0 |
---- |                                  | startIdx        |         2 |             3 |
---- |                                  | incomingAmounts |        [] |            [] |
---- |----------------------------------+-----------------+-----------+---------------|
-=======
 --- |------------------------------------+-----------------+-----------+---------------|
 --- | After transaction                  |                 |  Account0 |      Account1 |
 --- |------------------------------------+-----------------+-----------+---------------|
@@ -124,7 +83,6 @@
                 testCase0 spv pvString
                 testCase1 spv pvString
                 testCase2 spv pvString
->>>>>>> dacae55e
 
 initialBlockState ::
     Types.IsProtocolVersion pv =>
@@ -183,18 +141,6 @@
                     accountEncryptedAmount
                     expectedEncryptedAmount
 
-<<<<<<< HEAD
-tests :: Spec
-tests = do
-    describe "Encrypted transfers:" $
-        sequence_ $
-            Helpers.forEveryProtocolVersion $ \spv pvString -> do
-                testCase0 spv pvString
-                testCase1 spv pvString
-                testCase2 spv pvString
-
-=======
->>>>>>> dacae55e
 createEncryptedTransferData ::
     ID.AccountEncryptionKey ->
     ElgamalSecretKey ->
@@ -207,10 +153,7 @@
 createSecToPubTransferData :: ElgamalSecretKey -> AggregatedDecryptedAmount -> Types.Amount -> IO (Maybe SecToPubAmountTransferData)
 createSecToPubTransferData = makeSecToPubAmountTransferData dummyCryptographicParameters
 
-<<<<<<< HEAD
-=======
 -- | Test running a series of encrypted transfers as described in this module documentation.
->>>>>>> dacae55e
 testCase0 ::
     forall pv.
     (Types.IsProtocolVersion pv) =>
@@ -227,10 +170,7 @@
             initialBlockState
             transactionsAndAssertions
   where
-<<<<<<< HEAD
-=======
     makeTransactions :: IO [Helpers.TransactionAndAssertion pv]
->>>>>>> dacae55e
     makeTransactions = do
         -- Transaction 1. Pub to sec (1000)
         let encryptedAmount1000 :: EncryptedAmount
@@ -403,14 +343,6 @@
             incomingAmounts8account0 = Seq.empty
 
         return
-<<<<<<< HEAD
-            [   ( Runner.TJSON
-                    { payload = Runner.TransferToEncrypted 1_000,
-                      metadata = makeDummyHeader accountAddress0 1 100_000,
-                      keys = [(0, [(0, keyPair0)])]
-                    },
-                  \Helpers.SchedulerResult{..} state -> do
-=======
             [ Helpers.TransactionAndAssertion
                 { taaTransaction =
                     Runner.TJSON
@@ -419,7 +351,6 @@
                           keys = [(0, [(0, keyPair0)])]
                         },
                   taaAssertion = \Helpers.SchedulerResult{..} state -> do
->>>>>>> dacae55e
                     doInvariantAssertions <-
                         Helpers.assertBlockStateInvariantsH
                             state
@@ -446,18 +377,6 @@
                             _ -> assertFailure "First transaction should succeed"
                         doInvariantAssertions
                         doEncryptedBalanceAssertions
-<<<<<<< HEAD
-                ),
-                ( Runner.TJSON
-                    { payload =
-                        Runner.EncryptedAmountTransfer
-                            accountAddress1
-                            encryptedTransferData1,
-                      metadata = makeDummyHeader accountAddress0 2 100_000,
-                      keys = [(0, [(0, keyPair0)])]
-                    },
-                  \Helpers.SchedulerResult{..} state -> do
-=======
                 },
               Helpers.TransactionAndAssertion
                 { taaTransaction =
@@ -470,7 +389,6 @@
                           keys = [(0, [(0, keyPair0)])]
                         },
                   taaAssertion = \Helpers.SchedulerResult{..} state -> do
->>>>>>> dacae55e
                     doEncryptedBalanceAssertionSender <-
                         assertEncryptedBalance
                             Types.initialAccountEncryptedAmount
@@ -510,18 +428,6 @@
                             _ -> assertFailure "Third transaction should succeed"
                         doEncryptedBalanceAssertionSender
                         doEncryptedBalanceAssertionReceiver
-<<<<<<< HEAD
-                ),
-                ( Runner.TJSON
-                    { payload =
-                        Runner.EncryptedAmountTransfer
-                            accountAddress1
-                            encryptedTransferData2,
-                      metadata = makeDummyHeader accountAddress0 3 100_000,
-                      keys = [(0, [(0, keyPair0)])]
-                    },
-                  \Helpers.SchedulerResult{..} state -> do
-=======
                 },
               Helpers.TransactionAndAssertion
                 { taaTransaction =
@@ -534,7 +440,6 @@
                           keys = [(0, [(0, keyPair0)])]
                         },
                   taaAssertion = \Helpers.SchedulerResult{..} state -> do
->>>>>>> dacae55e
                     doEncryptedBalanceAssertionSender <-
                         assertEncryptedBalance
                             Types.initialAccountEncryptedAmount
@@ -575,18 +480,6 @@
                             _ -> assertFailure "Forth transaction should succeed"
                         doEncryptedBalanceAssertionSender
                         doEncryptedBalanceAssertionReceiver
-<<<<<<< HEAD
-                ),
-                ( Runner.TJSON
-                    { payload =
-                        Runner.EncryptedAmountTransfer
-                            accountAddress1
-                            encryptedTransferData3,
-                      metadata = makeDummyHeader accountAddress0 4 100_000,
-                      keys = [(0, [(0, keyPair0)])]
-                    },
-                  \Helpers.SchedulerResult{..} state -> do
-=======
                 },
               Helpers.TransactionAndAssertion
                 { taaTransaction =
@@ -599,7 +492,6 @@
                           keys = [(0, [(0, keyPair0)])]
                         },
                   taaAssertion = \Helpers.SchedulerResult{..} state -> do
->>>>>>> dacae55e
                     doEncryptedBalanceAssertionSender <-
                         assertEncryptedBalance
                             Types.initialAccountEncryptedAmount
@@ -640,15 +532,6 @@
                             _ -> assertFailure "Fifth transaction should succeed"
                         doEncryptedBalanceAssertionSender
                         doEncryptedBalanceAssertionReceiver
-<<<<<<< HEAD
-                ),
-                ( Runner.TJSON
-                    { payload = Runner.EncryptedAmountTransfer accountAddress0 encryptedTransferData4,
-                      metadata = makeDummyHeader accountAddress1 1 100_000,
-                      keys = [(0, [(0, keyPair1)])]
-                    },
-                  \Helpers.SchedulerResult{..} state -> do
-=======
                 },
               Helpers.TransactionAndAssertion
                 { taaTransaction =
@@ -658,7 +541,6 @@
                           keys = [(0, [(0, keyPair1)])]
                         },
                   taaAssertion = \Helpers.SchedulerResult{..} state -> do
->>>>>>> dacae55e
                     doEncryptedBalanceAssertionSender <-
                         assertEncryptedBalance
                             Types.initialAccountEncryptedAmount
@@ -700,18 +582,6 @@
                             _ -> assertFailure "Sixth transaction should succeed"
                         doEncryptedBalanceAssertionSender
                         doEncryptedBalanceAssertionReceiver
-<<<<<<< HEAD
-                ),
-                ( Runner.TJSON
-                    { payload =
-                        Runner.EncryptedAmountTransfer
-                            accountAddress0
-                            encryptedTransferData5,
-                      metadata = makeDummyHeader accountAddress1 2 100_000,
-                      keys = [(0, [(0, keyPair1)])]
-                    },
-                  \Helpers.SchedulerResult{..} state -> do
-=======
                 },
               Helpers.TransactionAndAssertion
                 { taaTransaction =
@@ -724,7 +594,6 @@
                           keys = [(0, [(0, keyPair1)])]
                         },
                   taaAssertion = \Helpers.SchedulerResult{..} state -> do
->>>>>>> dacae55e
                     doEncryptedBalanceAssertionSender <-
                         assertEncryptedBalance
                             Types.initialAccountEncryptedAmount
@@ -766,15 +635,6 @@
                             _ -> assertFailure "Seventh transaction should succeed"
                         doEncryptedBalanceAssertionSender
                         doEncryptedBalanceAssertionReceiver
-<<<<<<< HEAD
-                ),
-                ( Runner.TJSON
-                    { payload = Runner.TransferToPublic secToPubTransferData1,
-                      metadata = makeDummyHeader accountAddress0 5 100_000,
-                      keys = [(0, [(0, keyPair0)])]
-                    },
-                  \Helpers.SchedulerResult{..} state -> do
-=======
                 },
               Helpers.TransactionAndAssertion
                 { taaTransaction =
@@ -784,7 +644,6 @@
                           keys = [(0, [(0, keyPair0)])]
                         },
                   taaAssertion = \Helpers.SchedulerResult{..} state -> do
->>>>>>> dacae55e
                     doEncryptedBalanceAssertion <-
                         assertEncryptedBalance
                             Types.initialAccountEncryptedAmount
@@ -817,15 +676,6 @@
                                     vrEvents
                             _ -> assertFailure "Eigth transaction should succeed"
                         doEncryptedBalanceAssertion
-<<<<<<< HEAD
-                ),
-                ( Runner.TJSON
-                    { payload = Runner.TransferToPublic secToPubTransferData2,
-                      metadata = makeDummyHeader accountAddress0 6 100_000,
-                      keys = [(0, [(0, keyPair0)])]
-                    },
-                  \Helpers.SchedulerResult{..} state -> do
-=======
                 },
               Helpers.TransactionAndAssertion
                 { taaTransaction =
@@ -835,7 +685,6 @@
                           keys = [(0, [(0, keyPair0)])]
                         },
                   taaAssertion = \Helpers.SchedulerResult{..} state -> do
->>>>>>> dacae55e
                     doEncryptedBalanceAssertion <-
                         assertEncryptedBalance
                             Types.initialAccountEncryptedAmount
@@ -866,15 +715,6 @@
                                     vrEvents
                             _ -> assertFailure "Nineth transaction should succeed"
                         doEncryptedBalanceAssertion
-<<<<<<< HEAD
-                ),
-                ( Runner.TJSON
-                    { payload = Runner.TransferToPublic secToPubTransferData3,
-                      metadata = makeDummyHeader accountAddress0 7 100_000,
-                      keys = [(0, [(0, keyPair0)])]
-                    },
-                  \Helpers.SchedulerResult{..} state -> do
-=======
                 },
               Helpers.TransactionAndAssertion
                 { taaTransaction =
@@ -884,7 +724,6 @@
                           keys = [(0, [(0, keyPair0)])]
                         },
                   taaAssertion = \Helpers.SchedulerResult{..} state -> do
->>>>>>> dacae55e
                     doEncryptedBalanceAssertion <-
                         assertEncryptedBalance
                             Types.initialAccountEncryptedAmount
@@ -915,17 +754,11 @@
                                     vrEvents
                             _ -> assertFailure "Tenth transaction should succeed"
                         doEncryptedBalanceAssertion
-<<<<<<< HEAD
-                )
-            ]
-
-=======
                 }
             ]
 
 -- | Test ensuring an encrypted transfer with memo fails correctly in protocol versions not
 -- supporting memos.
->>>>>>> dacae55e
 testCase1 ::
     forall pv.
     (Types.IsProtocolVersion pv) =>
@@ -944,10 +777,7 @@
                 initialBlockState
                 transactionsAndAssertions
   where
-<<<<<<< HEAD
-=======
     makeTransactions :: IO [Helpers.TransactionAndAssertion pv]
->>>>>>> dacae55e
     makeTransactions = do
         -- Transaction 1. Pub to sec (1000)
         let encryptedAmount1000 :: EncryptedAmount
@@ -968,14 +798,6 @@
         let memo = Types.Memo $ BSS.pack [0, 1, 2, 3]
 
         return
-<<<<<<< HEAD
-            [   ( Runner.TJSON
-                    { payload = Runner.TransferToEncrypted 1_000,
-                      metadata = makeDummyHeader accountAddress0 1 100_000,
-                      keys = [(0, [(0, keyPair0)])]
-                    },
-                  \Helpers.SchedulerResult{..} state -> do
-=======
             [ Helpers.TransactionAndAssertion
                 { taaTransaction =
                     Runner.TJSON
@@ -984,7 +806,6 @@
                           keys = [(0, [(0, keyPair0)])]
                         },
                   taaAssertion = \Helpers.SchedulerResult{..} state -> do
->>>>>>> dacae55e
                     doInvariantAssertions <-
                         Helpers.assertBlockStateInvariantsH
                             state
@@ -1011,19 +832,6 @@
                             _ -> assertFailure "First transaction should succeed"
                         doInvariantAssertions
                         doEncryptedBalanceAssertions
-<<<<<<< HEAD
-                ),
-                ( Runner.TJSON
-                    { payload =
-                        Runner.EncryptedAmountTransferWithMemo
-                            accountAddress1
-                            memo
-                            encryptedTransferData1,
-                      metadata = makeDummyHeader accountAddress0 2 100_000,
-                      keys = [(0, [(0, keyPair0)])]
-                    },
-                  \Helpers.SchedulerResult{..} state -> do
-=======
                 },
               Helpers.TransactionAndAssertion
                 { taaTransaction =
@@ -1037,7 +845,6 @@
                           keys = [(0, [(0, keyPair0)])]
                         },
                   taaAssertion = \Helpers.SchedulerResult{..} state -> do
->>>>>>> dacae55e
                     doEncryptedBalanceAssertions <-
                         assertEncryptedBalance
                             Types.initialAccountEncryptedAmount
@@ -1054,17 +861,11 @@
                                     vrRejectReason
                             _ -> assertFailure "Second transaction should reject"
                         doEncryptedBalanceAssertions
-<<<<<<< HEAD
-                )
-            ]
-
-=======
                 }
             ]
 
 -- | Test running a series of encrypted transfers with memo as described in this module
 -- documentation.
->>>>>>> dacae55e
 testCase2 ::
     forall pv.
     (Types.IsProtocolVersion pv) =>
@@ -1257,14 +1058,6 @@
         let memo = Types.Memo $ BSS.pack [0, 1, 2, 3]
 
         return
-<<<<<<< HEAD
-            [   ( Runner.TJSON
-                    { payload = Runner.TransferToEncrypted 1_000,
-                      metadata = makeDummyHeader accountAddress0 1 100_000,
-                      keys = [(0, [(0, keyPair0)])]
-                    },
-                  \Helpers.SchedulerResult{..} state -> do
-=======
             [ Helpers.TransactionAndAssertion
                 { taaTransaction =
                     Runner.TJSON
@@ -1273,7 +1066,6 @@
                           keys = [(0, [(0, keyPair0)])]
                         },
                   taaAssertion = \Helpers.SchedulerResult{..} state -> do
->>>>>>> dacae55e
                     doInvariantAssertions <-
                         Helpers.assertBlockStateInvariantsH
                             state
@@ -1300,19 +1092,6 @@
                             _ -> assertFailure "First transaction should succeed"
                         doInvariantAssertions
                         doEncryptedBalanceAssertions
-<<<<<<< HEAD
-                ),
-                ( Runner.TJSON
-                    { payload =
-                        Runner.EncryptedAmountTransferWithMemo
-                            accountAddress1
-                            memo
-                            encryptedTransferData1,
-                      metadata = makeDummyHeader accountAddress0 2 100_000,
-                      keys = [(0, [(0, keyPair0)])]
-                    },
-                  \Helpers.SchedulerResult{..} state -> do
-=======
                 },
               Helpers.TransactionAndAssertion
                 { taaTransaction =
@@ -1326,7 +1105,6 @@
                           keys = [(0, [(0, keyPair0)])]
                         },
                   taaAssertion = \Helpers.SchedulerResult{..} state -> do
->>>>>>> dacae55e
                     doEncryptedBalanceAssertionSender <-
                         assertEncryptedBalance
                             Types.initialAccountEncryptedAmount
@@ -1367,19 +1145,6 @@
                             _ -> assertFailure "Third transaction should succeed"
                         doEncryptedBalanceAssertionSender
                         doEncryptedBalanceAssertionReceiver
-<<<<<<< HEAD
-                ),
-                ( Runner.TJSON
-                    { payload =
-                        Runner.EncryptedAmountTransferWithMemo
-                            accountAddress1
-                            memo
-                            encryptedTransferData2,
-                      metadata = makeDummyHeader accountAddress0 3 100_000,
-                      keys = [(0, [(0, keyPair0)])]
-                    },
-                  \Helpers.SchedulerResult{..} state -> do
-=======
                 },
               Helpers.TransactionAndAssertion
                 { taaTransaction =
@@ -1393,7 +1158,6 @@
                           keys = [(0, [(0, keyPair0)])]
                         },
                   taaAssertion = \Helpers.SchedulerResult{..} state -> do
->>>>>>> dacae55e
                     doEncryptedBalanceAssertionSender <-
                         assertEncryptedBalance
                             Types.initialAccountEncryptedAmount
@@ -1435,19 +1199,6 @@
                             _ -> assertFailure "Forth transaction should succeed"
                         doEncryptedBalanceAssertionSender
                         doEncryptedBalanceAssertionReceiver
-<<<<<<< HEAD
-                ),
-                ( Runner.TJSON
-                    { payload =
-                        Runner.EncryptedAmountTransferWithMemo
-                            accountAddress1
-                            memo
-                            encryptedTransferData3,
-                      metadata = makeDummyHeader accountAddress0 4 100_000,
-                      keys = [(0, [(0, keyPair0)])]
-                    },
-                  \Helpers.SchedulerResult{..} state -> do
-=======
                 },
               Helpers.TransactionAndAssertion
                 { taaTransaction =
@@ -1461,7 +1212,6 @@
                           keys = [(0, [(0, keyPair0)])]
                         },
                   taaAssertion = \Helpers.SchedulerResult{..} state -> do
->>>>>>> dacae55e
                     doEncryptedBalanceAssertionSender <-
                         assertEncryptedBalance
                             Types.initialAccountEncryptedAmount
@@ -1503,19 +1253,6 @@
                             _ -> assertFailure "Fifth transaction should succeed"
                         doEncryptedBalanceAssertionSender
                         doEncryptedBalanceAssertionReceiver
-<<<<<<< HEAD
-                ),
-                ( Runner.TJSON
-                    { payload =
-                        Runner.EncryptedAmountTransferWithMemo
-                            accountAddress0
-                            memo
-                            encryptedTransferData4,
-                      metadata = makeDummyHeader accountAddress1 1 100_000,
-                      keys = [(0, [(0, keyPair1)])]
-                    },
-                  \Helpers.SchedulerResult{..} state -> do
-=======
                 },
               Helpers.TransactionAndAssertion
                 { taaTransaction =
@@ -1529,7 +1266,6 @@
                           keys = [(0, [(0, keyPair1)])]
                         },
                   taaAssertion = \Helpers.SchedulerResult{..} state -> do
->>>>>>> dacae55e
                     doEncryptedBalanceAssertionSender <-
                         assertEncryptedBalance
                             Types.initialAccountEncryptedAmount
@@ -1572,19 +1308,6 @@
                             _ -> assertFailure "Sixth transaction should succeed"
                         doEncryptedBalanceAssertionSender
                         doEncryptedBalanceAssertionReceiver
-<<<<<<< HEAD
-                ),
-                ( Runner.TJSON
-                    { payload =
-                        Runner.EncryptedAmountTransferWithMemo
-                            accountAddress0
-                            memo
-                            encryptedTransferData5,
-                      metadata = makeDummyHeader accountAddress1 2 100_000,
-                      keys = [(0, [(0, keyPair1)])]
-                    },
-                  \Helpers.SchedulerResult{..} state -> do
-=======
                 },
               Helpers.TransactionAndAssertion
                 { taaTransaction =
@@ -1598,7 +1321,6 @@
                           keys = [(0, [(0, keyPair1)])]
                         },
                   taaAssertion = \Helpers.SchedulerResult{..} state -> do
->>>>>>> dacae55e
                     doEncryptedBalanceAssertionSender <-
                         assertEncryptedBalance
                             Types.initialAccountEncryptedAmount
@@ -1641,15 +1363,6 @@
                             _ -> assertFailure "Seventh transaction should succeed"
                         doEncryptedBalanceAssertionSender
                         doEncryptedBalanceAssertionReceiver
-<<<<<<< HEAD
-                ),
-                ( Runner.TJSON
-                    { payload = Runner.TransferToPublic secToPubTransferData1,
-                      metadata = makeDummyHeader accountAddress0 5 100_000,
-                      keys = [(0, [(0, keyPair0)])]
-                    },
-                  \Helpers.SchedulerResult{..} state -> do
-=======
                 },
               Helpers.TransactionAndAssertion
                 { taaTransaction =
@@ -1659,7 +1372,6 @@
                           keys = [(0, [(0, keyPair0)])]
                         },
                   taaAssertion = \Helpers.SchedulerResult{..} state -> do
->>>>>>> dacae55e
                     doEncryptedBalanceAssertion <-
                         assertEncryptedBalance
                             Types.initialAccountEncryptedAmount
@@ -1692,15 +1404,6 @@
                                     vrEvents
                             _ -> assertFailure "Eigth transaction should succeed"
                         doEncryptedBalanceAssertion
-<<<<<<< HEAD
-                ),
-                ( Runner.TJSON
-                    { payload = Runner.TransferToPublic secToPubTransferData2,
-                      metadata = makeDummyHeader accountAddress0 6 100_000,
-                      keys = [(0, [(0, keyPair0)])]
-                    },
-                  \Helpers.SchedulerResult{..} state -> do
-=======
                 },
               Helpers.TransactionAndAssertion
                 { taaTransaction =
@@ -1710,7 +1413,6 @@
                           keys = [(0, [(0, keyPair0)])]
                         },
                   taaAssertion = \Helpers.SchedulerResult{..} state -> do
->>>>>>> dacae55e
                     doEncryptedBalanceAssertion <-
                         assertEncryptedBalance
                             Types.initialAccountEncryptedAmount
@@ -1741,15 +1443,6 @@
                                     vrEvents
                             _ -> assertFailure "Nineth transaction should succeed"
                         doEncryptedBalanceAssertion
-<<<<<<< HEAD
-                ),
-                ( Runner.TJSON
-                    { payload = Runner.TransferToPublic secToPubTransferData3,
-                      metadata = makeDummyHeader accountAddress0 7 100_000,
-                      keys = [(0, [(0, keyPair0)])]
-                    },
-                  \Helpers.SchedulerResult{..} state -> do
-=======
                 },
               Helpers.TransactionAndAssertion
                 { taaTransaction =
@@ -1759,7 +1452,6 @@
                           keys = [(0, [(0, keyPair0)])]
                         },
                   taaAssertion = \Helpers.SchedulerResult{..} state -> do
->>>>>>> dacae55e
                     doEncryptedBalanceAssertion <-
                         assertEncryptedBalance
                             Types.initialAccountEncryptedAmount
@@ -1790,9 +1482,5 @@
                                     vrEvents
                             _ -> assertFailure "Tenth transaction should succeed"
                         doEncryptedBalanceAssertion
-<<<<<<< HEAD
-                )
-=======
                 }
->>>>>>> dacae55e
             ]