{-# LANGUAGE OverloadedStrings #-}
{-# LANGUAGE RecordWildCards #-}
{-# LANGUAGE LambdaCase #-}
{-# OPTIONS_GHC -Wall #-}
module SchedulerTests.ContractCommSpec where

import Test.Hspec
import Test.HUnit

import qualified Concordium.Scheduler.Types as Types
import qualified Concordium.Scheduler.EnvironmentImplementation as Types
import qualified Acorn.Utils.Init as Init
import Concordium.Scheduler.Runner
import qualified Acorn.Parser.Runner as PR
import qualified Concordium.Scheduler as Sch

import Concordium.GlobalState.Basic.BlockState
import Concordium.GlobalState.Account as Acc
import Concordium.GlobalState.Modules as Mod
import Concordium.GlobalState.Rewards as Rew
import Concordium.GlobalState.Basic.Invariants

import qualified Data.Text.IO as TIO

import Lens.Micro.Platform

import Control.Monad.IO.Class

import qualified Acorn.Core as Core
import SchedulerTests.DummyData

shouldReturnP :: Show a => IO a -> (a -> Bool) -> IO ()
shouldReturnP action f = action >>= (`shouldSatisfy` f)

initialBlockState :: BlockState
<<<<<<< HEAD
initialBlockState =
  emptyBlockState emptyBirkParameters Types.dummyCryptographicParameters &
=======
initialBlockState = 
  emptyBlockState emptyBirkParameters dummyCryptographicParameters &
>>>>>>> 63160475
    (blockAccounts .~ Acc.putAccount (mkAccount alesVK 1000000) Acc.emptyAccounts) .
    (blockBank . Rew.totalGTU .~ 1000000) .
    (blockModules .~ (let (_, _, gs) = Init.baseState in Mod.fromModuleList (Init.moduleList gs)))

transactionsInput :: [TransactionJSON]
transactionsInput =
  [TJSON { payload = DeployModule "CommCounter"
         , metadata = makeHeader alesKP 1 100000
         , keypair = alesKP
         }
  ,TJSON { payload = InitContract {amount = 100
                                  ,contractName = "Recorder"
                                  ,moduleName = "CommCounter"
                                  ,parameter = "Unit.Unit"
                                  }
         , metadata = makeHeader alesKP 2 100000
         , keypair = alesKP
         }
  ,TJSON { payload = InitContract {amount = 100
                                  ,contractName = "Counter"
                                  ,moduleName = "CommCounter"
                                  ,parameter = "let pair :: Int64 -> <address> -> Prod.Pair Int64 <address> = Prod.Pair [Int64, <address>] in pair 0 <0, 0>"
                                  }
         , metadata = makeHeader alesKP 3 100000
         , keypair = alesKP
         }
  ,TJSON { payload = Update {amount = 101
                            ,address = Types.ContractAddress {contractIndex = 1, contractSubindex = 0}
                            ,moduleName = "CommCounter"
                            ,message = "Inc 100"
                            }
         , metadata = makeHeader alesKP 4 100000
         , keypair = alesKP
         }
  ,TJSON { payload = Update {amount = 100
                            ,address = Types.ContractAddress {contractIndex = 1, contractSubindex = 0}
                            ,moduleName = "CommCounter"
                            ,message = "Dec 50"
                            }
         , metadata = makeHeader alesKP 5 100000
         , keypair = alesKP
         }
  ,TJSON { payload = Update {amount = 100
                            ,address = Types.ContractAddress {contractIndex = 1, contractSubindex = 0}
                            ,moduleName = "CommCounter"
                            ,message = "Dec 50"
                            }
         , metadata = makeHeader alesKP 6 120000
         , keypair = alesKP
         }
  ,TJSON { payload = Update {amount = 100
                            ,address = Types.ContractAddress {contractIndex = 1, contractSubindex = 0}
                            ,moduleName = "CommCounter"
                            ,message = "Dec 1"
                            }
         , metadata = makeHeader alesKP 7 120000
         , keypair = alesKP
         }
  ]

testCommCounter ::
  PR.Context Core.UA
    IO
    ([(Types.Transaction, Types.ValidResult)],
     [(Types.Transaction, Types.FailureKind)])
testCommCounter = do
    source <- liftIO $ TIO.readFile "test/contracts/CommCounter.acorn"
    (_, _) <- PR.processModule source -- execute only for effect on global state
    transactions <- processTransactions transactionsInput
    let ((suc, fails), endState) = Types.runSI (Sch.filterTransactions transactions)
                                    Types.dummyChainMeta
                                    initialBlockState
    case invariantBlockState endState of
        Left f -> liftIO $ assertFailure $ f ++ "\n" ++ show endState
        _ -> return ()
    return (suc, fails)

checkCommCounterResult :: ([(a, Types.ValidResult)], [b]) -> Bool
checkCommCounterResult (suc, fails) =
  null fails && -- should be no failed transactions
  length reject == 1 &&  -- one rejected (which is also the last one)
  length nonreject == 6  -- and 6 successful ones
  where
    nonreject = filter (\case (_, Types.TxSuccess _) -> True
                              (_, Types.TxReject _ _) -> False)
                        suc
    reject = filter (\case (_, Types.TxSuccess _) -> False
                           (_, Types.TxReject _ _) -> True
                    )
                        suc

tests :: SpecWith ()
tests =
  describe "Communicating counter." $ do
    specify "6 successful and 1 failed transaction" $ do
      PR.evalContext Init.initialContextData testCommCounter `shouldReturnP` checkCommCounterResult<|MERGE_RESOLUTION|>--- conflicted
+++ resolved
@@ -33,13 +33,8 @@
 shouldReturnP action f = action >>= (`shouldSatisfy` f)
 
 initialBlockState :: BlockState
-<<<<<<< HEAD
-initialBlockState =
-  emptyBlockState emptyBirkParameters Types.dummyCryptographicParameters &
-=======
 initialBlockState = 
   emptyBlockState emptyBirkParameters dummyCryptographicParameters &
->>>>>>> 63160475
     (blockAccounts .~ Acc.putAccount (mkAccount alesVK 1000000) Acc.emptyAccounts) .
     (blockBank . Rew.totalGTU .~ 1000000) .
     (blockModules .~ (let (_, _, gs) = Init.baseState in Mod.fromModuleList (Init.moduleList gs)))
@@ -122,7 +117,7 @@
   null fails && -- should be no failed transactions
   length reject == 1 &&  -- one rejected (which is also the last one)
   length nonreject == 6  -- and 6 successful ones
-  where
+  where 
     nonreject = filter (\case (_, Types.TxSuccess _) -> True
                               (_, Types.TxReject _ _) -> False)
                         suc
@@ -132,7 +127,7 @@
                         suc
 
 tests :: SpecWith ()
-tests =
+tests = 
   describe "Communicating counter." $ do
     specify "6 successful and 1 failed transaction" $ do
       PR.evalContext Init.initialContextData testCommCounter `shouldReturnP` checkCommCounterResult