{-# LANGUAGE DataKinds #-}
{-# LANGUAGE DeriveFunctor #-}
{-# LANGUAGE GADTs #-}
{-# LANGUAGE NumericUnderscores #-}
{-# LANGUAGE OverloadedStrings #-}
{-# LANGUAGE QuantifiedConstraints #-}
{-# LANGUAGE RankNTypes #-}
{-# LANGUAGE ScopedTypeVariables #-}
{-# LANGUAGE StandaloneDeriving #-}
{-# LANGUAGE TypeApplications #-}
{-# LANGUAGE TypeFamilies #-}
{-# LANGUAGE UndecidableInstances #-}

-- | This module defines tests for 'Concordium.Scheduler.ProtocolLevelTokens.Module', which
--  implements the token module. These tests are implemented by modelling interactions between
--  the Token Module and the Token Kernel by traces. A trace specifies a call by the Module into
--  the Kernel with particular arguments, and defines the response from the Kernel (which can
--  be a return value or aborting the execution).
module SchedulerTests.TokenModule where

import Control.Monad
import qualified Data.ByteString as BS
import qualified Data.ByteString.Short as SBS
import qualified Data.Sequence as Seq
import Data.Serialize (encode)
import Data.String
import qualified Data.Text as Text
import Data.Typeable
import Data.Word
import Lens.Micro.Platform
import System.Random
import Test.HUnit
import Test.Hspec

import qualified Concordium.Crypto.SHA256 as SHA256
import Concordium.ID.Types (randomAccountAddress)
import Concordium.Types
import Concordium.Types.ProtocolLevelTokens.CBOR
import Concordium.Types.Tokens

import Concordium.Cost
import qualified Concordium.Crypto.SHA256 as Hash
import Concordium.GlobalState.BlockState as BlockState
import Concordium.GlobalState.Persistent.BlockState
import qualified Concordium.GlobalState.Persistent.BlockState as BS
import Concordium.GlobalState.Persistent.BlockState.ProtocolLevelTokens
import Concordium.Scheduler.DummyData
import qualified Concordium.Scheduler.EnvironmentImplementation as EI
import Concordium.Scheduler.ProtocolLevelTokens.Kernel
import Concordium.Scheduler.ProtocolLevelTokens.Module (
    InitializeTokenError (..),
    QueryTokenError (..),
    TransactionContext' (..),
    accountStateKey,
    executeTokenUpdateTransaction,
    initializeToken,
    moduleStateKey,
    queryTokenModuleState,
 )
import qualified Concordium.Scheduler.Runner as Runner
import qualified Concordium.Scheduler.Types as Types
import qualified SchedulerTests.Helpers as Helpers

-- | A value of type @PLTKernelQueryCall acct ret@ represents an invocation of an operation
--  in a 'PLTKernelQuery' monad where @PLTAccount m ~ acct@. The parameter @ret@ is the type
--  of the return value expected.
data PLTKernelQueryCall acct ret where
    GetTokenState :: TokenStateKey -> PLTKernelQueryCall acct (Maybe TokenStateValue)
    GetAccount :: AccountAddress -> PLTKernelQueryCall acct (Maybe acct)
    GetAccountBalance :: acct -> PLTKernelQueryCall acct TokenRawAmount
    GetAccountIndex :: acct -> PLTKernelQueryCall acct AccountIndex
    GetAccountByIndex :: AccountIndex -> PLTKernelQueryCall acct (Maybe acct)
    GetAccountCanonicalAddress :: acct -> PLTKernelQueryCall acct AccountAddress
    GetCirculatingSupply :: PLTKernelQueryCall acct TokenRawAmount
    GetDecimals :: PLTKernelQueryCall acct Word8

deriving instance (Show acct) => Show (PLTKernelQueryCall acct ret)
deriving instance (Eq acct) => Eq (PLTKernelQueryCall acct ret)

-- | Construct a @PLTKernelQueryCall@ corresponding to getting account state from the token state.
getAccountStateCall :: AccountIndex -> TokenStateKey -> PLTKernelQueryCall acct (Maybe TokenStateValue)
getAccountStateCall accountIndex subKey = GetTokenState (accountStateKey accountIndex subKey)

-- | Construct a @PLTKernelQueryCall@ corresponding to getting module state from the token state.
getModuleStateCall :: TokenStateKey -> PLTKernelQueryCall acct (Maybe TokenStateValue)
getModuleStateCall = GetTokenState . moduleStateKey

-- | A value of type @PLTKernelUpdateCall acct ret@ represents an invocation of an operation
--  in a 'PLTKernelUpdate' monad, where @PLTAccount m ~ acct@. The parameter @ret@ is the type
--  of the return value expected.
data PLTKernelUpdateCall acct ret where
    SetTokenState :: TokenStateKey -> Maybe TokenStateValue -> PLTKernelUpdateCall acct (Maybe Bool)
    Transfer :: acct -> acct -> TokenRawAmount -> Maybe Memo -> PLTKernelUpdateCall acct Bool
    LogTokenEvent :: TokenEventType -> TokenEventDetails -> PLTKernelUpdateCall acct ()

deriving instance (Show acct) => Show (PLTKernelUpdateCall acct ret)
deriving instance (Eq acct) => Eq (PLTKernelUpdateCall acct ret)

setAccountStateCall :: AccountIndex -> TokenStateKey -> Maybe TokenStateValue -> PLTKernelUpdateCall AccountIndex (Maybe Bool)
setAccountStateCall accountIndex subKey = SetTokenState (accountStateKey accountIndex subKey)

setModuleStateCall :: TokenStateKey -> Maybe TokenStateValue -> PLTKernelUpdateCall AccountIndex (Maybe Bool)
setModuleStateCall = SetTokenState . moduleStateKey

-- | A value of type @PLTKernelPrivilegedUpdateCall acct ret@ represents an invocation of an
--  operation in a 'PLTKernelPrivilegedUpdate' monad, where @PLTAccount m ~ acct@. The parameter
--  @ret@ is the type of the return value expected.
data PLTKernelPrivilegedUpdateCall acct ret where
    Mint :: acct -> TokenRawAmount -> PLTKernelPrivilegedUpdateCall acct Bool
    Burn :: acct -> TokenRawAmount -> PLTKernelPrivilegedUpdateCall acct Bool

deriving instance (Show acct) => Show (PLTKernelPrivilegedUpdateCall acct ret)
deriving instance (Eq acct) => Eq (PLTKernelPrivilegedUpdateCall acct ret)

-- | A value of type @PLTKernelFailCall e ret@ represents an invocation of an operation in a
--  @PLTKernelFail e@ monad. The parameter @ret@ is the type of the return value expected.
data PLTKernelFailCall e ret where
    PLTError :: e -> PLTKernelFailCall e a

deriving instance (Show e) => Show (PLTKernelFailCall e ret)
deriving instance (Eq e) => Eq (PLTKernelFailCall e ret)

-- | A value of type @PLTKernelChargeEnergy@ represents an invocation of an
--  operation in a @PLTKernelChargeEnergy@ monad.
data PLTKernelChargeEnergyCall where
    PLTChargeEnergy :: Energy -> PLTKernelChargeEnergyCall

deriving instance Show PLTKernelChargeEnergyCall
deriving instance Eq PLTKernelChargeEnergyCall

-- | A union type that combines the calls for all of the PLT-related monads.
data PLTCall e acct ret
    = -- | A 'PLTKernelQuery' call
      PLTQ (PLTKernelQueryCall acct ret)
    | -- | A 'PLTKernelUpdate' call
      PLTU (PLTKernelUpdateCall acct ret)
    | -- | A 'PLTKernelPrivilegedUpdate' call
      PLTPU (PLTKernelPrivilegedUpdateCall acct ret)
    | -- | A 'PLTKernelFail' call.
      PLTF (PLTKernelFailCall e ret)
    | -- | A 'PLTKernelChargeEnergy' call.
      PLTE PLTKernelChargeEnergyCall

deriving instance (Show e, Show acct) => Show (PLTCall e acct ret)
deriving instance (Eq e, Eq acct) => Eq (PLTCall e acct ret)

-- | A @TraceEvent call@ is a pair of a call of type @call ret@ and a return value of type @ret@.
--  This models a call of a (monadic) operation that returns a specific value.
--  The return type @ret@ is existentially quantified. The constraints ensure that values can be
--  shown and we can discriminate on the types.
data TraceEvent call
    = forall ret.
        (Show (call ret), Show ret, Typeable call, Typeable ret) =>
      call ret :-> ret

infix 8 :->

deriving instance (Show (TraceEvent call))

-- | An @AbortEvent call@ is a call of type @call ret@ with no return value. This models a call of
--  a (monadic) operation where the implementation aborts execution.
--  The return type @ret@ is existentially quantified. The constraints ensure that values can be
--  shown and we can discriminate on the types.
data AbortEvent call = forall ret. (Show (call ret), Typeable call, Typeable ret) => AbortCall (call ret)

deriving instance Show (AbortEvent call)

-- | A trace consisting of a sequence of call-return interactions between a function and the
--  mocked environment and ending in either a call for which the environment aborts execution, or
--  the function returning a value.
data Trace call ret
    = -- | A trace event followed by the rest of the trace
      TraceEvent call :>>: Trace call ret
    | -- | A call that ends the trace by aborting execution.
      Abort (AbortEvent call)
    | -- | The trace exits normally producing a return value.
      Done ret
    deriving (Show, Functor)

infixr 4 :>>:

type TraceException = String

-- | The @TraceM call res ret@ monad is a continuation-based monad that (partially) consumes an
--  event trace of type @Trace call ret@. A value is a function that is parametrised by:
--
--   1. The continuation to invoke on an exception. This is used to indicate that the code under
--      test did not conform to the specified trace.
--
--   2. The continuation in the event of an abort by the environment. This is used to indicate that
--      the environment terminated execution, and does not indicate any fault in the code under
--      test.
--
--   3. The continuation in the event of normal execution. This takes the updated trace and the
--      return value.
--
--   4. The current event trace.
newtype TraceM call res ret a = TraceM
    { runTraceM ::
        (TraceException -> res) ->
        res ->
        (Trace call ret -> a -> res) ->
        Trace call ret ->
        res
    }
    deriving (Functor)

instance Applicative (TraceM call res ret) where
    pure r = TraceM $ \_ _ cont t -> cont t r
    m1 <*> m2 =
        TraceM $ \except abort cont t ->
            runTraceM
                m1
                except
                abort
                (\t1 x1 -> runTraceM m2 except abort (\t2 x2 -> cont t2 (x1 x2)) t1)
                t

instance Monad (TraceM call res ret) where
    m1 >>= m2 = TraceM $ \except abort cont t ->
        runTraceM m1 except abort (\t1 x1 -> runTraceM (m2 x1) except abort cont t1) t

instance MonadFail (TraceM call res ret) where
    fail e = TraceM $ \except _ _ _ -> except e

-- | Check that a trace is consistent with an operation. The result is @Left e@ if the trace is
--  not consistent with the operation, where @e@ describes the inconsistency. Otherwise, @Right ()@
--  indicates the trace is consistent with the operation.
checkTrace :: (Eq ret, Show ret) => Trace call ret -> TraceM call (Either TraceException ()) ret ret -> Either TraceException ()
checkTrace expected op = runTraceM op Left (Right ()) checkDone expected
  where
    checkDone (Done r) r'
        | r == r' = Right ()
        | otherwise = Left $ "Trace produced incorrect result. Expected: " ++ show r' ++ " Actual: " ++ show r
    checkDone t r = Left $ "Trace terminated prematurely (with result " ++ show r ++ "). Expected continuation: " ++ show t

-- | Handle a single event, ensuring that it matches the next event in the trace.
--
--  - If it does not match, or no further events are expected, an exception is raised indicating
--    what was expected and what occurred. (Implemented by calling the exception continuation with
--    the description of the exception.)
--  - If it matches and the event is a 'TraceEvent', then the return value specified by the event
--    is returned. (Implemented by calling the success continuation with the updated trace (after
--    removing the first event) and the specified return value.)
--  - If it matches and the event is an 'AbortEvent', then the execution aborts. (Implemented by
--    calling the abort continuation.)
--
--  Note that we use type-safe casting (courtesy of 'Typeable') since the event result types are
--  existentially quantified in the trace. This is necessary, since we wish to model operations with
--  different return types.
handleEvent ::
    (Eq (call a), Show (call a), Typeable call, Typeable a, Show ret) =>
    call a ->
    TraceM call res ret a
handleEvent actualCall = TraceM $ \except abort cont -> \case
    (expectedCall :-> result :>>: t) -> case cast (expectedCall, result) of
        Just (expectedCall', result') | expectedCall' == actualCall -> cont t result'
        _ -> except $ "Expected trace call " ++ show expectedCall ++ " but saw " ++ show actualCall
    (Abort (AbortCall expectedCall)) -> case cast expectedCall of
        Just expectedCall' | expectedCall' == actualCall -> abort
        _ -> except $ "Expected trace call " ++ show expectedCall ++ " but saw " ++ show actualCall
    (Done r) -> except $ "Trace should end (with result" ++ show r ++ "). But saw event: " ++ show actualCall

instance
    (Eq e, Eq acct, Show e, Show acct, Show ret, Typeable e, Typeable acct, Typeable ret) =>
    PLTKernelQuery (TraceM (PLTCall e acct) res ret)
    where
    type PLTAccount (TraceM (PLTCall e acct) res ret) = acct
    getTokenState key = handleEvent $ PLTQ $ GetTokenState key
    getAccount addr = handleEvent $ PLTQ $ GetAccount addr
    getAccountIndex acct = handleEvent $ PLTQ $ GetAccountIndex acct
    getAccountByIndex accountIndex = handleEvent $ PLTQ $ GetAccountByIndex accountIndex
    getAccountBalance acct = handleEvent $ PLTQ $ GetAccountBalance acct
    getAccountCanonicalAddress acct = handleEvent $ PLTQ $ GetAccountCanonicalAddress acct
    getCirculatingSupply = handleEvent $ PLTQ GetCirculatingSupply
    getDecimals = handleEvent $ PLTQ GetDecimals

instance
    (Eq e, Eq acct, Show e, Show acct, Show ret, Typeable e, Typeable acct, Typeable ret) =>
    PLTKernelUpdate (TraceM (PLTCall e acct) res ret)
    where
    setTokenState key mValue = handleEvent $ PLTU $ SetTokenState key mValue
    transfer sender receiver amount mMemo = handleEvent $ PLTU $ Transfer sender receiver amount mMemo
    logTokenEvent eventType details = handleEvent $ PLTU $ LogTokenEvent eventType details

instance
    (Eq e, Eq acct, Show e, Show acct, Show ret, Typeable e, Typeable acct, Typeable ret) =>
    PLTKernelPrivilegedUpdate (TraceM (PLTCall e acct) res ret)
    where
    mint acct amount = handleEvent $ PLTPU $ Mint acct amount
    burn acct amount = handleEvent $ PLTPU $ Burn acct amount

instance
    (Eq e, Eq acct, Show e, Show acct, Show ret, Typeable e, Typeable acct, Typeable ret) =>
    PLTKernelFail e (TraceM (PLTCall e acct) res ret)
    where
    pltError e = TraceM $ \except abort _ -> \case
        (expectedCall :-> _ :>>: _) ->
            except $ "Expected trace call " ++ show expectedCall ++ " but saw " ++ show actualCall
        (Abort (AbortCall expectedCall)) -> case cast expectedCall of
            Just expectedCall' | expectedCall' == actualCall -> abort
            _ -> except $ "Expected trace call " ++ show expectedCall ++ " but saw " ++ show actualCall
        (Done r) ->
            except $ "Trace should end (with result" ++ show r ++ "). But saw event: " ++ show actualCall
      where
        actualCall :: PLTCall e acct ret
        actualCall = PLTF $ PLTError e

instance
    (Eq e, Eq acct, Show e, Show acct, Show ret, Typeable e, Typeable acct, Typeable ret) =>
    PLTKernelChargeEnergy (TraceM (PLTCall e acct) res ret)
    where
    pltTickEnergy = handleEvent . PLTE . PLTChargeEnergy

-- | Assert that calling a given operation results in the given trace.
assertTrace :: (Eq ret, Show ret) => TraceM call (Either TraceException ()) ret ret -> Trace call ret -> IO ()
assertTrace op trace = case checkTrace trace op of
    Left e -> assertFailure e
    Right () -> return ()

-- | Helper to generate a trace that aborts as a result of a 'PLTError' call.
abortPLTError :: forall e acct ret. (Show e, Show acct, Typeable e, Typeable acct, Typeable ret) => e -> Trace (PLTCall e acct) ret
abortPLTError = Abort . AbortCall @_ @ret . PLTF . PLTError

-- | Tests for 'initializeToken'.
testInitializeToken :: Spec
testInitializeToken = describe "initializeToken" $ do
    -- In this example, the parameters are not a valid encoding.
    it "invalid parameters" $ do
        let trace :: Trace (PLTCall InitializeTokenError AccountIndex) ()
            trace =
                abortPLTError $
                    ITEDeserializationFailure "DeserialiseFailure 0 \"end of input\""
        assertTrace
            (initializeToken (TokenParameter mempty))
            trace
    -- An example with valid parameters (no minting).
    it "valid1" $ do
        let metadata = createTokenMetadataUrl "https://plt.token"
            governanceAccount =
                CborHolderAccount
                    { chaAccount = dummyAccountAddress 1,
                      chaCoinInfo = Nothing
                    }
            params =
                TokenInitializationParameters
                    { tipName = "Protocol-level token",
                      tipMetadata = metadata,
                      tipGovernanceAccount = governanceAccount,
                      tipAllowList = True,
                      tipDenyList = False,
                      tipInitialSupply = Nothing,
                      tipMintable = True,
                      tipBurnable = True
                    }
            tokenParam = TokenParameter $ SBS.toShort $ tokenInitializationParametersToBytes params
            trace :: Trace (PLTCall InitializeTokenError AccountIndex) ()
            trace =
                (PLTU (setModuleStateCall "name" $ Just "Protocol-level token") :-> Just False)
                    :>>: (PLTU (setModuleStateCall "metadata" $ Just $ tokenMetadataUrlToBytes metadata) :-> Just False)
                    :>>: (PLTU (setModuleStateCall "allowList" $ Just "") :-> Just False)
                    :>>: (PLTU (setModuleStateCall "mintable" $ Just "") :-> Just False)
                    :>>: (PLTU (setModuleStateCall "burnable" $ Just "") :-> Just False)
                    :>>: (PLTQ (GetAccount $ dummyAccountAddress 1) :-> Just 1)
                    :>>: (PLTQ (GetAccountIndex 1) :-> 1)
                    :>>: (PLTU (setModuleStateCall "governanceAccount" $ Just $ encode (1 :: Word64)) :-> Just False)
                    :>>: Done ()
        assertTrace (initializeToken tokenParam) trace
    -- An example with valid parameters and minting.
    it "valid2" $ do
        let metadata = createTokenMetadataUrlWithSha256 "https://plt2.token" $ SHA256.hashShort $ SBS.pack $ replicate 32 0
            governanceAccount =
                CborHolderAccount
                    { chaAccount = dummyAccountAddress 1,
                      chaCoinInfo = Nothing
                    }
            params =
                TokenInitializationParameters
                    { tipName = "Protocol-level token2",
                      tipMetadata = metadata,
                      tipGovernanceAccount = governanceAccount,
                      tipAllowList = False,
                      tipDenyList = True,
                      tipInitialSupply = Just TokenAmount{taValue = 500_000, taDecimals = 2},
                      tipMintable = False,
                      tipBurnable = False
                    }
            tokenParam = TokenParameter $ SBS.toShort $ tokenInitializationParametersToBytes params
            trace :: Trace (PLTCall InitializeTokenError AccountIndex) ()
            trace =
                (PLTU (setModuleStateCall "name" $ Just "Protocol-level token2") :-> Just False)
                    :>>: (PLTU (setModuleStateCall "metadata" $ Just $ tokenMetadataUrlToBytes metadata) :-> Just False)
                    :>>: (PLTU (setModuleStateCall "denyList" $ Just "") :-> Just False)
                    :>>: (PLTQ (GetAccount $ dummyAccountAddress 1) :-> Just 1)
                    :>>: (PLTQ (GetAccountIndex 1) :-> 1)
                    :>>: (PLTU (setModuleStateCall "governanceAccount" $ Just $ encode (1 :: Word64)) :-> Just False)
                    :>>: (PLTQ GetDecimals :-> 2)
                    :>>: (PLTPU (Mint (AccountIndex 1) (TokenRawAmount 500_000)) :-> True)
                    :>>: Done ()
        assertTrace (initializeToken tokenParam) trace
    -- In this test, the Kernel responds to the minting request indicating that it failed.
    it "mint fails" $ do
        let metadata = createTokenMetadataUrl "https://plt2.token"
            governanceAccount =
                CborHolderAccount
                    { chaAccount = dummyAccountAddress 1,
                      chaCoinInfo = Nothing
                    }
            params =
                TokenInitializationParameters
                    { tipName = "Protocol-level token2",
                      tipMetadata = metadata,
                      tipGovernanceAccount = governanceAccount,
                      tipAllowList = False,
                      tipDenyList = False,
                      tipInitialSupply = Just TokenAmount{taValue = 500_000, taDecimals = 2},
                      tipMintable = False,
                      tipBurnable = False
                    }
            tokenParam = TokenParameter $ SBS.toShort $ tokenInitializationParametersToBytes params
            trace :: Trace (PLTCall InitializeTokenError AccountIndex) ()
            trace =
                (PLTU (setModuleStateCall "name" $ Just "Protocol-level token2") :-> Just False)
                    :>>: (PLTU (setModuleStateCall "metadata" $ Just $ tokenMetadataUrlToBytes metadata) :-> Just False)
                    :>>: (PLTQ (GetAccount $ dummyAccountAddress 1) :-> Just 1)
                    :>>: (PLTQ (GetAccountIndex 1) :-> 1)
                    :>>: (PLTU (setModuleStateCall "governanceAccount" $ Just $ encode (1 :: Word64)) :-> Just False)
                    :>>: (PLTQ GetDecimals :-> 2)
                    :>>: (PLTPU (Mint (AccountIndex 1) (TokenRawAmount 500_000)) :-> False)
                    :>>: abortPLTError (ITEInvalidMintAmount "Kernel failed to mint")
        assertTrace (initializeToken tokenParam) trace
    -- In this example, the parameters specify an initial supply with higher precision than the
    -- token allows. (decimals is 6, but GetDecimals returns 2.)
    it "too many decimals specified" $ do
        let metadata = createTokenMetadataUrl "https://plt2.token"
            governanceAccount =
                CborHolderAccount
                    { chaAccount = dummyAccountAddress 1,
                      chaCoinInfo = Nothing
                    }
            params =
                TokenInitializationParameters
                    { tipName = "Protocol-level token2",
                      tipMetadata = metadata,
                      tipGovernanceAccount = governanceAccount,
                      tipAllowList = False,
                      tipDenyList = False,
                      tipInitialSupply = Just TokenAmount{taValue = 500_000, taDecimals = 6},
                      tipMintable = False,
                      tipBurnable = False
                    }
            tokenParam = TokenParameter $ SBS.toShort $ tokenInitializationParametersToBytes params
            trace :: Trace (PLTCall InitializeTokenError AccountIndex) ()
            trace =
                (PLTU (setModuleStateCall "name" $ Just "Protocol-level token2") :-> Just False)
                    :>>: (PLTU (setModuleStateCall "metadata" $ Just $ tokenMetadataUrlToBytes metadata) :-> Just False)
                    :>>: (PLTQ (GetAccount $ dummyAccountAddress 1) :-> Just 1)
                    :>>: (PLTQ (GetAccountIndex 1) :-> 1)
                    :>>: (PLTU (setModuleStateCall "governanceAccount" $ Just $ encode (1 :: Word64)) :-> Just False)
                    :>>: (PLTQ GetDecimals :-> 2)
                    :>>: abortPLTError (ITEInvalidMintAmount "Token amount precision mismatch")
        assertTrace (initializeToken tokenParam) trace
    -- In this example, the parameters specify an initial supply with lower precision than the
    -- token requires. (decimals is 2, but GetDecimals returns 6.)
    it "not enough decimals specified" $ do
        let metadata = createTokenMetadataUrl "https://plt2.token"
        let governanceAccount =
                CborHolderAccount
                    { chaAccount = dummyAccountAddress 1,
                      chaCoinInfo = Nothing
                    }
        let params =
                TokenInitializationParameters
                    { tipName = "Protocol-level token2",
                      tipMetadata = metadata,
                      tipGovernanceAccount = governanceAccount,
                      tipAllowList = False,
                      tipDenyList = False,
                      tipInitialSupply = Just TokenAmount{taValue = 500_000, taDecimals = 2},
                      tipMintable = False,
                      tipBurnable = False
                    }
            tokenParam = TokenParameter $ SBS.toShort $ tokenInitializationParametersToBytes params
            trace :: Trace (PLTCall InitializeTokenError AccountIndex) ()
            trace =
                (PLTU (setModuleStateCall "name" $ Just "Protocol-level token2") :-> Just False)
                    :>>: (PLTU (setModuleStateCall "metadata" $ Just $ tokenMetadataUrlToBytes metadata) :-> Just False)
                    :>>: (PLTQ (GetAccount $ dummyAccountAddress 1) :-> Just 1)
                    :>>: (PLTQ (GetAccountIndex 1) :-> 1)
                    :>>: (PLTU (setModuleStateCall "governanceAccount" $ Just $ encode (1 :: Word64)) :-> Just False)
                    :>>: (PLTQ GetDecimals :-> 6)
                    :>>: abortPLTError (ITEInvalidMintAmount "Token amount precision mismatch")
        assertTrace (initializeToken tokenParam) trace

dummyAccountAddress :: Int -> AccountAddress
dummyAccountAddress seed = fst $ randomAccountAddress (mkStdGen seed)

testExecuteTokenUpdateTransactionTransfer :: Spec
testExecuteTokenUpdateTransactionTransfer = describe "executeTokenUpdateTransaction transfer" $ do
    it "invalid transaction" $ do
        let trace :: Trace (PLTCall EncodedTokenRejectReason AccountIndex) ()
            trace =
                abortPLTError . encodeTokenRejectReason $
                    DeserializationFailure (Just "DeserialiseFailure 0 \"end of input\"")
        assertTrace
            (executeTokenUpdateTransaction (sender 0) (TokenParameter mempty))
            trace
    it "empty operations" $ do
        let transaction = TokenUpdateTransaction Seq.empty
        let trace :: Trace (PLTCall EncodedTokenRejectReason AccountIndex) ()
            trace =
                (PLTQ GetDecimals :-> 2)
                    :>>: Done ()
        assertTrace (executeTokenUpdateTransaction (sender 0) (encodeTransaction transaction)) trace
    it "transfer: paused operation" $ do
        let transaction =
                TokenUpdateTransaction . Seq.fromList $
                    [mkTransferOp amt10'000 receiver1 Nothing]
        let trace :: Trace (PLTCall EncodedTokenRejectReason AccountIndex) ()
            trace =
                (PLTQ GetDecimals :-> 3)
                    :>>: (PLTQ (GetTokenState "paused") :-> Just "")
                    :>>: ( abortPLTError . encodeTokenRejectReason $
                            OperationNotPermitted
                                { trrOperationIndex = 0,
                                  trrAddressNotPermitted = Nothing,
                                  trrReason = Just "token operation transfer is paused"
                                }
                         )
        assertTrace (executeTokenUpdateTransaction (sender 0) (encodeTransaction transaction)) trace
    it "transfer OK" $ do
        let transaction =
                TokenUpdateTransaction . Seq.fromList $
                    [mkTransferOp amt10'000 receiver1 Nothing]
        let trace :: Trace (PLTCall EncodedTokenRejectReason AccountIndex) ()
            trace =
                (PLTQ GetDecimals :-> 3)
                    :>>: (PLTQ (GetTokenState "paused") :-> Nothing)
                    :>>: (PLTQ (GetAccount (dummyAccountAddress 1)) :-> Just 4)
                    :>>: (PLTQ (getModuleStateCall "allowList") :-> Nothing)
                    :>>: (PLTQ (getModuleStateCall "denyList") :-> Nothing)
                    :>>: (PLTE (PLTChargeEnergy tokenTransferCost) :-> ())
                    :>>: (PLTU (Transfer 0 4 10_000 Nothing) :-> True)
                    :>>: Done ()
        assertTrace (executeTokenUpdateTransaction (sender 0) (encodeTransaction transaction)) trace
    it "transfer OK: long memo, max amount" $ do
        let transaction =
                TokenUpdateTransaction . Seq.fromList $
                    [mkTransferOp amtMax receiver2 (Just (UntaggedMemo longMemo))]
        let trace :: Trace (PLTCall EncodedTokenRejectReason AccountIndex) ()
            trace =
                (PLTQ GetDecimals :-> 0)
                    :>>: (PLTQ (GetTokenState "paused") :-> Nothing)
                    :>>: (PLTQ (GetAccount (dummyAccountAddress 2)) :-> Just 4)
                    :>>: (PLTQ (getModuleStateCall "allowList") :-> Nothing)
                    :>>: (PLTQ (getModuleStateCall "denyList") :-> Nothing)
                    :>>: (PLTE (PLTChargeEnergy tokenTransferCost) :-> ())
                    :>>: (PLTU (Transfer 0 4 maxBound (Just longMemo)) :-> True)
                    :>>: Done ()
        assertTrace (executeTokenUpdateTransaction (sender 0) (encodeTransaction transaction)) trace
    it "invalid memo" $ do
        let transaction =
                TokenUpdateTransaction . Seq.fromList $
                    [mkTransferOp amtMax receiver2 (Just (UntaggedMemo badMemo))]
        let trace :: Trace (PLTCall EncodedTokenRejectReason AccountIndex) ()
            trace =
                abortPLTError . encodeTokenRejectReason $
                    DeserializationFailure (Just "DeserialiseFailure 277 \"Size of the memo (257 bytes) exceeds maximum allowed size (256 bytes).\"")
        assertTrace (executeTokenUpdateTransaction (sender 0) (encodeTransaction transaction)) trace
    -- In this test, although the amount deserializes successfully, it is too large because of
    -- the number of decimals in the token representation.
    it "amount too large" $ do
        let transaction =
                TokenUpdateTransaction . Seq.fromList $
                    [mkTransferOp amtMax receiver2 (Just (UntaggedMemo longMemo))]
        let trace :: Trace (PLTCall EncodedTokenRejectReason AccountIndex) ()
            trace =
                (PLTQ GetDecimals :-> 2)
                    :>>: ( abortPLTError . encodeTokenRejectReason $
                            DeserializationFailure (Just "Token amount outside representable range: Token amount precision mismatch")
                         )
        assertTrace (executeTokenUpdateTransaction (sender 0) (encodeTransaction transaction)) trace
    it "two transfers" $ do
        let transaction =
                TokenUpdateTransaction . Seq.fromList $
                    [ mkTransferOp amt10'000000 receiver1 (Just (CBORMemo cborMemo)),
                      mkTransferOp amt50'000000 receiver2 (Just (UntaggedMemo simpleMemo))
                    ]
        let trace :: Trace (PLTCall EncodedTokenRejectReason AccountIndex) ()
            trace =
                (PLTQ GetDecimals :-> 6)
                    :>>: (PLTQ (GetTokenState "paused") :-> Nothing)
                    :>>: (PLTQ (GetAccount (dummyAccountAddress 1)) :-> Just 4)
                    :>>: (PLTQ (getModuleStateCall "allowList") :-> Nothing)
                    :>>: (PLTQ (getModuleStateCall "denyList") :-> Nothing)
                    :>>: (PLTE (PLTChargeEnergy tokenTransferCost) :-> ())
                    :>>: (PLTU (Transfer 0 4 10_000_000 (Just cborMemo)) :-> True)
                    :>>: (PLTQ (GetTokenState "paused") :-> Nothing)
                    :>>: (PLTQ (GetAccount (dummyAccountAddress 2)) :-> Just 121)
                    :>>: (PLTQ (getModuleStateCall "allowList") :-> Nothing)
                    :>>: (PLTQ (getModuleStateCall "denyList") :-> Nothing)
                    :>>: (PLTE (PLTChargeEnergy tokenTransferCost) :-> ())
                    :>>: (PLTU (Transfer 0 121 50_000_000 (Just simpleMemo)) :-> True)
                    :>>: Done ()
        assertTrace (executeTokenUpdateTransaction (sender 0) (encodeTransaction transaction)) trace
    it "two transfers - first fails (insufficient funds)" $ do
        let transaction =
                TokenUpdateTransaction . Seq.fromList $
                    [ mkTransferOp amt10'000000 receiver1 (Just (CBORMemo cborMemo)),
                      mkTransferOp amt50'000000 receiver2 (Just (UntaggedMemo simpleMemo))
                    ]
        let trace :: Trace (PLTCall EncodedTokenRejectReason AccountIndex) ()
            trace =
                (PLTQ GetDecimals :-> 6)
                    :>>: (PLTQ (GetTokenState "paused") :-> Nothing)
                    :>>: (PLTQ (GetAccount (dummyAccountAddress 1)) :-> Just 4)
                    :>>: (PLTQ (getModuleStateCall "allowList") :-> Nothing)
                    :>>: (PLTQ (getModuleStateCall "denyList") :-> Nothing)
                    :>>: (PLTE (PLTChargeEnergy tokenTransferCost) :-> ())
                    :>>: (PLTU (Transfer 0 4 10_000_000 (Just cborMemo)) :-> False)
                    :>>: (PLTQ (GetAccountBalance 0) :-> 0)
                    :>>: ( abortPLTError . encodeTokenRejectReason $
                            TokenBalanceInsufficient
                                { trrOperationIndex = 0,
                                  trrAvailableBalance = TokenAmount 0 6,
                                  trrRequiredBalance = amt10'000000
                                }
                         )
        assertTrace (executeTokenUpdateTransaction (sender 0) (encodeTransaction transaction)) trace
    it "two transfers - second fails (insufficient funds)" $ do
        let transaction =
                TokenUpdateTransaction . Seq.fromList $
                    [ mkTransferOp amt10'000000 receiver1 (Just (CBORMemo cborMemo)),
                      mkTransferOp amt50'000000 receiver2 (Just (UntaggedMemo simpleMemo))
                    ]
        let trace :: Trace (PLTCall EncodedTokenRejectReason AccountIndex) ()
            trace =
                (PLTQ GetDecimals :-> 6)
                    :>>: (PLTQ (GetTokenState "paused") :-> Nothing)
                    :>>: (PLTQ (GetAccount (dummyAccountAddress 1)) :-> Just 4)
                    :>>: (PLTQ (getModuleStateCall "allowList") :-> Nothing)
                    :>>: (PLTQ (getModuleStateCall "denyList") :-> Nothing)
                    :>>: (PLTE (PLTChargeEnergy tokenTransferCost) :-> ())
                    :>>: (PLTU (Transfer 0 4 10_000_000 (Just cborMemo)) :-> True)
                    :>>: (PLTQ (GetTokenState "paused") :-> Nothing)
                    :>>: (PLTQ (GetAccount (dummyAccountAddress 2)) :-> Just 16)
                    :>>: (PLTQ (getModuleStateCall "allowList") :-> Nothing)
                    :>>: (PLTQ (getModuleStateCall "denyList") :-> Nothing)
                    :>>: (PLTE (PLTChargeEnergy tokenTransferCost) :-> ())
                    :>>: (PLTU (Transfer 0 16 50_000_000 (Just simpleMemo)) :-> False)
                    :>>: (PLTQ (GetAccountBalance 0) :-> 5_000_000)
                    :>>: ( abortPLTError . encodeTokenRejectReason $
                            TokenBalanceInsufficient
                                { trrOperationIndex = 1,
                                  trrAvailableBalance = TokenAmount 5_000_000 6,
                                  trrRequiredBalance = amt50'000000
                                }
                         )
        assertTrace (executeTokenUpdateTransaction (sender 0) (encodeTransaction transaction)) trace
    it "two transfers - second fails (invalid recipient)" $ do
        let transaction =
                TokenUpdateTransaction . Seq.fromList $
                    [ mkTransferOp amt10'000000 receiver1 (Just (CBORMemo cborMemo)),
                      mkTransferOp amt50'000000 receiver2 (Just (UntaggedMemo simpleMemo))
                    ]
        let trace :: Trace (PLTCall EncodedTokenRejectReason AccountIndex) ()
            trace =
                (PLTQ GetDecimals :-> 6)
                    :>>: (PLTQ (GetTokenState "paused") :-> Nothing)
                    :>>: (PLTQ (GetAccount (dummyAccountAddress 1)) :-> Just 4)
                    :>>: (PLTQ (getModuleStateCall "allowList") :-> Nothing)
                    :>>: (PLTQ (getModuleStateCall "denyList") :-> Nothing)
                    :>>: (PLTE (PLTChargeEnergy tokenTransferCost) :-> ())
                    :>>: (PLTU (Transfer 0 4 10_000_000 (Just cborMemo)) :-> True)
                    :>>: (PLTQ (GetTokenState "paused") :-> Nothing)
                    :>>: (PLTQ (GetAccount (dummyAccountAddress 2)) :-> Nothing)
                    :>>: ( abortPLTError . encodeTokenRejectReason $
                            AddressNotFound
                                { trrOperationIndex = 1,
                                  trrAddress = receiver2
                                }
                         )
        assertTrace (executeTokenUpdateTransaction (sender 0) (encodeTransaction transaction)) trace
    it "allow list: allowed" $ do
        let transaction =
                TokenUpdateTransaction . Seq.fromList $
                    [mkTransferOp amt10'000000 receiver1 Nothing]
        let trace :: Trace (PLTCall EncodedTokenRejectReason AccountIndex) ()
            trace =
                (PLTQ GetDecimals :-> 6)
                    :>>: (PLTQ (GetTokenState "paused") :-> Nothing)
                    :>>: (PLTQ (GetAccount (dummyAccountAddress 1)) :-> Just 4)
                    :>>: (PLTQ (getModuleStateCall "allowList") :-> Just "")
                    :>>: (PLTQ (GetAccountIndex 0) :-> 0)
                    :>>: (PLTQ (getAccountStateCall 0 "allowList") :-> Just "")
                    :>>: (PLTQ (GetAccountIndex 4) :-> 4)
                    :>>: (PLTQ (getAccountStateCall 4 "allowList") :-> Just "")
                    :>>: (PLTQ (getModuleStateCall "denyList") :-> Nothing)
                    :>>: (PLTE (PLTChargeEnergy tokenTransferCost) :-> ())
                    :>>: (PLTU (Transfer 0 4 10_000_000 Nothing) :-> True)
                    :>>: Done ()
        assertTrace (executeTokenUpdateTransaction (sender 0) (encodeTransaction transaction)) trace
    it "allow list: sender not allowed" $ do
        let transaction =
                TokenUpdateTransaction . Seq.fromList $
                    [mkTransferOp amt10'000000 receiver1 Nothing]
        let trace :: Trace (PLTCall EncodedTokenRejectReason AccountIndex) ()
            trace =
                (PLTQ GetDecimals :-> 6)
                    :>>: (PLTQ (GetTokenState "paused") :-> Nothing)
                    :>>: (PLTQ (GetAccount (dummyAccountAddress 1)) :-> Just 4)
                    :>>: (PLTQ (getModuleStateCall "allowList") :-> Just "")
                    :>>: (PLTQ (GetAccountIndex 0) :-> 0)
                    :>>: (PLTQ (getAccountStateCall 0 "allowList") :-> Nothing)
                    :>>: ( abortPLTError . encodeTokenRejectReason $
                            OperationNotPermitted
                                { trrOperationIndex = 0,
                                  trrAddressNotPermitted =
                                    Just (accountTokenHolder (dummyAccountAddress 0)),
                                  trrReason = Just "sender not in allow list"
                                }
                         )
        assertTrace (executeTokenUpdateTransaction (sender 0) (encodeTransaction transaction)) trace
    it "allow list: recipient not allowed" $ do
        let transaction =
                TokenUpdateTransaction . Seq.fromList $
                    [mkTransferOp amt10'000000 receiver1 Nothing]
        let trace :: Trace (PLTCall EncodedTokenRejectReason AccountIndex) ()
            trace =
                (PLTQ GetDecimals :-> 6)
                    :>>: (PLTQ (GetTokenState "paused") :-> Nothing)
                    :>>: (PLTQ (GetAccount (dummyAccountAddress 1)) :-> Just 9)
                    :>>: (PLTQ (getModuleStateCall "allowList") :-> Just "")
                    :>>: (PLTQ (GetAccountIndex 23) :-> 23)
                    :>>: (PLTQ (getAccountStateCall 23 "allowList") :-> Just "")
                    :>>: (PLTQ (GetAccountIndex 9) :-> 9)
                    :>>: (PLTQ (getAccountStateCall 9 "allowList") :-> Nothing)
                    :>>: ( abortPLTError . encodeTokenRejectReason $
                            OperationNotPermitted
                                { trrOperationIndex = 0,
                                  trrAddressNotPermitted = Just receiver1,
                                  trrReason = Just "recipient not in allow list"
                                }
                         )
        assertTrace (executeTokenUpdateTransaction (sender 23) (encodeTransaction transaction)) trace
    it "deny list: allowed" $ do
        let transaction =
                TokenUpdateTransaction . Seq.fromList $
                    [mkTransferOp amt10'000000 receiver1 Nothing]
        let trace :: Trace (PLTCall EncodedTokenRejectReason AccountIndex) ()
            trace =
                (PLTQ GetDecimals :-> 6)
                    :>>: (PLTQ (GetTokenState "paused") :-> Nothing)
                    :>>: (PLTQ (GetAccount (dummyAccountAddress 1)) :-> Just 4)
                    :>>: (PLTQ (getModuleStateCall "allowList") :-> Nothing)
                    :>>: (PLTQ (getModuleStateCall "denyList") :-> Just "")
                    :>>: (PLTQ (GetAccountIndex 0) :-> 0)
                    :>>: (PLTQ (getAccountStateCall 0 "denyList") :-> Nothing)
                    :>>: (PLTQ (GetAccountIndex 4) :-> 4)
                    :>>: (PLTQ (getAccountStateCall 4 "denyList") :-> Nothing)
                    :>>: (PLTE (PLTChargeEnergy tokenTransferCost) :-> ())
                    :>>: (PLTU (Transfer 0 4 10_000_000 Nothing) :-> True)
                    :>>: Done ()
        assertTrace (executeTokenUpdateTransaction (sender 0) (encodeTransaction transaction)) trace
    it "deny list: sender denied" $ do
        let transaction =
                TokenUpdateTransaction . Seq.fromList $
                    [mkTransferOp amt10'000000 receiver1 Nothing]
        let trace :: Trace (PLTCall EncodedTokenRejectReason AccountIndex) ()
            trace =
                (PLTQ GetDecimals :-> 6)
                    :>>: (PLTQ (GetTokenState "paused") :-> Nothing)
                    :>>: (PLTQ (GetAccount (dummyAccountAddress 1)) :-> Just 4)
                    :>>: (PLTQ (getModuleStateCall "allowList") :-> Nothing)
                    :>>: (PLTQ (getModuleStateCall "denyList") :-> Just "")
                    :>>: (PLTQ (GetAccountIndex 0) :-> 0)
                    :>>: (PLTQ (getAccountStateCall 0 "denyList") :-> Just "")
                    :>>: ( abortPLTError . encodeTokenRejectReason $
                            OperationNotPermitted
                                { trrOperationIndex = 0,
                                  trrAddressNotPermitted =
                                    Just (accountTokenHolder (dummyAccountAddress 0)),
                                  trrReason = Just "sender in deny list"
                                }
                         )
        assertTrace (executeTokenUpdateTransaction (sender 0) (encodeTransaction transaction)) trace
    it "deny list: recipient denied" $ do
        let transaction =
                TokenUpdateTransaction . Seq.fromList $
                    [mkTransferOp amt10'000000 receiver1 Nothing]
        let trace :: Trace (PLTCall EncodedTokenRejectReason AccountIndex) ()
            trace =
                (PLTQ GetDecimals :-> 6)
                    :>>: (PLTQ (GetTokenState "paused") :-> Nothing)
                    :>>: (PLTQ (GetAccount (dummyAccountAddress 1)) :-> Just 4)
                    :>>: (PLTQ (getModuleStateCall "allowList") :-> Nothing)
                    :>>: (PLTQ (getModuleStateCall "denyList") :-> Just "")
                    :>>: (PLTQ (GetAccountIndex 0) :-> 0)
                    :>>: (PLTQ (getAccountStateCall 0 "denyList") :-> Nothing)
                    :>>: (PLTQ (GetAccountIndex 4) :-> 4)
                    :>>: (PLTQ (getAccountStateCall 4 "denyList") :-> Just "")
                    :>>: ( abortPLTError . encodeTokenRejectReason $
                            OperationNotPermitted
                                { trrOperationIndex = 0,
                                  trrAddressNotPermitted = Just receiver1,
                                  trrReason = Just "recipient in deny list"
                                }
                         )
        assertTrace (executeTokenUpdateTransaction (sender 0) (encodeTransaction transaction)) trace
    it "allow & deny list: allowed" $ do
        let transaction =
                TokenUpdateTransaction . Seq.fromList $
                    [mkTransferOp amt10'000000 receiver1 Nothing]
        let trace :: Trace (PLTCall EncodedTokenRejectReason AccountIndex) ()
            trace =
                (PLTQ GetDecimals :-> 6)
                    :>>: (PLTQ (GetTokenState "paused") :-> Nothing)
                    :>>: (PLTQ (GetAccount (dummyAccountAddress 1)) :-> Just 4)
                    :>>: (PLTQ (getModuleStateCall "allowList") :-> Just "")
                    :>>: (PLTQ (GetAccountIndex 0) :-> 0)
                    :>>: (PLTQ (getAccountStateCall 0 "allowList") :-> Just "")
                    :>>: (PLTQ (GetAccountIndex 4) :-> 4)
                    :>>: (PLTQ (getAccountStateCall 4 "allowList") :-> Just "")
                    :>>: (PLTQ (getModuleStateCall "denyList") :-> Just "")
                    :>>: (PLTQ (GetAccountIndex 0) :-> 0)
                    :>>: (PLTQ (getAccountStateCall 0 "denyList") :-> Nothing)
                    :>>: (PLTQ (GetAccountIndex 4) :-> 4)
                    :>>: (PLTQ (getAccountStateCall 4 "denyList") :-> Nothing)
                    :>>: (PLTE (PLTChargeEnergy tokenTransferCost) :-> ())
                    :>>: (PLTU (Transfer 0 4 10_000_000 Nothing) :-> True)
                    :>>: Done ()
        assertTrace (executeTokenUpdateTransaction (sender 0) (encodeTransaction transaction)) trace
    it "5000 transfers" $ do
        let transaction =
                TokenUpdateTransaction . Seq.fromList $
                    [ mkTransferOp
                        amt10'000
                        (CborHolderAccount (dummyAccountAddress i) Nothing)
                        Nothing
                      | i <- [1 .. 5000]
                    ]
        let trace :: Trace (PLTCall EncodedTokenRejectReason AccountIndex) ()
            trace = (PLTQ GetDecimals :-> 3) :>>: traceLoop 1
            traceLoop n
                | n > 5000 = Done ()
                | otherwise =
<<<<<<< HEAD
                    (PLTQ (GetTokenState "paused") :-> Nothing)
                        :>>: (PLTQ (GetAccount (dummyAccountAddress (fromIntegral n))) :-> Just n)
                        :>>: (PLTQ (GetTokenState "allowList") :-> Nothing)
                        :>>: (PLTQ (GetTokenState "denyList") :-> Nothing)
=======
                    (PLTQ (GetAccount (dummyAccountAddress (fromIntegral n))) :-> Just n)
                        :>>: (PLTQ (getModuleStateCall "allowList") :-> Nothing)
                        :>>: (PLTQ (getModuleStateCall "denyList") :-> Nothing)
>>>>>>> e95e9c4f
                        :>>: (PLTE (PLTChargeEnergy tokenTransferCost) :-> ())
                        :>>: (PLTU (Transfer 123_456 n 10_000 Nothing) :-> True)
                        :>>: traceLoop (n + 1)
        assertTrace (executeTokenUpdateTransaction (sender 123_456) (encodeTransaction transaction)) trace
  where
    receiver1 = CborHolderAccount (dummyAccountAddress 1) Nothing
    receiver2 = CborHolderAccount (dummyAccountAddress 2) (Just CoinInfoConcordium)
    amt10'000 = TokenAmount 10_000 3
    amtMax = TokenAmount maxBound 0
    amt10'000000 = TokenAmount 10_000_000 6
    amt50'000000 = TokenAmount 50_000_000 6
    simpleMemo = Memo "Test"
    cborMemo = Memo "dTest"
    longMemo = Memo $ SBS.replicate maxMemoSize 60
    badMemo = Memo $ SBS.replicate (maxMemoSize + 1) 60
    mkTransferOp ttAmount ttRecipient ttMemo = TokenTransfer TokenTransferBody{..}
    encodeTransaction = TokenParameter . SBS.toShort . tokenUpdateTransactionToBytes
    sender ai = TransactionContext (AccountIndex ai) (dummyAccountAddress $ fromIntegral ai)

testExecuteTokenUpdateTransactionMintBurnPause :: Spec
testExecuteTokenUpdateTransactionMintBurnPause = describe "executeTokenUpdateTransaction mint, burn & pause" $ do
    it "invalid transaction" $ do
        let trace :: Trace (PLTCall EncodedTokenRejectReason AccountIndex) ()
            trace =
                abortPLTError . encodeTokenRejectReason $
                    DeserializationFailure (Just "DeserialiseFailure 0 \"end of input\"")
        assertTrace
            (executeTokenUpdateTransaction (sender 0) (TokenParameter mempty))
            trace
    it "empty operations" $ do
        let transaction = TokenUpdateTransaction Seq.empty
        let trace :: Trace (PLTCall EncodedTokenRejectReason AccountIndex) ()
            trace =
                (PLTQ GetDecimals :-> 2)
                    :>>: Done ()
        assertTrace (executeTokenUpdateTransaction (sender 0) (encodeTransaction transaction)) trace
    it "unauthorized operation" $ do
        let transaction =
                TokenUpdateTransaction . Seq.fromList $
                    [TokenMint (TokenAmount 10_000_000 6)]
        let trace :: Trace (PLTCall EncodedTokenRejectReason AccountIndex) ()
            trace =
                (PLTQ GetDecimals :-> 6)
                    :>>: (PLTQ (getModuleStateCall "governanceAccount") :-> Just (encode (AccountIndex 0)))
                    :>>: (PLTQ (GetAccountIndex 1) :-> AccountIndex 1)
                    :>>: ( abortPLTError . encodeTokenRejectReason $
                            OperationNotPermitted
                                { trrOperationIndex = 0,
                                  trrAddressNotPermitted =
                                    Just $
                                        CborHolderAccount
                                            { chaAccount = dummyAccountAddress 1,
                                              chaCoinInfo = Just CoinInfoConcordium
                                            },
                                  trrReason = Just "sender is not the token governance account"
                                }
                         )
        assertTrace (executeTokenUpdateTransaction (sender 1) (encodeTransaction transaction)) trace
    it "mint: paused operation" $ do
        let transaction =
                TokenUpdateTransaction . Seq.fromList $
                    [TokenMint (TokenAmount 10_000_000 6)]
        let trace :: Trace (PLTCall EncodedTokenRejectReason AccountIndex) ()
            trace =
                (PLTQ GetDecimals :-> 6)
                    :>>: (PLTQ (GetTokenState "governanceAccount") :-> Just (encode (AccountIndex 0)))
                    :>>: (PLTQ (GetAccountIndex 0) :-> AccountIndex 0)
                    :>>: (PLTQ (GetTokenState "paused") :-> Just "")
                    :>>: ( abortPLTError . encodeTokenRejectReason $
                            OperationNotPermitted
                                { trrOperationIndex = 0,
                                  trrAddressNotPermitted = Nothing,
                                  trrReason = Just "token operation mint is paused"
                                }
                         )
        assertTrace (executeTokenUpdateTransaction (sender 0) (encodeTransaction transaction)) trace
    it "mint: OK" $ do
        let transaction =
                TokenUpdateTransaction . Seq.fromList $
                    [TokenMint (TokenAmount 10_000_000 6)]
        let trace :: Trace (PLTCall EncodedTokenRejectReason AccountIndex) ()
            trace =
                (PLTQ GetDecimals :-> 6)
                    :>>: (PLTQ (getModuleStateCall "governanceAccount") :-> Just (encode (AccountIndex 0)))
                    :>>: (PLTQ (GetAccountIndex 0) :-> AccountIndex 0)
<<<<<<< HEAD
                    :>>: (PLTQ (GetTokenState "paused") :-> Nothing)
                    :>>: (PLTQ (GetTokenState "mintable") :-> Just "")
=======
                    :>>: (PLTQ (getModuleStateCall "mintable") :-> Just "")
>>>>>>> e95e9c4f
                    :>>: (PLTE (PLTChargeEnergy tokenMintCost) :-> ())
                    :>>: (PLTPU (Mint 0 10_000_000) :-> True)
                    :>>: Done ()
        assertTrace (executeTokenUpdateTransaction (sender 0) (encodeTransaction transaction)) trace
    it "mint: not mintable" $ do
        let transaction =
                TokenUpdateTransaction . Seq.fromList $
                    [TokenMint (TokenAmount 10_000_000 6)]
        let trace :: Trace (PLTCall EncodedTokenRejectReason AccountIndex) ()
            trace =
                (PLTQ GetDecimals :-> 6)
                    :>>: (PLTQ (getModuleStateCall "governanceAccount") :-> Just (encode (AccountIndex 0)))
                    :>>: (PLTQ (GetAccountIndex 0) :-> AccountIndex 0)
<<<<<<< HEAD
                    :>>: (PLTQ (GetTokenState "paused") :-> Nothing)
                    :>>: (PLTQ (GetTokenState "mintable") :-> Nothing)
=======
                    :>>: (PLTQ (getModuleStateCall "mintable") :-> Nothing)
>>>>>>> e95e9c4f
                    :>>: ( abortPLTError . encodeTokenRejectReason $
                            UnsupportedOperation
                                { trrOperationIndex = 0,
                                  trrOperationType = "mint",
                                  trrReason = Just "feature not enabled"
                                }
                         )
        assertTrace (executeTokenUpdateTransaction (sender 0) (encodeTransaction transaction)) trace
    it "mint: overflow" $ do
        let transaction =
                TokenUpdateTransaction . Seq.fromList $
                    [TokenMint (TokenAmount 10_000_000 6)]
        let trace :: Trace (PLTCall EncodedTokenRejectReason AccountIndex) ()
            trace =
                (PLTQ GetDecimals :-> 6)
                    :>>: (PLTQ (getModuleStateCall "governanceAccount") :-> Just (encode (AccountIndex 0)))
                    :>>: (PLTQ (GetAccountIndex 0) :-> AccountIndex 0)
<<<<<<< HEAD
                    :>>: (PLTQ (GetTokenState "paused") :-> Nothing)
                    :>>: (PLTQ (GetTokenState "mintable") :-> Just "")
=======
                    :>>: (PLTQ (getModuleStateCall "mintable") :-> Just "")
>>>>>>> e95e9c4f
                    :>>: (PLTE (PLTChargeEnergy tokenMintCost) :-> ())
                    :>>: (PLTPU (Mint 0 10_000_000) :-> False)
                    :>>: (PLTQ GetCirculatingSupply :-> (maxBound - 1_000_000))
                    :>>: ( abortPLTError . encodeTokenRejectReason $
                            MintWouldOverflow
                                { trrOperationIndex = 0,
                                  trrRequestedAmount = TokenAmount 10_000_000 6,
                                  trrCurrentSupply = TokenAmount (maxBound - 1_000_000) 6,
                                  trrMaxRepresentableAmount = TokenAmount maxBound 6
                                }
                         )
        assertTrace (executeTokenUpdateTransaction (sender 0) (encodeTransaction transaction)) trace
    it "burn: OK" $ do
        let transaction =
                TokenUpdateTransaction . Seq.fromList $
                    [TokenBurn (TokenAmount 10_000_000 6)]
        let trace :: Trace (PLTCall EncodedTokenRejectReason AccountIndex) ()
            trace =
                (PLTQ GetDecimals :-> 6)
                    :>>: (PLTQ (getModuleStateCall "governanceAccount") :-> Just (encode (AccountIndex 0)))
                    :>>: (PLTQ (GetAccountIndex 0) :-> AccountIndex 0)
<<<<<<< HEAD
                    :>>: (PLTQ (GetTokenState "paused") :-> Nothing)
                    :>>: (PLTQ (GetTokenState "burnable") :-> Just "")
=======
                    :>>: (PLTQ (getModuleStateCall "burnable") :-> Just "")
>>>>>>> e95e9c4f
                    :>>: (PLTE (PLTChargeEnergy tokenBurnCost) :-> ())
                    :>>: (PLTPU (Burn 0 10_000_000) :-> True)
                    :>>: Done ()
        assertTrace (executeTokenUpdateTransaction (sender 0) (encodeTransaction transaction)) trace
    it "burn: paused operation" $ do
        let transaction =
                TokenUpdateTransaction . Seq.fromList $
                    [TokenBurn (TokenAmount 10_000_000 6)]
        let trace :: Trace (PLTCall EncodedTokenRejectReason AccountIndex) ()
            trace =
                (PLTQ GetDecimals :-> 6)
                    :>>: (PLTQ (GetTokenState "governanceAccount") :-> Just (encode (AccountIndex 0)))
                    :>>: (PLTQ (GetAccountIndex 0) :-> AccountIndex 0)
                    :>>: (PLTQ (GetTokenState "paused") :-> Just "")
                    :>>: ( abortPLTError . encodeTokenRejectReason $
                            OperationNotPermitted
                                { trrOperationIndex = 0,
                                  trrAddressNotPermitted = Nothing,
                                  trrReason = Just "token operation burn is paused"
                                }
                         )
        assertTrace (executeTokenUpdateTransaction (sender 0) (encodeTransaction transaction)) trace
    it "burn: not burnable" $ do
        let transaction =
                TokenUpdateTransaction . Seq.fromList $
                    [TokenBurn (TokenAmount 10_000_000 6)]
        let trace :: Trace (PLTCall EncodedTokenRejectReason AccountIndex) ()
            trace =
                (PLTQ GetDecimals :-> 6)
                    :>>: (PLTQ (getModuleStateCall "governanceAccount") :-> Just (encode (AccountIndex 0)))
                    :>>: (PLTQ (GetAccountIndex 0) :-> AccountIndex 0)
<<<<<<< HEAD
                    :>>: (PLTQ (GetTokenState "paused") :-> Nothing)
                    :>>: (PLTQ (GetTokenState "burnable") :-> Nothing)
=======
                    :>>: (PLTQ (getModuleStateCall "burnable") :-> Nothing)
>>>>>>> e95e9c4f
                    :>>: ( abortPLTError . encodeTokenRejectReason $
                            UnsupportedOperation
                                { trrOperationIndex = 0,
                                  trrOperationType = "burn",
                                  trrReason = Just "feature not enabled"
                                }
                         )
        assertTrace (executeTokenUpdateTransaction (sender 0) (encodeTransaction transaction)) trace
    it "burn: balance insufficient" $ do
        let transaction =
                TokenUpdateTransaction . Seq.fromList $
                    [TokenBurn (TokenAmount 10_000_000 6)]
        let trace :: Trace (PLTCall EncodedTokenRejectReason AccountIndex) ()
            trace =
                (PLTQ GetDecimals :-> 6)
                    :>>: (PLTQ (getModuleStateCall "governanceAccount") :-> Just (encode (AccountIndex 0)))
                    :>>: (PLTQ (GetAccountIndex 0) :-> AccountIndex 0)
<<<<<<< HEAD
                    :>>: (PLTQ (GetTokenState "paused") :-> Nothing)
                    :>>: (PLTQ (GetTokenState "burnable") :-> Just "")
=======
                    :>>: (PLTQ (getModuleStateCall "burnable") :-> Just "")
>>>>>>> e95e9c4f
                    :>>: (PLTE (PLTChargeEnergy tokenBurnCost) :-> ())
                    :>>: (PLTPU (Burn 0 10_000_000) :-> False)
                    :>>: (PLTQ (GetAccountBalance 0) :-> 100)
                    :>>: ( abortPLTError . encodeTokenRejectReason $
                            TokenBalanceInsufficient
                                { trrOperationIndex = 0,
                                  trrAvailableBalance = TokenAmount 100 6,
                                  trrRequiredBalance = TokenAmount 10_000_000 6
                                }
                         )
        assertTrace (executeTokenUpdateTransaction (sender 0) (encodeTransaction transaction)) trace
    it "mint & burn: OK" $ do
        let transaction =
                TokenUpdateTransaction . Seq.fromList $
                    [ TokenMint (TokenAmount 10_000_000 6),
                      TokenBurn (TokenAmount 5_000_000 6)
                    ]
        let trace :: Trace (PLTCall EncodedTokenRejectReason AccountIndex) ()
            trace =
                (PLTQ GetDecimals :-> 6)
                    :>>: (PLTQ (getModuleStateCall "governanceAccount") :-> Just (encode (AccountIndex 0)))
                    :>>: (PLTQ (GetAccountIndex 0) :-> AccountIndex 0)
<<<<<<< HEAD
                    :>>: (PLTQ (GetTokenState "paused") :-> Nothing)
                    :>>: (PLTQ (GetTokenState "mintable") :-> Just "")
=======
                    :>>: (PLTQ (getModuleStateCall "mintable") :-> Just "")
>>>>>>> e95e9c4f
                    :>>: (PLTE (PLTChargeEnergy tokenMintCost) :-> ())
                    :>>: (PLTPU (Mint 0 10_000_000) :-> True)
                    :>>: (PLTQ (getModuleStateCall "governanceAccount") :-> Just (encode (AccountIndex 0)))
                    :>>: (PLTQ (GetAccountIndex 0) :-> AccountIndex 0)
<<<<<<< HEAD
                    :>>: (PLTQ (GetTokenState "paused") :-> Nothing)
                    :>>: (PLTQ (GetTokenState "burnable") :-> Just "")
=======
                    :>>: (PLTQ (getModuleStateCall "burnable") :-> Just "")
>>>>>>> e95e9c4f
                    :>>: (PLTE (PLTChargeEnergy tokenBurnCost) :-> ())
                    :>>: (PLTPU (Burn 0 5_000_000) :-> True)
                    :>>: Done ()
        assertTrace (executeTokenUpdateTransaction (sender 0) (encodeTransaction transaction)) trace
    testLists
    it "pause: OK" $ do
        let transaction =
                TokenUpdateTransaction . Seq.fromList $
                    [TokenPause]
        let trace :: Trace (PLTCall EncodedTokenRejectReason AccountIndex) ()
            trace =
                (PLTQ GetDecimals :-> 6)
                    :>>: (PLTQ (GetTokenState "governanceAccount") :-> Just (encode (AccountIndex 0)))
                    :>>: (PLTQ (GetAccountIndex 0) :-> AccountIndex 0)
                    :>>: (PLTE (PLTChargeEnergy tokenPauseUnpauseCost) :-> ())
                    :>>: (PLTU (SetTokenState "paused" $ Just "") :-> ())
                    :>>: (PLTU (LogTokenEvent (TokenEventType "pause") $ encodeTokenEventDetails Nothing mempty ()) :-> ())
                    :>>: Done ()
        assertTrace (executeTokenUpdateTransaction (sender 0) (encodeTransaction transaction)) trace
    it "unpause: OK" $ do
        let transaction =
                TokenUpdateTransaction . Seq.fromList $
                    [TokenUnpause]
        let trace :: Trace (PLTCall EncodedTokenRejectReason AccountIndex) ()
            trace =
                (PLTQ GetDecimals :-> 6)
                    :>>: (PLTQ (GetTokenState "governanceAccount") :-> Just (encode (AccountIndex 0)))
                    :>>: (PLTQ (GetAccountIndex 0) :-> AccountIndex 0)
                    :>>: (PLTE (PLTChargeEnergy tokenPauseUnpauseCost) :-> ())
                    :>>: (PLTU (SetTokenState "paused" Nothing) :-> ())
                    :>>: (PLTU (LogTokenEvent (TokenEventType "unpause") $ encodeTokenEventDetails Nothing mempty ()) :-> ())
                    :>>: Done ()
        assertTrace (executeTokenUpdateTransaction (sender 0) (encodeTransaction transaction)) trace
  where
    encodeTransaction = TokenParameter . SBS.toShort . tokenUpdateTransactionToBytes
    sender ai = TransactionContext (AccountIndex ai) (dummyAccountAddress $ fromIntegral ai)

data AddRemove = Add | Remove
data AllowDeny = Allow | Deny

type ListTestConf = (AddRemove, AllowDeny)

testLists :: Spec
testLists = do
    forM_ [(Add, Allow), (Add, Deny), (Remove, Allow), (Remove, Deny)] $ \listConf -> do
        describe (Text.unpack (ltcOperation listConf)) $ do
            it "OK" $ do
                let transaction =
                        TokenUpdateTransaction . Seq.fromList $
                            [ltcMakeOperation listConf receiver1]
                    trace :: Trace (PLTCall EncodedTokenRejectReason AccountIndex) ()
                    trace =
                        (PLTQ GetDecimals :-> 6)
                            :>>: (PLTQ (getModuleStateCall "governanceAccount") :-> Just (encode (AccountIndex 0)))
                            :>>: (PLTQ (GetAccountIndex 0) :-> AccountIndex 0)
                            :>>: (PLTQ (getModuleStateCall (ltcFeature listConf)) :-> Just "")
                            :>>: (PLTQ (GetAccount (dummyAccountAddress 1)) :-> Just 4)
                            :>>: (PLTE (PLTChargeEnergy tokenListOperationCost) :-> ())
                            :>>: (PLTQ (GetAccountIndex 4) :-> 4)
                            :>>: (PLTU (setAccountStateCall 4 (ltcFeature listConf) (ltcNewValue listConf)) :-> Just False)
                            :>>: ( PLTU
                                    ( LogTokenEvent
                                        (TokenEventType $ ltcOperation listConf)
                                        (encodeTokenEventDetails (Just "target") encodeCborTokenHolder receiver1)
                                    )
                                    :-> ()
                                 )
                            :>>: Done ()
                assertTrace (executeTokenUpdateTransaction (sender 0) (encodeTransaction transaction)) trace
            it "feature not enabled" $ do
                let transaction =
                        TokenUpdateTransaction . Seq.fromList $
                            [ltcMakeOperation listConf receiver1]
                    trace :: Trace (PLTCall EncodedTokenRejectReason AccountIndex) ()
                    trace =
                        (PLTQ GetDecimals :-> 6)
                            :>>: (PLTQ (getModuleStateCall "governanceAccount") :-> Just (encode (AccountIndex 0)))
                            :>>: (PLTQ (GetAccountIndex 0) :-> AccountIndex 0)
                            :>>: (PLTQ (getModuleStateCall (ltcFeature listConf)) :-> Nothing)
                            :>>: ( abortPLTError . encodeTokenRejectReason $
                                    UnsupportedOperation
                                        { trrOperationIndex = 0,
                                          trrOperationType = ltcOperation listConf,
                                          trrReason = Just "feature not enabled"
                                        }
                                 )
                assertTrace (executeTokenUpdateTransaction (sender 0) (encodeTransaction transaction)) trace
            it "account not found" $ do
                let transaction =
                        TokenUpdateTransaction . Seq.fromList $
                            [ltcMakeOperation listConf receiver2]
                    trace :: Trace (PLTCall EncodedTokenRejectReason AccountIndex) ()
                    trace =
                        (PLTQ GetDecimals :-> 6)
                            :>>: (PLTQ (getModuleStateCall "governanceAccount") :-> Just (encode (AccountIndex 0)))
                            :>>: (PLTQ (GetAccountIndex 0) :-> AccountIndex 0)
                            :>>: (PLTQ (getModuleStateCall (ltcFeature listConf)) :-> Just "")
                            :>>: (PLTQ (GetAccount (dummyAccountAddress 2)) :-> Nothing)
                            :>>: ( abortPLTError . encodeTokenRejectReason $
                                    AddressNotFound
                                        { trrOperationIndex = 0,
                                          trrAddress = receiver2
                                        }
                                 )
                assertTrace (executeTokenUpdateTransaction (sender 0) (encodeTransaction transaction)) trace
  where
    encodeTransaction = TokenParameter . SBS.toShort . tokenUpdateTransactionToBytes
    receiver1 = CborHolderAccount (dummyAccountAddress 1) Nothing
    receiver2 = CborHolderAccount (dummyAccountAddress 2) (Just CoinInfoConcordium)
    ltcFeature :: ListTestConf -> TokenStateKey
    ltcFeature (_, Allow) = "allowList"
    ltcFeature (_, Deny) = "denyList"
    ltcOperation :: (IsString s, Semigroup s) => ListTestConf -> s
    ltcOperation c = ltcAction c <> ltcList c <> "List"
      where
        ltcAction (Add, _) = "add"
        ltcAction (Remove, _) = "remove"
        ltcList (_, Allow) = "Allow"
        ltcList (_, Deny) = "Deny"
    ltcMakeOperation :: ListTestConf -> CborTokenHolder -> TokenOperation
    ltcMakeOperation (Add, Allow) = TokenAddAllowList
    ltcMakeOperation (Remove, Allow) = TokenRemoveAllowList
    ltcMakeOperation (Add, Deny) = TokenAddDenyList
    ltcMakeOperation (Remove, Deny) = TokenRemoveDenyList
    ltcNewValue :: ListTestConf -> Maybe BS.ByteString
    ltcNewValue (Add, _) = Just ""
    ltcNewValue (Remove, _) = Nothing
    sender ai = TransactionContext (AccountIndex ai) (dummyAccountAddress $ fromIntegral ai)

testQueryTokenModuleState :: Spec
testQueryTokenModuleState = describe "queryTokenModuleState" $ do
    it "constructs the expected state key for accounts" $ do
        let key = accountStateKey (AccountIndex 456) "someSubKey"
            expected = "\x73\x9D\NUL\NUL\NUL\NUL\NUL\NUL\x01\xC8someSubKey"
         in assertEqual "Unexpected accountStateKey" expected key
        let key = accountStateKey (AccountIndex 9_999_999_999) "anotherSubKey"
            expected =
                "\x73\x9D\NUL\NUL\NUL\x02\x54\x0B\xE3\xFF\
                \anotherSubKey"
         in assertEqual "Unexpected accountStateKey" expected key
    it "constructs the expected module state key" $ do
        let key = moduleStateKey "test"
            expected = "\NUL\NULtest"
         in assertEqual "Unexpected module state key" expected key
        let key = moduleStateKey "Another"
            expected = "\NUL\NULAnother"
         in assertEqual "Unexpected module state key" expected key

    it "Example 1" $ do
        let metadata = createTokenMetadataUrl "some URL"
            governanceAccount =
                CborHolderAccount
                    { chaAccount = dummyAccountAddress 1,
                      chaCoinInfo = Nothing
                    }
            trace :: Trace (PLTCall QueryTokenError AccountIndex) BS.ByteString
            trace =
                (PLTQ (getModuleStateCall "name") :-> Just "My protocol-level token")
                    :>>: (PLTQ (getModuleStateCall "metadata") :-> Just (tokenMetadataUrlToBytes metadata))
                    :>>: (PLTQ (getModuleStateCall "governanceAccount") :-> Just (encode (AccountIndex 1)))
                    :>>: (PLTQ (GetAccountByIndex (AccountIndex 1)) :-> Just 1)
                    :>>: (PLTQ (GetAccountCanonicalAddress 1) :-> dummyAccountAddress 1)
<<<<<<< HEAD
                    :>>: (PLTQ (GetTokenState "paused") :-> Nothing)
                    :>>: (PLTQ (GetTokenState "allowList") :-> Just "")
                    :>>: (PLTQ (GetTokenState "denyList") :-> Nothing)
                    :>>: (PLTQ (GetTokenState "mintable") :-> Just "")
                    :>>: (PLTQ (GetTokenState "burnable") :-> Nothing)
=======
                    :>>: (PLTQ (getModuleStateCall "allowList") :-> Just "")
                    :>>: (PLTQ (getModuleStateCall "denyList") :-> Nothing)
                    :>>: (PLTQ (getModuleStateCall "mintable") :-> Just "")
                    :>>: (PLTQ (getModuleStateCall "burnable") :-> Nothing)
>>>>>>> e95e9c4f
                    :>>: Done
                        ( tokenModuleStateToBytes
                            TokenModuleState
                                { tmsName = "My protocol-level token",
                                  tmsMetadata = metadata,
                                  tmsGovernanceAccount = governanceAccount,
                                  tmsPaused = Just False,
                                  tmsAllowList = Just True,
                                  tmsDenyList = Just False,
                                  tmsMintable = Just True,
                                  tmsBurnable = Just False,
                                  tmsAdditional = mempty
                                }
                        )
        assertTrace queryTokenModuleState trace
    it "Example 2" $ do
        let metadata = createTokenMetadataUrlWithSha256 "https://token.metadata" $ SHA256.hashShort $ SBS.pack $ replicate 32 0
            governanceAccount =
                CborHolderAccount
                    { chaAccount = dummyAccountAddress 1,
                      chaCoinInfo = Nothing
                    }
            trace :: Trace (PLTCall QueryTokenError AccountIndex) BS.ByteString
            trace =
                (PLTQ (getModuleStateCall "name") :-> Just "Another PLT")
                    :>>: (PLTQ (getModuleStateCall "metadata") :-> Just (tokenMetadataUrlToBytes metadata))
                    :>>: (PLTQ (getModuleStateCall "governanceAccount") :-> Just (encode (AccountIndex 1)))
                    :>>: (PLTQ (GetAccountByIndex (AccountIndex 1)) :-> Just 1)
                    :>>: (PLTQ (GetAccountCanonicalAddress 1) :-> dummyAccountAddress 1)
<<<<<<< HEAD
                    :>>: (PLTQ (GetTokenState "paused") :-> Just "")
                    :>>: (PLTQ (GetTokenState "allowList") :-> Nothing)
                    :>>: (PLTQ (GetTokenState "denyList") :-> Just "")
                    :>>: (PLTQ (GetTokenState "mintable") :-> Nothing)
                    :>>: (PLTQ (GetTokenState "burnable") :-> Nothing)
=======
                    :>>: (PLTQ (getModuleStateCall "allowList") :-> Nothing)
                    :>>: (PLTQ (getModuleStateCall "denyList") :-> Just "")
                    :>>: (PLTQ (getModuleStateCall "mintable") :-> Nothing)
                    :>>: (PLTQ (getModuleStateCall "burnable") :-> Nothing)
>>>>>>> e95e9c4f
                    :>>: Done
                        ( tokenModuleStateToBytes
                            TokenModuleState
                                { tmsName = "Another PLT",
                                  tmsMetadata = metadata,
                                  tmsGovernanceAccount = governanceAccount,
                                  tmsPaused = Just True,
                                  tmsAllowList = Just False,
                                  tmsDenyList = Just True,
                                  tmsMintable = Just False,
                                  tmsBurnable = Just False,
                                  tmsAdditional = mempty
                                }
                        )
        assertTrace queryTokenModuleState trace

testTokenOutOfEnergy :: Spec
testTokenOutOfEnergy = describe "tokenOutOfEnergy" $ do
    it "multiple transactions are charged correctly" $ do
        let maxBlockEnergy = 10_000
        ts <-
            Runner.processUngroupedTransactions
                ( txs1 totMintCost totTransferCost totBurnCost
                )
        (Helpers.SchedulerResult{..}, doBlockStateAssertions) <-
            Helpers.runSchedulerTest
                (testConfig maxBlockEnergy)
                (initialBlockState @'P9)
                checkState
                ts
        let Types.FilteredTransactions{..} = srTransactions
        let rejects = [res | (_, summary) <- ftAdded, res@(Types.TxReject _) <- [summary ^. Types.summaryResult]]

        -- error $ show ftAdded ++ show ftFailed
        assertEqual "should be 3 transactions" 3 (length $ Types.perAccountTransactions ts)
        assertBool ("should not contain failed transactions: " ++ show ftFailed) (null ftFailed)
        assertBool ("should not contain rejected transactions: " ++ show rejects) (null rejects)
        assertEqual
            "transactions used the expected amount of energy"
            (totMintCost + totTransferCost + totBurnCost)
            srUsedEnergy
        doBlockStateAssertions

    it "3 transactions, block energy suffices only for the first" $ do
        let maxBlockEnergy = 600
        ts <-
            Runner.processUngroupedTransactions
                ( txs1 totMintCost totTransferCost totBurnCost
                )
        (Helpers.SchedulerResult{..}, doBlockStateAssertions) <-
            Helpers.runSchedulerTest
                (testConfig maxBlockEnergy)
                (initialBlockState @'P9)
                checkState
                ts
        let Types.FilteredTransactions{..} = srTransactions
        let rejects = [res | (_, summary) <- ftAdded, res@(Types.TxReject _) <- [summary ^. Types.summaryResult]]
        let outOfEnergyTx = [_tx | _tx@(_, Types.ExceedsMaxBlockEnergy) <- ftFailed]

        assertEqual "should be 3 transactions" 3 (length $ Types.perAccountTransactions ts)
        assertEqual ("should contain 1 out-of-energy failed transaction" ++ ": " ++ show outOfEnergyTx) 1 (length outOfEnergyTx)
        assertBool ("should not contain rejected transactions: " ++ show rejects) (null rejects)
        assertEqual
            "transactions used the expected amount of energy"
            totMintCost
            srUsedEnergy
        doBlockStateAssertions

    it "1 transaction containing 2 operations, block energy suffices only for the first" $ do
        let maxBlockEnergy = totMintCost + totTransferCost
        ts <-
            Runner.processUngroupedTransactions
                ( txs2
                    -- enough energy for both transfer operations
                    (2 * (constA + constB * 150 + tokenUpdateBaseCost + tokenTransferCost))
                )

        (Helpers.SchedulerResult{..}, doBlockStateAssertions) <-
            Helpers.runSchedulerTest
                (testConfig maxBlockEnergy)
                (initialBlockState @'P9)
                checkState
                ts
        let Types.FilteredTransactions{..} = srTransactions
        let outOfEnergyTx = [_tx | _tx@(_, Types.ExceedsMaxBlockEnergy) <- ftFailed]

        assertEqual "should be 2 transactions" 2 (length $ Types.perAccountTransactions ts)
        assertEqual ("should contain 1 out-of-energy failed transaction" ++ ": " ++ show outOfEnergyTx) 1 (length outOfEnergyTx)
        assertEqual
            "transaction used the expected amount of energy"
            totMintCost
            srUsedEnergy
        doBlockStateAssertions

    it "3 transactions, energy suffices only for the first" $ do
        let maxBlockEnergy = 10_000
        ts <-
            Runner.processUngroupedTransactions
                ( txs1
                    totMintCost
                    -- energy to low
                    (totTransferCost - 1)
                    (totBurnCost - 1)
                )

        (Helpers.SchedulerResult{..}, doBlockStateAssertions) <-
            Helpers.runSchedulerTest
                (testConfig maxBlockEnergy)
                (initialBlockState @'P9)
                checkState
                ts
        let Types.FilteredTransactions{..} = srTransactions
        let rejects = [res | (_, summary) <- ftAdded, res@(Types.TxReject Types.OutOfEnergy) <- [summary ^. Types.summaryResult]]
        let outOfEnergyTx = [_tx | _tx@(_, Types.ExceedsMaxBlockEnergy) <- ftFailed]

        assertEqual "should be 1 transaction" 3 (length $ Types.perAccountTransactions ts)
        assertBool ("should contain no out-of-energy failed transaction" ++ ": " ++ show outOfEnergyTx) (null outOfEnergyTx)
        assertEqual ("should contain 2 out-of-energy rejected transaction: " ++ show rejects) 2 (length rejects)
        assertEqual
            "transactions used the expected amount of energy"
            (totMintCost + totTransferCost - 1 + totBurnCost - 1)
            srUsedEnergy
        doBlockStateAssertions

    it "1 transaction containing 2 operations, energy suffices only for the first" $ do
        let maxBlockEnergy = 10_000
        -- only enough energy for one transfer
        ts <- Runner.processUngroupedTransactions (txs2 totTransferCost)

        (Helpers.SchedulerResult{..}, doBlockStateAssertions) <-
            Helpers.runSchedulerTest
                (testConfig maxBlockEnergy)
                (initialBlockState @'P9)
                checkState
                ts
        let Types.FilteredTransactions{..} = srTransactions
        let rejects = [res | (_, summary) <- ftAdded, res@(Types.TxReject Types.OutOfEnergy) <- [summary ^. Types.summaryResult]]

        assertEqual "should be 2 transaction" 2 (length $ Types.perAccountTransactions ts)
        assertEqual ("should contain 1 out-of-energy rejected transaction: " ++ show rejects) (length rejects) 1
        assertEqual
            "transaction used the expected amount of energy"
            (totMintCost + totTransferCost)
            srUsedEnergy
        doBlockStateAssertions
  where
    txs1 e1 e2 e3 =
        [ Runner.TJSON
            { payload =
                Runner.TokenUpdate
                    { tuTokenId = tokenId,
                      tuOperations = encodeTxGV mintTx
                    },
              metadata =
                makeDummyHeader
                    (accountAddressFromSeed 0)
                    1
                    e1,
              keys = [(0, [(0, keyPairFromSeed 0)])]
            },
          Runner.TJSON
            { payload =
                Runner.TokenUpdate
                    { tuTokenId = tokenId,
                      tuOperations = encodeTxTH transferTx
                    },
              metadata =
                makeDummyHeader
                    (accountAddressFromSeed 0)
                    2
                    e2,
              keys = [(0, [(0, keyPairFromSeed 0)])]
            },
          Runner.TJSON
            { payload =
                Runner.TokenUpdate
                    { tuTokenId = tokenId,
                      tuOperations = encodeTxGV burnTx
                    },
              metadata =
                makeDummyHeader
                    (accountAddressFromSeed 0)
                    3
                    e3,
              keys = [(0, [(0, keyPairFromSeed 0)])]
            }
        ]
    txs2 e2 =
        [ Runner.TJSON
            { payload =
                Runner.TokenUpdate
                    { tuTokenId = tokenId,
                      tuOperations = encodeTxGV mintTx
                    },
              metadata =
                makeDummyHeader
                    (accountAddressFromSeed 0)
                    1
                    (constA + constB * 97 + tokenUpdateBaseCost + tokenMintCost),
              keys = [(0, [(0, keyPairFromSeed 0)])]
            },
          Runner.TJSON
            { payload =
                Runner.TokenUpdate
                    { tuTokenId = tokenId,
                      tuOperations = encodeTxTH transferTx2
                    },
              metadata =
                makeDummyHeader
                    (accountAddressFromSeed 0)
                    2
                    e2,
              keys = [(0, [(0, keyPairFromSeed 0)])]
            }
        ]
    checkState ::
        Helpers.SchedulerResult ->
        BS.PersistentBlockState 'P9 ->
        Helpers.PersistentBSM 'P9 Assertion
    checkState result state = do
        doAssertState <- blockStateAssertions result state
        reloadedState <- Helpers.reloadBlockState state
        doAssertReloadedState <- blockStateAssertions result reloadedState
        return $ do
            doAssertState
            doAssertReloadedState

    blockStateAssertions ::
        Helpers.SchedulerResult ->
        BS.PersistentBlockState 'P9 ->
        Helpers.PersistentBSM 'P9 Assertion
    blockStateAssertions result state = do
        hashedState <- BS.hashBlockState state
        Helpers.assertBlockStateInvariants hashedState (Helpers.srExecutionCosts result)

    tokenId = TokenId "dummyToken"
    mintTx = TokenUpdateTransaction . Seq.fromList $ [mkMintOp amt10'000]
    burnTx = TokenUpdateTransaction . Seq.fromList $ [mkBurnOp amt10'000]
    transferTx =
        TokenUpdateTransaction . Seq.fromList $
            [mkTransferOp amt10'000 receiver1 Nothing]
    transferTx2 =
        TokenUpdateTransaction . Seq.fromList $
            [mkTransferOp amt10'000 receiver1 Nothing, mkTransferOp amt10'000 receiver1 Nothing]
    encodeTxTH =
        TokenParameter . SBS.toShort . tokenUpdateTransactionToBytes
    encodeTxGV =
        TokenParameter . SBS.toShort . tokenUpdateTransactionToBytes
    receiver1 = CborHolderAccount (dummyAccountAddress 0) Nothing
    amt10'000 = TokenAmount 10_000 3
    mkMintOp toMintAmount = TokenMint{..}
    mkBurnOp toBurnAmount = TokenBurn{..}
    mkTransferOp ttAmount ttRecipient ttMemo = TokenTransfer TokenTransferBody{..}

    mintPayload =
        Types.TokenUpdate
            { tuTokenId = tokenId,
              tuOperations = encodeTxGV mintTx
            }
    burnPayload =
        Types.TokenUpdate
            { tuTokenId = tokenId,
              tuOperations = encodeTxGV burnTx
            }
    transferPayload =
        Types.TokenUpdate
            { tuTokenId = tokenId,
              tuOperations = encodeTxTH transferTx
            }
    headerSize = fromIntegral Types.transactionHeaderSize
    mintSize =
        Energy $
            fromIntegral $
                headerSize
                    + thePayloadSize
                        ( payloadSize $
                            Types.encodePayload mintPayload
                        )
    burnSize =
        Energy $
            fromIntegral $
                headerSize
                    + thePayloadSize
                        ( payloadSize $
                            Types.encodePayload burnPayload
                        )

    transferSize =
        Energy $
            fromIntegral $
                headerSize
                    + thePayloadSize
                        ( payloadSize $
                            Types.encodePayload transferPayload
                        )

    totMintCost = constA + constB * mintSize + tokenUpdateBaseCost + tokenMintCost
    totTransferCost = constA + constB * transferSize + tokenUpdateBaseCost + tokenTransferCost
    totBurnCost = constA + constB * burnSize + tokenUpdateBaseCost + tokenBurnCost

    testConfig :: Types.Energy -> Helpers.TestConfig
    testConfig maxBlockEnergy =
        Helpers.defaultTestConfig
            { Helpers.tcContextState = contextState
            }
      where
        contextState =
            Helpers.defaultContextState
                { -- Set the max energy block energy to enough for 2 successful transfers.
                  EI._maxBlockEnergy = maxBlockEnergy
                }

    initialBlockState ::
        (Types.IsProtocolVersion pv, PVSupportsPLT pv) =>
        Helpers.PersistentBSM pv (BS.HashedPersistentBlockState pv)
    initialBlockState = do
        bs0 <-
            Helpers.createTestBlockStateWithAccountsM
                [Helpers.makeTestAccountFromSeed 2_000_000 0]
        (_tIx, bs1) <-
            bsoCreateToken
                (hpbsPointers bs0)
                PLTConfiguration
                    { _pltTokenId = tokenId,
                      _pltModule = TokenModuleRef $ Hash.hash "dummyModule",
                      _pltDecimals = 3
                    }
<<<<<<< HEAD
        bs2 <- bsoSetTokenState bs1 0 "mintable" (Just "")
        bs3 <- bsoSetTokenState bs2 0 "burnable" (Just "")
        bs4 <- bsoSetTokenState bs3 0 "governanceAccount" (Just (encode (AccountIndex 0)))
        bs5 <- bsoSetTokenState bs4 0 "paused" Nothing
        hashBlockState bs5
=======
        mutTokenState <- BlockState.getMutableTokenState bs1 0
        _ <- BlockState.updateTokenState "\NUL\NULmintable" (Just "") mutTokenState
        _ <- BlockState.updateTokenState "\NUL\NULburnable" (Just "") mutTokenState
        _ <- BlockState.updateTokenState "\NUL\NULgovernanceAccount" (Just (encode (AccountIndex 0))) mutTokenState
        bs2 <- bsoSetTokenState bs1 0 mutTokenState
        hashBlockState bs2
>>>>>>> e95e9c4f

tests :: Spec
tests = describe "TokenModule" $ do
    testInitializeToken
    testExecuteTokenUpdateTransactionMintBurnPause
    testExecuteTokenUpdateTransactionTransfer
    testQueryTokenModuleState
    testTokenOutOfEnergy<|MERGE_RESOLUTION|>--- conflicted
+++ resolved
@@ -519,7 +519,7 @@
         let trace :: Trace (PLTCall EncodedTokenRejectReason AccountIndex) ()
             trace =
                 (PLTQ GetDecimals :-> 3)
-                    :>>: (PLTQ (GetTokenState "paused") :-> Just "")
+                    :>>: (PLTQ (getModuleStateCall "paused") :-> Just "")
                     :>>: ( abortPLTError . encodeTokenRejectReason $
                             OperationNotPermitted
                                 { trrOperationIndex = 0,
@@ -535,7 +535,7 @@
         let trace :: Trace (PLTCall EncodedTokenRejectReason AccountIndex) ()
             trace =
                 (PLTQ GetDecimals :-> 3)
-                    :>>: (PLTQ (GetTokenState "paused") :-> Nothing)
+                    :>>: (PLTQ (getModuleStateCall "paused") :-> Nothing)
                     :>>: (PLTQ (GetAccount (dummyAccountAddress 1)) :-> Just 4)
                     :>>: (PLTQ (getModuleStateCall "allowList") :-> Nothing)
                     :>>: (PLTQ (getModuleStateCall "denyList") :-> Nothing)
@@ -550,7 +550,7 @@
         let trace :: Trace (PLTCall EncodedTokenRejectReason AccountIndex) ()
             trace =
                 (PLTQ GetDecimals :-> 0)
-                    :>>: (PLTQ (GetTokenState "paused") :-> Nothing)
+                    :>>: (PLTQ (getModuleStateCall "paused") :-> Nothing)
                     :>>: (PLTQ (GetAccount (dummyAccountAddress 2)) :-> Just 4)
                     :>>: (PLTQ (getModuleStateCall "allowList") :-> Nothing)
                     :>>: (PLTQ (getModuleStateCall "denyList") :-> Nothing)
@@ -589,13 +589,13 @@
         let trace :: Trace (PLTCall EncodedTokenRejectReason AccountIndex) ()
             trace =
                 (PLTQ GetDecimals :-> 6)
-                    :>>: (PLTQ (GetTokenState "paused") :-> Nothing)
+                    :>>: (PLTQ (getModuleStateCall "paused") :-> Nothing)
                     :>>: (PLTQ (GetAccount (dummyAccountAddress 1)) :-> Just 4)
                     :>>: (PLTQ (getModuleStateCall "allowList") :-> Nothing)
                     :>>: (PLTQ (getModuleStateCall "denyList") :-> Nothing)
                     :>>: (PLTE (PLTChargeEnergy tokenTransferCost) :-> ())
                     :>>: (PLTU (Transfer 0 4 10_000_000 (Just cborMemo)) :-> True)
-                    :>>: (PLTQ (GetTokenState "paused") :-> Nothing)
+                    :>>: (PLTQ (getModuleStateCall "paused") :-> Nothing)
                     :>>: (PLTQ (GetAccount (dummyAccountAddress 2)) :-> Just 121)
                     :>>: (PLTQ (getModuleStateCall "allowList") :-> Nothing)
                     :>>: (PLTQ (getModuleStateCall "denyList") :-> Nothing)
@@ -612,7 +612,7 @@
         let trace :: Trace (PLTCall EncodedTokenRejectReason AccountIndex) ()
             trace =
                 (PLTQ GetDecimals :-> 6)
-                    :>>: (PLTQ (GetTokenState "paused") :-> Nothing)
+                    :>>: (PLTQ (getModuleStateCall "paused") :-> Nothing)
                     :>>: (PLTQ (GetAccount (dummyAccountAddress 1)) :-> Just 4)
                     :>>: (PLTQ (getModuleStateCall "allowList") :-> Nothing)
                     :>>: (PLTQ (getModuleStateCall "denyList") :-> Nothing)
@@ -636,13 +636,13 @@
         let trace :: Trace (PLTCall EncodedTokenRejectReason AccountIndex) ()
             trace =
                 (PLTQ GetDecimals :-> 6)
-                    :>>: (PLTQ (GetTokenState "paused") :-> Nothing)
+                    :>>: (PLTQ (getModuleStateCall "paused") :-> Nothing)
                     :>>: (PLTQ (GetAccount (dummyAccountAddress 1)) :-> Just 4)
                     :>>: (PLTQ (getModuleStateCall "allowList") :-> Nothing)
                     :>>: (PLTQ (getModuleStateCall "denyList") :-> Nothing)
                     :>>: (PLTE (PLTChargeEnergy tokenTransferCost) :-> ())
                     :>>: (PLTU (Transfer 0 4 10_000_000 (Just cborMemo)) :-> True)
-                    :>>: (PLTQ (GetTokenState "paused") :-> Nothing)
+                    :>>: (PLTQ (getModuleStateCall "paused") :-> Nothing)
                     :>>: (PLTQ (GetAccount (dummyAccountAddress 2)) :-> Just 16)
                     :>>: (PLTQ (getModuleStateCall "allowList") :-> Nothing)
                     :>>: (PLTQ (getModuleStateCall "denyList") :-> Nothing)
@@ -666,13 +666,13 @@
         let trace :: Trace (PLTCall EncodedTokenRejectReason AccountIndex) ()
             trace =
                 (PLTQ GetDecimals :-> 6)
-                    :>>: (PLTQ (GetTokenState "paused") :-> Nothing)
+                    :>>: (PLTQ (getModuleStateCall "paused") :-> Nothing)
                     :>>: (PLTQ (GetAccount (dummyAccountAddress 1)) :-> Just 4)
                     :>>: (PLTQ (getModuleStateCall "allowList") :-> Nothing)
                     :>>: (PLTQ (getModuleStateCall "denyList") :-> Nothing)
                     :>>: (PLTE (PLTChargeEnergy tokenTransferCost) :-> ())
                     :>>: (PLTU (Transfer 0 4 10_000_000 (Just cborMemo)) :-> True)
-                    :>>: (PLTQ (GetTokenState "paused") :-> Nothing)
+                    :>>: (PLTQ (getModuleStateCall "paused") :-> Nothing)
                     :>>: (PLTQ (GetAccount (dummyAccountAddress 2)) :-> Nothing)
                     :>>: ( abortPLTError . encodeTokenRejectReason $
                             AddressNotFound
@@ -688,7 +688,7 @@
         let trace :: Trace (PLTCall EncodedTokenRejectReason AccountIndex) ()
             trace =
                 (PLTQ GetDecimals :-> 6)
-                    :>>: (PLTQ (GetTokenState "paused") :-> Nothing)
+                    :>>: (PLTQ (getModuleStateCall "paused") :-> Nothing)
                     :>>: (PLTQ (GetAccount (dummyAccountAddress 1)) :-> Just 4)
                     :>>: (PLTQ (getModuleStateCall "allowList") :-> Just "")
                     :>>: (PLTQ (GetAccountIndex 0) :-> 0)
@@ -707,7 +707,7 @@
         let trace :: Trace (PLTCall EncodedTokenRejectReason AccountIndex) ()
             trace =
                 (PLTQ GetDecimals :-> 6)
-                    :>>: (PLTQ (GetTokenState "paused") :-> Nothing)
+                    :>>: (PLTQ (getModuleStateCall "paused") :-> Nothing)
                     :>>: (PLTQ (GetAccount (dummyAccountAddress 1)) :-> Just 4)
                     :>>: (PLTQ (getModuleStateCall "allowList") :-> Just "")
                     :>>: (PLTQ (GetAccountIndex 0) :-> 0)
@@ -728,7 +728,7 @@
         let trace :: Trace (PLTCall EncodedTokenRejectReason AccountIndex) ()
             trace =
                 (PLTQ GetDecimals :-> 6)
-                    :>>: (PLTQ (GetTokenState "paused") :-> Nothing)
+                    :>>: (PLTQ (getModuleStateCall "paused") :-> Nothing)
                     :>>: (PLTQ (GetAccount (dummyAccountAddress 1)) :-> Just 9)
                     :>>: (PLTQ (getModuleStateCall "allowList") :-> Just "")
                     :>>: (PLTQ (GetAccountIndex 23) :-> 23)
@@ -750,7 +750,7 @@
         let trace :: Trace (PLTCall EncodedTokenRejectReason AccountIndex) ()
             trace =
                 (PLTQ GetDecimals :-> 6)
-                    :>>: (PLTQ (GetTokenState "paused") :-> Nothing)
+                    :>>: (PLTQ (getModuleStateCall "paused") :-> Nothing)
                     :>>: (PLTQ (GetAccount (dummyAccountAddress 1)) :-> Just 4)
                     :>>: (PLTQ (getModuleStateCall "allowList") :-> Nothing)
                     :>>: (PLTQ (getModuleStateCall "denyList") :-> Just "")
@@ -769,7 +769,7 @@
         let trace :: Trace (PLTCall EncodedTokenRejectReason AccountIndex) ()
             trace =
                 (PLTQ GetDecimals :-> 6)
-                    :>>: (PLTQ (GetTokenState "paused") :-> Nothing)
+                    :>>: (PLTQ (getModuleStateCall "paused") :-> Nothing)
                     :>>: (PLTQ (GetAccount (dummyAccountAddress 1)) :-> Just 4)
                     :>>: (PLTQ (getModuleStateCall "allowList") :-> Nothing)
                     :>>: (PLTQ (getModuleStateCall "denyList") :-> Just "")
@@ -791,7 +791,7 @@
         let trace :: Trace (PLTCall EncodedTokenRejectReason AccountIndex) ()
             trace =
                 (PLTQ GetDecimals :-> 6)
-                    :>>: (PLTQ (GetTokenState "paused") :-> Nothing)
+                    :>>: (PLTQ (getModuleStateCall "paused") :-> Nothing)
                     :>>: (PLTQ (GetAccount (dummyAccountAddress 1)) :-> Just 4)
                     :>>: (PLTQ (getModuleStateCall "allowList") :-> Nothing)
                     :>>: (PLTQ (getModuleStateCall "denyList") :-> Just "")
@@ -814,7 +814,7 @@
         let trace :: Trace (PLTCall EncodedTokenRejectReason AccountIndex) ()
             trace =
                 (PLTQ GetDecimals :-> 6)
-                    :>>: (PLTQ (GetTokenState "paused") :-> Nothing)
+                    :>>: (PLTQ (getModuleStateCall "paused") :-> Nothing)
                     :>>: (PLTQ (GetAccount (dummyAccountAddress 1)) :-> Just 4)
                     :>>: (PLTQ (getModuleStateCall "allowList") :-> Just "")
                     :>>: (PLTQ (GetAccountIndex 0) :-> 0)
@@ -844,16 +844,10 @@
             traceLoop n
                 | n > 5000 = Done ()
                 | otherwise =
-<<<<<<< HEAD
-                    (PLTQ (GetTokenState "paused") :-> Nothing)
+                    (PLTQ (getModuleStateCall "paused") :-> Nothing)
                         :>>: (PLTQ (GetAccount (dummyAccountAddress (fromIntegral n))) :-> Just n)
-                        :>>: (PLTQ (GetTokenState "allowList") :-> Nothing)
-                        :>>: (PLTQ (GetTokenState "denyList") :-> Nothing)
-=======
-                    (PLTQ (GetAccount (dummyAccountAddress (fromIntegral n))) :-> Just n)
                         :>>: (PLTQ (getModuleStateCall "allowList") :-> Nothing)
                         :>>: (PLTQ (getModuleStateCall "denyList") :-> Nothing)
->>>>>>> e95e9c4f
                         :>>: (PLTE (PLTChargeEnergy tokenTransferCost) :-> ())
                         :>>: (PLTU (Transfer 123_456 n 10_000 Nothing) :-> True)
                         :>>: traceLoop (n + 1)
@@ -919,9 +913,9 @@
         let trace :: Trace (PLTCall EncodedTokenRejectReason AccountIndex) ()
             trace =
                 (PLTQ GetDecimals :-> 6)
-                    :>>: (PLTQ (GetTokenState "governanceAccount") :-> Just (encode (AccountIndex 0)))
+                    :>>: (PLTQ (getModuleStateCall "governanceAccount") :-> Just (encode (AccountIndex 0)))
                     :>>: (PLTQ (GetAccountIndex 0) :-> AccountIndex 0)
-                    :>>: (PLTQ (GetTokenState "paused") :-> Just "")
+                    :>>: (PLTQ (getModuleStateCall "paused") :-> Just "")
                     :>>: ( abortPLTError . encodeTokenRejectReason $
                             OperationNotPermitted
                                 { trrOperationIndex = 0,
@@ -939,12 +933,8 @@
                 (PLTQ GetDecimals :-> 6)
                     :>>: (PLTQ (getModuleStateCall "governanceAccount") :-> Just (encode (AccountIndex 0)))
                     :>>: (PLTQ (GetAccountIndex 0) :-> AccountIndex 0)
-<<<<<<< HEAD
-                    :>>: (PLTQ (GetTokenState "paused") :-> Nothing)
-                    :>>: (PLTQ (GetTokenState "mintable") :-> Just "")
-=======
+                    :>>: (PLTQ (getModuleStateCall "paused") :-> Nothing)
                     :>>: (PLTQ (getModuleStateCall "mintable") :-> Just "")
->>>>>>> e95e9c4f
                     :>>: (PLTE (PLTChargeEnergy tokenMintCost) :-> ())
                     :>>: (PLTPU (Mint 0 10_000_000) :-> True)
                     :>>: Done ()
@@ -958,12 +948,8 @@
                 (PLTQ GetDecimals :-> 6)
                     :>>: (PLTQ (getModuleStateCall "governanceAccount") :-> Just (encode (AccountIndex 0)))
                     :>>: (PLTQ (GetAccountIndex 0) :-> AccountIndex 0)
-<<<<<<< HEAD
-                    :>>: (PLTQ (GetTokenState "paused") :-> Nothing)
-                    :>>: (PLTQ (GetTokenState "mintable") :-> Nothing)
-=======
+                    :>>: (PLTQ (getModuleStateCall "paused") :-> Nothing)
                     :>>: (PLTQ (getModuleStateCall "mintable") :-> Nothing)
->>>>>>> e95e9c4f
                     :>>: ( abortPLTError . encodeTokenRejectReason $
                             UnsupportedOperation
                                 { trrOperationIndex = 0,
@@ -981,12 +967,8 @@
                 (PLTQ GetDecimals :-> 6)
                     :>>: (PLTQ (getModuleStateCall "governanceAccount") :-> Just (encode (AccountIndex 0)))
                     :>>: (PLTQ (GetAccountIndex 0) :-> AccountIndex 0)
-<<<<<<< HEAD
-                    :>>: (PLTQ (GetTokenState "paused") :-> Nothing)
-                    :>>: (PLTQ (GetTokenState "mintable") :-> Just "")
-=======
+                    :>>: (PLTQ (getModuleStateCall "paused") :-> Nothing)
                     :>>: (PLTQ (getModuleStateCall "mintable") :-> Just "")
->>>>>>> e95e9c4f
                     :>>: (PLTE (PLTChargeEnergy tokenMintCost) :-> ())
                     :>>: (PLTPU (Mint 0 10_000_000) :-> False)
                     :>>: (PLTQ GetCirculatingSupply :-> (maxBound - 1_000_000))
@@ -1008,12 +990,8 @@
                 (PLTQ GetDecimals :-> 6)
                     :>>: (PLTQ (getModuleStateCall "governanceAccount") :-> Just (encode (AccountIndex 0)))
                     :>>: (PLTQ (GetAccountIndex 0) :-> AccountIndex 0)
-<<<<<<< HEAD
-                    :>>: (PLTQ (GetTokenState "paused") :-> Nothing)
-                    :>>: (PLTQ (GetTokenState "burnable") :-> Just "")
-=======
+                    :>>: (PLTQ (getModuleStateCall "paused") :-> Nothing)
                     :>>: (PLTQ (getModuleStateCall "burnable") :-> Just "")
->>>>>>> e95e9c4f
                     :>>: (PLTE (PLTChargeEnergy tokenBurnCost) :-> ())
                     :>>: (PLTPU (Burn 0 10_000_000) :-> True)
                     :>>: Done ()
@@ -1025,9 +1003,9 @@
         let trace :: Trace (PLTCall EncodedTokenRejectReason AccountIndex) ()
             trace =
                 (PLTQ GetDecimals :-> 6)
-                    :>>: (PLTQ (GetTokenState "governanceAccount") :-> Just (encode (AccountIndex 0)))
+                    :>>: (PLTQ (getModuleStateCall "governanceAccount") :-> Just (encode (AccountIndex 0)))
                     :>>: (PLTQ (GetAccountIndex 0) :-> AccountIndex 0)
-                    :>>: (PLTQ (GetTokenState "paused") :-> Just "")
+                    :>>: (PLTQ (getModuleStateCall "paused") :-> Just "")
                     :>>: ( abortPLTError . encodeTokenRejectReason $
                             OperationNotPermitted
                                 { trrOperationIndex = 0,
@@ -1045,12 +1023,8 @@
                 (PLTQ GetDecimals :-> 6)
                     :>>: (PLTQ (getModuleStateCall "governanceAccount") :-> Just (encode (AccountIndex 0)))
                     :>>: (PLTQ (GetAccountIndex 0) :-> AccountIndex 0)
-<<<<<<< HEAD
-                    :>>: (PLTQ (GetTokenState "paused") :-> Nothing)
-                    :>>: (PLTQ (GetTokenState "burnable") :-> Nothing)
-=======
+                    :>>: (PLTQ (getModuleStateCall "paused") :-> Nothing)
                     :>>: (PLTQ (getModuleStateCall "burnable") :-> Nothing)
->>>>>>> e95e9c4f
                     :>>: ( abortPLTError . encodeTokenRejectReason $
                             UnsupportedOperation
                                 { trrOperationIndex = 0,
@@ -1068,12 +1042,8 @@
                 (PLTQ GetDecimals :-> 6)
                     :>>: (PLTQ (getModuleStateCall "governanceAccount") :-> Just (encode (AccountIndex 0)))
                     :>>: (PLTQ (GetAccountIndex 0) :-> AccountIndex 0)
-<<<<<<< HEAD
-                    :>>: (PLTQ (GetTokenState "paused") :-> Nothing)
-                    :>>: (PLTQ (GetTokenState "burnable") :-> Just "")
-=======
+                    :>>: (PLTQ (getModuleStateCall "paused") :-> Nothing)
                     :>>: (PLTQ (getModuleStateCall "burnable") :-> Just "")
->>>>>>> e95e9c4f
                     :>>: (PLTE (PLTChargeEnergy tokenBurnCost) :-> ())
                     :>>: (PLTPU (Burn 0 10_000_000) :-> False)
                     :>>: (PLTQ (GetAccountBalance 0) :-> 100)
@@ -1096,22 +1066,14 @@
                 (PLTQ GetDecimals :-> 6)
                     :>>: (PLTQ (getModuleStateCall "governanceAccount") :-> Just (encode (AccountIndex 0)))
                     :>>: (PLTQ (GetAccountIndex 0) :-> AccountIndex 0)
-<<<<<<< HEAD
-                    :>>: (PLTQ (GetTokenState "paused") :-> Nothing)
-                    :>>: (PLTQ (GetTokenState "mintable") :-> Just "")
-=======
+                    :>>: (PLTQ (getModuleStateCall "paused") :-> Nothing)
                     :>>: (PLTQ (getModuleStateCall "mintable") :-> Just "")
->>>>>>> e95e9c4f
                     :>>: (PLTE (PLTChargeEnergy tokenMintCost) :-> ())
                     :>>: (PLTPU (Mint 0 10_000_000) :-> True)
                     :>>: (PLTQ (getModuleStateCall "governanceAccount") :-> Just (encode (AccountIndex 0)))
                     :>>: (PLTQ (GetAccountIndex 0) :-> AccountIndex 0)
-<<<<<<< HEAD
-                    :>>: (PLTQ (GetTokenState "paused") :-> Nothing)
-                    :>>: (PLTQ (GetTokenState "burnable") :-> Just "")
-=======
+                    :>>: (PLTQ (getModuleStateCall "paused") :-> Nothing)
                     :>>: (PLTQ (getModuleStateCall "burnable") :-> Just "")
->>>>>>> e95e9c4f
                     :>>: (PLTE (PLTChargeEnergy tokenBurnCost) :-> ())
                     :>>: (PLTPU (Burn 0 5_000_000) :-> True)
                     :>>: Done ()
@@ -1124,10 +1086,10 @@
         let trace :: Trace (PLTCall EncodedTokenRejectReason AccountIndex) ()
             trace =
                 (PLTQ GetDecimals :-> 6)
-                    :>>: (PLTQ (GetTokenState "governanceAccount") :-> Just (encode (AccountIndex 0)))
+                    :>>: (PLTQ (getModuleStateCall "governanceAccount") :-> Just (encode (AccountIndex 0)))
                     :>>: (PLTQ (GetAccountIndex 0) :-> AccountIndex 0)
                     :>>: (PLTE (PLTChargeEnergy tokenPauseUnpauseCost) :-> ())
-                    :>>: (PLTU (SetTokenState "paused" $ Just "") :-> ())
+                    :>>: (PLTU (setModuleStateCall "paused" $ Just "") :-> Just True)
                     :>>: (PLTU (LogTokenEvent (TokenEventType "pause") $ encodeTokenEventDetails Nothing mempty ()) :-> ())
                     :>>: Done ()
         assertTrace (executeTokenUpdateTransaction (sender 0) (encodeTransaction transaction)) trace
@@ -1138,10 +1100,10 @@
         let trace :: Trace (PLTCall EncodedTokenRejectReason AccountIndex) ()
             trace =
                 (PLTQ GetDecimals :-> 6)
-                    :>>: (PLTQ (GetTokenState "governanceAccount") :-> Just (encode (AccountIndex 0)))
+                    :>>: (PLTQ (getModuleStateCall "governanceAccount") :-> Just (encode (AccountIndex 0)))
                     :>>: (PLTQ (GetAccountIndex 0) :-> AccountIndex 0)
                     :>>: (PLTE (PLTChargeEnergy tokenPauseUnpauseCost) :-> ())
-                    :>>: (PLTU (SetTokenState "paused" Nothing) :-> ())
+                    :>>: (PLTU (setModuleStateCall "paused" Nothing) :-> Just False)
                     :>>: (PLTU (LogTokenEvent (TokenEventType "unpause") $ encodeTokenEventDetails Nothing mempty ()) :-> ())
                     :>>: Done ()
         assertTrace (executeTokenUpdateTransaction (sender 0) (encodeTransaction transaction)) trace
@@ -1274,18 +1236,11 @@
                     :>>: (PLTQ (getModuleStateCall "governanceAccount") :-> Just (encode (AccountIndex 1)))
                     :>>: (PLTQ (GetAccountByIndex (AccountIndex 1)) :-> Just 1)
                     :>>: (PLTQ (GetAccountCanonicalAddress 1) :-> dummyAccountAddress 1)
-<<<<<<< HEAD
-                    :>>: (PLTQ (GetTokenState "paused") :-> Nothing)
-                    :>>: (PLTQ (GetTokenState "allowList") :-> Just "")
-                    :>>: (PLTQ (GetTokenState "denyList") :-> Nothing)
-                    :>>: (PLTQ (GetTokenState "mintable") :-> Just "")
-                    :>>: (PLTQ (GetTokenState "burnable") :-> Nothing)
-=======
+                    :>>: (PLTQ (getModuleStateCall "paused") :-> Nothing)
                     :>>: (PLTQ (getModuleStateCall "allowList") :-> Just "")
                     :>>: (PLTQ (getModuleStateCall "denyList") :-> Nothing)
                     :>>: (PLTQ (getModuleStateCall "mintable") :-> Just "")
                     :>>: (PLTQ (getModuleStateCall "burnable") :-> Nothing)
->>>>>>> e95e9c4f
                     :>>: Done
                         ( tokenModuleStateToBytes
                             TokenModuleState
@@ -1315,18 +1270,11 @@
                     :>>: (PLTQ (getModuleStateCall "governanceAccount") :-> Just (encode (AccountIndex 1)))
                     :>>: (PLTQ (GetAccountByIndex (AccountIndex 1)) :-> Just 1)
                     :>>: (PLTQ (GetAccountCanonicalAddress 1) :-> dummyAccountAddress 1)
-<<<<<<< HEAD
-                    :>>: (PLTQ (GetTokenState "paused") :-> Just "")
-                    :>>: (PLTQ (GetTokenState "allowList") :-> Nothing)
-                    :>>: (PLTQ (GetTokenState "denyList") :-> Just "")
-                    :>>: (PLTQ (GetTokenState "mintable") :-> Nothing)
-                    :>>: (PLTQ (GetTokenState "burnable") :-> Nothing)
-=======
+                    :>>: (PLTQ (getModuleStateCall "paused") :-> Just "")
                     :>>: (PLTQ (getModuleStateCall "allowList") :-> Nothing)
                     :>>: (PLTQ (getModuleStateCall "denyList") :-> Just "")
                     :>>: (PLTQ (getModuleStateCall "mintable") :-> Nothing)
                     :>>: (PLTQ (getModuleStateCall "burnable") :-> Nothing)
->>>>>>> e95e9c4f
                     :>>: Done
                         ( tokenModuleStateToBytes
                             TokenModuleState
@@ -1654,20 +1602,13 @@
                       _pltModule = TokenModuleRef $ Hash.hash "dummyModule",
                       _pltDecimals = 3
                     }
-<<<<<<< HEAD
-        bs2 <- bsoSetTokenState bs1 0 "mintable" (Just "")
-        bs3 <- bsoSetTokenState bs2 0 "burnable" (Just "")
-        bs4 <- bsoSetTokenState bs3 0 "governanceAccount" (Just (encode (AccountIndex 0)))
-        bs5 <- bsoSetTokenState bs4 0 "paused" Nothing
-        hashBlockState bs5
-=======
         mutTokenState <- BlockState.getMutableTokenState bs1 0
         _ <- BlockState.updateTokenState "\NUL\NULmintable" (Just "") mutTokenState
         _ <- BlockState.updateTokenState "\NUL\NULburnable" (Just "") mutTokenState
         _ <- BlockState.updateTokenState "\NUL\NULgovernanceAccount" (Just (encode (AccountIndex 0))) mutTokenState
+        _ <- BlockState.updateTokenState "\NUL\NULpaused" Nothing mutTokenState
         bs2 <- bsoSetTokenState bs1 0 mutTokenState
         hashBlockState bs2
->>>>>>> e95e9c4f
 
 tests :: Spec
 tests = describe "TokenModule" $ do
