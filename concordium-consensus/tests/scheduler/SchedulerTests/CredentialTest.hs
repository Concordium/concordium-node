--- conflicted
+++ resolved
@@ -34,11 +34,7 @@
 initialBlockState :: BlockState
 initialBlockState = blockStateWithAlesAccount
     100000
-<<<<<<< HEAD
     (Acc.putAccountWithRegIds (mkAccountExpiredCredential thomasVK thomasAccount 100000) Acc.emptyAccounts)
-=======
-    (Acc.putAccountWithRegIds (mkAccountNoCredentials [thomasVK] 1 thomasAccount 100000) Acc.emptyAccounts)
->>>>>>> eb22aaa8
 
 transactionsInput :: [TransactionJSON]
 transactionsInput =
