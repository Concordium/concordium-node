{-# LANGUAGE OverloadedStrings #-}
module SchedulerTests.TransactionExpirySpec where

import Test.Hspec
import Test.HUnit

import Control.Monad.IO.Class
import qualified Data.Text.IO as TIO
import Lens.Micro.Platform

import Acorn.Core
import qualified Acorn.Utils.Init as Init
import qualified Acorn.Parser.Runner as PR
import qualified Concordium.Crypto.VRF as VRF
import qualified Concordium.Crypto.BlockSignature as BlockSig
import qualified Concordium.Crypto.BlsSignature as Bls
import Concordium.GlobalState.Basic.BlockState
import Concordium.GlobalState.Basic.BlockState.Account as Acc
import Concordium.GlobalState.Basic.BlockState.Invariants
import Concordium.GlobalState.Bakers
import qualified Concordium.Scheduler.Types as Types
import qualified Concordium.Scheduler.EnvironmentImplementation as Types
import Concordium.Scheduler.Runner
import qualified Concordium.Scheduler as Sch

import Concordium.Scheduler.DummyData
import Concordium.GlobalState.DummyData
import Concordium.Types.DummyData
import Concordium.Crypto.DummyData

import SchedulerTests.Helpers

shouldReturnP :: Show a => IO a -> (a -> Bool) -> IO ()
shouldReturnP action f = action >>= (`shouldSatisfy` f)

initialBlockState :: BlockState
initialBlockState = blockStateWithAlesAccount 2000000 Acc.emptyAccounts 2000000

baker :: (BakerInfo, VRF.SecretKey, BlockSig.SignKey, Bls.SecretKey)
baker = mkFullBaker 1 alesAccount

-- A list of transactions all of which are valid unless they are expired.
-- This list includes all payload types to ensure that expiry is handled for
-- all types of transactions.
transactions :: Types.TransactionExpiryTime -> [TransactionJSON]
transactions t = [TJSON { payload = Transfer { toaddress = Types.AddressAccount alesAccount, amount = 100 }
<<<<<<< HEAD
                        , metadata = makeHeaderWithExpiry alesAccount 1 10000 t
                        , keypair = alesKP
                        }
                 ,TJSON { payload = DeployCredential cdi1
                        , metadata = makeHeaderWithExpiry alesAccount 2 100000 t
=======
                        , metadata = makeHeaderWithExpiry alesAccount 1 100000 t
>>>>>>> 81813a2c
                        , keypair = alesKP
                        }
                 ,TJSON { payload = AddBaker (baker ^. _1 . bakerElectionVerifyKey)
                                             (baker ^. _2)
                                             (baker ^. _1 . bakerSignatureVerifyKey)
                                             (baker ^. _1 . bakerAggregationVerifyKey)
                                             (baker ^. _4)
                                             (baker ^. _3)
                                             alesAccount
                                             alesKP
<<<<<<< HEAD
                        , metadata = makeHeaderWithExpiry alesAccount 3 100000 t
                        , keypair = alesKP
                        }
                 ,TJSON { payload = UpdateBakerAccount 0 alesAccount alesKP
                        , metadata = makeHeaderWithExpiry alesAccount 4 100000 t
                        , keypair = alesKP
                        }
                 ,TJSON { payload = UpdateBakerSignKey 0 (BlockSig.verifyKey (bakerSignKey 3)) (BlockSig.signKey (bakerSignKey 3))
                        , metadata = makeHeaderWithExpiry alesAccount 5 100000 t
                        , keypair = alesKP
                         }
                 ,TJSON { payload = DelegateStake 0
                        , metadata = makeHeaderWithExpiry alesAccount 6 1000000 t
                        , keypair = alesKP
                        }
                 ,TJSON { payload = UndelegateStake
                        , metadata = makeHeaderWithExpiry alesAccount 7 1000000 t
                        , keypair = alesKP
                        }
                 ,TJSON { payload = RemoveBaker 0 "<dummy proof>"
                      , metadata = makeHeaderWithExpiry alesAccount 8 100000 t
                      , keypair = alesKP
                      }
                 ,TJSON { payload = DeployModule "FibContract"
                        , metadata = makeHeaderWithExpiry alesAccount 9 100000 t
=======
                        , metadata = makeHeaderWithExpiry alesAccount 2 100000 t
                        , keypair = alesKP
                        }
                 ,TJSON { payload = UpdateBakerAccount 0 alesAccount alesKP
                        , metadata = makeHeaderWithExpiry alesAccount 3 100000 t
                        , keypair = alesKP
                        }
                 ,TJSON { payload = UpdateBakerSignKey 0 (BlockSig.verifyKey (bakerSignKey 3)) (BlockSig.signKey (bakerSignKey 3))
                        , metadata = makeHeaderWithExpiry alesAccount 4 100000 t
                        , keypair = alesKP
                         }
                 ,TJSON { payload = DelegateStake 0
                        , metadata = makeHeaderWithExpiry alesAccount 5 1000000 t
                        , keypair = alesKP
                        }
                 ,TJSON { payload = UndelegateStake
                        , metadata = makeHeaderWithExpiry alesAccount 6 1000000 t
                        , keypair = alesKP
                        }
                 ,TJSON { payload = RemoveBaker 0 "<dummy proof>"
                      , metadata = makeHeaderWithExpiry alesAccount 7 100000 t
                      , keypair = alesKP
                      }
                 ,TJSON { payload = DeployModule "FibContract"
                        , metadata = makeHeaderWithExpiry alesAccount 8 100000 t
>>>>>>> 81813a2c
                        , keypair = alesKP
                        }
                 ,TJSON { payload = InitContract { amount = 123
                                                 , contractName = "Fibonacci"
                                                 , moduleName = "FibContract"
                                                 , parameter = "Unit.Unit"
                                                 }
<<<<<<< HEAD
                        , metadata = makeHeaderWithExpiry alesAccount 10 1000000 t
=======
                        , metadata = makeHeaderWithExpiry alesAccount 9 1000000 t
>>>>>>> 81813a2c
                        , keypair = alesKP
                        }
                 ,TJSON { payload = Update { amount = 0
                                           , address = Types.ContractAddress 0 0
                                           , moduleName = "FibContract"
                                           , message = "Fib 30"
                                           }
<<<<<<< HEAD
                        , metadata = makeHeaderWithExpiry alesAccount 11 1000000 t
=======
                        , metadata = makeHeaderWithExpiry alesAccount 10 1000000 t
>>>>>>> 81813a2c
                        , keypair = alesKP
                        }
                 ]

slotTime :: Types.Timestamp
slotTime = 1

type TestResult = ([(Types.BlockItem, Types.ValidResult)],
                   [(Types.Transaction, Types.FailureKind)],
                   [Types.Transaction])

testExpiryTime :: Types.TransactionExpiryTime -> PR.Context UA IO TestResult
testExpiryTime expiry = do
    source <- liftIO $ TIO.readFile "test/contracts/FibContract.acorn"
    (_, _) <- PR.processModule source
    ts <- processUngroupedTransactions $ transactions expiry
    let (Sch.FilteredTransactions{..}, finState) =
          Types.runSI (Sch.filterTransactions dummyBlockSize ts)
            dummySpecialBetaAccounts
            Types.dummyChainMeta { Types.slotTime = slotTime }
            maxBound
            initialBlockState
    let gstate = finState ^. Types.ssBlockState
    case invariantBlockState gstate of
        Left f -> liftIO $ assertFailure f
        Right _ -> return (getResults ftAdded, ftFailed, ftUnprocessed)

checkExpiryTimeResult :: Types.TransactionExpiryTime ->
                         TestResult ->
                         Bool
checkExpiryTimeResult (Types.TransactionExpiryTime expiry) (added, fails, unprocs) =
    null unprocs &&
        if slotTime <= expiry
        -- transactions haven't expired, so they should all succeed
        then check fails added (\case (_, Types.TxSuccess{}) -> True
                                      _ -> False)
        -- transactions expired and they should all fail
        else check added fails (\case (_, Types.ExpiredTransaction) -> True
                                      _ -> False)
    where check nulls ts f = null nulls && all f ts

tests :: Spec
tests =
  describe "Transaction expiry test:" $ do
    specify "Valid transactions of all payloads with expiry after slot time pass" $
      testExpiry $ Types.TransactionExpiryTime $ slotTime + 1
    specify "Same transactions with expiry set to slot time pass" $
       testExpiry $ Types.TransactionExpiryTime slotTime
    specify "Same transactions with expiry set before slot time fail" $
       testExpiry $ Types.TransactionExpiryTime $ slotTime - 1
  where testExpiry expiry = PR.evalContext Init.initialContextData (testExpiryTime expiry)
            `shouldReturnP` checkExpiryTimeResult expiry<|MERGE_RESOLUTION|>--- conflicted
+++ resolved
@@ -44,15 +44,7 @@
 -- all types of transactions.
 transactions :: Types.TransactionExpiryTime -> [TransactionJSON]
 transactions t = [TJSON { payload = Transfer { toaddress = Types.AddressAccount alesAccount, amount = 100 }
-<<<<<<< HEAD
-                        , metadata = makeHeaderWithExpiry alesAccount 1 10000 t
-                        , keypair = alesKP
-                        }
-                 ,TJSON { payload = DeployCredential cdi1
-                        , metadata = makeHeaderWithExpiry alesAccount 2 100000 t
-=======
                         , metadata = makeHeaderWithExpiry alesAccount 1 100000 t
->>>>>>> 81813a2c
                         , keypair = alesKP
                         }
                  ,TJSON { payload = AddBaker (baker ^. _1 . bakerElectionVerifyKey)
@@ -63,33 +55,6 @@
                                              (baker ^. _3)
                                              alesAccount
                                              alesKP
-<<<<<<< HEAD
-                        , metadata = makeHeaderWithExpiry alesAccount 3 100000 t
-                        , keypair = alesKP
-                        }
-                 ,TJSON { payload = UpdateBakerAccount 0 alesAccount alesKP
-                        , metadata = makeHeaderWithExpiry alesAccount 4 100000 t
-                        , keypair = alesKP
-                        }
-                 ,TJSON { payload = UpdateBakerSignKey 0 (BlockSig.verifyKey (bakerSignKey 3)) (BlockSig.signKey (bakerSignKey 3))
-                        , metadata = makeHeaderWithExpiry alesAccount 5 100000 t
-                        , keypair = alesKP
-                         }
-                 ,TJSON { payload = DelegateStake 0
-                        , metadata = makeHeaderWithExpiry alesAccount 6 1000000 t
-                        , keypair = alesKP
-                        }
-                 ,TJSON { payload = UndelegateStake
-                        , metadata = makeHeaderWithExpiry alesAccount 7 1000000 t
-                        , keypair = alesKP
-                        }
-                 ,TJSON { payload = RemoveBaker 0 "<dummy proof>"
-                      , metadata = makeHeaderWithExpiry alesAccount 8 100000 t
-                      , keypair = alesKP
-                      }
-                 ,TJSON { payload = DeployModule "FibContract"
-                        , metadata = makeHeaderWithExpiry alesAccount 9 100000 t
-=======
                         , metadata = makeHeaderWithExpiry alesAccount 2 100000 t
                         , keypair = alesKP
                         }
@@ -115,7 +80,6 @@
                       }
                  ,TJSON { payload = DeployModule "FibContract"
                         , metadata = makeHeaderWithExpiry alesAccount 8 100000 t
->>>>>>> 81813a2c
                         , keypair = alesKP
                         }
                  ,TJSON { payload = InitContract { amount = 123
@@ -123,11 +87,7 @@
                                                  , moduleName = "FibContract"
                                                  , parameter = "Unit.Unit"
                                                  }
-<<<<<<< HEAD
-                        , metadata = makeHeaderWithExpiry alesAccount 10 1000000 t
-=======
                         , metadata = makeHeaderWithExpiry alesAccount 9 1000000 t
->>>>>>> 81813a2c
                         , keypair = alesKP
                         }
                  ,TJSON { payload = Update { amount = 0
@@ -135,11 +95,7 @@
                                            , moduleName = "FibContract"
                                            , message = "Fib 30"
                                            }
-<<<<<<< HEAD
-                        , metadata = makeHeaderWithExpiry alesAccount 11 1000000 t
-=======
                         , metadata = makeHeaderWithExpiry alesAccount 10 1000000 t
->>>>>>> 81813a2c
                         , keypair = alesKP
                         }
                  ]
