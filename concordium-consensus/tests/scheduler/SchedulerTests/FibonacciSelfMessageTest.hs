--- conflicted
+++ resolved
@@ -1,9 +1,6 @@
 {-# LANGUAGE OverloadedStrings #-}
-<<<<<<< HEAD
 {-# LANGUAGE GADTs #-}
-=======
 {-# LANGUAGE TypeApplications #-}
->>>>>>> 180d9301
 {-| This tests sending messages to contracts. Concretely it invokes
     A fibonacci contract that adds the n-th Fibonacci number to its state,
     by repeatedly sending itself messages.
