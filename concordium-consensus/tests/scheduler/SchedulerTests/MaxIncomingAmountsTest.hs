--- conflicted
+++ resolved
@@ -1,8 +1,5 @@
-<<<<<<< HEAD
 {-# LANGUAGE MonoLocalBinds #-}
-=======
 {-# LANGUAGE LambdaCase #-}
->>>>>>> 14145d1b
 {-# LANGUAGE NumericUnderscores #-}
 {-# LANGUAGE ScopedTypeVariables #-}
 {-# LANGUAGE TypeApplications #-}
