--- conflicted
+++ resolved
@@ -152,13 +152,8 @@
 checkEqualBlockReleaseSchedule :: (BS.BlockState PV, PBS.PersistentBlockState PV) -> ThisMonadConcrete ()
 checkEqualBlockReleaseSchedule (blockstateBasic, blockStatePersistent) = do
   let brs = _blockReleaseSchedule blockstateBasic
-<<<<<<< HEAD
   ctx <- _pairContextRight <$> R.ask
-  brsP <- liftIO $ runReaderT (do
-=======
-  ctx <- PBS.pbscBlobStore . _pairContextRight <$> R.ask
   brsP <- liftIO $ runBlobStoreM (do
->>>>>>> 081a05bd
                                  blockStatePersistent' <- loadBufferedRef =<< liftIO (readIORef  blockStatePersistent)
                                  loadBufferedRef $ PBS.bspReleaseSchedule  blockStatePersistent') ctx
   assert (brs == brsP) $ return ()
@@ -167,17 +162,12 @@
 checkEqualAccountReleaseSchedule :: (BS.BlockState PV, PBS.PersistentBlockState PV) -> AccountAddress -> ThisMonadConcrete ()
 checkEqualAccountReleaseSchedule (blockStateBasic, blockStatePersistent) acc = do
   let Just newBasicAccount = Concordium.GlobalState.Basic.BlockState.Accounts.getAccount acc (blockStateBasic ^. blockAccounts)
-<<<<<<< HEAD
   ctx <- _pairContextRight <$> R.ask
-  newPersistentAccountReleaseScheduleHash <- liftIO $ runReaderT (do
-=======
-  ctx <- PBS.pbscBlobStore . _pairContextRight <$> R.ask
   newPersistentAccountReleaseScheduleHash <- liftIO $ runBlobStoreM (do
->>>>>>> 081a05bd
                                                   blockStatePersistent' <- loadBufferedRef =<< liftIO (readIORef  blockStatePersistent)
                                                   Concordium.GlobalState.Persistent.Accounts.getAccount acc (PBS.bspAccounts blockStatePersistent') >>= \case
                                                     Nothing -> return Nothing
-                                                    Just a -> Just <$> (loadBufferedRef (Concordium.GlobalState.Persistent.Account._accountReleaseSchedule a) >>= getHashM)) ctx :: ThisMonadConcrete (Maybe AccountReleaseScheduleHash)
+                                                    Just a -> Just <$> (refLoad (Concordium.GlobalState.Persistent.Account._accountReleaseSchedule a) >>= getHashM)) ctx :: ThisMonadConcrete (Maybe AccountReleaseScheduleHash)
   assert (Just (getHash (newBasicAccount ^. accountReleaseSchedule)) == newPersistentAccountReleaseScheduleHash) $ return ()
 
 -- | Check that an an account was correctly updated in the two blockstates with the given release schedule
