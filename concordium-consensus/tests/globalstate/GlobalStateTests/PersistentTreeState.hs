{-# LANGUAGE DataKinds #-}
{-# LANGUAGE DerivingVia #-}
{-# LANGUAGE OverloadedStrings #-}
{-# LANGUAGE ScopedTypeVariables #-}
{-# LANGUAGE TypeApplications #-}
{-# LANGUAGE TypeFamilies #-}
{-# OPTIONS_GHC -Wno-deprecations #-}
{-# OPTIONS_GHC -Wno-name-shadowing #-}
{-# OPTIONS_GHC -Wno-orphans #-}

module GlobalStateTests.PersistentTreeState where

import Concordium.Crypto.BlsSignature
import Concordium.Crypto.DummyData
import Concordium.Crypto.VRF as VRF
import Concordium.GlobalState
import Concordium.Types.AnonymityRevokers
import Concordium.GlobalState.BlockMonads
import Concordium.GlobalState.BlockPointer hiding (BlockPointer)
import Concordium.GlobalState.Classes
import Concordium.GlobalState.DummyData
import Concordium.GlobalState.Finalization
import Concordium.Types.IdentityProviders
import Concordium.GlobalState.LMDB.Helpers
import Concordium.GlobalState.Parameters
import qualified Concordium.GlobalState.Persistent.BlockState as PBS
import Concordium.GlobalState.Persistent.LMDB
import Concordium.GlobalState.Persistent.TreeState
import Concordium.GlobalState.TreeState
import Concordium.Logger
import Concordium.Types
import Concordium.Types.HashableTo
import Control.Exception
import Control.Monad.Identity
import Control.Monad.RWS.Strict as RWS hiding (state)
import Data.Proxy
import Data.Time.Clock.POSIX
import Lens.Micro.Platform
import System.FilePath ((</>), (<.>))
import System.IO.Temp
import qualified Concordium.Types.Transactions as Trns

import System.Random
import Test.Hspec

-- |Protocol version.
type PV = 'P1

type GlobalStateIO c g = GlobalStateM PV c c g g (RWST c () g LogIO)

<<<<<<< HEAD
type TestM = GlobalStateIO (PBS.PersistentBlockStateContext PV) (SkovPersistentData PV () (PBS.HashedPersistentBlockState PV))
=======
type TestM = GlobalStateIO PBS.PersistentBlockStateContext (SkovPersistentData PV (PBS.HashedPersistentBlockState PV))
>>>>>>> 31d77c3a

type Test = TestM ()

instance HasGlobalStateContext (PBS.PersistentBlockStateContext PV) (PBS.PersistentBlockStateContext PV) where
  globalStateContext = id

instance HasGlobalState (SkovPersistentData PV (PBS.HashedPersistentBlockState PV)) (SkovPersistentData PV (PBS.HashedPersistentBlockState PV)) where
  globalState = id

<<<<<<< HEAD
createGlobalState :: FilePath -> IO (PBS.PersistentBlockStateContext PV, SkovPersistentData PV () (PBS.HashedPersistentBlockState PV))
=======
createGlobalState :: FilePath -> IO (PBS.PersistentBlockStateContext, SkovPersistentData PV (PBS.HashedPersistentBlockState PV))
>>>>>>> 31d77c3a
createGlobalState dbDir = do
  now <- utcTimeToTimestamp <$> getCurrentTime
  let
    n = 3
    genesis = makeTestingGenesisDataP1 now n 1 1 dummyFinalizationCommitteeMaxSize dummyCryptographicParameters emptyIdentityProviders emptyAnonymityRevokers maxBound dummyKeyCollection dummyChainParameters
    config = DTDBConfig defaultRuntimeParameters dbDir (dbDir </> "blockstate" <.> "dat")
  (x, y) <- runSilentLogger $ initialiseGlobalState genesis config
  return (x, y)

<<<<<<< HEAD
destroyGlobalState :: (PBS.PersistentBlockStateContext PV, SkovPersistentData PV () (PBS.HashedPersistentBlockState PV)) -> IO ()
=======
destroyGlobalState :: (PBS.PersistentBlockStateContext, SkovPersistentData PV (PBS.HashedPersistentBlockState PV)) -> IO ()
>>>>>>> 31d77c3a
destroyGlobalState (c, s) =
  shutdownGlobalState (protocolVersion @PV) (Proxy :: Proxy DiskTreeDiskBlockConfig) c s

specifyWithGS :: String -> Test -> SpecWith (Arg Expectation)
specifyWithGS s f =
  specify s
    $ withTempDirectory "." "test-directory"
    $ \dbDir ->
      bracket (createGlobalState dbDir) destroyGlobalState $
        runSilentLogger . void . uncurry (runRWST (runGlobalStateM $ f))

useI :: MonadState (Identity s) f => Getting b s b -> f b
useI f = (^. f) . runIdentity <$> RWS.get

testFinalizeABlock :: Test
testFinalizeABlock = do
  (genesisBlock, genesisFr) :: (BlockPointerType TestM, FinalizationRecord) <- getLastFinalized
  sk <- liftIO $ generateSecretKey
  state <- blockState genesisBlock
  -- Create the block and finrec
  let proof1 = VRF.prove (fst $ randomKeyPair (mkStdGen 1)) "proof1"
  let proof2 = VRF.prove (fst $ randomKeyPair (mkStdGen 1)) "proof2"
  now <- liftIO $ getCurrentTime
  -- FIXME: Statehash is stubbed out with a placeholder hash
  pb <- makePendingBlock (fst $ randomBlockKeyPair (mkStdGen 1)) 1 (bpHash genesisBlock) 0 proof1 proof2 NoFinalizationData [] (StateHashV0 minBound) (getHash Trns.emptyTransactionOutcomes) now
  
  now' <- liftIO $ getCurrentTime
  blockPtr :: BlockPointerType TestM <- makeLiveBlock pb genesisBlock genesisBlock state now' 0
  let frec = FinalizationRecord 1 (bpHash blockPtr) (FinalizationProof [1] (sign "Hello" sk)) 0
  -- Add the finalization to the tree state
  mf <- markFinalized (bpHash blockPtr) frec
  addFinalization blockPtr frec
  wrapupFinalization frec [(mf, [])]
  -- Was updated as the last finalized?
  (b, fr) <- getLastFinalized
  liftIO $ do
    b `shouldBe` blockPtr
    fr `shouldBe` frec
  --- The database should now contain 2 items, check them
  theDB <- use db
  (storedBlocks, finRecs) <- liftIO $ do
    let env = theDB ^. storeEnv
        dbB = theDB ^. blockStore
        dbF = theDB ^. finalizationRecordStore
    sB <- transaction env True (flip databaseSize dbB)
    sB `shouldBe` 2
    sF <- transaction env True (flip databaseSize dbF)
    sF `shouldBe` 2
    storedBlocks <- transaction env True (flip loadAll dbB)
    finRecs <- map snd <$> transaction env True (flip loadAll dbF)
    return (storedBlocks, finRecs)
  blocks <- mapM (constructBlock . snd) storedBlocks
  liftIO $ do
    forM_ blocks (`shouldSatisfy` flip elem [blockPtr, genesisBlock])
    forM_ finRecs (`shouldSatisfy` flip elem [frec, genesisFr])
  -- check the blocktable
  bs <- use (blockTable . at (bpHash blockPtr))
  liftIO $ bs `shouldBe` Just (Concordium.GlobalState.Persistent.TreeState.BlockFinalized 1)
  -- check that the parent and last finalized are the proper ones
  parent <- bpParent blockPtr
  liftIO $ parent `shouldBe` genesisBlock
  lfin <- bpLastFinalized blockPtr
  liftIO $ lfin `shouldBe` genesisBlock
  -- add another block with different lfin and parent
  now'' <- liftIO $ getCurrentTime
  --FIXME:  statehash is stubbed out with a palceholder stash
  pb2 <- makePendingBlock (fst $ randomBlockKeyPair (mkStdGen 1)) 2 (bpHash blockPtr) 0  proof1 proof2 NoFinalizationData [] (StateHashV0 minBound) (getHash Trns.emptyTransactionOutcomes) now''
  now''' <- liftIO $ getCurrentTime
  blockPtr2 :: BlockPointerType TestM <- makeLiveBlock pb2 blockPtr genesisBlock state now''' 0
  let frec2 = FinalizationRecord 2 (bpHash blockPtr2) (FinalizationProof [1] (sign "Hello" sk)) 0
  -- Add the finalization to the tree state
  mf2 <- markFinalized (bpHash blockPtr2) frec2
  addFinalization blockPtr2 frec2
  wrapupFinalization frec2 [(mf2, [])]
  --- The database should now contain 3 items, check them
  theDB <- use db
  (storedBlocks, finRecs) <- liftIO $ do
    let env = theDB ^. storeEnv
        dbB = theDB ^. blockStore
        dbF = theDB ^. finalizationRecordStore
    sB <- transaction env True (flip databaseSize dbB)
    sB `shouldBe` 3
    sF <- transaction env True (flip databaseSize dbF)
    sF `shouldBe` 3
    storedBlocks <- transaction env True (flip loadAll dbB)
    finRecs <- map snd <$> transaction env True (flip loadAll dbF)
    return (storedBlocks, finRecs)
  blocks <- mapM (constructBlock . snd) storedBlocks
  liftIO $ do
    forM_ blocks (`shouldSatisfy` flip elem [blockPtr2, blockPtr, genesisBlock])
    forM_ finRecs (`shouldSatisfy` flip elem [frec2, frec, genesisFr])
  -- check the blocktable
  bs <- use (blockTable . at (bpHash blockPtr2))
  liftIO $ bs `shouldBe` Just (Concordium.GlobalState.Persistent.TreeState.BlockFinalized 2)
  -- check that the parent and last finalized are the proper ones
  parent <- bpParent blockPtr2
  liftIO $ parent `shouldBe` blockPtr
  lfin <- bpLastFinalized blockPtr2
  liftIO $ lfin `shouldBe` genesisBlock

testEmptyGS :: Test
testEmptyGS = do
  gb <- use genesisBlockPointer
  let gbh = bpHash gb
  theDB <- use db
  liftIO $ do
    let env = theDB ^. storeEnv
        dbB = theDB ^. blockStore
        dbF = theDB ^. finalizationRecordStore
    sB <- transaction env True (flip databaseSize dbB)
    sB `shouldBe` 1
    sF <- transaction env True (flip databaseSize dbF)
    sF `shouldBe` 1
  b <- readBlock gbh
  liftIO $ case b of
    Just b ->
      getHash (sbBlock b) `shouldBe` gbh
    _ -> expectationFailure "Genesis block is missing"
  fr <- readFinalizationRecord 0
  liftIO $ case fr of
    Just fr ->
      finalizationBlockPointer fr `shouldBe` gbh
    _ -> expectationFailure "Finalization record for genesis is missing"

tests :: Spec
tests = do
  describe "GlobalState:PersistentTreeState" $ do
    specifyWithGS "empty gs wrote the genesis to disk" testEmptyGS
    specifyWithGS "finalize a block" testFinalizeABlock<|MERGE_RESOLUTION|>--- conflicted
+++ resolved
@@ -48,11 +48,7 @@
 
 type GlobalStateIO c g = GlobalStateM PV c c g g (RWST c () g LogIO)
 
-<<<<<<< HEAD
 type TestM = GlobalStateIO (PBS.PersistentBlockStateContext PV) (SkovPersistentData PV () (PBS.HashedPersistentBlockState PV))
-=======
-type TestM = GlobalStateIO PBS.PersistentBlockStateContext (SkovPersistentData PV (PBS.HashedPersistentBlockState PV))
->>>>>>> 31d77c3a
 
 type Test = TestM ()
 
@@ -62,11 +58,7 @@
 instance HasGlobalState (SkovPersistentData PV (PBS.HashedPersistentBlockState PV)) (SkovPersistentData PV (PBS.HashedPersistentBlockState PV)) where
   globalState = id
 
-<<<<<<< HEAD
-createGlobalState :: FilePath -> IO (PBS.PersistentBlockStateContext PV, SkovPersistentData PV () (PBS.HashedPersistentBlockState PV))
-=======
-createGlobalState :: FilePath -> IO (PBS.PersistentBlockStateContext, SkovPersistentData PV (PBS.HashedPersistentBlockState PV))
->>>>>>> 31d77c3a
+createGlobalState :: FilePath -> IO (PBS.PersistentBlockStateContext PV, SkovPersistentData PV (PBS.HashedPersistentBlockState PV))
 createGlobalState dbDir = do
   now <- utcTimeToTimestamp <$> getCurrentTime
   let
@@ -76,11 +68,7 @@
   (x, y) <- runSilentLogger $ initialiseGlobalState genesis config
   return (x, y)
 
-<<<<<<< HEAD
-destroyGlobalState :: (PBS.PersistentBlockStateContext PV, SkovPersistentData PV () (PBS.HashedPersistentBlockState PV)) -> IO ()
-=======
-destroyGlobalState :: (PBS.PersistentBlockStateContext, SkovPersistentData PV (PBS.HashedPersistentBlockState PV)) -> IO ()
->>>>>>> 31d77c3a
+destroyGlobalState :: (PBS.PersistentBlockStateContext PV, SkovPersistentData PV (PBS.HashedPersistentBlockState PV)) -> IO ()
 destroyGlobalState (c, s) =
   shutdownGlobalState (protocolVersion @PV) (Proxy :: Proxy DiskTreeDiskBlockConfig) c s
 
