--- conflicted
+++ resolved
@@ -56,11 +56,7 @@
   now <- utcTimeToTimestamp <$> getCurrentTime
   let
     n = 3
-<<<<<<< HEAD
     genesis = makeTestingGenesisData now n 1 0.5 1 dummyFinalizationCommitteeMaxSize dummyCryptographicParameters [] emptyAnonymityRevokers [] maxBound
-=======
-    genesis = makeTestingGenesisData now n 1 0.5 1 dummyFinalizationCommitteeMaxSize dummyCryptographicParameters emptyIdentityProviders emptyAnonymityRevokers [] maxBound
->>>>>>> cd7d77a0
     state = basicGenesisState genesis
     config = DTDBConfig (defaultRuntimeParameters { rpTreeStateDir = dbDir, rpBlockStateFile = dbDir </> "blockstate" }) genesis state
   (x, y, NoLogContext) <- runSilentLogger $ initialiseGlobalState config
