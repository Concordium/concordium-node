--- conflicted
+++ resolved
@@ -2,7 +2,6 @@
 {-# LANGUAGE TemplateHaskell #-}
 module GlobalStateTests.Instances where
 
-<<<<<<< HEAD
 -- import Data.Word
 -- import Data.Maybe
 -- import qualified Data.Text as Text
@@ -57,7 +56,7 @@
 
 -- invariantIT :: ContractIndex -> IT -> Either String (Word8, Bool, Bool, ContractIndex, H.Hash, Word64)
 -- invariantIT offset (Leaf inst) = do
---         checkBinary (==) (contractIndex $ iaddress inst) offset "==" "account index" "expected value"
+--         checkBinary (==) (contractIndex $ instanceAddress inst) offset "==" "account index" "expected value"
 --         return (0, True, False, succ offset, getHash inst, 1)
 -- invariantIT offset (VacantLeaf si) = return (0, True, True, succ offset, H.hash $ runPut $ put si, 0)
 -- invariantIT offset (Branch h f v hsh l r) = do
@@ -353,356 +352,4 @@
 --     it "50000 create/delete - check at end" $ withMaxSuccess 10 $ testCreateDelete 50000
 --     it "500 instance updates - check every step" $ withMaxSuccess (100 * fromIntegral lvl) $ testUpdates 500
 
-tests :: Monad m => Word -> m ()
-tests = const (return ())
-=======
-import Data.Word
-import Data.Maybe
-import qualified Data.Text as Text
-import qualified Data.Set as Set
-import Control.Monad
-import Data.Serialize
-import qualified Data.Map.Strict as Map
-import Lens.Micro.Platform
-import Data.FileEmbed
-
-import qualified Concordium.Crypto.SHA256 as H
-import Concordium.Types
-import qualified Concordium.Wasm as Wasm
-import qualified Concordium.Scheduler.WasmIntegration as WasmV0
-import qualified Concordium.Scheduler.WasmIntegration.V1 as WasmV1
-import qualified Concordium.GlobalState.Wasm as GSWasm
-import Concordium.Types.HashableTo
-import Concordium.GlobalState.Basic.BlockState.InstanceTable
-import Concordium.GlobalState.Basic.BlockState.Instances
-import Concordium.GlobalState.Instance
-
-import qualified Data.FixedByteString as FBS
-import qualified Data.ByteString as BS
-
-import Test.QuickCheck
-import Test.Hspec
-
-contractSourcesV0 :: [(FilePath, BS.ByteString)]
-contractSourcesV0 = $(makeRelativeToProject "testdata/contracts/" >>= embedDir)
-
--- Read all the files in testdata/contracts and get any valid contract interfaces.
--- This assumes there is at least one, otherwise the tests will fail.
-validContractArtifactsV0 :: [(Wasm.ModuleSource GSWasm.V0, GSWasm.ModuleInterfaceV GSWasm.V0)]
-validContractArtifactsV0 = mapMaybe packModule contractSourcesV0
-    where packModule (_, sourceBytes) =
-            let source = Wasm.ModuleSource sourceBytes
-            in (source,) <$> WasmV0.processModule (Wasm.WasmModuleV source)
-
-contractSourcesV1 :: [(FilePath, BS.ByteString)]
-contractSourcesV1 = $(makeRelativeToProject "testdata/contracts/v1" >>= embedDir)
-
--- Read all the files in testdata/contracts/v1 and get any valid contract interfaces.
--- This assumes there is at least one, otherwise the tests will fail.
-validContractArtifactsV1 :: [(Wasm.ModuleSource GSWasm.V1, GSWasm.ModuleInterfaceV GSWasm.V1)]
-validContractArtifactsV1 = mapMaybe packModule contractSourcesV1
-    where packModule (_, sourceBytes) =
-            let source = Wasm.ModuleSource sourceBytes
-            in (source,) <$> WasmV1.processModule (Wasm.WasmModuleV source)
-
-checkBinary :: Show a => (a -> a -> Bool) -> a -> a -> String -> String -> String -> Either String ()
-checkBinary bop x y sbop sx sy = unless (bop x y) $ Left $ "Not satisfied: " ++ sx ++ " (" ++ show x ++ ") " ++ sbop ++ " " ++ sy ++ " (" ++ show y ++ ")"
-
-invariantIT :: ContractIndex -> IT -> Either String (Word8, Bool, Bool, ContractIndex, H.Hash, Word64)
-invariantIT offset (Leaf inst) = do
-        checkBinary (==) (contractIndex $ instanceAddress inst) offset "==" "account index" "expected value"
-        return (0, True, False, succ offset, getHash inst, 1)
-invariantIT offset (VacantLeaf si) = return (0, True, True, succ offset, H.hash $ runPut $ put si, 0)
-invariantIT offset (Branch h f v hsh l r) = do
-        (hl, fl, vl, offset', hshl, cl) <- invariantIT offset l
-        checkBinary (==) hl h "==" "sucessor level of left child" "node level"
-        unless fl $ Left "tree is not left-full"
-        (hr, fr, vr, offset'', hshr, cr) <- invariantIT offset' r
-        checkBinary (==) hsh (H.hash $ runPut $ put hshl <> put hshr) "==" "branch hash" "hash(leftHash <> rightHash)"
-        checkBinary (<=) hr h "<=" "successor level of right child" "node level"
-        checkBinary (==) f (fr && hr == h) "<->" "branch marked full" "right child is full at next lower level"
-        checkBinary (==) v (vl || vr) "<->" "branch has vacancies" "at least one child has vacancies"
-        return (succ h, f, v, offset'', hsh, cl + cr)
-
-invariantInstanceTable :: InstanceTable -> Either String ()
-invariantInstanceTable Empty = Right ()
-invariantInstanceTable (Tree c0 t) = do
-        (_, _, _, _, _, c) <- invariantIT 0 t
-        checkBinary (==) c0 c "==" "reported number of instances" "actual number"
-
-invariantInstances :: Instances -> Either String ()
-invariantInstances = invariantInstanceTable . _instances
-
--- These generators name contracts as numbers to make sure the names are valid.
-genInitName :: Gen Wasm.InitName
-genInitName =
-  Wasm.InitName . Text.pack . ("init_" ++) . show <$> (arbitrary :: Gen Word)
-
-genReceiveName :: Gen Wasm.ReceiveName
-genReceiveName = do
-  contract <- show <$> (arbitrary :: Gen Word)
-  receive <- show <$> (arbitrary :: Gen Word)
-  return . Wasm.ReceiveName . Text.pack $ receive ++ "." ++ contract
-
-
-genReceiveNames :: Gen (Map.Map Wasm.InitName (Set.Set Wasm.ReceiveName))
-genReceiveNames = do
-  n <- choose (1,10)
-  ns <- replicateM n $ do
-    i <- genInitName
-    m <- choose (0,10)
-    receives <- replicateM m genReceiveName
-    return (i, Set.fromList receives)
-  return $ Map.fromList ns
-
-genContractState :: Gen Wasm.ContractState
-genContractState = do
-  n <- choose (1,1000)
-  Wasm.ContractState . BS.pack <$> vector n
-
-makeDummyInstance :: InstanceData -> Gen (ContractAddress -> Instance)
-makeDummyInstance (InstanceData model amount) = oneof [mkV0, mkV1]
-  where mkV0 = do
-          (_, mInterface@GSWasm.ModuleInterface{..}) <- elements validContractArtifactsV0
-          initName <- if Set.null miExposedInit then return (Wasm.InitName "init_") else elements (Set.toList miExposedInit)
-          let receiveNames = fromMaybe Set.empty $ Map.lookup initName miExposedReceive
-          return $ makeInstance initName receiveNames mInterface model amount owner
-
-        mkV1 = do
-          (_, mInterface@GSWasm.ModuleInterface{..}) <- elements validContractArtifactsV1
-          initName <- if Set.null miExposedInit then return (Wasm.InitName "init_") else elements (Set.toList miExposedInit)
-          let receiveNames = fromMaybe Set.empty $ Map.lookup initName miExposedReceive
-          return $ makeInstance initName receiveNames mInterface model amount owner
-        owner = AccountAddress . FBS.pack . replicate 32 $ 0
-
-data InstanceData = InstanceData Wasm.ContractState Amount
-    deriving (Eq, Show)
-
-instance Arbitrary InstanceData where
-    arbitrary = do
-        model <- genContractState
-        amount <- Amount <$> arbitrary
-        return $ InstanceData model amount
-
-instanceData :: Instance -> InstanceData
-instanceData inst = InstanceData (instanceModel inst) (instanceAmount inst)
-
-data Model = Model {
-    -- Data of instances
-    modelInstances :: Map.Map ContractIndex (ContractSubindex, InstanceData),
-    -- The next free subindex for free indexes
-    modelFree :: Map.Map ContractIndex ContractSubindex,
-    -- The lowest index that has never been assigned
-    modelBound :: ContractIndex
-} deriving (Eq, Show)
-
-emptyModel :: Model
-emptyModel = Model Map.empty Map.empty 0
-
-modelGetInstanceData :: ContractAddress -> Model -> Maybe InstanceData
-modelGetInstanceData (ContractAddress ci csi) m = do
-        (csi', idata) <- Map.lookup ci (modelInstances m)
-        guard $ csi == csi'
-        return idata
-
-modelUpdateInstanceAt :: ContractAddress -> Amount -> Wasm.ContractState -> Model -> Model
-modelUpdateInstanceAt (ContractAddress ci csi) amt val m = m {modelInstances = Map.adjust upd ci (modelInstances m)}
-    where
-        upd o@(csi', _)
-            | csi == csi' = (csi, InstanceData val amt)
-            | otherwise = o
-
-modelCreateInstance :: (ContractAddress -> Instance) -> Model -> (ContractAddress, Model)
-modelCreateInstance mk m
-    | null (modelFree m) =
-        let ca = ContractAddress (modelBound m) 0 in
-            (ca, m {
-                        modelInstances = Map.insert (modelBound m) (0, instanceData (mk ca)) (modelInstances m),
-                        modelBound = succ $ modelBound m
-                    })
-    | otherwise =
-        let
-            ((ci, csi), free') = Map.deleteFindMin (modelFree m)
-            ca = ContractAddress ci csi
-        in
-            (ca, m {
-                modelInstances = Map.insert ci (csi, instanceData (mk ca)) (modelInstances m),
-                modelFree = free'
-            })
-
-modelDeleteInstance :: ContractAddress -> Model -> Model
-modelDeleteInstance (ContractAddress ci csi) m = case Map.lookup ci (modelInstances m) of
-        Nothing -> m
-        Just (csi', _) -> if csi /= csi' then m else
-                            m {
-                                modelInstances = Map.delete ci (modelInstances m),
-                                modelFree = Map.insert ci (succ csi) (modelFree m)
-                            }
-
-instanceTableToModel :: InstanceTable -> Model
-instanceTableToModel Empty = emptyModel
-instanceTableToModel (Tree _ t0) = ttm 0 emptyModel t0
-    where
-        ttm offset m (Branch h _ _ _ l r) =
-            let m' = ttm offset m l in
-                ttm (offset + 2^h) m' r
-        ttm offset m (Leaf inst) = m {
-                                        modelInstances = Map.insert offset (contractSubindex $ instanceAddress inst, instanceData inst) (modelInstances m),
-                                        modelBound = modelBound m + 1
-                                    }
-        ttm offset m (VacantLeaf si) = m {
-                                        modelFree = Map.insert offset (succ si) (modelFree m),
-                                        modelBound = modelBound m + 1
-                                    }
-
-modelCheck :: Instances -> Model -> Property
-modelCheck (Instances t) m = m === instanceTableToModel t
-
-checkEqualThen :: (Monad m, Eq a, Show a) => a -> a -> m Property -> m Property
-checkEqualThen a b r = if a /= b then return (a === b) else r
-
-checkBoolThen :: (Monad m) => String -> Bool -> m Property -> m Property
-checkBoolThen _ True r = r
-checkBoolThen ex False _ = return $ counterexample ex False
-
-checkEitherThen_ :: (Monad m) => Either String a -> m Property -> m Property
-checkEitherThen_ (Left ex) _ = return $ counterexample ex False
-checkEitherThen_ (Right _) r = r
-
-checkInvariantThen :: (Monad m) => Instances -> m Property -> m Property
-checkInvariantThen insts r = case invariantInstances insts of
-        Right _ -> r
-        Left ex -> return $ counterexample (ex ++ "\n" ++ show (_instances insts)) False
-
-arbitraryMapElement :: Map.Map k v -> Gen (k, v)
-arbitraryMapElement m = do
-        ind <- choose (0, Map.size m - 1)
-        return (Map.elemAt ind m)
-
-generateFromUpdates :: Int -> Gen (Instances, Model)
-generateFromUpdates n0 = gen n0 emptyInstances emptyModel
-    where
-        gen 0 insts model = return (insts, model)
-        gen n insts model = oneof $ [create,create,create] ++ if null (modelInstances model) then [] else [deleteExisting]
-            where
-                create = do
-                    instData <- arbitrary
-                    dummyInstance <- makeDummyInstance instData
-                    let (_, insts') = createInstance dummyInstance insts
-                    let (_, model') = modelCreateInstance dummyInstance model
-                    gen (n-1) insts' model'
-                deleteExisting = do
-                    (ci, (csi, _)) <- arbitraryMapElement (modelInstances model)
-                    let
-                        ca = ContractAddress ci csi
-                        insts' = deleteInstance ca insts
-                        model' = modelDeleteInstance ca model
-                    gen (n-1) insts' model'
-
-
-
-testUpdates :: Int -> Gen Property
-testUpdates n0 = if n0 <= 0 then return (property True) else tu n0 emptyInstances emptyModel
-    where
-        tu 0 insts model = checkInvariantThen insts $ return $ modelCheck insts model
-        tu n insts model = checkInvariantThen insts $
-                checkEqualThen model (instanceTableToModel $ _instances insts) $
-                oneof $ [create, deleteAbsent, updateAbsent] ++
-                            (if null (modelInstances model) then [] else [updateExisting, deleteExisting]) ++
-                            (if null (modelFree model) then [] else [deleteFree, updateFree])
-            where
-                create = do
-                    instData <- arbitrary
-                    dummyInstance <- makeDummyInstance instData
-                    let (ca, insts') = createInstance dummyInstance insts
-                    let (cam, model') = modelCreateInstance dummyInstance model
-                    checkEqualThen (instanceAddress ca) cam $
-                        tu (n-1) insts' model'
-                deleteAbsent = do
-                    ci <- ContractIndex <$> choose (fromIntegral $ modelBound model, maxBound)
-                    csi <- ContractSubindex <$> arbitrary
-                    let
-                        ca = ContractAddress ci csi
-                        insts' = deleteInstance ca insts
-                        model' = modelDeleteInstance ca model
-                    tu (n-1) insts' model'
-                updateAbsent = do
-                    ci <- ContractIndex <$> choose (fromIntegral $ modelBound model, maxBound)
-                    csi <- ContractSubindex <$> arbitrary
-                    InstanceData v a <- arbitrary
-                    let
-                        ca = ContractAddress ci csi
-                        insts' = updateInstanceAt' ca a (Just v) insts
-                        model' = modelUpdateInstanceAt ca a v model
-                    tu (n-1) insts' model'
-                updateExisting = do
-                    (ci, (csi0, _)) <- arbitraryMapElement (modelInstances model)
-                    csi <- oneof [return csi0, ContractSubindex <$> arbitrary]
-                    InstanceData v a <- arbitrary
-                    let
-                        ca = ContractAddress ci csi
-                        insts' = updateInstanceAt' ca a (Just v) insts
-                        model' = modelUpdateInstanceAt ca a v model
-                    tu (n-1) insts' model'
-                deleteExisting = do
-                    (ci, (csi0, _)) <- arbitraryMapElement (modelInstances model)
-                    csi <- oneof [return csi0, ContractSubindex <$> arbitrary]
-                    let
-                        ca = ContractAddress ci csi
-                        insts' = deleteInstance ca insts
-                        model' = modelDeleteInstance ca model
-                    tu (n-1) insts' model'
-                updateFree = do
-                    (ci, csi0) <- arbitraryMapElement (modelFree model)
-                    csi <- ContractSubindex <$> oneof [choose (0, fromIntegral csi0 - 1), choose (fromIntegral csi0, maxBound)]
-                    InstanceData v a <- arbitrary
-                    let
-                        ca = ContractAddress ci csi
-                        insts' = updateInstanceAt' ca a (Just v) insts
-                        model' = modelUpdateInstanceAt ca a v model
-                    tu (n-1) insts' model'
-                deleteFree = do
-                    (ci, csi0) <- arbitraryMapElement (modelFree model)
-                    csi <- oneof [return csi0, ContractSubindex <$> arbitrary]
-                    let
-                        ca = ContractAddress ci csi
-                        insts' = deleteInstance ca insts
-                        model' = modelDeleteInstance ca model
-                    tu (n-1) insts' model'
-
-testCreateDelete :: Int -> Gen Property
-testCreateDelete n = do
-    (insts, model) <- generateFromUpdates n
-    checkInvariantThen insts $ return $ modelCheck insts model
-
-testGetInstance :: Instances -> Model -> Gen Property
-testGetInstance insts model = oneof $ [present | not (null $ modelInstances model)] ++
-                                        [deleted | not (null $ modelFree model)] ++
-                                        [absent]
-    where
-        present = do
-            (ci, (csi, d)) <- arbitraryMapElement (modelInstances model)
-            return $ fmap instanceData (getInstance (ContractAddress ci csi) insts) === Just d
-        deleted = do
-            (ci, csi0) <- arbitraryMapElement (modelFree model)
-            csi <- ContractSubindex <$> oneof [choose (0, fromIntegral csi0 - 1), choose (fromIntegral csi0, maxBound)]
-            return $ fmap instanceData (getInstance (ContractAddress ci csi) insts) === Nothing
-        absent = do
-            ci <- ContractIndex <$> choose (fromIntegral $ modelBound model, maxBound)
-            csi <- ContractSubindex <$> arbitrary
-            return $ fmap instanceData (getInstance (ContractAddress ci csi) insts) === Nothing
-
-testFoldInstances :: Instances -> Model -> Property
-testFoldInstances insts model = allInsts === modInsts
-    where
-        allInsts = (\i -> (instanceAddress i, instanceData i)) <$> (insts ^.. foldInstances)
-        modInsts = (\(ci, (csi, d)) -> (ContractAddress ci csi, d)) <$> Map.toAscList (modelInstances model)
-
-tests :: Word -> Spec
-tests lvl = describe "GlobalStateTests.Instances" $ do
-    it "getInstance" $ withMaxSuccess (100 * fromIntegral lvl)
-        $ forAllBlind (generateFromUpdates 5000) $ \(i,m) -> withMaxSuccess 100 $ testGetInstance i m
-    it "foldInstances" $ withMaxSuccess 100 $ forAllBlind (generateFromUpdates 5000) $ uncurry testFoldInstances
-    it "50000 create/delete - check at end" $ withMaxSuccess 10 $ testCreateDelete 50000
-    it "500 instance updates - check every step" $ withMaxSuccess (100 * fromIntegral lvl) $ testUpdates 500
->>>>>>> 600a5976
+tests = const (return ())