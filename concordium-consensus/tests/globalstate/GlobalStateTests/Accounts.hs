{-# LANGUAGE FlexibleContexts #-}
{-# LANGUAGE MonoLocalBinds #-}
{-# LANGUAGE RecordWildCards #-}
{-# LANGUAGE ScopedTypeVariables #-}
{-# LANGUAGE TupleSections #-}
{-# OPTIONS_GHC -Wno-deprecations #-}

module GlobalStateTests.Accounts where

import Concordium.Crypto.DummyData
import qualified Concordium.Crypto.SHA256 as H
import qualified Concordium.Crypto.SignatureScheme as Sig
import Concordium.Crypto.FFIDataTypes
import Concordium.GlobalState.Basic.BlockState.Account as BA
import qualified Concordium.GlobalState.Basic.BlockState.AccountTable as BAT
import qualified Concordium.GlobalState.Basic.BlockState.Accounts as B
import qualified Concordium.GlobalState.Persistent.Account as PA
import qualified Concordium.GlobalState.Persistent.Accounts as P
import qualified Concordium.GlobalState.Persistent.LFMBTree as L
import Concordium.GlobalState.DummyData
import Concordium.GlobalState.Persistent.BlobStore
import qualified Concordium.GlobalState.Persistent.Trie as Trie
import Concordium.ID.DummyData
import qualified Concordium.ID.Types as ID
import Concordium.Types
import Concordium.Types.HashableTo
import Control.Exception (bracket)
import Control.Monad hiding (fail)
import Control.Monad.Fail
import Control.Monad.Trans.Reader
import Data.Either
import qualified Data.FixedByteString as FBS
import qualified Data.Map.Strict as OrdMap
import Data.Serialize as S
import qualified Data.Set as Set
import Lens.Micro.Platform
import System.FilePath
import System.IO.Temp
import Test.HUnit
import Test.Hspec
import Test.QuickCheck
import Prelude hiding (fail)

assertRight :: Either String a -> Assertion
assertRight (Left e) = assertFailure e
assertRight _ = return ()

checkBinary :: (Show a, MonadFail m) => (a -> a -> Bool) -> a -> a -> String -> String -> String -> m ()
checkBinary bop x y sbop sx sy = unless (bop x y) $ fail $ "Not satisfied: " ++ sx ++ " (" ++ show x ++ ") " ++ sbop ++ " " ++ sy ++ " (" ++ show y ++ ")"

checkBinaryM :: (Monad m, Show a, Show b, MonadFail m) => (a -> b -> m Bool) -> a -> b -> String -> String -> String -> m ()
checkBinaryM bop x y sbop sx sy = do
  satisfied <- bop x y
  unless satisfied $ fail $ "Not satisfied: " ++ sx ++ " (" ++ show x ++ ") " ++ sbop ++ " " ++ show y ++ " (" ++ sy ++ ")"

-- | Check that a 'B.Accounts' and a 'P.Accounts' are equivalent.
--  That is, they have the same account map, account table, and set of
--  use registration ids.
checkEquivalent :: (MonadBlobStore m, MonadFail m) => B.Accounts -> P.Accounts -> m ()
checkEquivalent ba pa = do
  pam <- Trie.toMap (P.accountMap pa)
  checkBinary (==) (B.accountMap ba) pam "==" "Basic account map" "Persistent account map"
  let bat = BAT.toList (B.accountTable ba)
  pat <- L.toAscPairList (P.accountTable pa)
  checkBinaryM sameAccList bat pat "==" "Basic account table (as list)" "Persistent account table (as list)"
  let bath = getHash (B.accountTable ba) :: H.Hash
  path <- getHashM (P.accountTable pa)
  checkBinary (==) bath path "==" "Basic account table hash" "Persistent account table hash"
  (pregids, _) <- P.loadRegIds pa
  checkBinary (==) (B.accountRegIds ba) pregids "==" "Basic registration ids" "Persistent registration ids"
  where
    -- Check whether an in-memory account-index and account pair is equivalent to a persistent account-index and account pair
    sameAccPair ::
      (MonadBlobStore m) =>
      Bool -> -- accumulator for the fold in 'sameAccList'
      ((BAT.AccountIndex, BA.Account), (P.AccountIndex, PA.PersistentAccount)) -> -- the pairs to be compared
      m Bool
    sameAccPair b ((bInd, bAcc), (pInd, pAcc)) = do
      sameAcc <- PA.sameAccount bAcc pAcc
      return $ b && bInd == pInd && sameAcc
    -- Check whether a list of in-memory account-index and account pairs is equivalent to a persistent list of account-index and account pairs
    sameAccList l1 l2 = foldM sameAccPair True $ zip l1 l2

data AccountAction
  = PutAccount Account
  | Exists AccountAddress
  | GetAccount AccountAddress
  | UpdateAccount AccountAddress (Account -> Account)
  | UnsafeGetAccount AccountAddress
  | RegIdExists ID.CredentialRegistrationID
  | RecordRegId ID.CredentialRegistrationID
  | FlushPersistent
  | ArchivePersistent

randomizeAccount :: AccountAddress -> ID.AccountKeys -> Gen Account
randomizeAccount _accountAddress _accountVerificationKeys = do
  let cred = dummyCredential _accountAddress dummyMaxValidTo dummyCreatedAt
  let a0 = newAccount dummyCryptographicParameters _accountVerificationKeys _accountAddress cred
  nonce <- Nonce <$> arbitrary
  amt <- Amount <$> arbitrary
  return $ a0 & accountNonce .~ nonce & accountAmount .~ amt

randomCredential :: Gen ID.CredentialRegistrationID
randomCredential = ID.RegIdCred . generateGroupElementFromSeed dummyCryptographicParameters <$> arbitrary

randomActions :: Gen [AccountAction]
randomActions = sized (ra Set.empty Set.empty)
  where
    randAccount = do
      address <- ID.AccountAddress . FBS.pack <$> vector ID.accountAddressSize
      n <- choose (1, 255)
      akKeys <- OrdMap.fromList . zip [0 ..] . map Sig.correspondingVerifyKey <$> replicateM n genSigSchemeKeyPair
      akThreshold <- fromIntegral <$> choose (1, n)
      return (ID.AccountKeys {..}, address)
    ra _ _ 0 = return []
    ra s rids n =
      oneof $
        [ putRandAcc,
          exRandAcc,
          getRandAcc,
          (FlushPersistent :) <$> ra s rids (n -1),
          (ArchivePersistent :) <$> ra s rids (n -1),
          exRandReg,
          recRandReg,
          updateRandAcc
        ]
          ++ if null s
            then []
            else
              [putExAcc, exExAcc, getExAcc, unsafeGetExAcc, updateExAcc]
                ++ if null rids then [] else [exExReg, recExReg]
      where
        putRandAcc = do
          (vk, addr) <- randAccount
          acct <- randomizeAccount addr vk
          (PutAccount acct :) <$> ra (Set.insert (vk, addr) s) rids (n -1)
        putExAcc = do
          (vk, addr) <- elements (Set.toList s)
          acct <- randomizeAccount addr vk
          (PutAccount acct :) <$> ra s rids (n -1)
        exRandAcc = do
          (_, addr) <- randAccount
          (Exists addr :) <$> ra s rids (n -1)
        exExAcc = do
          (_, addr) <- elements (Set.toList s)
          (Exists addr :) <$> ra s rids (n -1)
        getRandAcc = do
          (_, addr) <- randAccount
          (GetAccount addr :) <$> ra s rids (n -1)
        getExAcc = do
          (_, addr) <- elements (Set.toList s)
          (GetAccount addr :) <$> ra s rids (n -1)
        updateExAcc = do
          (_, addr) <- elements (Set.toList s)
          newNonce <- Nonce <$> arbitrary
          newAmount <- Amount <$> arbitrary
          let upd acc =
                if acc ^. BA.accountAddress == addr
                  then acc {_accountAmount = newAmount, _accountNonce = newNonce}
                  else error "address does not match expected value"
          (UpdateAccount addr upd :) <$> ra s rids (n -1)
        updateRandAcc = do
          (vk, addr) <- randAccount
          let upd _ = error "account address should not exist"
          if (vk, addr) `Set.member` s
            then ra s rids n
            else (UpdateAccount addr upd :) <$> ra s rids (n -1)
        unsafeGetExAcc = do
          (_, addr) <- elements (Set.toList s)
          (UnsafeGetAccount addr :) <$> ra s rids (n -1)
        exRandReg = do
          rid <- randomCredential
          (RegIdExists rid :) <$> ra s rids (n -1)
        exExReg = do
          rid <- elements (Set.toList rids)
          (RegIdExists rid :) <$> ra s rids (n -1)
        recRandReg = do
          rid <- randomCredential
          (RecordRegId rid :) <$> ra s (Set.insert rid rids) (n -1)
        recExReg = do
          -- This is not an expected case in practice
          rid <- elements (Set.toList rids)
          (RecordRegId rid :) <$> ra s rids (n -1)

makePureAccount :: (MonadBlobStore m) => PA.PersistentAccount -> m Account
makePureAccount PA.PersistentAccount {..} = do
  _accountPersisting <- loadBufferedRef _persistingData
  _accountEncryptedAmount <- PA.loadPersistentAccountEncryptedAmount =<< loadBufferedRef _accountEncryptedAmount
<<<<<<< HEAD
  ab <- case _accountBaker of
    Null -> return Nothing
    Some pabRef -> do
      pab <- refLoad pabRef
      abi <- refLoad (PA._accountBakerInfo pab)
      return $ Just AccountBaker {
        _stakedAmount = PA._stakedAmount pab,
        _stakeEarnings = PA._stakeEarnings pab,
        _accountBakerInfo = abi,
        _bakerPendingChange = PA._bakerPendingChange pab
      }
  return Account {_accountBaker = ab, ..}
=======
  _accountReleaseSchedule <- loadBufferedRef _accountReleaseSchedule
  return Account {..}
>>>>>>> 78bd02df

runAccountAction :: (MonadBlobStore m, MonadFail m) => AccountAction -> (B.Accounts, P.Accounts) -> m (B.Accounts, P.Accounts)
runAccountAction (PutAccount acct) (ba, pa) = do
  let ba' = B.putAccount acct ba
  pAcct <- PA.makePersistentAccount acct
  pa' <- P.putAccount pAcct pa
  return (ba', pa')
runAccountAction (Exists addr) (ba, pa) = do
  let be = B.exists addr ba
  pe <- P.exists addr pa
  checkBinary (==) be pe "<->" "account exists in basic" "account exists in persistent"
  return (ba, pa)
runAccountAction (GetAccount addr) (ba, pa) = do
  let bacct = B.getAccount addr ba
  pacct <- P.getAccount addr pa
  let sameAcc (Just bac) (Just pac) = PA.sameAccount bac pac
      sameAcc Nothing Nothing = return True
      sameAcc _ _ = return False
  checkBinaryM sameAcc bacct pacct "==" "account in basic" "account in persistent"
  return (ba, pa)
runAccountAction (UpdateAccount addr upd) (ba, pa) = do
  let ba' = ba & ix addr %~ upd
      -- Transform a function that updates in-memory accounts into a function that updates persistent accounts
      liftP :: (MonadBlobStore m) => (Account -> Account) -> PA.PersistentAccount -> m PA.PersistentAccount
      liftP f pAcc = do
        bAcc <- makePureAccount pAcc
        PA.makePersistentAccount $ f bAcc
  (_, pa') <- P.updateAccounts (fmap ((),) . liftP upd) addr pa
  return (ba', pa')
runAccountAction (UnsafeGetAccount addr) (ba, pa) = do
  let bacct = B.unsafeGetAccount addr ba
  pacct <- P.unsafeGetAccount addr pa
  checkBinaryM PA.sameAccount bacct pacct "==" "account in basic" "account in persistent"
  return (ba, pa)
runAccountAction FlushPersistent (ba, pa) = do
  (_, pa') <- storeUpdate pa
  return (ba, pa')
runAccountAction ArchivePersistent (ba, pa) = do
  ppa <- store pa
  pa' <- fromRight (error "couldn't deserialize archived persistent") $ S.runGet load (S.runPut ppa)
  return (ba, pa')
runAccountAction (RegIdExists rid) (ba, pa) = do
  let be = B.regIdExists rid ba
  (pe, pa') <- P.regIdExists rid pa
  checkBinary (==) be pe "<->" "regid exists in basic" "regid exists in persistent"
  return (ba, pa')
runAccountAction (RecordRegId rid) (ba, pa) = do
  let ba' = B.recordRegId rid ba
  pa' <- P.recordRegId rid pa
  return (ba', pa')

emptyTest :: SpecWith BlobStore
emptyTest =
  it "empty" $
    runReaderT
      (checkEquivalent B.emptyAccounts P.emptyAccounts :: ReaderT BlobStore IO ())

actionTest :: Word -> SpecWith BlobStore
actionTest lvl = it "account actions" $ \bs -> withMaxSuccess (100 * fromIntegral lvl) $ property $ do
  acts <- randomActions
  return $ ioProperty $ flip runReaderT bs $ do
    (ba, pa) <- foldM (flip runAccountAction) (B.emptyAccounts, P.emptyAccounts) acts
    checkEquivalent ba pa

tests :: Word -> Spec
tests lvl = describe "GlobalStateTests.Accounts" $
            around (\kont ->
                      withTempDirectory "." "blockstate" $ \dir -> bracket
                        (createBlobStore (dir </> "blockstate.dat"))
                        closeBlobStore
                        kont
                   ) $ do emptyTest
                          actionTest lvl<|MERGE_RESOLUTION|>--- conflicted
+++ resolved
@@ -186,7 +186,7 @@
 makePureAccount PA.PersistentAccount {..} = do
   _accountPersisting <- loadBufferedRef _persistingData
   _accountEncryptedAmount <- PA.loadPersistentAccountEncryptedAmount =<< loadBufferedRef _accountEncryptedAmount
-<<<<<<< HEAD
+  _accountReleaseSchedule <- loadBufferedRef _accountReleaseSchedule
   ab <- case _accountBaker of
     Null -> return Nothing
     Some pabRef -> do
@@ -199,10 +199,6 @@
         _bakerPendingChange = PA._bakerPendingChange pab
       }
   return Account {_accountBaker = ab, ..}
-=======
-  _accountReleaseSchedule <- loadBufferedRef _accountReleaseSchedule
-  return Account {..}
->>>>>>> 78bd02df
 
 runAccountAction :: (MonadBlobStore m, MonadFail m) => AccountAction -> (B.Accounts, P.Accounts) -> m (B.Accounts, P.Accounts)
 runAccountAction (PutAccount acct) (ba, pa) = do
