--- conflicted
+++ resolved
@@ -20,7 +20,7 @@
 import Concordium.GlobalState.DummyData
 import Concordium.GlobalState.Persistent.BlobStore
 import Concordium.GlobalState.Persistent.BlockState (PersistentBlockStateContext(..))
-import Concordium.GlobalState.Persistent.Cache (MonadCache, newFIFOCache)
+import Concordium.GlobalState.Persistent.Cache (MonadCache)
 import Concordium.ID.DummyData
 import qualified Concordium.ID.Types as ID
 import Concordium.Types
@@ -191,8 +191,8 @@
 makePureAccount :: forall m av. (MonadBlobStore m, IsAccountVersion av) => PA.PersistentAccount av -> m (Account av)
 makePureAccount PA.PersistentAccount {..} = do
   (_accountPersisting :: AccountPersisting) <- makeHashed <$> refLoad _persistingData
-  _accountEncryptedAmount <- PA.loadPersistentAccountEncryptedAmount =<< loadBufferedRef _accountEncryptedAmount
-  _accountReleaseSchedule <- PA.loadPersistentAccountReleaseSchedule =<< loadBufferedRef _accountReleaseSchedule
+  _accountEncryptedAmount <- PA.loadPersistentAccountEncryptedAmount =<< refLoad _accountEncryptedAmount
+  _accountReleaseSchedule <- PA.loadPersistentAccountReleaseSchedule =<< refLoad _accountReleaseSchedule
   _accountStaking <- PA.loadAccountStake _accountStake
   return Account {..}
 
@@ -249,13 +249,8 @@
 emptyTest :: SpecWith (PersistentBlockStateContext PV)
 emptyTest =
   it "empty" $
-<<<<<<< HEAD
-    runReaderT
-      (checkEquivalent B.emptyAccounts P.emptyAccounts :: ReaderT (PersistentBlockStateContext PV) IO ())
-=======
     runBlobStoreM
-      (checkEquivalent B.emptyAccounts P.emptyAccounts :: BlobStoreM ())
->>>>>>> 081a05bd
+      (checkEquivalent B.emptyAccounts P.emptyAccounts :: BlobStoreM' (PersistentBlockStateContext PV) ())
 
 actionTest :: Word -> SpecWith (PersistentBlockStateContext PV)
 actionTest lvl = it "account actions" $ \bs -> withMaxSuccess (100 * fromIntegral lvl) $ property $ do
@@ -270,7 +265,7 @@
                       withTempDirectory "." "blockstate" $ \dir -> bracket
                         (do
                           pbscBlobStore <- createBlobStore (dir </> "blockstate.dat")
-                          pbscCache <- newFIFOCache 100
+                          pbscCache <- P.newAccountCache 100
                           return PersistentBlockStateContext {..}
                         )
                         (closeBlobStore . pbscBlobStore)
