{-# LANGUAGE GeneralizedNewtypeDeriving, MultiParamTypeClasses, FlexibleInstances, ScopedTypeVariables, ParallelListComp, OverloadedStrings, RecordWildCards #-}
module ConcordiumTests.Afgjort.Freeze where

import qualified Data.Map as Map
import qualified Data.Set as Set
import Control.Monad.RWS
import Data.Either
import Control.Monad.Identity
import Data.List

import qualified Concordium.Crypto.SHA256 as H
import Concordium.Afgjort.Types
import Concordium.Afgjort.Freeze
import qualified Concordium.Afgjort.PartySet as PS
import qualified Concordium.Afgjort.PartyMap as PM

import Test.QuickCheck
import Test.Hspec

blockA :: Val
blockA = H.hash "A"

blockB :: Val
blockB = H.hash "B"

blockC :: Val
blockC = H.hash "C"

blockD :: Val
blockD = H.hash "D"

blocks :: [Val]
blocks = [blockA, blockB, blockC, blockD]

-- |An invariant predicate over 'FreezeState's.
invariantFreezeState :: VoterPower -> VoterPower -> (Party -> VoterPower) -> FreezeState () -> Bool
invariantFreezeState tw cw pw fs = isRight (invariantFreezeState' tw cw pw fs)

invariantFreezeState' :: VoterPower -> VoterPower -> (Party -> VoterPower) -> FreezeState () -> Either String ()
invariantFreezeState' totalWeight corruptWeight partyWeight fs = do
    checkBinary (==) pers (_justifiedProposers fs) "==" "computed set of justified proposers" "given set"
    checkBinary (==) distJProps (_distinctJustifiedProposals fs) "==" "computed distinct justified proposals" "given distinct justified proposals"
    checkBinary (<=) (PS.weight (_justifiedProposers fs)) totalWeight "<=" "weight of justified proposers" "total weight"
    propOK
    checkBinary (==) justVoters (_justifiedVoters fs) "==" "computed set of justified voters" "given set"
    checkBinary (==) justDecs (_justifiedDecisions fs) "==" "computed set of justified decisions" "given set"
    checkBinary (<=) (PS.weight justVoters) totalWeight "<=" "total justified vote weight" "total party weight"
    checkBinary (==) (PS.weight justVoters >= totalWeight - corruptWeight && not (Set.null justDecs)) (_completed fs)
        "<->" "justified voter weight >= n - t && some decision is justified" "freeze is complete"
    voteOK
    where
        propAcc (prs, djps, po) v (vd, pts) = (if vd then PS.union partyWeight prs (PM.keysSet pts) else prs, if vd && PM.weight pts > 0 then djps + 1 else djps,
                                                        po >> checkPartyMap (show v ++ " proposal") pts
                                                        )
        (pers, distJProps, propOK) = Map.foldlWithKey propAcc (PS.empty, 0, pure ()) (_proposals fs)
        voteAcc (jvs, jds, vo) v (vd, pts) = (if vd then PS.union partyWeight jvs (PM.keysSet pts) else jvs,
                                                if vd && PM.weight pts > corruptWeight then Set.insert v jds else jds,
                                                        vo >> checkPartyMap (show v ++ " vote") pts
                                                        >> checkBinary (==) vd (voteJustified v) "<->" ("vote for " ++ show v ++ " recorded as justified") ("vote is justified"))
        voteJustified Nothing = distJProps >= 2 && PS.size pers >= 2
        voteJustified (Just v) = case Map.lookup v (_proposals fs) of
            Nothing -> False
            (Just (j, pts)) -> j && PM.weight pts >= totalWeight - 2 * corruptWeight
        (justVoters, justDecs, voteOK) = Map.foldlWithKey voteAcc (PS.empty, Set.empty, pure ()) (_votes fs)
        checkBinary bop x y sbop sx sy = unless (bop x y) $ Left $ "Not satisfied: " ++ sx ++ " (" ++ show x ++ ") " ++ sbop ++ " " ++ sy ++ " (" ++ show y ++ ")"
        checkPartyMap s pm = checkPartySet s (PM.keysSet pm)
        checkPartySet s ps = checkBinary (==) (PS.weight ps) (sum $ partyWeight <$> PS.toList ps) "==" (s ++ " weight") "computed value"

data FreezeInput
    = FICandidate Val
    | FIRequestProposal Val
    | FIProposal Party Val
    | FIVote Party (Maybe Val)
    deriving (Eq, Ord, Show)

data FreezeOutput
    = FOMessage FreezeMessage
    | FOComplete (Maybe Val)
    | FOJustifiedDecision (Maybe Val)
    deriving (Eq, Ord, Show)

newtype FreezeT m a = FreezeT {
    runFreezeT :: RWST (FreezeInstance) [Either (FreezeOutput) (FreezeState ())] (FreezeState ()) m a
} deriving (Functor, Applicative, Monad)

instance (Monad m) => MonadReader (FreezeInstance) (FreezeT m) where
    ask = FreezeT ask
    reader = FreezeT . reader
    local f = FreezeT . local f . runFreezeT


instance (Monad m) => (MonadState (FreezeState ()) (FreezeT m)) where
    get = FreezeT get
    put = FreezeT . put
    state = FreezeT . state

{-
assertInvariant :: (Monad m, Ord val, Ord party) => FreezeT m ()
assertInvariant = FreezeT $ do
    (totalWeight, corruptWeight, partyWeight) <- ask
    state <- use _2
    assert (invariantFreezeState totalWeight corruptWeight partyWeight state) (return ())
-}

tellState :: Monad m => FreezeT m ()
tellState = FreezeT $ do
    st <- get
    tell [Right st]

instance (Monad m) => FreezeMonad () (FreezeT m) where
    sendFreezeMessage m = do
            (FreezeInstance _ _ _ p) <- FreezeT (tell [Left $ FOMessage m] >> ask)
            receiveFreezeMessage p m ()
    frozen v = FreezeT (tell [Left $ FOComplete v])
    decisionJustified v = FreezeT (tell [Left $ FOJustifiedDecision v])

doFreezeT :: (Monad m) => FreezeInstance -> FreezeState () -> FreezeT m a -> m (a, FreezeState (), [Either (FreezeOutput) (FreezeState ())])
doFreezeT ctxt st a = runRWST (runFreezeT (a >>= \r -> tellState >> return r)) ctxt st
 
runFreezeSequence :: FreezeInstance -> [FreezeInput] -> [Either (FreezeInput) (Either (FreezeOutput) (FreezeState ()))]
runFreezeSequence fi ins = go initialFreezeState ins
    where
        go :: FreezeState () -> [FreezeInput] -> [Either (FreezeInput) (Either (FreezeOutput) (FreezeState ()))]
        go _ [] = []
        go st (e : es) = let (_, st', out) = runIdentity (doFreezeT fi st (exec e)) in (Left e) : (Right <$> out) ++ go st' es
        exec :: FreezeInput -> FreezeT Identity ()
        exec (FICandidate v) = justifyCandidate v
        exec (FIRequestProposal v) = propose v
        exec (FIProposal p v) = receiveFreezeMessage p (Proposal v) ()
        exec (FIVote p v) = receiveFreezeMessage p (Vote v) ()
        

equalParties :: Int -> Int -> Party -> FreezeInstance
equalParties n c me = FreezeInstance (fromIntegral n) (fromIntegral c) wt me
        where
            wt x
                | x >= 0 && x < fromIntegral n   = 1
                | otherwise         = 0

type FreezeExample = (FreezeInstance, [FreezeInput], [FreezeOutput]) 

ex1 :: FreezeExample
ex1 = (equalParties 2 0 0, [FICandidate blockA, FICandidate blockB, FIProposal 1 blockB, FIRequestProposal blockB, FIVote 1 (Just blockB)],
    [FOMessage (Vote (Just blockB)), FOMessage (Proposal blockB), FOJustifiedDecision (Just blockB), FOComplete (Just blockB)])

ex2 :: FreezeExample
ex2 = (equalParties 2 0 0, [FIProposal 1 blockA, FIRequestProposal blockB, FICandidate blockA, FICandidate blockB, FIVote 1 Nothing],
    [FOMessage (Vote (Nothing)), FOMessage (Proposal blockB), FOJustifiedDecision Nothing, FOComplete Nothing])

ex3 :: FreezeExample
ex3 = (equalParties 4 1 0, [FICandidate blockA, FIProposal 1 blockA, FIRequestProposal blockA, FIProposal 2 blockA, FIProposal 3 blockA, FIProposal 3 blockB, FIVote 1 Nothing, FIVote 2 Nothing, FICandidate blockB],
    [FOMessage (Proposal blockA), FOMessage (Vote $ Just blockA), FOComplete Nothing, FOJustifiedDecision Nothing])

testFreezeExampleAllPerms :: FreezeExample -> Spec
testFreezeExampleAllPerms (ctx, inp, outp) = sequence_ [it ("permutation " ++ show n) $ testFreezeExample (ctx, inp', outp) | inp' <- permutations inp | n <- [(0::Int)..]]

checkInvariant :: (HasCallStack) => FreezeInstance -> FreezeState () -> Expectation
checkInvariant (FreezeInstance tw cw pw _) st = case invariantFreezeState' tw cw pw st of
        Left e -> expectationFailure $ show st ++ ": " ++ e
        Right () -> return ()

genInputs :: [Party] -> [Val] -> Gen [FreezeInput]
genInputs ps vs = listOf1 $ oneof [FICandidate <$> elements vs, FIRequestProposal <$> elements vs, FIProposal <$> elements ps <*> elements vs, FIVote <$> elements ps <*> elements (Nothing : (Just <$> vs))]

<<<<<<< HEAD
qcInvariant :: Property
qcInvariant = withMaxSuccess 100000 $ forAll (genInputs [1..5] blocks) $ \inp -> let out = outp inp in classify (completed out) "completed protocol" (testInv $ rights $ out)
    where
=======
qcInvariant :: Word -> Property
qcInvariant lvl = withMaxSuccess (100 * 10^lvl) $ forAll (genInputs [1..5] blocks) $ \inp -> let out = outp inp in classify (length out == 3) "completed protocol" (testInv $ rights $ out)    where
>>>>>>> 99c82e42
        outp = rights . runFreezeSequence ctx
        ctx@(FreezeInstance tw cw pw _) = equalParties 6 1 0
        testInv l = conjoin [ counterexample (show st) $ invariantFreezeState' tw cw pw st === Right () | st <- l]
        completed [] = False
        completed (Left (FOComplete _) : _) = True
        completed (_ : r) = completed r

-- This example was a failing case generated by QuickCheck
testStream1 :: (Int, Int, [FreezeInput])
testStream1 = (6, 1, [FIProposal 4 blockC,FIRequestProposal blockC,FICandidate blockB,FICandidate blockA,FIRequestProposal blockC,FICandidate blockB,FIProposal 5 blockC,FICandidate blockA,FIProposal 5 blockB,FIRequestProposal blockC,FICandidate blockD,FICandidate blockB,FICandidate blockD,FIRequestProposal blockC,FIProposal 4 blockA,FIVote 1 (Just blockC),FIProposal 4 blockD,FIVote 3 (Just blockC),FIRequestProposal blockC,FIRequestProposal blockB,FICandidate blockD,FIProposal 1 blockC,FIVote 5 (Just blockC),FIRequestProposal blockA,FIRequestProposal blockD,FIRequestProposal blockA,FICandidate blockA,FIProposal 4 blockD,FIVote 2 (Just blockC),FIProposal 3 blockB,FIVote 1 (Just blockC),FIProposal 3 blockB,FIProposal 4 blockC,FIVote 4 (Just blockC),FIRequestProposal blockB,FICandidate blockA,FIProposal 2 blockD,FIRequestProposal blockC,FICandidate blockA,FICandidate blockB,FIProposal 5 blockC,FIVote 4 Nothing,FIProposal 1 blockB,FIVote 5 (Just blockD),FIRequestProposal blockA,FIProposal 3 blockA,FICandidate blockB,FIProposal 2 blockC,FICandidate blockC,FIRequestProposal blockC])

testQCInvariantExample :: (Int, Int, [FreezeInput]) -> Spec
testQCInvariantExample (tp, cp, inp) = sequence_ [it "state satisfies invariant" $ checkInvariant ctx st | st <- rights $ rights $ runFreezeSequence ctx inp]
    where
        ctx = (equalParties tp cp 0)

testStream2 :: (Int, Int, [FreezeInput])
testStream2 = (4, 1, [FICandidate blockA, FICandidate blockB, FICandidate blockC, FIRequestProposal blockA, FIProposal 1 blockA, FIProposal 2 blockB, FIProposal 3 blockB, FIVote 1 (Just blockA), FIVote 2 (Just blockB)])

testStream3 :: (Int, Int, [FreezeInput])
testStream3 = (6, 1, [FIVote 4 (Just blockC),FIProposal 3 blockD,FICandidate blockB,FIVote 2 (Just blockC),FIProposal 2 blockC,FICandidate blockB,FICandidate blockA,FIRequestProposal blockC,FIVote 1 (Just blockB),FIProposal 5 blockD,FIVote 2 Nothing,FIRequestProposal blockC,FICandidate blockD,FIVote 1 (Just blockA),FIVote 4 (Just blockB),FIVote 1 (Just blockB),FIProposal 2 blockC,FIRequestProposal blockB,FIProposal 5 blockC,FIProposal 2 blockC,FIVote 3 Nothing,FIProposal 2 blockC,FIVote 4 (Just blockB),FIProposal 1 blockC,FICandidate blockD,FIVote 3 Nothing,FIRequestProposal blockB,FICandidate blockA,FIVote 4 (Just blockA),FIVote 2 (Just blockD),FIVote 5 Nothing,FICandidate blockD,FIProposal 1 blockC,FIRequestProposal blockA,FIRequestProposal blockC,FIRequestProposal blockC,FIVote 5 (Just blockB),FIProposal 4 blockC,FICandidate blockC])

testFreezeExample :: FreezeExample -> Expectation
testFreezeExample (ctx, inp, outp) = do
        sequence_ [checkInvariant ctx st | st <- rights (rights res)]
        (Set.fromList $ lefts $ rights res) `shouldBe` (Set.fromList outp)
    where
        res = runFreezeSequence ctx inp

testInitialInvariant :: Spec    
testInitialInvariant = it "Invariant holds for intitial freeze state" (invariantFreezeState 0 0 (\_ -> undefined) (initialFreezeState :: FreezeState ()))

tests :: Word -> Spec
tests lvl = parallel $ describe "Concordium.Afgjort.Freeze" $ do
    testInitialInvariant
    describe "ex1" $ testFreezeExampleAllPerms ex1
    describe "ex2" $ testFreezeExampleAllPerms ex2
    it "ex3" $ testFreezeExample ex3
    describe "testStream1" $ testQCInvariantExample testStream1
    describe "testStream2" $ testQCInvariantExample testStream2
    describe "testStream3" $ testQCInvariantExample testStream3
    it "invariant on random trace" $ qcInvariant lvl<|MERGE_RESOLUTION|>--- conflicted
+++ resolved
@@ -162,14 +162,9 @@
 genInputs :: [Party] -> [Val] -> Gen [FreezeInput]
 genInputs ps vs = listOf1 $ oneof [FICandidate <$> elements vs, FIRequestProposal <$> elements vs, FIProposal <$> elements ps <*> elements vs, FIVote <$> elements ps <*> elements (Nothing : (Just <$> vs))]
 
-<<<<<<< HEAD
-qcInvariant :: Property
-qcInvariant = withMaxSuccess 100000 $ forAll (genInputs [1..5] blocks) $ \inp -> let out = outp inp in classify (completed out) "completed protocol" (testInv $ rights $ out)
-    where
-=======
 qcInvariant :: Word -> Property
-qcInvariant lvl = withMaxSuccess (100 * 10^lvl) $ forAll (genInputs [1..5] blocks) $ \inp -> let out = outp inp in classify (length out == 3) "completed protocol" (testInv $ rights $ out)    where
->>>>>>> 99c82e42
+qcInvariant lvl = withMaxSuccess (100 * 10^lvl) $ forAll (genInputs [1..5] blocks) $ \inp -> let out = outp inp in classify (completed out) "completed protocol" (testInv $ rights $ out)
+    where
         outp = rights . runFreezeSequence ctx
         ctx@(FreezeInstance tw cw pw _) = equalParties 6 1 0
         testInv l = conjoin [ counterexample (show st) $ invariantFreezeState' tw cw pw st === Right () | st <- l]
