{-# LANGUAGE DataKinds #-}
{-# LANGUAGE DerivingVia #-}
{-# LANGUAGE OverloadedStrings #-}
{-# LANGUAGE UndecidableInstances #-}
{-# LANGUAGE TemplateHaskell #-}
module ConcordiumTests.ReceiveTransactionsTest where

import Test.Hspec

import qualified Data.Map.Strict as Map
import qualified Data.ByteString as B
import Data.Word
import Data.Time.Clock
import Control.Monad.State
import Control.Monad.Reader
import qualified Data.HashMap.Strict as HM
import qualified Data.ByteString.Lazy as BSL
import Data.FileEmbed
import Data.Time.Clock.POSIX
import qualified Data.Aeson as AE

import Concordium.Types
import Concordium.TimeMonad
import Concordium.Types.Transactions
import Concordium.ID.Types
import Concordium.Crypto.FFIDataTypes
import Concordium.Common.Time
import Concordium.Common.Version
import Concordium.ID.Parameters
import Concordium.Types.IdentityProviders
import Concordium.Types.AnonymityRevokers
import Concordium.Crypto.SignatureScheme

import Concordium.Genesis.Data
import Concordium.GlobalState.Basic.TreeState
import Concordium.GlobalState.Basic.BlockState hiding (initialState)
import Concordium.Skov.Monad
import qualified Concordium.TransactionVerification as TVer

import Concordium.GlobalState.DummyData
import Concordium.Crypto.DummyData
import Lens.Micro.Platform
import qualified Concordium.Crypto.SignatureScheme as SigScheme
import System.Random
import Concordium.Skov.Update
import Concordium.Types.Parameters (CryptographicParameters)
import Concordium.GlobalState.TreeState (TreeStateMonad(finalizeTransactions))
<<<<<<< HEAD
import Concordium.Types.Updates
import qualified Concordium.Crypto.SHA256 as SHA256
import Concordium.Types.HashableTo (getHash)
=======
import Concordium.GlobalState.TransactionTable
>>>>>>> e4502713

-- |Tests of doReceiveTransaction and doReceiveTransactionInternal of the Updater.
test :: Spec
test = do
  describe "Verification of received acccount creations" $ do
    parallel $
      specify "doReceiveTransaction fails appropriately" $ do
      let gCtx = dummyGlobalContext
      now <- currentTime
      let genesis = testGenesisData now dummyIdentityProviders dummyArs dummyCryptographicParameters
          txs = accountCreations gCtx (utcTimeToTransactionTime now) ++ chainUpdates (utcTimeToTransactionTime now)
      s <- runMkCredentialDeployments testDoReceiveTransaction txs now genesis
      let results = fst s
          outState = snd s
          cache = outState ^. transactionVerificationResults
<<<<<<< HEAD
      -- Credential Deployments
      check results cache 0 False TVer.Stale
      check results cache 1 False TVer.ExpiryTooLate
      check results cache 2 False TVer.CredentialDeploymentExpired
      check results cache 3 False $ TVer.DuplicateAccountRegistrationID duplicateRegId
      check results cache 4 True TVer.CredentialDeploymentInvalidIdentityProvider
      check results cache 5 False TVer.CredentialDeploymentInvalidKeys
      check results cache 6 True TVer.CredentialDeploymentInvalidAnonymityRevokers
      check results cache 7 False TVer.CredentialDeploymentInvalidSignatures
      -- the intial account creation which has an invalid signature
      check results cache 8 False TVer.CredentialDeploymentInvalidSignatures
      -- Chain Updates
      check results cache 9 False TVer.Stale
      check results cache 10 False TVer.ChainUpdateEffectiveTimeBeforeTimeout
      check results cache 11 False TVer.ChainUpdateInvalidSignatures
      check results cache 12 True $ TVer.ChainUpdateSuccess expectedHashOfAuthKeys
=======
      check results cache 0 False $ Right ResultExpiryTooLate
      check results cache 1 False $ Right ResultStale
      check results cache 2 False $ Left TVer.CredentialDeploymentExpired
      check results cache 3 False $ Left (TVer.DuplicateAccountRegistrationID duplicateRegId)
      check results cache 4 True $ Left TVer.CredentialDeploymentInvalidIdentityProvider
      check results cache 5 True $ Left TVer.CredentialDeploymentInvalidAnonymityRevokers
      check results cache 6 False $ Left TVer.CredentialDeploymentInvalidSignatures
      -- the intial account creation which has an invalid signature
      check results cache 7 False $ Left TVer.CredentialDeploymentInvalidSignatures
>>>>>>> e4502713
      -- now check that the cache is being cleared when we purge transactions
      s' <- runPurgeTransactions (addUTCTime (secondsToNominalDiffTime 2) now) outState
      let cache' = snd s' ^. transactionVerificationResults
      cache' `shouldBe` HM.empty
    specify "doReceiveTransaction with valid account creations should result in success" $ do
      -- Note: This test also implicitly tests the doReceiveTransactionInternal function
      -- as the doReceiveTransaction forwards (cacheable) transactions to to it.
      let credentialDeploymentExpiryTime = 1596409020
          now = posixSecondsToUTCTime $ credentialDeploymentExpiryTime - 1
          txArrivalTime = utcTimeToTransactionTime now
          genesis = testGenesisData now myips myars myCryptoParams
          txs = [toBlockItem txArrivalTime mycdi, toBlockItem txArrivalTime myicdi]
      s <- runMkCredentialDeployments testDoReceiveTransaction txs now genesis
      let results = fst s
          outState = snd s
          cache = outState ^. transactionVerificationResults
      check results cache 0 True $ Left TVer.Success
      check results cache 1 True $ Left TVer.Success
    specify "doReceiveTransactionInternal fails appropriately" $ do
      let gCtx = dummyGlobalContext
      now <- currentTime
      let genesis = testGenesisData now dummyIdentityProviders dummyArs dummyCryptographicParameters
<<<<<<< HEAD
          txs = accountCreations gCtx (utcTimeToTransactionTime now) ++ chainUpdates (utcTimeToTransactionTime now)
      s <- runMkCredentialDeployments testDoReceiveTransactionInternal txs now genesis
      let results = fst s
          outState = snd s
          cache = outState ^. transactionVerificationResults
      -- Credential Deployments
      check results cache 0 False TVer.Stale
      check results cache 1 False TVer.ExpiryTooLate
      check results cache 2 False TVer.CredentialDeploymentExpired
      check results cache 3 False $ TVer.DuplicateAccountRegistrationID duplicateRegId
      check results cache 4 True TVer.CredentialDeploymentInvalidIdentityProvider
      check results cache 5 False TVer.CredentialDeploymentInvalidKeys
      check results cache 6 True TVer.CredentialDeploymentInvalidAnonymityRevokers
      check results cache 7 False TVer.CredentialDeploymentInvalidSignatures
=======
          txs = tail (accountCreations gCtx $ utcTimeToTransactionTime now)
      s <- runMkCredentialDeployments testDoReceiveTransactionInternalAccountCreations txs now genesis
      let results = fst s
          outState = snd s
          cache = outState ^. transactionVerificationResults
      check results cache 0 False $ Right ResultStale
      check results cache 1 False $ Left TVer.CredentialDeploymentExpired
      check results cache 2 False $ Left (TVer.DuplicateAccountRegistrationID duplicateRegId)
      check results cache 3 True $ Left TVer.CredentialDeploymentInvalidIdentityProvider
      check results cache 4 True $ Left TVer.CredentialDeploymentInvalidAnonymityRevokers
      check results cache 5 False $ Left TVer.CredentialDeploymentInvalidSignatures
>>>>>>> e4502713
      -- the intial account creation which has an invalid signature
      check results cache 6 False $ Left TVer.CredentialDeploymentInvalidSignatures
      -- now check that the cache is being cleared when we purge transactions
      -- Chain Updates
      check results cache 9 False TVer.Stale
      check results cache 10 False TVer.ChainUpdateEffectiveTimeBeforeTimeout
      check results cache 11 False TVer.ChainUpdateInvalidSignatures
      check results cache 12 True $ TVer.ChainUpdateSuccess expectedHashOfAuthKeys
      s' <- runPurgeTransactions (addUTCTime (secondsToNominalDiffTime 2) now) outState
      let cache' = snd s' ^. transactionVerificationResults
      cache' `shouldBe` HM.empty
    specify "Finalized account creations should be expunged from the cache"  $ do
      let credentialDeploymentExpiryTime = 1596409020
          now = posixSecondsToUTCTime $ credentialDeploymentExpiryTime - 1
          txArrivalTime = utcTimeToTransactionTime now
          txs = [toBlockItem txArrivalTime mycdi]
          genesis = testGenesisData now myips myars myCryptoParams
      s <- runMkCredentialDeployments testDoReceiveTransaction txs now genesis
      let bh = genesisBlockHash genesis
      s' <- runFinalizeTransactions now bh txs $ snd s
      let cache' = snd s' ^. transactionVerificationResults
      cache' `shouldBe` HM.empty
  where
    check results cache idx shouldBeInCache res = do
      case res of
        -- As the TransactionVerifier only supports credential deployments right now
        -- then expiry checks is carried out beforehand in the doReceiveTransaction and doReceiveTransactionInternal
        -- hence the ResultStale and ResultExpiryTooLate is not reflected in the current TransactionVerifier.
        Left verRes -> do
          checkVerificationResult (snd $ results !! idx) $ mapTransactionVerificationResult verRes
          -- result should be in cache
          if shouldBeInCache then checkCacheIsOK cache (fst $ results !! idx) (toCacheable verRes)
          else checkCacheIsOK cache (fst $ results !! idx) Nothing
        Right resultRes -> do
          checkVerificationResult (snd $ results !! idx) resultRes
          checkCacheIsOK cache (fst $ results !! idx) Nothing
    checkVerificationResult actual expected = do
      actual `shouldBe` expected
    checkCacheIsOK c k expected = do
      let cacheResult = HM.lookup k c
      cacheResult `shouldBe` expected

type TestFunction = [BlockItem] -> Slot -> MyMonad [(TransactionHash, UpdateResult)]

runMkCredentialDeployments :: TestFunction -> [BlockItem] -> UTCTime -> GenesisData PV -> IO ([(TransactionHash, UpdateResult)], MyState)
runMkCredentialDeployments f txs now gData = do
  runMyMonad' (f txs slot) now gData
  where
    slot = 0

runPurgeTransactions :: UTCTime -> MyState -> IO ((), MyState)
runPurgeTransactions = runMyMonad doPurgeTransactions

runFinalizeTransactions :: UTCTime -> BlockHash -> [BlockItem] -> MyState -> IO ((), MyState)
runFinalizeTransactions now bh txs s = do
  runMyMonad (finalizeTransactions bh slot txs) now s
  where
    slot = 0

type PV = 'P1
type MyBlockState = HashedBlockState PV
type MyState = SkovData PV MyBlockState

newtype FixedTime a = FixedTime { runDeterministic :: ReaderT UTCTime IO a }
    deriving (Functor, Applicative, Monad, MonadIO)

instance TimeMonad FixedTime where
    currentTime = FixedTime ask

-- |A composition that implements TreeStateMonad, TimeMonad (via FixedTime) and SkovQueryMonadT.
type MyMonad = SkovQueryMonadT (PureTreeStateMonad PV MyBlockState (PureBlockStateMonad PV (StateT MyState FixedTime)))

-- |Run the computation in the given initial state. All queries to
-- 'currentTimeStamp' will return the given time. The IO is unfortunate, but it
-- is needed since PureBlockStateMonad is otherwise not a BlockStateStorage.
-- This should probably be revised at some point.
runMyMonad :: MyMonad a -> UTCTime -> MyState -> IO (a, MyState)
runMyMonad act time initialState = runReaderT (runDeterministic (runStateT (runPureBlockStateMonad . runPureTreeStateMonad . runSkovQueryMonad $ act) initialState)) time

-- |Run the given computation in a state consisting of only the genesis block and the state determined by it.
runMyMonad' :: MyMonad a -> UTCTime -> GenesisData PV -> IO (a, MyState)
runMyMonad' act time gd = runPureBlockStateMonad (initialSkovDataDefault gd (hashBlockState bs)) >>= runMyMonad act time
  where
    bs = case genesisState gd of
               Left err -> error $ "Invalid genesis state: " ++ err
               Right x -> x

-- |Construct a genesis state with hardcoded values for parameters that should not affect this test.
-- Modify as you see fit.
testGenesisData :: UTCTime -> IdentityProviders -> AnonymityRevokers -> CryptographicParameters -> GenesisData PV
testGenesisData now ips ars cryptoParams = makeTestingGenesisDataP1 (utcTimeToTimestamp now) 1 1 1 dummyFinalizationCommitteeMaxSize cryptoParams ips ars maxBound dummyKeyCollection dummyChainParameters

-- |Run the doReceiveTransaction function and obtain the results
testDoReceiveTransaction :: [BlockItem] -> Slot -> MyMonad [(TransactionHash, UpdateResult)]
testDoReceiveTransaction trs slot = mapM (\tr -> doReceiveTransaction tr slot
                                                           >>= (\res -> pure (wmdHash tr, res))) trs

-- |Run the doReceiveTransactionInternal function and obtain the results
<<<<<<< HEAD
testDoReceiveTransactionInternal :: [BlockItem] -> Slot -> MyMonad [(TransactionHash, UpdateResult)]
testDoReceiveTransactionInternal trs slot = mapM (\tr -> doReceiveTransactionInternal tr slot
                                                                   >>= (\res -> pure (wmdHash tr, snd res))) trs
      
=======
testDoReceiveTransactionInternalAccountCreations :: [BlockItem] -> Slot -> MyMonad [(TransactionHash, UpdateResult)]
testDoReceiveTransactionInternalAccountCreations trs slot = do
  theTime <- currentTime
  mapM (\tr -> doReceiveTransactionInternal tr (utcTimeToTimestamp theTime) slot
              >>= (\res -> pure (wmdHash tr, snd res))) trs                                                    

>>>>>>> e4502713
accountCreations :: GlobalContext -> TransactionTime -> [BlockItem]
accountCreations gCtx now =
  [
    credentialDeploymentWithExpiryTooLate,
    expiredTransaction,
    expiredCredentialDeployment,
    credentialDeploymentWithDuplicateRegId,
    credentialWithInvalidIP,
    credentialWithInvalidAr,
    credentialWithInvalidSignatures,
    intialCredentialWithInvalidSignatures
  ]
  where
    expiry = now + 1
    expiredTransaction = toBlockItem now (mkAccountCreation (now - 1) (regId 1) 0 True True False)
    credentialDeploymentWithExpiryTooLate =  toBlockItem now (mkAccountCreation (now + (60 * 60 * 2) + 1) (regId 0) 0 True True False)
    expiredCredentialDeployment = toBlockItem now (mkAccountCreation expiry (regId 1) 0 True True True)
    credentialDeploymentWithDuplicateRegId = toBlockItem now (mkAccountCreation expiry duplicateRegId 0 True True False)
    credentialWithInvalidIP = toBlockItem now (mkAccountCreation expiry (regId 1) 42 True True False)
    credentialWithInvalidAr = toBlockItem now (mkAccountCreation expiry (regId 1) 0 False True False)
    credentialWithInvalidSignatures = toBlockItem now (mkAccountCreation expiry (regId 1) 0 True True False)
    intialCredentialWithInvalidSignatures = toBlockItem now (mkInitialAccountCreationWithInvalidSignatures expiry (regId 42))
    regId seed = RegIdCred $ generateGroupElementFromSeed gCtx seed

chainUpdates :: TransactionTime -> [BlockItem]
chainUpdates now =
  [
    expiredTimeout,
    invalidEffectiveTime,
    invalidSignature,
    verifiable
  ]
  where
    expiredTimeout = toBlockItem now (mkChainUpdate (now-1) (now +1) False)
    invalidEffectiveTime = toBlockItem now (mkChainUpdate (now + 2) (now + 1) False)
    invalidSignature = toBlockItem now (mkChainUpdate (now + 1) (now + 2) False)
    verifiable = toBlockItem now (mkChainUpdate (now + 1) (now + 2) True)

toBlockItem :: TransactionTime -> BareBlockItem -> BlockItem
toBlockItem now bbi =
  case bbi of
    CredentialDeployment cred -> credentialDeployment $ addMetadata (\x -> CredentialDeployment {biCred=x}) now cred
    ChainUpdate ui -> chainUpdate $ addMetadata (\x -> ChainUpdate {biUpdate= x}) now ui
    _ -> error "oops"
      

duplicateRegId :: CredentialRegistrationID
duplicateRegId = cred
  where
    cred = maybe
      undefined credId
      (Map.lookup 0 (gaCredentials $ head (makeFakeBakers 1)))

expectedHashOfAuthKeys :: SHA256.Hash
expectedHashOfAuthKeys = getHash dummyKeyCollection

mkChainUpdate :: TransactionTime -> TransactionTime -> Bool -> BareBlockItem
mkChainUpdate timeout effectTime validSignature =
  if validSignature then ChainUpdate ui
  else ChainUpdate dummyUi
  where
    ui = makeUpdateInstruction rawUi $ Map.singleton 0 dummyAuthorizationKeyPair
    rawUi = RawUpdateInstruction
      {
        ruiSeqNumber = minUpdateSequenceNumber,
        ruiEffectiveTime = effectTime,
        ruiTimeout = timeout,
        ruiPayload = payload
      }
    dummyUi = UpdateInstruction
      {
        uiHeader = dummyHeader,
        uiPayload = payload,
        uiSignHash = mkDummySignHash,
        uiSignatures = mkDummySignature
      }
    dummyHeader = UpdateHeader
        {
          updateSeqNumber = minUpdateSequenceNumber,
          updateEffectiveTime = effectTime,
          updateTimeout = timeout,
          updatePayloadSize = 42
        }
    payload = AddIdentityProviderUpdatePayload myipInfo
    mkDummySignHash = UpdateInstructionSignHashV0 dummyHash
    mkDummySignature = UpdateInstructionSignatures Map.empty
                
mkAccountCreation :: TransactionTime -> CredentialRegistrationID -> Word32 -> Bool -> Bool ->  Bool -> BareBlockItem
mkAccountCreation expiry regId identityProviderId validAr validPubKeys credExpired = CredentialDeployment AccountCreation
  {
    messageExpiry=expiry,
    credential= NormalACWP CredentialDeploymentInformation
                {
                  cdiValues=CredentialDeploymentValues
                  {
                    cdvPublicKeys=mkCredentialPublicKeys validPubKeys,
                    cdvCredId=regId,
                    cdvIpId=IP_ID identityProviderId,
                    cdvThreshold=Threshold 1,
                    cdvArData=mkArData validAr,
                    cdvPolicy=mkPolicy credExpired
                  },
                  cdiProofs=Proofs "invalid proof"
                }
  }

mkInitialAccountCreationWithInvalidSignatures :: TransactionTime -> CredentialRegistrationID -> BareBlockItem
mkInitialAccountCreationWithInvalidSignatures expiry regId = CredentialDeployment AccountCreation
  {
    messageExpiry=expiry,
    credential=InitialACWP InitialCredentialDeploymentInfo
               {
                 icdiValues=InitialCredentialDeploymentValues
                 {
                   icdvAccount=mkCredentialPublicKeys True,
                   icdvRegId=regId,
                   icdvIpId=IP_ID 0,
                   icdvPolicy=mkPolicy False
                 },
                 icdiSig=IpCdiSignature
                 {
                   theSignature="invalid signature"
                 }
               }
  }

mkCredentialPublicKeys :: Bool -> CredentialPublicKeys
mkCredentialPublicKeys validKeys = credKeys
  where
    credKeys =
      if validKeys
      then makeCredentialPublicKeys [key] 1
      else
        CredentialPublicKeys
        {
          credKeys=Map.empty,
          credThreshold=0
        }
    key = SigScheme.correspondingVerifyKey $ dummyKeyPair 1

dummyKeyPair :: Int -> SigScheme.KeyPair
dummyKeyPair = uncurry SigScheme.KeyPairEd25519 . fst . randomEd25519KeyPair . mkStdGen

mkPolicy :: Bool -> Policy
mkPolicy expired = mkDummyPolicy where
  mkDummyPolicy = Policy
           {
             pValidTo=_validTo,
             pCreatedAt=YearMonth
                        {
                          ymYear=2021,
                          ymMonth=1
                        },
             pItems=Map.empty
           }
  _validTo = if expired
    then
      YearMonth
           {
             ymYear=1970,
             ymMonth=1
           }
    else
      YearMonth
            {
              ymYear=2070,
              ymMonth=1
            }

mkArData :: Bool -> Map.Map ArIdentity ChainArData
mkArData valid = if valid then validAr else Map.empty
  where
    validAr = Map.insert key arData Map.empty
    arData = ChainArData {ardIdCredPubShare=AREnc zeroElgamalCipher}
    key = head $ Map.keys $ arRevokers dummyArs

mkCredentialKeyPair :: IO KeyPair
mkCredentialKeyPair = newKeyPair Ed25519

dummyHash :: SHA256.Hash
dummyHash = SHA256.hash B.empty

-- expiry time for credentials 1596409020
{-# WARNING mycdi "Do not use in production." #-}
mycdi :: BareBlockItem
mycdi = CredentialDeployment $ readAccountCreation . BSL.fromStrict $ $(makeRelativeToProject "testdata/transactionverification/verifiable-credential.json" >>= embedFile)

{-# WARNING myicdi "Do not use in production." #-}
myicdi :: BareBlockItem
myicdi = CredentialDeployment $ readAccountCreation . BSL.fromStrict $ $(makeRelativeToProject "testdata/transactionverification/verifiable-initial-credential.json" >>= embedFile)

{-# WARNING myipInfo "Do not use in production." #-}
myipInfo :: IpInfo
myipInfo = case Map.lookup (IP_ID 0) (idProviders myips) of
             Just x -> x
             Nothing -> error "oops"

{-# WARNING myips "Do not use in production." #-}
myips :: IdentityProviders
myips = case readIps . BSL.fromStrict $ $(makeRelativeToProject "testdata/transactionverification/verifiable-ips.json" >>= embedFile) of
  Just x -> x
  Nothing -> error "oops"

{-# WARNING myars "Do not use in production." #-}
myars :: AnonymityRevokers
myars = case readArs . BSL.fromStrict $ $(makeRelativeToProject "testdata/transactionverification/verifiable-ars.json" >>= embedFile) of
  Just x -> x
  Nothing -> error "oops"

{-# WARNING myCryptoParams "Do not use in production" #-}
myCryptoParams :: CryptographicParameters
myCryptoParams =
  case getExactVersionedCryptographicParameters (BSL.fromStrict $(makeRelativeToProject "testdata/transactionverification/verifiable-global.json" >>= embedFile)) of
    Nothing -> error "Could not read cryptographic parameters."
    Just params -> params

readAccountCreation :: BSL.ByteString -> AccountCreation
readAccountCreation bs =
  case AE.eitherDecode bs of
    Left err -> error $ "Cannot read account creation " ++ err
    Right d -> if vVersion d == 0 then vValue d else error "Incorrect account creation version."

readIps :: BSL.ByteString -> Maybe IdentityProviders
readIps bs = do
  v <- AE.decode bs
   -- We only support Version 0 at this point for testing. When we support more
   -- versions we'll have to decode in a dependent manner, first reading the
   -- version, and then decoding based on that.
  guard (vVersion v == 0)
  return (vValue v)

readArs :: BSL.ByteString -> Maybe AnonymityRevokers
readArs bs = do
  v <- AE.decode bs
   -- We only support Version 0 at this point for testing. When we support more
   -- versions we'll have to decode in a dependent manner, first reading the
   -- version, and then decoding based on that.
  guard (vVersion v == 0)
  return (vValue v)

getExactVersionedCryptographicParameters :: BSL.ByteString -> Maybe CryptographicParameters
getExactVersionedCryptographicParameters bs = do
   v <- AE.decode bs
   -- We only support Version 0 at this point for testing. When we support more
   -- versions we'll have to decode in a dependent manner, first reading the
   -- version, and then decoding based on that.
   guard (vVersion v == 0)
   return (vValue v)<|MERGE_RESOLUTION|>--- conflicted
+++ resolved
@@ -45,13 +45,11 @@
 import Concordium.Skov.Update
 import Concordium.Types.Parameters (CryptographicParameters)
 import Concordium.GlobalState.TreeState (TreeStateMonad(finalizeTransactions))
-<<<<<<< HEAD
+import Concordium.GlobalState.TransactionTable
 import Concordium.Types.Updates
 import qualified Concordium.Crypto.SHA256 as SHA256
 import Concordium.Types.HashableTo (getHash)
-=======
-import Concordium.GlobalState.TransactionTable
->>>>>>> e4502713
+
 
 -- |Tests of doReceiveTransaction and doReceiveTransactionInternal of the Updater.
 test :: Spec
@@ -67,24 +65,7 @@
       let results = fst s
           outState = snd s
           cache = outState ^. transactionVerificationResults
-<<<<<<< HEAD
-      -- Credential Deployments
-      check results cache 0 False TVer.Stale
-      check results cache 1 False TVer.ExpiryTooLate
-      check results cache 2 False TVer.CredentialDeploymentExpired
-      check results cache 3 False $ TVer.DuplicateAccountRegistrationID duplicateRegId
-      check results cache 4 True TVer.CredentialDeploymentInvalidIdentityProvider
-      check results cache 5 False TVer.CredentialDeploymentInvalidKeys
-      check results cache 6 True TVer.CredentialDeploymentInvalidAnonymityRevokers
-      check results cache 7 False TVer.CredentialDeploymentInvalidSignatures
-      -- the intial account creation which has an invalid signature
-      check results cache 8 False TVer.CredentialDeploymentInvalidSignatures
-      -- Chain Updates
-      check results cache 9 False TVer.Stale
-      check results cache 10 False TVer.ChainUpdateEffectiveTimeBeforeTimeout
-      check results cache 11 False TVer.ChainUpdateInvalidSignatures
-      check results cache 12 True $ TVer.ChainUpdateSuccess expectedHashOfAuthKeys
-=======
+      -- Credential deployments
       check results cache 0 False $ Right ResultExpiryTooLate
       check results cache 1 False $ Right ResultStale
       check results cache 2 False $ Left TVer.CredentialDeploymentExpired
@@ -94,7 +75,11 @@
       check results cache 6 False $ Left TVer.CredentialDeploymentInvalidSignatures
       -- the intial account creation which has an invalid signature
       check results cache 7 False $ Left TVer.CredentialDeploymentInvalidSignatures
->>>>>>> e4502713
+      -- Chain Updates
+      check results cache 8 False $ Right ResultStale
+      check results cache 9 False $ Left TVer.ChainUpdateEffectiveTimeBeforeTimeout
+      check results cache 10 False $ Left TVer.ChainUpdateInvalidSignatures
+      check results cache 11 True $ Left (TVer.ChainUpdateSuccess expectedHashOfAuthKeys)
       -- now check that the cache is being cleared when we purge transactions
       s' <- runPurgeTransactions (addUTCTime (secondsToNominalDiffTime 2) now) outState
       let cache' = snd s' ^. transactionVerificationResults
@@ -117,42 +102,26 @@
       let gCtx = dummyGlobalContext
       now <- currentTime
       let genesis = testGenesisData now dummyIdentityProviders dummyArs dummyCryptographicParameters
-<<<<<<< HEAD
-          txs = accountCreations gCtx (utcTimeToTransactionTime now) ++ chainUpdates (utcTimeToTransactionTime now)
-      s <- runMkCredentialDeployments testDoReceiveTransactionInternal txs now genesis
-      let results = fst s
-          outState = snd s
-          cache = outState ^. transactionVerificationResults
-      -- Credential Deployments
-      check results cache 0 False TVer.Stale
-      check results cache 1 False TVer.ExpiryTooLate
-      check results cache 2 False TVer.CredentialDeploymentExpired
-      check results cache 3 False $ TVer.DuplicateAccountRegistrationID duplicateRegId
-      check results cache 4 True TVer.CredentialDeploymentInvalidIdentityProvider
-      check results cache 5 False TVer.CredentialDeploymentInvalidKeys
-      check results cache 6 True TVer.CredentialDeploymentInvalidAnonymityRevokers
-      check results cache 7 False TVer.CredentialDeploymentInvalidSignatures
-=======
-          txs = tail (accountCreations gCtx $ utcTimeToTransactionTime now)
+          txs = tail (accountCreations gCtx $ utcTimeToTransactionTime now) ++ chainUpdates (utcTimeToTransactionTime now)
       s <- runMkCredentialDeployments testDoReceiveTransactionInternalAccountCreations txs now genesis
       let results = fst s
           outState = snd s
           cache = outState ^. transactionVerificationResults
+      -- Credential deployments
       check results cache 0 False $ Right ResultStale
       check results cache 1 False $ Left TVer.CredentialDeploymentExpired
       check results cache 2 False $ Left (TVer.DuplicateAccountRegistrationID duplicateRegId)
       check results cache 3 True $ Left TVer.CredentialDeploymentInvalidIdentityProvider
       check results cache 4 True $ Left TVer.CredentialDeploymentInvalidAnonymityRevokers
       check results cache 5 False $ Left TVer.CredentialDeploymentInvalidSignatures
->>>>>>> e4502713
       -- the intial account creation which has an invalid signature
       check results cache 6 False $ Left TVer.CredentialDeploymentInvalidSignatures
       -- now check that the cache is being cleared when we purge transactions
       -- Chain Updates
-      check results cache 9 False TVer.Stale
-      check results cache 10 False TVer.ChainUpdateEffectiveTimeBeforeTimeout
-      check results cache 11 False TVer.ChainUpdateInvalidSignatures
-      check results cache 12 True $ TVer.ChainUpdateSuccess expectedHashOfAuthKeys
+      check results cache 7 False $ Right ResultStale
+      check results cache 8 False $ Left TVer.ChainUpdateEffectiveTimeBeforeTimeout
+      check results cache 9 False $ Left TVer.ChainUpdateInvalidSignatures
+      check results cache 10 True $ Left (TVer.ChainUpdateSuccess expectedHashOfAuthKeys)
       s' <- runPurgeTransactions (addUTCTime (secondsToNominalDiffTime 2) now) outState
       let cache' = snd s' ^. transactionVerificationResults
       cache' `shouldBe` HM.empty
@@ -243,19 +212,12 @@
                                                            >>= (\res -> pure (wmdHash tr, res))) trs
 
 -- |Run the doReceiveTransactionInternal function and obtain the results
-<<<<<<< HEAD
-testDoReceiveTransactionInternal :: [BlockItem] -> Slot -> MyMonad [(TransactionHash, UpdateResult)]
-testDoReceiveTransactionInternal trs slot = mapM (\tr -> doReceiveTransactionInternal tr slot
-                                                                   >>= (\res -> pure (wmdHash tr, snd res))) trs
-      
-=======
 testDoReceiveTransactionInternalAccountCreations :: [BlockItem] -> Slot -> MyMonad [(TransactionHash, UpdateResult)]
 testDoReceiveTransactionInternalAccountCreations trs slot = do
   theTime <- currentTime
   mapM (\tr -> doReceiveTransactionInternal tr (utcTimeToTimestamp theTime) slot
               >>= (\res -> pure (wmdHash tr, snd res))) trs                                                    
 
->>>>>>> e4502713
 accountCreations :: GlobalContext -> TransactionTime -> [BlockItem]
 accountCreations gCtx now =
   [
