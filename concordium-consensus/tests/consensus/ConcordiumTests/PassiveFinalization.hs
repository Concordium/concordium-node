--- conflicted
+++ resolved
@@ -313,11 +313,7 @@
         createState = liftIO . (\(_, bid, _) -> do
                                    let fininst = FinalizationInstance (bakerSignKey bid) (bakerElectionKey bid) (bakerAggregationKey bid)
                                        config = SkovConfig
-<<<<<<< HEAD
                                            (MTMBConfig defaultRuntimeParameters gen (Dummy.basicGenesisState gen))
-=======
-                                           (MTMBConfig defaultRuntimeParameters gen (Example.initialState bps dummyCryptographicParameters bakerAccounts emptyIdentityProviders 2 []))
->>>>>>> 4926ced2
                                            (ActiveFinalization fininst)
                                            NoHandler
                                    (initCtx, initState) <- runSilentLogger (initialiseSkov config)
