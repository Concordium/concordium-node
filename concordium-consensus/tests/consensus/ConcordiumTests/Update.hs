{-# LANGUAGE DataKinds #-}
{-# LANGUAGE OverloadedStrings #-}
{-# LANGUAGE TypeFamilies #-}
{-# OPTIONS_GHC -Wno-orphans -Wno-deprecations #-}

-- |This file contains test cases for failure states in Concordium.Skov.Update.
-- Specifically, fail state testing for the majority of the reasons 'doStoreBlock' and 'addBlock' will reject blocks.
-- Structure is that one baker will mine two blocks, then a second treestate will accept the first block,
-- falsify some element of the second block, then check to make sure the dirtied second block is rejected.
--
-- Does not currently verify which error gets thrown, could refactor to do this?
module ConcordiumTests.Update where

import Control.Monad
import Control.Monad.IO.Class
import Control.Monad.Trans.State
import Data.Time.Clock
import Data.Time.Clock.POSIX
import qualified Data.Vector as Vec
import Lens.Micro.Platform

import Test.Hspec

import Concordium.Afgjort.Finalize

import Concordium.Birk.Bake

import qualified Concordium.Crypto.BlockSignature as Sig

import Concordium.Genesis.Data.P1
import Concordium.GlobalState
import Concordium.GlobalState.BakerInfo
import Concordium.GlobalState.Basic.BlockState.Account
import Concordium.GlobalState.Block
import qualified Concordium.GlobalState.BlockPointer as BS
import Concordium.GlobalState.Parameters
import Concordium.Types.IdentityProviders
import Concordium.Types.Transactions

import Concordium.Logger

import Concordium.Skov.Monad
import Concordium.Skov.MonadImplementations

import Concordium.Startup (defaultFinalizationParameters, makeBakersByStake)

import Concordium.Types
import Concordium.Types.Accounts

import Concordium.Crypto.SHA256 as Hash
import Data.FixedByteString as FBS

import qualified Concordium.GlobalState.DummyData as Dummy

-- |Protocol version
type PV = 'P1

dummyTime :: UTCTime
dummyTime = posixSecondsToUTCTime 0

type Config t = SkovConfig PV MemoryTreeMemoryBlockConfig (ActiveFinalization t) NoHandler

finalizationParameters :: FinalizationParameters
finalizationParameters = defaultFinalizationParameters{finalizationMinimumSkip = 100} -- setting minimum skip to 100 to prevent finalizers to finalize blocks when they store them

type MyHandlers = SkovHandlers PV DummyTimer (Config DummyTimer) (StateT () LogIO)

newtype DummyTimer = DummyTimer Integer

type MySkovT = SkovT PV MyHandlers (Config DummyTimer) (StateT () LogIO)

instance MonadFail MySkovT where
    fail = error

dummyHandlers :: MyHandlers
dummyHandlers = SkovHandlers{..}
  where
    shBroadcastFinalizationMessage _ = return ()
    shOnTimeout _ _ = return $ DummyTimer 0
    shCancelTimer _ = return ()
    shPendingLive = return ()

myRunSkovT ::
    (MonadIO m) =>
    MySkovT a ->
    MyHandlers ->
    SkovContext (Config DummyTimer) ->
    SkovState (Config DummyTimer) ->
    m (a, SkovState (Config DummyTimer), ())
myRunSkovT a handlers ctx st = liftIO $ flip runLoggerT doLog $ do
    ((res, st'), _) <- runStateT (runSkovT a handlers ctx st) ()
    return (res, st', ())
  where
    doLog src LLError msg = error $ show src ++ ": " ++ msg
    doLog _ _ _ = return () -- traceM $ show src ++ ": " ++ msg

type BakerState = (BakerIdentity, SkovContext (Config DummyTimer), SkovState (Config DummyTimer))
type BakerInformation = (FullBakerInfo, BakerIdentity, Account (AccountVersionFor PV))

-- |Create initial states for two bakers
createInitStates :: IO (BakerState, BakerState)
createInitStates = do
    let bakerAmount = 10 ^ (4 :: Int)
        bis@[baker1, baker2] = makeBakersByStake [bakerAmount, bakerAmount]
        bakerAccounts = (^. _3) <$> bis
        cps = Dummy.dummyChainParameters & cpElectionDifficulty .~ makeElectionDifficultyUnchecked 100000
        gen =
            GDP1
                GDP1Initial
                    { genesisCore =
                        CoreGenesisParameters
                            { genesisTime = 0,
                              genesisSlotDuration = 1,
                              genesisEpochLength = 10,
                              genesisMaxBlockEnergy = Energy maxBound,
                              genesisFinalizationParameters = finalizationParameters
                            },
                      genesisInitialState =
                        GenesisState
                            { genesisCryptographicParameters = Dummy.dummyCryptographicParameters,
                              genesisIdentityProviders = emptyIdentityProviders,
                              genesisAnonymityRevokers = Dummy.dummyArs,
                              genesisUpdateKeys = Dummy.dummyKeyCollection,
                              genesisChainParameters = cps,
                              genesisLeadershipElectionNonce = hash "LeadershipElectionNonce",
                              genesisAccounts = Vec.fromList bakerAccounts
                            }
                    }
        createState =
            liftIO
                . ( \(bid, _, _, _) -> do
                        let fininst = FinalizationInstance (bakerSignKey bid) (bakerElectionKey bid) (bakerAggregationKey bid)
                            config =
                                SkovConfig
                                    (MTMBConfig defaultRuntimeParameters)
                                    (ActiveFinalization fininst)
                                    NoHandler
                        (initCtx, initState) <- runSilentLogger (initialiseSkov gen config)
                        return (bid, initCtx, initState)
                  )
    b1 <- createState baker1
    b2 <- createState baker2
    return (b1, b2)

instance Show BakerIdentity where
    show _ = "[Baker Identity]"

withInitialStates :: (BakerState -> BakerState -> IO ()) -> IO ()
withInitialStates r = do
    (b1, b2) <- createInitStates
    r b1 b2

-- |Helper function to resign blocks after dirtying
reSign :: BakerSignPrivateKey -> BakedBlock -> BakedBlock
reSign key BakedBlock{..} = BakedBlock{bbSignature = newSig, ..}
  where
    BlockFields{..} = bbFields
    newBlockHash = generateBlockHash bbSlot bfBlockPointer bfBlockBaker bfBlockBakerKey bfBlockProof bfBlockNonce bfBlockFinalizationData bbTransactions bbStateHash bbTransactionOutcomesHash
    newSig = Sig.sign key (Hash.hashToByteString (blockHash newBlockHash))

-- |Helper function to bake
bake :: BakerIdentity -> Slot -> MySkovT BakedBlock
bake bid n = do
    mb <- bakeForSlot bid n
    maybe
        (fail $ "Could not bake for slot " ++ show n)
        (\BS.BlockPointer{_bpBlock = NormalBlock block} -> return block)
        mb

-- |Attempts to store a block, and throws an error if it fails
store :: (SkovMonad m, MonadFail m) => BakedBlock -> m ()
<<<<<<< HEAD
store block = receiveBlock (makePendingBlock block dummyTime) >>= \case
    (recvRes, Nothing) -> fail $ "Failed to receive un-dirtied block " ++ show block ++ ". Reason: " ++ show recvRes
    (_, Just cont) -> executeBlock cont >>= \case
         ResultSuccess -> return ()
         result        -> fail $ "Failed to execute un-dirtied block " ++ show block ++ ". Reason: " ++ show result
=======
store block =
    storeBlock (makePendingBlock block dummyTime) >>= \case
        ResultSuccess -> return ()
        result -> fail $ "Failed to store un-dirtied block " ++ show block ++ ". Reason: " ++ show result
>>>>>>> 6b15b145

-- |Attempts to store a block, and throws an error if it succeeds
-- Used for verifying that dirtied blocks are rejected
failStore :: (SkovMonad m, MonadFail m) => BakedBlock -> m ()
<<<<<<< HEAD
failStore block = receiveBlock (makePendingBlock block dummyTime) >>= \case
    (recvRes, Nothing) -> (when (recvRes == ResultSuccess) $ fail $ "Successfully received dirtied block: " ++ show block)
    (_, Just cont) -> executeBlock cont >>= \case
        ResultSuccess -> fail $ "Successfully executed dirtied block: " ++ show block
=======
failStore block =
    storeBlock (makePendingBlock block dummyTime) >>= \case
        ResultSuccess -> fail $ "Successfully stored dirtied block: " ++ show block
>>>>>>> 6b15b145
        _ -> return ()

-- * Helper functions for dirtying fields of blocks

stubBlockHash :: BlockHash
stubBlockHash = BlockHash (Hash (FBS.pack (Prelude.replicate 32 (fromIntegral (3 :: Word)))))

stubStateHash :: StateHash
stubStateHash = StateHashV0 (Hash (FBS.pack (Prelude.replicate 32 (fromIntegral (3 :: Word)))))

stubTransactionHash :: TransactionOutcomesHash
stubTransactionHash = TransactionOutcomesHash (Hash (FBS.pack (Prelude.replicate 32 (fromIntegral (3 :: Word)))))

-- * Dirtying functions to dirty blocks, allowing testing of each individual reject condition in update

dirtyTransactionOutcomesHash :: BakedBlock -> BakerSignPrivateKey -> BakedBlock
dirtyTransactionOutcomesHash BakedBlock{..} bid = reSign bid BakedBlock{bbTransactionOutcomesHash = stubTransactionHash, ..}

dirtyStateHash :: BakedBlock -> BakerSignPrivateKey -> BakedBlock
dirtyStateHash BakedBlock{..} bid = reSign bid BakedBlock{bbStateHash = stubStateHash, ..}

-- |Dirties the claimed key so it doesn't match the signature anymore
dirtyBakerKey :: BakedBlock -> BakerSignPrivateKey -> BakedBlock
dirtyBakerKey BakedBlock{..} _ = BakedBlock{bbFields = BlockFields{bfBlockBakerKey = fakeVerifKey, ..}, ..}
  where
    BlockFields{..} = bbFields
    baker3 = Dummy.mkFullBaker 2 0
    fakeVerifKey = baker3 ^. _1 . bakerInfo . bakerSignatureVerifyKey

-- |Dirties the key, and resigns the block with the dirtied key. This tests that we verify the key is the same as baker key
dirtyBakerKeySignature :: BakedBlock -> BakerSignPrivateKey -> BakedBlock
dirtyBakerKeySignature BakedBlock{..} _ = reSign fakeKeyPair BakedBlock{bbFields = BlockFields{bfBlockBakerKey = fakeVerifyKey, ..}, ..}
  where
    BlockFields{..} = bbFields
    baker3 = Dummy.mkFullBaker 2 0
    fakeVerifyKey = baker3 ^. _1 . bakerInfo . bakerSignatureVerifyKey
    fakeKeyPair = Sig.KeyPair{signKey = baker3 ^. _3, verifyKey = fakeVerifyKey}

-- |Claims earlier slot than reality
<<<<<<< HEAD
dirtySlot1 ::BakedBlock -> BakerSignPrivateKey -> BakedBlock
=======
dirtySlot1 :: BakedBlock -> BakerSignPrivateKey -> BakedBlock
>>>>>>> 6b15b145
dirtySlot1 BakedBlock{..} bid = reSign bid BakedBlock{bbSlot = 1, ..}

-- |Claims later slot than reality
dirtySlot2 :: BakedBlock -> BakerSignPrivateKey -> BakedBlock
dirtySlot2 BakedBlock{..} bid = reSign bid BakedBlock{bbSlot = 3, ..}
<<<<<<< HEAD

=======
>>>>>>> 6b15b145

-- |Sanity check test, to make sure that an undirtied block doesn't fail to be stored
runSanityCheck ::
    -- |Initial state for the first baker
    BakerState ->
    BakerState ->
    IO ()
runSanityCheck (bid1, fi1, fs1) (_, fi2, fs2) = do
    -- baker1 bakes some blocks to create tree
    (block1, fs1', _) <- myRunSkovT (bake bid1 1) dummyHandlers fi1 fs1
    (block2, _, _) <- myRunSkovT (bake bid1 2) dummyHandlers fi1 fs1'
    void $
        myRunSkovT
            ( do
                -- Baker 2 adds both blocks to his tree
                store block1
                store block2
            )
            dummyHandlers
            fi2
            fs2

-- |Sets up by baker1 baking two blocks. baker2 then adds the first block to his tree
-- The second block is dirtied in a way defined by dirtyFunc, which modifies a block then resigns it using baker1's key.
--  then we check to make sure that storage of the second block fails using failStore
runTest ::
    (BakedBlock -> BakerSignPrivateKey -> BakedBlock) ->
    -- |Initial state for the first baker
    BakerState ->
    BakerState ->
    IO ()
runTest dirtyFunc (bid1, fi1, fs1) (_, fi2, fs2) = do
    -- baker1 bakes some blocks to create tree
    (block1, fs1', _) <- myRunSkovT (bake bid1 1) dummyHandlers fi1 fs1
    (block2, _, _) <- myRunSkovT (bake bid1 2) dummyHandlers fi1 fs1'
    void $
        myRunSkovT
            ( do
                -- Baker2 stores the first block
                store block1
                -- Second block is dirtied before attempting to store, then we make sure it gets rejected
                failStore (dirtyFunc block2 (bakerSignKey bid1))
            )
            dummyHandlers
            fi2
            fs2

-- |Tests sending duplicate blocks
runTestDupe ::
    -- |Initial state for the first baker
    BakerState ->
    BakerState ->
    IO ()
runTestDupe (bid1, fi1, fs1) (_, fi2, fs2) = do
    -- baker1 bakes some blocks to create tree
    (block1, fs1', _) <- myRunSkovT (bake bid1 1) dummyHandlers fi1 fs1
    (block2, _, _) <- myRunSkovT (bake bid1 2) dummyHandlers fi1 fs1'
    void $
        myRunSkovT
            ( do
                -- Baker 2 adds both blocks to his tree
                store block1
                store block2
                failStore block2
            )
            dummyHandlers
            fi2
            fs2

test :: Spec
test = describe "Concordium.Update: " $ do
    it "Un-dirtied Baked Block should not be rejected" $ withInitialStates runSanityCheck
    it "Block with incorrect TransactionOutcomesHash should be rejected" $ withInitialStates (runTest dirtyTransactionOutcomesHash)
    it "Block with incorrect StateHash should be rejected" $ withInitialStates (runTest dirtyStateHash)
    it "Block with incorrect earlier Slot Number should be rejected" $ withInitialStates (runTest dirtySlot1)
    it "Block with incorrect later Slot Number should be rejected" $ withInitialStates (runTest dirtySlot2)
    it "Block with Claimed key which doesn't match signature should be rejected" $ withInitialStates (runTest dirtyBakerKey)
    it "Block with Claimed key which matches signature/blockhash, but is different from BakerKey should be rejected" $ withInitialStates (runTest dirtyBakerKeySignature)
    it "Duplicate Block should be rejected" $ withInitialStates runTestDupe<|MERGE_RESOLUTION|>--- conflicted
+++ resolved
@@ -169,32 +169,19 @@
 
 -- |Attempts to store a block, and throws an error if it fails
 store :: (SkovMonad m, MonadFail m) => BakedBlock -> m ()
-<<<<<<< HEAD
 store block = receiveBlock (makePendingBlock block dummyTime) >>= \case
     (recvRes, Nothing) -> fail $ "Failed to receive un-dirtied block " ++ show block ++ ". Reason: " ++ show recvRes
     (_, Just cont) -> executeBlock cont >>= \case
          ResultSuccess -> return ()
          result        -> fail $ "Failed to execute un-dirtied block " ++ show block ++ ". Reason: " ++ show result
-=======
-store block =
-    storeBlock (makePendingBlock block dummyTime) >>= \case
-        ResultSuccess -> return ()
-        result -> fail $ "Failed to store un-dirtied block " ++ show block ++ ". Reason: " ++ show result
->>>>>>> 6b15b145
 
 -- |Attempts to store a block, and throws an error if it succeeds
 -- Used for verifying that dirtied blocks are rejected
 failStore :: (SkovMonad m, MonadFail m) => BakedBlock -> m ()
-<<<<<<< HEAD
 failStore block = receiveBlock (makePendingBlock block dummyTime) >>= \case
     (recvRes, Nothing) -> (when (recvRes == ResultSuccess) $ fail $ "Successfully received dirtied block: " ++ show block)
     (_, Just cont) -> executeBlock cont >>= \case
         ResultSuccess -> fail $ "Successfully executed dirtied block: " ++ show block
-=======
-failStore block =
-    storeBlock (makePendingBlock block dummyTime) >>= \case
-        ResultSuccess -> fail $ "Successfully stored dirtied block: " ++ show block
->>>>>>> 6b15b145
         _ -> return ()
 
 -- * Helper functions for dirtying fields of blocks
@@ -234,20 +221,12 @@
     fakeKeyPair = Sig.KeyPair{signKey = baker3 ^. _3, verifyKey = fakeVerifyKey}
 
 -- |Claims earlier slot than reality
-<<<<<<< HEAD
 dirtySlot1 ::BakedBlock -> BakerSignPrivateKey -> BakedBlock
-=======
-dirtySlot1 :: BakedBlock -> BakerSignPrivateKey -> BakedBlock
->>>>>>> 6b15b145
 dirtySlot1 BakedBlock{..} bid = reSign bid BakedBlock{bbSlot = 1, ..}
 
 -- |Claims later slot than reality
 dirtySlot2 :: BakedBlock -> BakerSignPrivateKey -> BakedBlock
 dirtySlot2 BakedBlock{..} bid = reSign bid BakedBlock{bbSlot = 3, ..}
-<<<<<<< HEAD
-
-=======
->>>>>>> 6b15b145
 
 -- |Sanity check test, to make sure that an undirtied block doesn't fail to be stored
 runSanityCheck ::
