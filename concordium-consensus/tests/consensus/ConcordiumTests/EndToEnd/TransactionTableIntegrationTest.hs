--- conflicted
+++ resolved
@@ -50,11 +50,7 @@
 transfer2 = normalTransaction $ addMetadata (\x -> NormalTransaction{biTransaction = x}) 1001 (biTransaction $ mkTransferTransaction 2)
 
 -- | Valid block for round 1 with 1 normal transfer
-<<<<<<< HEAD
-testBB1 :: BakedBlock PV
-=======
 testBB1 :: forall pv. (IsProtocolVersion pv, IsConsensusV1 pv) => BakedBlock pv
->>>>>>> c7a7f374
 testBB1 =
     BakedBlock
         { bbRound = 1,
@@ -74,7 +70,7 @@
                     }
             SBlockHashVersion1 ->
                 DerivableBlockHashesV1
-                    { dbhv1BlockResultHash = read "2265bb2759ce64984122dae6df3ee505e92bbca35d334802cbfbb8d4eaba7d4b"
+                    { dbhv1BlockResultHash = read "49be5d6a7044cbd517973bfba332b88ab00c8762b3f4a550abcf50bf85a40963"
                     }
         }
   where
@@ -83,11 +79,7 @@
 
 -- | Valid block for round 2.
 --  This block carries a QC for 'testBB1' thus certifying it.
-<<<<<<< HEAD
-testBB2 :: BakedBlock PV
-=======
 testBB2 :: forall pv. (IsProtocolVersion pv, IsConsensusV1 pv) => BakedBlock pv
->>>>>>> c7a7f374
 testBB2 =
     BakedBlock
         { bbRound = 2,
@@ -107,7 +99,7 @@
                     }
             SBlockHashVersion1 ->
                 DerivableBlockHashesV1
-                    { dbhv1BlockResultHash = read "a5e6a885a642a94deeccf8df29aa55062b4ae32423bc8dd9ed5ce3c076928cf9"
+                    { dbhv1BlockResultHash = read "ed353b43ea7bfe91106f3588f422493cf3c0ae8843dddabb4b978ee6f7331c0e"
                     }
         }
   where
@@ -116,11 +108,7 @@
 
 -- | Valid block for round 3, finalizes 'testBB1' as this block
 --  carries a QC for 'testBB2'.
-<<<<<<< HEAD
-testBB3 :: BakedBlock PV
-=======
 testBB3 :: forall pv. (IsProtocolVersion pv, IsConsensusV1 pv) => BakedBlock pv
->>>>>>> c7a7f374
 testBB3 =
     BakedBlock
         { bbRound = 3,
@@ -140,7 +128,7 @@
                     }
             SBlockHashVersion1 ->
                 DerivableBlockHashesV1
-                    { dbhv1BlockResultHash = read "8202d3d2b8ddb55e355dd53f0d8206abf0c48e773f9b49de8e261fb3a050d858"
+                    { dbhv1BlockResultHash = read "cae9e6fb2880e53becd10b47541ceaf6412d0ff96211d7dcc6d7b45d295e7c46"
                     }
         }
   where
@@ -148,11 +136,7 @@
     bakerId = 4
 
 -- | Valid block for round 4 with 1 normal transfer
-<<<<<<< HEAD
-testBB4 :: BakedBlock PV
-=======
 testBB4 :: forall pv. (IsProtocolVersion pv, IsConsensusV1 pv) => BakedBlock pv
->>>>>>> c7a7f374
 testBB4 =
     BakedBlock
         { bbRound = 4,
@@ -172,7 +156,7 @@
                     }
             SBlockHashVersion1 ->
                 DerivableBlockHashesV1
-                    { dbhv1BlockResultHash = read "b3eb61d1b5a821e7ad9f2ba4b5b10071f106093d6bd2d9ebeb4fcb58e1fdb97d"
+                    { dbhv1BlockResultHash = read "fbda331e363078f51313bc7ab4d54ed9f9c542afd48867f67467420b4172e099"
                     }
         }
   where
