{-# LANGUAGE GADTs #-}
{-# LANGUAGE NumericUnderscores #-}
{-# LANGUAGE OverloadedStrings #-}
{-# LANGUAGE ScopedTypeVariables #-}
{-# LANGUAGE TemplateHaskell #-}
{-# LANGUAGE TypeApplications #-}

-- | End to end tests for credential deployments.
-- For future maintainers: Note that the blocks below have hardcoded transaction outcome and state hashes.
-- These can be obtained by running the test and observe the program output.
-- (The monad we're running the tests within has a logger)
-- It is not expected that the hardcoded hashes change unless the protocol version changes (AND the underlying hashing scheme).
module ConcordiumTests.EndToEnd.CredentialDeploymentTests (tests) where

import Concordium.Utils
import Control.Monad.IO.Class
import Control.Monad.State
import qualified Data.Aeson as AE
import qualified Data.ByteString.Lazy as BSL
import Data.FileEmbed
import qualified Data.Vector as Vec
import Lens.Micro.Platform
import Test.HUnit
import Test.Hspec

import Concordium.Common.Version
import Concordium.GlobalState.BlockState
import Concordium.ID.Types
import Concordium.KonsensusV1.TestMonad
import Concordium.KonsensusV1.TreeState.Implementation
import Concordium.KonsensusV1.TreeState.Types
import Concordium.KonsensusV1.Types
import Concordium.Types
import Concordium.Types.HashableTo
import Concordium.Types.Option
import Concordium.Types.Parameters
import Concordium.Types.Transactions

import qualified ConcordiumTests.KonsensusV1.Common as Common
import ConcordiumTests.KonsensusV1.Consensus.Blocks hiding (testBB1, testBB2, testBB2', testBB3, testBB3', tests)

-- | Helper for reading an 'AccountCreation' from a 'ByteString'.
readAccountCreation :: BSL.ByteString -> AccountCreation
readAccountCreation bs =
    case AE.eitherDecode bs of
        Left err -> error $ "Cannot read account creation " ++ err
        Right d -> if vVersion d == 0 then vValue d else error "Incorrect account creation version."

-- 3 valid credentials
{-# WARNING cred1 "Do not use in production." #-}
cred1 :: AccountCreation
cred1 = readAccountCreation . BSL.fromStrict $ $(makeRelativeToProject "testdata/initial-credential-1.json" >>= embedFile)

{-# WARNING cred2 "Do not use in production." #-}
cred2 :: AccountCreation
cred2 = readAccountCreation . BSL.fromStrict $ $(makeRelativeToProject "testdata/initial-credential-2.json" >>= embedFile)

{-# WARNING cred3 "Do not use in production." #-}
cred3 :: AccountCreation
cred3 = readAccountCreation . BSL.fromStrict $ $(makeRelativeToProject "testdata/credential-1.json" >>= embedFile)

-- | A credential deployment transaction yielding cred1.
credBi1 :: BlockItem
credBi1 =
    credentialDeployment $ addMetadata (\x -> CredentialDeployment{biCred = x}) (tt + 1) cred1
  where
    tt = utcTimeToTransactionTime testTime

-- | A credential deployment transaction yielding cred2.
credBi2 :: BlockItem
credBi2 =
    credentialDeployment $ addMetadata (\x -> CredentialDeployment{biCred = x}) (tt + 1) cred2
  where
    tt = utcTimeToTransactionTime testTime

-- | A credential deployment transaction yielding cred3
credBi3 :: BlockItem
credBi3 =
    credentialDeployment $ addMetadata (\x -> CredentialDeployment{biCred = x}) (tt + 1) cred3
  where
    tt = utcTimeToTransactionTime testTime

-- | Valid block for round 1 with 1 credential deployment.
<<<<<<< HEAD
testBB1 :: BakedBlock PV
=======
testBB1 :: forall pv. (IsProtocolVersion pv, IsConsensusV1 pv) => BakedBlock pv
>>>>>>> c7a7f374
testBB1 =
    BakedBlock
        { bbRound = 1,
          bbEpoch = 0,
          bbTimestamp = 1_000,
          bbBaker = bakerId,
          bbQuorumCertificate = genesisQuorumCertificate (genesisHash sProtocolVersion),
          bbTimeoutCertificate = Absent,
          bbEpochFinalizationEntry = Absent,
          bbNonce = computeBlockNonce (genesisLEN sProtocolVersion) 1 (bakerVRFKey sProtocolVersion bakerId),
          bbTransactions = Vec.fromList [credBi1],
          bbDerivableHashes = case sBlockHashVersionFor sProtocolVersion of
            SBlockHashVersion0 ->
                DerivableBlockHashesV0
                    { dbhv0TransactionOutcomesHash = read "b9444648bf759471276fdba1930af0c543847d22de89c27939791898d757516d",
                      dbhv0BlockStateHash = read "b8bc96ec5f162db36784ea96ec29e3e8ad92abff341a6847e3bf524fdada28ff"
                    }
            SBlockHashVersion1 ->
                DerivableBlockHashesV1
                    { dbhv1BlockResultHash = read "4afb7f50e89b6ae3fb04fbb3854a70cf31bff01dfcbbd65d22f5d20032f4bce0"
                    }
        }
  where
    sProtocolVersion = protocolVersion @pv
    bakerId = 2

-- | Valid block for round 2.
--  This block carries a QC for 'testBB1' thus certifying it.
<<<<<<< HEAD
testBB2 :: BakedBlock PV
=======
testBB2 :: forall pv. (IsProtocolVersion pv, IsConsensusV1 pv) => BakedBlock pv
>>>>>>> c7a7f374
testBB2 =
    BakedBlock
        { bbRound = 2,
          bbEpoch = 0,
          bbTimestamp = 3_000,
          bbBaker = bakerId,
          bbQuorumCertificate = validQCFor @pv testBB1,
          bbTimeoutCertificate = Absent,
          bbEpochFinalizationEntry = Absent,
          bbNonce = computeBlockNonce (genesisLEN sProtocolVersion) 2 (bakerVRFKey sProtocolVersion bakerId),
          bbTransactions = Vec.empty,
          bbDerivableHashes = case sBlockHashVersionFor sProtocolVersion of
            SBlockHashVersion0 ->
                DerivableBlockHashesV0
                    { dbhv0TransactionOutcomesHash = read "375fef64a251f353d608171d283d00fe00aa0bd77596ba7703c810f48056ef89",
                      dbhv0BlockStateHash = read "798d5089818bcc7b8873e2585fb4fbf3d4dceffca32531259f466e7c435c8817"
                    }
            SBlockHashVersion1 ->
                DerivableBlockHashesV1
                    { dbhv1BlockResultHash = read "612cb7a13a9cb8d403f2b4992321f3919debd923c9fdaadd68153a417064b1d7"
                    }
        }
  where
    sProtocolVersion = protocolVersion @pv
    bakerId = 4

-- | Valid block for round 3, finalizes 'testBB1' as this block
--  carries a QC for 'testBB2'.
<<<<<<< HEAD
testBB3 :: BakedBlock PV
=======
testBB3 :: forall pv. (IsProtocolVersion pv, IsConsensusV1 pv) => BakedBlock pv
>>>>>>> c7a7f374
testBB3 =
    BakedBlock
        { bbRound = 3,
          bbEpoch = 0,
          bbTimestamp = 5_000,
          bbBaker = bakerId,
          bbQuorumCertificate = validQCFor @pv testBB2,
          bbTimeoutCertificate = Absent,
          bbEpochFinalizationEntry = Absent,
          bbNonce = computeBlockNonce (genesisLEN sProtocolVersion) 3 (bakerVRFKey sProtocolVersion bakerId),
          bbTransactions = Vec.empty,
          bbDerivableHashes = case sBlockHashVersionFor sProtocolVersion of
            SBlockHashVersion0 ->
                DerivableBlockHashesV0
                    { dbhv0TransactionOutcomesHash = read "375fef64a251f353d608171d283d00fe00aa0bd77596ba7703c810f48056ef89",
                      dbhv0BlockStateHash = read "4da0deab5b564cd77c617a2ac7dc8a6064f87e99b09e58c87b5f9e687db2197a"
                    }
            SBlockHashVersion1 ->
                DerivableBlockHashesV1
                    { dbhv1BlockResultHash = read "83d2d20e5836df6dddbbfc65bbc13f67f8117cc871bbd4eeb635efe528571397"
                    }
        }
  where
    sProtocolVersion = protocolVersion @pv
    bakerId = 4

-- | A test that deploys a single credential, and it ends up in the last finalized block.
testDeployCredential ::
    forall pv.
    (IsConsensusV1 pv, IsProtocolVersion pv) =>
    SProtocolVersion pv ->
    Spec
testDeployCredential sProtocolVersion =
    it "deploy and finalize one credential" $
        runTestMonad noBaker testTime (genesisData sProtocolVersion) $ do
            lfbState0 <- use (lastFinalized . to bpState)
            noAccs0 <- length <$> getAccountList lfbState0
            let b1 = signedPB testBB1
            succeedReceiveBlock b1
            let b2 = signedPB testBB2
            succeedReceiveBlock b2
            -- b3 finalizes b1 as it carries a qc for b2 (which carries a qc for b1).
            let b3 = signedPB testBB3
            succeedReceiveBlock b3
            -- check that the account is now present in the last finalized block.
            lfbState1 <- use (lastFinalized . to bpState)
            noAccs1 <- length <$> getAccountList lfbState1
            liftIO $ assertEqual "there should be one extra account in lfb" (noAccs0 + 1) noAccs1

-- | Valid block for round 2.
--  This block has one credential deployment.
--  This block carries a QC for 'testBB1' thus certifying it.
<<<<<<< HEAD
testBB2' :: BakedBlock PV
=======
testBB2' :: forall pv. (IsProtocolVersion pv, IsConsensusV1 pv) => BakedBlock pv
>>>>>>> c7a7f374
testBB2' =
    BakedBlock
        { bbRound = 2,
          bbEpoch = 0,
          bbTimestamp = 3_000,
          bbBaker = bakerId,
          bbQuorumCertificate = validQCFor @pv testBB1,
          bbTimeoutCertificate = Absent,
          bbEpochFinalizationEntry = Absent,
          bbNonce = computeBlockNonce (genesisLEN sProtocolVersion) 2 (bakerVRFKey sProtocolVersion bakerId),
          bbTransactions = Vec.fromList [credBi2],
          bbDerivableHashes = case sBlockHashVersionFor sProtocolVersion of
            SBlockHashVersion0 ->
                DerivableBlockHashesV0
                    { dbhv0TransactionOutcomesHash = read "abc4628869bb526115226dd01ad54bf33f54609fa770d50a9242aaf009f42fa1",
                      dbhv0BlockStateHash = read "e3cf3b280159bc20645738fb1343486d16104989a524fb5feb59ac1b0b7af9ad"
                    }
            SBlockHashVersion1 ->
                DerivableBlockHashesV1
                    { dbhv1BlockResultHash = read "04225271b518f16c0cb63282d08bff365d6236ff6c1e63e0da5c40fc3af96136"
                    }
        }
  where
    sProtocolVersion = protocolVersion @pv
    bakerId = 4

-- | Valid block for round 3, carries a TC for round 2.
--  This block has one credential deployment.
<<<<<<< HEAD
testBB3' :: BakedBlock PV
=======
testBB3' :: forall pv. (IsProtocolVersion pv, IsConsensusV1 pv) => BakedBlock pv
>>>>>>> c7a7f374
testBB3' =
    BakedBlock
        { bbRound = 3,
          bbEpoch = 0,
          bbTimestamp = 5_000,
          bbBaker = bakerId,
          bbQuorumCertificate = validQCFor @pv testBB1,
          bbTimeoutCertificate = Present (validTimeoutFor sProtocolVersion (validQCFor @pv testBB1) 2),
          bbEpochFinalizationEntry = Absent,
          bbNonce = computeBlockNonce (genesisLEN sProtocolVersion) 3 (bakerVRFKey sProtocolVersion bakerId),
          bbTransactions = Vec.fromList [credBi3],
          bbDerivableHashes = case sBlockHashVersionFor sProtocolVersion of
            SBlockHashVersion0 ->
                DerivableBlockHashesV0
                    { dbhv0TransactionOutcomesHash = read "3af8504795a03353248be256f66366263f7484c814c5a26760210bbdfd609003",
                      dbhv0BlockStateHash = read "67eb8f778a4a43efa80c73a954110154ae417e21d43c33b857b962af36913e29"
                    }
            SBlockHashVersion1 ->
                DerivableBlockHashesV1
                    { dbhv1BlockResultHash = read "ca469c03bae422c5059e40f5ea683bd7be0d4bae0b8295021a674af78ef04f37"
                    }
        }
  where
    sProtocolVersion = protocolVersion @pv
    bakerId = 4

<<<<<<< HEAD
testBB4 :: BakedBlock PV
=======
testBB4 :: forall pv. (IsProtocolVersion pv, IsConsensusV1 pv) => BakedBlock pv
>>>>>>> c7a7f374
testBB4 =
    BakedBlock
        { bbRound = 4,
          bbEpoch = 0,
          bbTimestamp = 7_000,
          bbBaker = bakerId,
          bbQuorumCertificate = validQCFor @pv testBB3',
          bbTimeoutCertificate = Absent,
          bbEpochFinalizationEntry = Absent,
          bbNonce = computeBlockNonce (genesisLEN sProtocolVersion) 4 (bakerVRFKey sProtocolVersion bakerId),
          bbTransactions = Vec.empty,
          bbDerivableHashes = case sBlockHashVersionFor sProtocolVersion of
            SBlockHashVersion0 ->
                DerivableBlockHashesV0
                    { dbhv0TransactionOutcomesHash = read "b0972dd7af05ed6feaa40099fffa9c5c5e0ba9741938166cdb57584780688743",
                      dbhv0BlockStateHash = read "9e698b9c6425b382d8fda5584f530688c237ad013e8aaf848fea274e50244111"
                    }
            SBlockHashVersion1 ->
                DerivableBlockHashesV1
                    { dbhv1BlockResultHash = read "3f2846dfe9e52dd9537831df434e876ae029f43e7855fe5eba0212b7df4b2645"
                    }
        }
  where
    sProtocolVersion = protocolVersion @pv
    bakerId = 3

<<<<<<< HEAD
testBB5 :: BakedBlock PV
=======
testBB5 :: forall pv. (IsProtocolVersion pv, IsConsensusV1 pv) => BakedBlock pv
>>>>>>> c7a7f374
testBB5 =
    BakedBlock
        { bbRound = 5,
          bbEpoch = 0,
          bbTimestamp = 9_000,
          bbBaker = bakerId,
          bbQuorumCertificate = validQCFor @pv testBB4,
          bbTimeoutCertificate = Absent,
          bbEpochFinalizationEntry = Absent,
          bbNonce = computeBlockNonce (genesisLEN sProtocolVersion) 5 (bakerVRFKey sProtocolVersion bakerId),
          bbTransactions = Vec.empty,
          bbDerivableHashes = case sBlockHashVersionFor sProtocolVersion of
            SBlockHashVersion0 ->
                DerivableBlockHashesV0
                    { dbhv0TransactionOutcomesHash = read "b0972dd7af05ed6feaa40099fffa9c5c5e0ba9741938166cdb57584780688743",
                      dbhv0BlockStateHash = read "d9dd62c227d1cbc0d42da0d90bfc11d61533d058cc54b0745d6a597039dbe0ec"
                    }
            SBlockHashVersion1 ->
                DerivableBlockHashesV1
                    { dbhv1BlockResultHash = read "7bafef3db7a89a0475c4132a71fda2fa67d6e9ace01d02aaf9fd8cdc05c4e4ad"
                    }
        }
  where
    sProtocolVersion = protocolVersion @pv
    bakerId = 3

-- | Compute the 'AccountCreation' from the provided 'AccountCreation'.
getAccAddress :: AccountCreation -> AccountAddress
getAccAddress accCreation = case credential accCreation of
    InitialACWP x -> initialCredentialAccountAddress $ icdiValues x
    NormalACWP x -> credentialAccountAddress $ cdiValues x

-- | Test that two credential deployments (each on their own branch and with same block height) does not:
--  * Alter the state of the parent block (a new child difference map and associated reference is created).
testDeployCredentialBranching ::
    forall pv.
    (IsConsensusV1 pv, IsProtocolVersion pv) =>
    SProtocolVersion pv ->
    Spec
testDeployCredentialBranching sProtocolVersion =
    it "deploy two credentials in two branches" $
        runTestMonad noBaker testTime (genesisData sProtocolVersion) $ do
            genesisState <- use (lastFinalized . to bpState)
            noGenesisAccs <- length <$> getAccountList genesisState
            let b1 = signedPB testBB1
            succeedReceiveBlock b1
            -- Branch
            let b2 = signedPB testBB2'
            succeedReceiveBlock b2
            -- Another branch.
            let b3 = signedPB testBB3'
            succeedReceiveBlock b3

            sd <- get

            -- Check that only the first credential deployed is present in block b1.
            case sd ^. blockTable . liveMap . at' (getHash b1) of
                Nothing -> liftIO $ assertFailure "failed getting bp1"
                Just bp1 -> do
                    noAccountsBp1 <- length <$> getAccountList (bpState bp1)
                    liftIO $ assertEqual "check that there is one extra account" (noGenesisAccs + 1) noAccountsBp1
                    getAccount (bpState bp1) (getAccAddress cred1) >>= \case
                        Nothing -> liftIO $ assertFailure "Should yield cred1"
                        Just (accIndex, _) -> liftIO $ assertEqual "incorrect account index" noGenesisAccs (fromIntegral accIndex)

                    getAccount (bpState bp1) (getAccAddress cred2) >>= \case
                        Nothing -> return ()
                        Just _ -> liftIO $ assertFailure "cred2 should not be present"

                    getAccount (bpState bp1) (getAccAddress cred3) >>= \case
                        Nothing -> return ()
                        Just _ -> liftIO $ assertFailure "cred3 should not be present"

            -- Check that cred1 and cred2 is present in b2 (but not cred3)
            case sd ^. blockTable . liveMap . at' (getHash b2) of
                Nothing -> liftIO $ assertFailure "failed getting bp1"
                Just bp2 -> do
                    noAccountsBp2 <- length <$> getAccountList (bpState bp2)
                    liftIO $ assertEqual "check that there is one extra account" (noGenesisAccs + 2) noAccountsBp2
                    getAccount (bpState bp2) (getAccAddress cred1) >>= \case
                        Nothing -> liftIO $ assertFailure "Should yield cred1"
                        Just (accIndex, _) -> liftIO $ assertEqual "incorrect account index" noGenesisAccs (fromIntegral accIndex)

                    getAccount (bpState bp2) (getAccAddress cred2) >>= \case
                        Nothing -> liftIO $ assertFailure "Should yield cred2"
                        Just (accIndex, _) -> liftIO $ assertEqual "incorrect account index" (noGenesisAccs + 1) (fromIntegral accIndex)

                    getAccount (bpState bp2) (getAccAddress cred3) >>= \case
                        Nothing -> return ()
                        Just _ -> liftIO $ assertFailure $ "cred3 should not be present: " <> show (getAccAddress cred3)

            -- Check that cred1 and cred3 is present in b3 (but not cred2)
            case sd ^. blockTable . liveMap . at' (getHash b3) of
                Nothing -> liftIO $ assertFailure "failed getting bp1"
                Just bp3 -> do
                    noAccountsBp3 <- length <$> getAccountList (bpState bp3)
                    liftIO $ assertEqual "check that there is one extra account" (noGenesisAccs + 2) noAccountsBp3
                    getAccount (bpState bp3) (getAccAddress cred1) >>= \case
                        Nothing -> liftIO $ assertFailure "Should yield cred1"
                        Just (accIndex, _) -> liftIO $ assertEqual "incorrect account index" noGenesisAccs (fromIntegral accIndex)

                    getAccount (bpState bp3) (getAccAddress cred3) >>= \case
                        Nothing -> liftIO $ assertFailure "Should yield cred3"
                        Just (accIndex, _) -> liftIO $ assertEqual "incorrect account index" (noGenesisAccs + 1) (fromIntegral accIndex)

                    getAccount (bpState bp3) (getAccAddress cred2) >>= \case
                        Nothing -> return ()
                        Just _ -> liftIO $ assertFailure $ "cred2 should not be present: " <> show (getAccAddress cred3)

            -- finalize bp3 and make sure that the state of the lfb matches b3.
            let b4 = signedPB testBB4
            succeedReceiveBlock b4
            let b5 = signedPB testBB5
            succeedReceiveBlock b5

            lfbState <- use (lastFinalized . to bpState)
            noAccountsLfb <- length <$> getAccountList lfbState
            liftIO $ assertEqual "check that there aer two extra accounts (cred 1 and 3)" (noGenesisAccs + 2) noAccountsLfb

            getAccount lfbState (getAccAddress cred1) >>= \case
                Nothing -> liftIO $ assertFailure "Should yield cred1"
                Just (accIndex, _) -> liftIO $ assertEqual "incorrect account index" noGenesisAccs (fromIntegral accIndex)

            getAccount lfbState (getAccAddress cred3) >>= \case
                Nothing -> liftIO $ assertFailure "Should yield cred3"
                Just (accIndex, _) -> liftIO $ assertEqual "incorrect account index" (noGenesisAccs + 1) (fromIntegral accIndex)

            getAccount lfbState (getAccAddress cred2) >>= \case
                Nothing -> return ()
                Just _ -> liftIO $ assertFailure $ "cred2 should not be present: " <> show (getAccAddress cred2)

            -- Check that querying the old bs is not affected by the updated lmdb backed account map.
            noFinal <- length <$> getAccountList genesisState
            liftIO $ assertEqual "There should be the same number of accounts present" noGenesisAccs noFinal
            -- We thaw here so we can use @bsoGetAccountIndex@ for querying account index directly.
            updatableBlockState <- thawBlockState genesisState
            bsoGetAccountIndex updatableBlockState (getAccAddress cred1) >>= \case
                Nothing -> return ()
                Just _ -> liftIO $ assertFailure "cred 1 should not be present."

tests :: Word -> Spec
tests _ = describe "EndToEndTests.CredentialDeployments" $ do
    Common.forEveryProtocolVersionConsensusV1 $ \spv pvString ->
        describe pvString $ do
            testDeployCredential spv
            testDeployCredentialBranching spv<|MERGE_RESOLUTION|>--- conflicted
+++ resolved
@@ -81,11 +81,7 @@
     tt = utcTimeToTransactionTime testTime
 
 -- | Valid block for round 1 with 1 credential deployment.
-<<<<<<< HEAD
-testBB1 :: BakedBlock PV
-=======
 testBB1 :: forall pv. (IsProtocolVersion pv, IsConsensusV1 pv) => BakedBlock pv
->>>>>>> c7a7f374
 testBB1 =
     BakedBlock
         { bbRound = 1,
@@ -105,7 +101,7 @@
                     }
             SBlockHashVersion1 ->
                 DerivableBlockHashesV1
-                    { dbhv1BlockResultHash = read "4afb7f50e89b6ae3fb04fbb3854a70cf31bff01dfcbbd65d22f5d20032f4bce0"
+                    { dbhv1BlockResultHash = read "57ab8075b87956bad7767e9960b2b0e8d8bd597c50499b0fbfc89c92116840d3"
                     }
         }
   where
@@ -114,11 +110,7 @@
 
 -- | Valid block for round 2.
 --  This block carries a QC for 'testBB1' thus certifying it.
-<<<<<<< HEAD
-testBB2 :: BakedBlock PV
-=======
 testBB2 :: forall pv. (IsProtocolVersion pv, IsConsensusV1 pv) => BakedBlock pv
->>>>>>> c7a7f374
 testBB2 =
     BakedBlock
         { bbRound = 2,
@@ -138,7 +130,7 @@
                     }
             SBlockHashVersion1 ->
                 DerivableBlockHashesV1
-                    { dbhv1BlockResultHash = read "612cb7a13a9cb8d403f2b4992321f3919debd923c9fdaadd68153a417064b1d7"
+                    { dbhv1BlockResultHash = read "dc98aba2252459fc70c6394ed0d4202648f2fc5bb67c05f7c29dcca94f978038"
                     }
         }
   where
@@ -147,11 +139,7 @@
 
 -- | Valid block for round 3, finalizes 'testBB1' as this block
 --  carries a QC for 'testBB2'.
-<<<<<<< HEAD
-testBB3 :: BakedBlock PV
-=======
 testBB3 :: forall pv. (IsProtocolVersion pv, IsConsensusV1 pv) => BakedBlock pv
->>>>>>> c7a7f374
 testBB3 =
     BakedBlock
         { bbRound = 3,
@@ -171,7 +159,7 @@
                     }
             SBlockHashVersion1 ->
                 DerivableBlockHashesV1
-                    { dbhv1BlockResultHash = read "83d2d20e5836df6dddbbfc65bbc13f67f8117cc871bbd4eeb635efe528571397"
+                    { dbhv1BlockResultHash = read "5c1da92dc09daaaa134a8db43ea20b9775c4b9e4ddd9180b813f0f8c0b15f7a5"
                     }
         }
   where
@@ -204,11 +192,7 @@
 -- | Valid block for round 2.
 --  This block has one credential deployment.
 --  This block carries a QC for 'testBB1' thus certifying it.
-<<<<<<< HEAD
-testBB2' :: BakedBlock PV
-=======
 testBB2' :: forall pv. (IsProtocolVersion pv, IsConsensusV1 pv) => BakedBlock pv
->>>>>>> c7a7f374
 testBB2' =
     BakedBlock
         { bbRound = 2,
@@ -228,7 +212,7 @@
                     }
             SBlockHashVersion1 ->
                 DerivableBlockHashesV1
-                    { dbhv1BlockResultHash = read "04225271b518f16c0cb63282d08bff365d6236ff6c1e63e0da5c40fc3af96136"
+                    { dbhv1BlockResultHash = read "68180f7b9fe640da0c75f1de766546e0389c6601dc2a41fc95f78d4c4347c4d4"
                     }
         }
   where
@@ -237,11 +221,7 @@
 
 -- | Valid block for round 3, carries a TC for round 2.
 --  This block has one credential deployment.
-<<<<<<< HEAD
-testBB3' :: BakedBlock PV
-=======
 testBB3' :: forall pv. (IsProtocolVersion pv, IsConsensusV1 pv) => BakedBlock pv
->>>>>>> c7a7f374
 testBB3' =
     BakedBlock
         { bbRound = 3,
@@ -261,18 +241,14 @@
                     }
             SBlockHashVersion1 ->
                 DerivableBlockHashesV1
-                    { dbhv1BlockResultHash = read "ca469c03bae422c5059e40f5ea683bd7be0d4bae0b8295021a674af78ef04f37"
+                    { dbhv1BlockResultHash = read "7275b0a832fa0a524dbe9a26b38d06f742780210cccb728844cc6cf0957cbb66"
                     }
         }
   where
     sProtocolVersion = protocolVersion @pv
     bakerId = 4
 
-<<<<<<< HEAD
-testBB4 :: BakedBlock PV
-=======
 testBB4 :: forall pv. (IsProtocolVersion pv, IsConsensusV1 pv) => BakedBlock pv
->>>>>>> c7a7f374
 testBB4 =
     BakedBlock
         { bbRound = 4,
@@ -292,18 +268,14 @@
                     }
             SBlockHashVersion1 ->
                 DerivableBlockHashesV1
-                    { dbhv1BlockResultHash = read "3f2846dfe9e52dd9537831df434e876ae029f43e7855fe5eba0212b7df4b2645"
+                    { dbhv1BlockResultHash = read "3792722cd91d9e29c281cd6c157824c9362e44e736581a9b537796ab57e964a0"
                     }
         }
   where
     sProtocolVersion = protocolVersion @pv
     bakerId = 3
 
-<<<<<<< HEAD
-testBB5 :: BakedBlock PV
-=======
 testBB5 :: forall pv. (IsProtocolVersion pv, IsConsensusV1 pv) => BakedBlock pv
->>>>>>> c7a7f374
 testBB5 =
     BakedBlock
         { bbRound = 5,
@@ -323,7 +295,7 @@
                     }
             SBlockHashVersion1 ->
                 DerivableBlockHashesV1
-                    { dbhv1BlockResultHash = read "7bafef3db7a89a0475c4132a71fda2fa67d6e9ace01d02aaf9fd8cdc05c4e4ad"
+                    { dbhv1BlockResultHash = read "2565abee4b11eced3b166264d8b407253d51803c461006b8884c55da688aee82"
                     }
         }
   where
