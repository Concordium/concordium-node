{-# LANGUAGE RecordWildCards, GeneralizedNewtypeDeriving, TupleSections, OverloadedStrings, InstanceSigs, FlexibleContexts, CPP, TemplateHaskell #-}
{-# OPTIONS_GHC -Wno-orphans -Wno-deprecations #-}
module ConcordiumTests.Konsensus where

import qualified Data.Sequence as Seq
import Data.Sequence (Seq)
import qualified Data.Vector as Vec
import qualified Data.HashMap.Strict as HM
import qualified Data.Map as Map
import qualified Data.Set as Set
import Control.Monad
import Control.Monad.IO.Class
import Lens.Micro.Platform
import Data.Bits
import Data.Time.Clock.POSIX
import Data.Time.Clock
import qualified Data.PQueue.Prio.Min as MPQ
import System.Random
import Control.Monad.Trans.State
import Data.Functor.Identity

import Concordium.Crypto.SHA256

import Concordium.Types
import Concordium.Types.HashableTo
import qualified Concordium.GlobalState.TreeState as TreeState
import qualified Concordium.GlobalState.Basic.TreeState as TS
import qualified Concordium.GlobalState.Block as B
import Concordium.GlobalState.Basic.BlockPointer
import qualified Concordium.GlobalState.Basic.BlockState as BState
import qualified Concordium.GlobalState.BlockPointer as BS
import Concordium.GlobalState.BlockPointer (bpHash, bpHeight)
import Concordium.Types.Transactions
import Concordium.GlobalState.Finalization
import Concordium.GlobalState.Parameters
import Concordium.GlobalState.IdentityProviders
import Concordium.GlobalState.Block
import Concordium.GlobalState.Bakers
import Concordium.GlobalState.SeedState
import Concordium.GlobalState

import qualified Concordium.Crypto.VRF as VRF
import qualified Concordium.Crypto.BlockSignature as Sig
import qualified Concordium.Crypto.BlsSignature as Bls
import qualified Concordium.Scheduler.Utils.Init.Example as Example
import Concordium.Skov.Monad
import Concordium.Skov.MonadImplementations
import Concordium.Afgjort.Freeze
import Concordium.Afgjort.WMVBA
import Concordium.Afgjort.Finalize
import Concordium.Logger
import Concordium.Birk.Bake
import Concordium.TimeMonad

import Concordium.Kontrol.UpdateLeaderElectionParameters(slotDependentBirkParameters)

import Concordium.Startup(makeBakerAccount, dummyCryptographicParameters)

import Concordium.Crypto.DummyData

import Test.QuickCheck
import Test.QuickCheck.Monadic
import Test.Hspec

-- import Debug.Trace

dummyTime :: UTCTime
dummyTime = posixSecondsToUTCTime 0

type Trs = HM.HashMap TransactionHash (BlockItem, TransactionStatus)
type ANFTS = HM.HashMap AccountAddress AccountNonFinalizedTransactions

type Config t = SkovConfig MemoryTreeMemoryBlockConfig (ActiveFinalization t) NoHandler

invariantSkovData :: TS.SkovData BState.BlockState -> Either String ()
invariantSkovData TS.SkovData{..} = do
        -- Finalization list
        when (Seq.null _finalizationList) $ Left "Finalization list is empty"
        (finMap, lastFin, _) <- foldM checkFin (HM.empty, _genesisBlockPointer, 0) _finalizationList
        -- Live blocks
        (liveFinMap, _) <- foldM checkLive (finMap, [lastFin]) _branches
        unless (HM.filter notDeadOrPending _blockTable == liveFinMap) $ Left "non-dead blocks do not match finalized and branch blocks"
        unless (checkLastNonEmpty _branches) $ Left $ "Last element of branches was empty. branches: " ++ show _branches
        -- Pending blocks
        queue <- foldM (checkPending (blockSlot lastFin)) (Set.empty) (HM.toList _possiblyPendingTable)
        let pendingSet = Set.fromList (MPQ.toListU _possiblyPendingQueue)
        checkBinary (Set.isSubsetOf) queue pendingSet "is a subset of" "pending blocks" "pending queue"
        let allPossiblyPending = Set.fromList ((fst <$> MPQ.elemsU _possiblyPendingQueue) ++ (getHash <$> MPQ.elemsU _blocksAwaitingLastFinalized))
        checkBinary Set.isSubsetOf (Set.fromList $ HM.keys $ HM.filter onlyPending _blockTable) allPossiblyPending "is a subset of" "blocks marked pending" "pending queues"
        checkBinary Set.isSubsetOf allPossiblyPending (Set.fromList $ HM.keys _blockTable) "is a subset of" "pending queues" "blocks in block table"
        -- Finalization pool
        forM_ (Map.toList _finalizationPool) $ \(fi, frs) -> do
            checkBinary (>=) fi (fromIntegral (Seq.length _finalizationList)) ">=" "pending finalization record index" "length of finalization list"
            forM_ frs $ \fr -> do
                checkBinary (==) fi (finalizationIndex fr) "==" "key in finalization pool" "finalization index"
        -- Transactions
        (nonFinTrans, anftNonces) <- walkTransactions _genesisBlockPointer lastFin (_ttHashMap _transactionTable) (HM.empty)
        let anft' = foldr (\(bi, _) ->
                             case bi of
                               NormalTransaction tr -> at (transactionSender tr) . non emptyANFT . anftMap . at (transactionNonce tr) . non Set.empty %~ Set.insert tr
                               _ -> id
                          )
                          anftNonces
                          nonFinTrans
        unless (anft' == _ttNonFinalizedTransactions _transactionTable) $ Left "Incorrect non-finalized transactions"
        (pendingTrans, pendingNonces) <- walkTransactions lastFin _focusBlock nonFinTrans anftNonces
        let ptt = foldr (\(bi, _) ->
                           case bi of
                             NormalTransaction tr -> checkedExtendPendingTransactionTable (pendingNonces ^. at (transactionSender tr) . non emptyANFT . anftNextNonce) tr
                             CredentialDeployment cdiwm -> extendPendingTransactionTable' (getHash cdiwm)
                        )
                        emptyPendingTransactionTable
                        pendingTrans
        checkBinary (==) ptt _pendingTransactions "==" "expected pending transactions" "recorded pending transactions"
        checkEpochs _focusBlock
    where
        checkBinary bop x y sbop sx sy = unless (bop x y) $ Left $ "Not satisfied: " ++ sx ++ " (" ++ show x ++ ") " ++ sbop ++ " " ++ sy ++ " (" ++ show y ++ ")"
        -- Notice: checkFin doesn't check that finalization records actually verify. This is only done after the test run
        --         is finished using checkFinalizationRecordsVerify.
        checkFin (finMap, lastFin, i) (fr, bp) = do
            checkBinary (==) (finalizationIndex fr) i "==" "record finalization index" "index in sequence"
            if i == 0 then checkBinary (==) bp _genesisBlockPointer "==" "first finalized block" "genesis block" else Right $ ()
            -- If verifying finalization records at every step is desired, uncomment the two lines below
            -- else do
            --     unless (verifyFinalProof finSes finCom fr) $ Left $ "Could not verify finalization record at index " ++ show i
            let overAncestors a m
                    | a == lastFin = return m
                    | a == _genesisBlockPointer = Left $ "Finalized block" ++ show bp ++ "does not descend from previous finalized block " ++ show lastFin
                    | otherwise = overAncestors (runIdentity $ BS._bpParent a) (HM.insert (bpHash a) (TreeState.BlockFinalized a fr) m)
            finMap' <- overAncestors (runIdentity $ BS._bpParent bp) (HM.insert (bpHash bp) (TreeState.BlockFinalized bp fr) finMap)
            return (finMap', bp, i+1)
        checkLive (liveMap, parents) l = do
            forM_ l $ \b -> do
                unless ((runIdentity $ BS._bpParent b) `elem` parents) $ Left $ "Block in branches with invalid parent: " ++ show b
                checkBinary (==) (bpHeight b) (bpHeight (runIdentity $ BS._bpParent b) + 1) "==" "block height" "1 + parent height"
            let liveMap' = foldr (\b -> HM.insert (bpHash b) (TreeState.BlockAlive b)) liveMap l
            return (liveMap', l)
        checkLastNonEmpty Seq.Empty = True -- catches cases where branches is empty
        checkLastNonEmpty (_ Seq.:|> x) = (x /= [])
        checkPending lfSlot queue (parent, children) = do
            when (null children) $ Left $ "Empty list of blocks pending parent"
            let checkChild q child = do
                    let pendingBlockStatus = _blockTable ^. at (getHash child)
                    case pendingBlockStatus of
                        Just TreeState.BlockPending{} -> return ()
                        _ -> Left $ "Pending block status (" ++ show pendingBlockStatus ++ ") should be BlockPending"
                    checkBinary (==) (blockPointer child) parent "==" "pending block's parent" "pending parent"
                    checkBinary (>) (blockSlot child) lfSlot ">" "pending block's slot" "last finalized slot"
                    return (Set.insert ((blockSlot child), (getHash child, parent)) q)
            let parentBlockStatus = _blockTable ^. at parent
            case parentBlockStatus of
                Just TreeState.BlockPending{} -> return ()
                Nothing -> return ()
                _ -> Left $ "Pending parent status (" ++ show parentBlockStatus ++ ") should be BlockPending or Nothing"
            foldM checkChild queue children
        -- walkTransactions :: BS.BasicBlockPointer -> BS.BasicBlockPointer -> Trs -> ANFTS -> Either String (Trs, ANFTS)
        walkTransactions src dest trMap anfts
            | src == dest = return (trMap, anfts)
            | otherwise = do
                (trMap', anfts') <- walkTransactions src (runIdentity $ BS._bpParent dest) trMap anfts
                foldM checkTransaction (trMap', anfts') (blockTransactions dest)
        checkTransaction :: (Trs, ANFTS) -> BlockItem -> Either String (Trs, ANFTS)
        checkTransaction (trMap, anfts) bi = do
            let updMap Nothing = Left $ "Transaction missing: " ++ show bi
                updMap (Just _) = Right Nothing
            trMap' <- (at (getHash bi)) updMap trMap
            case bi of
              NormalTransaction tr ->
                let updNonce n =
                      if n == transactionNonce tr then Right (n + 1)
                      else Left $ "Expected " ++ show (transactionNonce tr) ++ " but found " ++ show n ++ " for account " ++ show (transactionSender tr)
                in do anfts' <- (at (transactionSender tr) . non emptyANFT . anftNextNonce) updNonce anfts
                      return (trMap', anfts')
              _ -> do
                return (trMap', anfts)

        finSes = FinalizationSessionId (bpHash _genesisBlockPointer) 0
        finCom = makeFinalizationCommittee (genesisFinalizationParameters _genesisData)
        notDeadOrPending TreeState.BlockDead = False
        notDeadOrPending (TreeState.BlockPending {}) = False
        notDeadOrPending _ = True
        onlyPending (TreeState.BlockPending {}) = True
        onlyPending _ = False
        checkEpochs :: BasicBlockPointer BState.BlockState -> Either String ()
        checkEpochs bp = do
            let params = BState._blockBirkParameters (BS._bpState bp)
            let currentEpoch = epoch $ _birkSeedState params
            let currentSlot = case BS._bpBlock bp of
                    B.GenesisBlock _ -> 0
                    B.NormalBlock block -> B.bbSlot block
            -- The slot of the block should be in the epoch of its parameters:
            unless (currentEpoch == theSlot (currentSlot `div` epochLength (_birkSeedState params))) $
                Left $ "Slot " ++ show currentSlot ++ " is not in epoch " ++ show currentEpoch
            let parentParams = BState._blockBirkParameters (BS._bpState (runIdentity $ BS._bpParent bp))
            let parentEpoch = epoch $ _birkSeedState parentParams
            unless (currentEpoch == parentEpoch) $
                    -- The leadership election nonce should change every epoch
                    checkBinary (/=) (currentSeed $ _birkSeedState params) (currentSeed $ _birkSeedState parentParams)
                            "/=" ("Epoch " ++ show currentEpoch ++ " seed: " ) ("Epoch " ++ show parentEpoch ++ " seed: " )
            let nextEpochParams = slotDependentBirkParameters (currentSlot + epochLength (_birkSeedState params)) params
            let prevEpochBakers = _birkPrevEpochBakers params
            let futureLotteryBakers = _birkLotteryBakers nextEpochParams
            -- This epoch's prevEpochBakers should be the next epoch's lotterybakers
            checkBinary (==) prevEpochBakers futureLotteryBakers "==" "baker state of previous epoch " " lottery bakers in next epoch "

invariantSkovFinalization :: SkovState (Config t) -> Either String ()
invariantSkovFinalization (SkovState sd@TS.SkovData{..} FinalizationState{..} _ _) = do
        invariantSkovData sd
        let (_ Seq.:|> (lfr, lfb)) = _finalizationList
        checkBinary (==) _finsIndex (succ $ finalizationIndex lfr) "==" "current finalization index" "successor of last finalized index"
        checkBinary (==) _finsHeight (bpHeight lfb + max (1 + _finsMinSkip) ((bpHeight lfb - bpHeight (runIdentity $ BS._bpLastFinalized lfb)) `div` 2)) "==" "finalization height"  "calculated finalization height"
        -- This test assumes that this party should be a member of the finalization committee
        when (null _finsCurrentRound) $ Left "No current finalization round"
        forM_ _finsCurrentRound $ \FinalizationRound{..} -> do
            checkBinary (>=) roundDelta (max 1 (finalizationDelay lfr `div` 2)) ">=" "round delta" "half last finalization delay (or 1)"
            unless (popCount (toInteger roundDelta) == 1) $ Left $ "Round delta (" ++ show roundDelta ++ ") is not a power of 2"
            -- Determine which blocks are valid candidates for finalization
            -- i.e. they are at height _finsHeight and have descendants at height _finsHeight + roundDelta
            let descendants = case _branches Seq.!? (fromIntegral $ _finsHeight + roundDelta - bpHeight lfb - 1) of
                                    Nothing -> []
                                    Just bs -> bs
            let
                nthAncestor 0 b = b
                nthAncestor n b = nthAncestor (n-1) (runIdentity $ BS._bpParent b)
            let eligibleBlocks = Set.fromList $ bpHash . nthAncestor roundDelta <$> descendants
            let justifiedProposals = Map.keysSet $ Map.filter fst $ _proposals $ _freezeState $ roundWMVBA
            checkBinary (==) justifiedProposals eligibleBlocks "==" "nominally justified finalization blocks" "actually justified finalization blocks"
            case roundInput of
                Nothing -> unless (null eligibleBlocks) $ Left "There are eligible finalization blocks, but none has been nominated"
                Just nom -> checkBinary Set.member nom eligibleBlocks "is an element of" "the nominated final block" "the set of eligible blocks"
    where
        checkBinary bop x y sbop sx sy = unless (bop x y) $ Left $ "Not satisfied: " ++ sx ++ " (" ++ show x ++ ") " ++ sbop ++ " " ++ sy ++ " (" ++ show y ++ ")"

checkFinalizationRecordsVerify :: TS.SkovData BState.BlockState -> Either String ()
checkFinalizationRecordsVerify TS.SkovData{..} =
      let finSes = FinalizationSessionId (bpHash _genesisBlockPointer) 0
          finCom = makeFinalizationCommittee (genesisFinalizationParameters _genesisData)
          checkBinary bop x y sbop sx sy = unless (bop x y) $ Left $ "Not satisfied: " ++ sx ++ " (" ++ show x ++ ") " ++ sbop ++ " " ++ sy ++ " (" ++ show y ++ ")"
          f (prevRes, i) (fr, bp) = case prevRes of
            Left err -> return (Left err, i+1)
            Right _ ->
              if i == 0 then
                  return $ (checkBinary (==) bp _genesisBlockPointer "==" "first finalized block" "genesis block", i+1)
              else
                  return (unless (verifyFinalProof finSes finCom fr) $ Left $ "Could not verify finalization record at index " ++ show i, i+1)
      in do
        (res, _) <- foldM f (Right (), 0) _finalizationList
        res

data DummyM a = DummyM {runDummy :: a}

instance Functor DummyM where
    fmap f (DummyM a) = DummyM (f a)

instance Applicative DummyM where
    pure = DummyM
    (DummyM f) <*> (DummyM v) = DummyM (f v)

instance Monad DummyM where
    -- Bind is slightly stricter than identity monad
    (DummyM m) >>= k = k m

instance TimeMonad DummyM where
    currentTime = return (posixSecondsToUTCTime 1)

instance LoggerMonad DummyM where
    logEvent src LLError msg = error $ show src ++ ": " ++ msg
    logEvent _ _ _ = return () -- trace (show src ++ ": " ++ msg) $ return ()



type MyHandlers = SkovHandlers DummyTimer (Config DummyTimer) (StateT ExecState LogIO)

data Event
    = EBake Slot
<<<<<<< HEAD
    | EBlock B.BakedBlock
    | ETransaction BlockItem
=======
    | EBlock BakedBlock
    | ETransaction Transaction
>>>>>>> aee4684e
    | EFinalization FinalizationPseudoMessage
    | EFinalizationRecord FinalizationRecord
    | ETimer Integer (SkovT MyHandlers (Config DummyTimer) (StateT ExecState LogIO) ())

instance Show Event where
    show (EBake sl) = "bake for " ++ show sl
    show (EBlock b) = "block: " ++ show (getHash b :: BlockHash)
    show (ETransaction tr) = "transaction: " ++ show tr
    show (EFinalization fmsg) = "finalization message: " ++ show fmsg
    show (EFinalizationRecord fr) = "finalize: " ++ show (finalizationBlockPointer fr)
    show (ETimer _ _) = "timer event"

type EventPool = Seq (Int, Event)

-- |Pick an element from a sequence, returning the element
-- and the sequence with that element removed.
selectFromSeq :: (RandomGen g) => g -> Seq a -> (a, Seq a, g)
selectFromSeq g s =
    let (n , g') = randomR (0, length s - 1) g in
    (Seq.index s n, Seq.deleteAt n s, g')

newtype DummyTimer = DummyTimer Integer

type States = Vec.Vector (BakerIdentity, SkovContext (Config DummyTimer), SkovState (Config DummyTimer))

data ExecState = ExecState {
    _esEventPool :: EventPool,
    _esNextTimer :: !Integer,
    _esCancelledTimers :: Set.Set Integer
}
makeLenses ''ExecState

makeExecState :: EventPool -> ExecState
makeExecState _esEventPool = ExecState {..}
    where
        _esNextTimer = 0
        _esCancelledTimers = Set.empty

dummyHandlers :: Int -> [Int] -> MyHandlers
dummyHandlers src btargets = SkovHandlers {..}
    where
        shBroadcastFinalizationMessage fm = esEventPool %= (<> Seq.fromList [(r, EFinalization fm) | r <- btargets])
        shBroadcastFinalizationRecord fr = esEventPool %= (<> Seq.fromList [(r, EFinalizationRecord fr) | r <- btargets])
        shOnTimeout _ action = do
            t <- esNextTimer <<%= (+1)
            esEventPool %= (Seq.|> (src, ETimer t (void action)))
            return $ DummyTimer t
        shCancelTimer (DummyTimer t) =
            esCancelledTimers %= Set.insert t
        shPendingLive = return ()

myRunSkovT :: (MonadIO m) => (SkovT MyHandlers (Config DummyTimer) (StateT ExecState LogIO) a) -> MyHandlers -> SkovContext (Config DummyTimer) -> SkovState (Config DummyTimer) -> ExecState -> m (a, SkovState (Config DummyTimer), ExecState)
myRunSkovT a handlers ctx st es = liftIO $ flip runLoggerT doLog $ do
        ((res, st'), es') <- runStateT (runSkovT a handlers ctx st) es
        return (res, st', es')
    where
        doLog src LLError msg = error $ show src ++ ": " ++ msg
        doLog _ _ _ = return ()

myEvalSkovT :: (MonadIO m) => (SkovT () (Config DummyTimer) IO a) -> SkovContext (Config DummyTimer) -> SkovState (Config DummyTimer) -> m a
myEvalSkovT a ctx st = liftIO $ evalSkovT a () ctx st

runKonsensusTest :: RandomGen g => Int -> g -> States -> ExecState -> IO Property
runKonsensusTest steps g states es
        | steps <= 0 = return $ label ("fin length: " ++ show (maximum $ (\s -> s ^. _3 . to ssGSState . TS.finalizationList . to Seq.length) <$> states )) $ property True
        | null (es ^. esEventPool) = return $ property True
        | otherwise = do
            let ((rcpt, ev), events', g') = selectFromSeq g (es ^. esEventPool)
            let es1 = es & esEventPool .~ events'
            let (bkr, fi, fs) = states Vec.! rcpt
            let btargets = [x | x <- [0..length states - 1], x /= rcpt]
            let continue fs' es' = case invariantSkovFinalization fs' of
                    Left err -> return $ counterexample ("Invariant failed: " ++ err) False
                    Right _ -> do
                        let states' = states & ix rcpt . _3 .~ fs'
                        runKonsensusTest (steps - 1) g' states' es'
            let handlers = dummyHandlers rcpt btargets
            case ev of
                EBake sl -> do
                    (mb, fs', es2) <- myRunSkovT (bakeForSlot bkr sl) handlers fi fs es1
                    case mb of
                        Nothing -> continue fs' (es2 & esEventPool %~ ((rcpt, EBake (sl + 1)) Seq.<|))
                        Just (BS.BlockPointer {_bpBlock = B.NormalBlock b}) ->
                            continue fs' (es2 & esEventPool %~ (<> Seq.fromList ((rcpt, EBake (sl + 1)) : [(r, EBlock b) | r <- btargets])))
                        Just _ -> error "Baked genesis block"

                EBlock block -> do
                    (_, fs', es') <- myRunSkovT (storeBlock (B.makePendingBlock block dummyTime)) handlers fi fs es1
                    continue fs' es'
                ETransaction tr -> do
                    (_, fs', es') <- myRunSkovT (receiveTransaction tr) handlers fi fs es1
                    continue fs' es'
                EFinalization fmsg -> do
                    (_, fs', es') <- myRunSkovT (receiveFinalizationPseudoMessage fmsg) handlers fi fs es1
                    continue fs' es'
                EFinalizationRecord frec -> do
                    (_, fs', es') <- myRunSkovT (finalizeBlock frec) handlers fi fs es1
                    continue fs' es'
                ETimer t timerEvent -> do
                    if t `Set.member` (es ^. esCancelledTimers) then
                        runKonsensusTest steps g' states (es1 & esCancelledTimers %~ Set.delete t)
                    else do
                        (_, fs', es') <- myRunSkovT timerEvent handlers fi fs es1
                        continue fs' es'

runKonsensusTestSimple :: RandomGen g => Int -> g -> States -> ExecState -> IO Property
runKonsensusTestSimple steps g states es
        | steps <= 0 || null (es ^. esEventPool) =
            let checkInvariantAndFinalization s@(SkovState sd@TS.SkovData{..} FinalizationState{..} _ _) = do
                  checkFinalizationRecordsVerify sd
                  invariantSkovFinalization s
            in return
              (case forM_ states $ \s -> checkInvariantAndFinalization (s ^. _3) of
                  Left err -> counterexample ("Invariant failed: " ++ err) False
                  Right _ -> property True)
        | otherwise = do
            let ((rcpt, ev), events', g') = selectFromSeq g (es ^. esEventPool)
            let es1 = es & esEventPool .~ events'
            let (bkr, fi, fs) = states Vec.! rcpt
            let btargets = [x | x <- [0..length states - 1], x /= rcpt]
            let continue fs' es' = do
                        let states' = states & ix rcpt . _3 .~ fs'
                        runKonsensusTest (steps - 1) g' states' es'
            let handlers = dummyHandlers rcpt btargets
            case ev of
                EBake sl -> do
                    (mb, fs', es2) <- myRunSkovT (bakeForSlot bkr sl) handlers fi fs es1
                    case mb of
                        Nothing -> continue fs' (es2 & esEventPool %~ ((rcpt, EBake (sl + 1)) Seq.<|))
                        Just (BS.BlockPointer {_bpBlock = B.NormalBlock b}) ->
                            continue fs' (es2 & esEventPool %~ (<> Seq.fromList ((rcpt, EBake (sl + 1)) : [(r, EBlock b) | r <- btargets])))
                        Just _ -> error "Baked genesis block"

                EBlock block -> do
                    (_, fs', es') <- myRunSkovT (storeBlock (B.makePendingBlock block dummyTime)) handlers fi fs es1
                    continue fs' es'
                ETransaction tr -> do
                    (_, fs', es') <- myRunSkovT (receiveTransaction tr) handlers fi fs es1
                    continue fs' es'
                EFinalization fmsg -> do
                    (_, fs', es') <- myRunSkovT (receiveFinalizationPseudoMessage fmsg) handlers fi fs es1
                    continue fs' es'
                EFinalizationRecord frec -> do
                    (_, fs', es') <- myRunSkovT (finalizeBlock frec) handlers fi fs es1
                    continue fs' es'
                ETimer t timerEvent -> do
                    if t `Set.member` (es ^. esCancelledTimers) then
                        runKonsensusTest steps g' states (es1 & esCancelledTimers %~ Set.delete t)
                    else do
                        (_, fs', es') <- myRunSkovT timerEvent handlers fi fs es1
                        continue fs' es'


nAccounts :: Int
nAccounts = 2

genTransactions :: Int -> Gen [BareTransaction]
genTransactions n = mapM gent (take n [minNonce..])
    where
        gent nnce = do
            f <- arbitrary
            g <- arbitrary
            return $ Example.makeTransaction f (ContractAddress (fromIntegral $ g `mod` nAccounts) 0) nnce


initialEvents :: States -> EventPool
initialEvents states = Seq.fromList [(x, EBake 1) | x <- [0..length states -1]]

makeBaker :: BakerId -> Amount -> Gen (BakerInfo, BakerIdentity, Account)
makeBaker bid lot = resize 0x20000000 $ do
        ek@(VRF.KeyPair _ epk) <- arbitrary
        sk                     <- genBlockKeyPair
        blssk                  <- fst . randomBlsSecretKey . mkStdGen <$> arbitrary
        let spk = Sig.verifyKey sk
        let blspk = Bls.derivePublicKey blssk
        let account = makeBakerAccount bid
        return (BakerInfo epk spk blspk lot (_accountAddress account), BakerIdentity sk ek blssk, account)

dummyIdentityProviders :: [IpInfo]
dummyIdentityProviders = []

initialiseStates :: Int -> PropertyM IO States
initialiseStates n = do
        let bns = [0..fromIntegral n - 1]
        bis <- mapM (\i -> (i,) <$> pick (makeBaker i 1)) bns
        let genesisBakers = fst . bakersFromList $ (^. _2 . _1) <$> bis
        let bps = BirkParameters 0.5 genesisBakers genesisBakers genesisBakers (genesisSeedState (hash "LeadershipElectionNonce") 10)
            fps = FinalizationParameters [VoterInfo vvk vrfk 1 blspk | (_, (BakerInfo vrfk vvk blspk _ _, _, _)) <- bis] 2
            bakerAccounts = map (\(_, (_, _, acc)) -> acc) bis
            gen = GenesisData 0 1 bps bakerAccounts [] fps dummyCryptographicParameters dummyIdentityProviders 10 $ Energy maxBound
        res <- liftIO $ mapM (\(_, (_, bid, _)) -> do
                                let fininst = FinalizationInstance (bakerSignKey bid) (bakerElectionKey bid) (bakerAggregationKey bid)
                                let config = SkovConfig
                                        (MTMBConfig defaultRuntimeParameters gen (Example.initialState bps dummyCryptographicParameters bakerAccounts [] nAccounts))
                                        (ActiveFinalization fininst gen)
                                        NoHandler
                                (initCtx, initState) <- liftIO $ initialiseSkov config
                                return (bid, initCtx, initState)
                             ) bis
        return $ Vec.fromList res

instance Show BakerIdentity where
    show _ = "[Baker Identity]"

instance Show FinalizationInstance where
    show _ = "[Finalization Instance]"

{-

instance Show SkovActiveState where
    show sfs = show (sfs ^. TS.skov)
-}

withInitialStates :: Int -> (StdGen -> States -> ExecState -> IO Property) -> Property
withInitialStates n r = monadicIO $ do
        s0 <- initialiseStates n
        gen <- pick $ mkStdGen <$> arbitrary
        liftIO $ r gen s0 (makeExecState $ initialEvents s0)

withInitialStatesTransactions :: Int -> Int -> (StdGen -> States -> ExecState -> IO Property) -> Property
withInitialStatesTransactions n trcount r = monadicIO $ do
        s0 <- initialiseStates n
        trs <- pick . genTransactions $ trcount
        gen <- pick $ mkStdGen <$> arbitrary
        now <- liftIO getTransactionTime
        liftIO $ r gen s0 (makeExecState $ initialEvents s0 <> Seq.fromList [(x, ETransaction (NormalTransaction (fromBareTransaction now tr)))
                                                                            | x <- [0..n-1], tr <- trs])

withInitialStatesDoubleTransactions :: Int -> Int -> (StdGen -> States -> ExecState -> IO Property) -> Property
withInitialStatesDoubleTransactions n trcount r = monadicIO $ do
        s0 <- initialiseStates n
        trs0 <- pick . genTransactions $ trcount
        trs <- (trs0 ++) <$> pick (genTransactions trcount)
        gen <- pick $ mkStdGen <$> arbitrary
        now <- liftIO getTransactionTime
        liftIO $ r gen s0 (makeExecState $ initialEvents s0 <> Seq.fromList [(x, ETransaction (NormalTransaction (fromBareTransaction now tr)))
                                                                            | x <- [0..n-1], tr <- trs])


tests :: Word -> Spec
tests lvl = parallel $ describe "Concordium.Konsensus" $ do
    -- it "catch up at end" $ withMaxSuccess 5 $ withInitialStates 2 $ runKonsensusTestSimple 100
    it "2 parties, 100 steps, 20 transactions with duplicates, check at every step" $ withMaxSuccess (10^lvl) $ withInitialStatesDoubleTransactions 2 10 $ runKonsensusTest 100
    it "2 parties, 100 steps, 10 transactions, check at every step" $ withMaxSuccess (10*10^lvl) $ withInitialStatesTransactions 2 10 $ runKonsensusTest 100
    it "2 parties, 1000 steps, 50 transactions, check at every step" $ withMaxSuccess (10^lvl) $ withInitialStatesTransactions 2 50 $ runKonsensusTest 1000
    it "2 parties, 100 steps, check at every step" $ withMaxSuccess (10*10^lvl) $ withInitialStates 2 $ runKonsensusTest 100
    --it "2 parties, 100 steps, check at end" $ withMaxSuccess 50000 $ withInitialStates 2 $ runKonsensusTestSimple 100
    --it "2 parties, 1000 steps, check at end" $ withMaxSuccess 100 $ withInitialStates 2 $ runKonsensusTestSimple 1000
    it "2 parties, 1000 steps, check at every step" $ withMaxSuccess (10^lvl) $ withInitialStates 2 $ runKonsensusTest 10000
    --it "2 parties, 10000 steps, check at end" $ withMaxSuccess 100 $ withInitialStates 2 $ runKonsensusTestSimple 10000
    it "4 parties, 10000 steps, check every step" $ withMaxSuccess (10^lvl `div` 20) $ withInitialStates 4 $ runKonsensusTest 10000<|MERGE_RESOLUTION|>--- conflicted
+++ resolved
@@ -26,6 +26,7 @@
 import qualified Concordium.GlobalState.TreeState as TreeState
 import qualified Concordium.GlobalState.Basic.TreeState as TS
 import qualified Concordium.GlobalState.Block as B
+import Concordium.GlobalState.TransactionTable
 import Concordium.GlobalState.Basic.BlockPointer
 import qualified Concordium.GlobalState.Basic.BlockState as BState
 import qualified Concordium.GlobalState.BlockPointer as BS
@@ -97,7 +98,12 @@
         (nonFinTrans, anftNonces) <- walkTransactions _genesisBlockPointer lastFin (_ttHashMap _transactionTable) (HM.empty)
         let anft' = foldr (\(bi, _) ->
                              case bi of
-                               NormalTransaction tr -> at (transactionSender tr) . non emptyANFT . anftMap . at (transactionNonce tr) . non Set.empty %~ Set.insert tr
+                               WithMetadata{wmdData=NormalTransaction tr,..} ->
+                                 at (transactionSender tr)
+                                 . non emptyANFT
+                                 . anftMap
+                                 . at (transactionNonce tr)
+                                 . non Set.empty %~ Set.insert WithMetadata{wmdData=tr,..}
                                _ -> id
                           )
                           anftNonces
@@ -105,9 +111,10 @@
         unless (anft' == _ttNonFinalizedTransactions _transactionTable) $ Left "Incorrect non-finalized transactions"
         (pendingTrans, pendingNonces) <- walkTransactions lastFin _focusBlock nonFinTrans anftNonces
         let ptt = foldr (\(bi, _) ->
-                           case bi of
-                             NormalTransaction tr -> checkedExtendPendingTransactionTable (pendingNonces ^. at (transactionSender tr) . non emptyANFT . anftNextNonce) tr
-                             CredentialDeployment cdiwm -> extendPendingTransactionTable' (getHash cdiwm)
+                           case wmdData bi of
+                             NormalTransaction tr ->
+                               checkedExtendPendingTransactionTable (pendingNonces ^. at (transactionSender tr) . non emptyANFT . anftNextNonce) tr
+                             CredentialDeployment _ -> extendPendingTransactionTable' (wmdHash bi)
                         )
                         emptyPendingTransactionTable
                         pendingTrans
@@ -164,7 +171,7 @@
             let updMap Nothing = Left $ "Transaction missing: " ++ show bi
                 updMap (Just _) = Right Nothing
             trMap' <- (at (getHash bi)) updMap trMap
-            case bi of
+            case wmdData bi of
               NormalTransaction tr ->
                 let updNonce n =
                       if n == transactionNonce tr then Right (n + 1)
@@ -273,13 +280,8 @@
 
 data Event
     = EBake Slot
-<<<<<<< HEAD
-    | EBlock B.BakedBlock
+    | EBlock BakedBlock
     | ETransaction BlockItem
-=======
-    | EBlock BakedBlock
-    | ETransaction Transaction
->>>>>>> aee4684e
     | EFinalization FinalizationPseudoMessage
     | EFinalizationRecord FinalizationRecord
     | ETimer Integer (SkovT MyHandlers (Config DummyTimer) (StateT ExecState LogIO) ())
@@ -436,7 +438,7 @@
 nAccounts :: Int
 nAccounts = 2
 
-genTransactions :: Int -> Gen [BareTransaction]
+genTransactions :: Int -> Gen [BlockItem]
 genTransactions n = mapM gent (take n [minNonce..])
     where
         gent nnce = do
@@ -504,8 +506,7 @@
         s0 <- initialiseStates n
         trs <- pick . genTransactions $ trcount
         gen <- pick $ mkStdGen <$> arbitrary
-        now <- liftIO getTransactionTime
-        liftIO $ r gen s0 (makeExecState $ initialEvents s0 <> Seq.fromList [(x, ETransaction (NormalTransaction (fromBareTransaction now tr)))
+        liftIO $ r gen s0 (makeExecState $ initialEvents s0 <> Seq.fromList [(x, ETransaction tr)
                                                                             | x <- [0..n-1], tr <- trs])
 
 withInitialStatesDoubleTransactions :: Int -> Int -> (StdGen -> States -> ExecState -> IO Property) -> Property
@@ -514,8 +515,7 @@
         trs0 <- pick . genTransactions $ trcount
         trs <- (trs0 ++) <$> pick (genTransactions trcount)
         gen <- pick $ mkStdGen <$> arbitrary
-        now <- liftIO getTransactionTime
-        liftIO $ r gen s0 (makeExecState $ initialEvents s0 <> Seq.fromList [(x, ETransaction (NormalTransaction (fromBareTransaction now tr)))
+        liftIO $ r gen s0 (makeExecState $ initialEvents s0 <> Seq.fromList [(x, ETransaction tr)
                                                                             | x <- [0..n-1], tr <- trs])
 
 
