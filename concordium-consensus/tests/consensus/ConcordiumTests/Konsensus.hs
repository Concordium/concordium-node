{-# LANGUAGE RecordWildCards, GeneralizedNewtypeDeriving, TupleSections, OverloadedStrings, InstanceSigs, FlexibleContexts, CPP, TemplateHaskell #-}
{-# OPTIONS_GHC -Wno-orphans -Wno-deprecations #-}
module ConcordiumTests.Konsensus where

import qualified Data.Sequence as Seq
import Data.Sequence (Seq)
import qualified Data.Vector as Vec
import qualified Data.HashMap.Strict as HM
import qualified Data.Map as Map
import qualified Data.Set as Set
import Control.Monad
import Control.Monad.IO.Class
import Lens.Micro.Platform
import Data.Bits
import Data.Time.Clock.POSIX
import Data.Time.Clock
import qualified Data.PQueue.Prio.Min as MPQ
import System.Random
import Control.Monad.Trans.State

import Concordium.Crypto.SHA256

import Concordium.Types
import Concordium.Types.HashableTo
import qualified Concordium.GlobalState.TreeState as TreeState
import qualified Concordium.GlobalState.Basic.TreeState as TS
import qualified Concordium.GlobalState.Basic.Block as B
import qualified Concordium.GlobalState.Basic.BlockState as BState
import qualified Concordium.GlobalState.Basic.BlockPointer as BS
import Concordium.Types.Transactions
import Concordium.GlobalState.Finalization
import Concordium.GlobalState.Parameters
import Concordium.GlobalState.IdentityProviders
import Concordium.GlobalState.Block
import Concordium.GlobalState.Bakers
import Concordium.GlobalState.SeedState
import Concordium.GlobalState

import qualified Concordium.Crypto.VRF as VRF
import qualified Concordium.Crypto.BlockSignature as Sig
import qualified Concordium.Crypto.BlsSignature as Bls
import qualified Concordium.Scheduler.Utils.Init.Example as Example
import Concordium.Skov.Monad
import Concordium.Skov.MonadImplementations
import Concordium.Afgjort.Freeze
import Concordium.Afgjort.WMVBA
import Concordium.Afgjort.Finalize
import Concordium.Logger
import Concordium.Birk.Bake
import Concordium.TimeMonad

import Concordium.Kontrol.UpdateLeaderElectionParameters(slotDependentBirkParameters)

import Concordium.Startup(makeBakerAccount, dummyCryptographicParameters)

import Test.QuickCheck
import Test.QuickCheck.Monadic
import Test.Hspec

-- import Debug.Trace

dummyTime :: UTCTime
dummyTime = posixSecondsToUTCTime 0

type Trs = HM.HashMap TransactionHash (Transaction, Slot)
type ANFTS = HM.HashMap AccountAddress AccountNonFinalizedTransactions

type Config t = SkovConfig MemoryTreeMemoryBlockConfig (ActiveFinalization t) NoHandler

invariantSkovData :: TS.SkovData BState.BlockState -> Either String ()
invariantSkovData TS.SkovData{..} = do
        -- Finalization list
        when (Seq.null _finalizationList) $ Left "Finalization list is empty"
        (finMap, lastFin, _) <- foldM checkFin (HM.empty, _genesisBlockPointer, 0) _finalizationList
        -- Live blocks
        (liveFinMap, _) <- foldM checkLive (finMap, [lastFin]) _branches
        unless (HM.filter notDeadOrPending _blockTable == liveFinMap) $ Left "non-dead blocks do not match finalized and branch blocks"
        unless (checkLastNonEmpty _branches) $ Left $ "Last element of branches was empty. branches: " ++ show _branches
        -- Pending blocks
        queue <- foldM (checkPending (blockSlot lastFin)) (Set.empty) (HM.toList _possiblyPendingTable)
        let pendingSet = Set.fromList (MPQ.toListU _possiblyPendingQueue)
        checkBinary (Set.isSubsetOf) queue pendingSet "is a subset of" "pending blocks" "pending queue"
        let allPossiblyPending = Set.fromList ((fst <$> MPQ.elemsU _possiblyPendingQueue) ++ (getHash <$> MPQ.elemsU _blocksAwaitingLastFinalized))
        checkBinary Set.isSubsetOf (Set.fromList $ HM.keys $ HM.filter onlyPending _blockTable) allPossiblyPending "is a subset of" "blocks marked pending" "pending queues"
        checkBinary Set.isSubsetOf allPossiblyPending (Set.fromList $ HM.keys _blockTable) "is a subset of" "pending queues" "blocks in block table"
        -- Finalization pool
        forM_ (Map.toList _finalizationPool) $ \(fi, frs) -> do
            checkBinary (>=) fi (fromIntegral (Seq.length _finalizationList)) ">=" "pending finalization record index" "length of finalization list"
            forM_ frs $ \fr -> do
                checkBinary (==) fi (finalizationIndex fr) "==" "key in finalization pool" "finalization index"
        -- Transactions
        (nonFinTrans, anftNonces) <- walkTransactions _genesisBlockPointer lastFin (_ttHashMap _transactionTable) (HM.empty)
        let anft' = foldr (\(tr, _) nft -> nft & at (transactionSender tr) . non emptyANFT . anftMap . at (transactionNonce tr) . non Set.empty %~ Set.insert tr) anftNonces nonFinTrans
        unless (anft' == _ttNonFinalizedTransactions _transactionTable) $ Left "Incorrect non-finalized transactions"
        (pendingTrans, pendingNonces) <- walkTransactions lastFin _focusBlock nonFinTrans anftNonces
        let ptt = foldr (\(tr, _) -> checkedExtendPendingTransactionTable (pendingNonces ^. at (transactionSender tr) . non emptyANFT . anftNextNonce) tr) emptyPendingTransactionTable pendingTrans
        checkBinary (==) ptt _pendingTransactions "==" "expected pending transactions" "recorded pending transactions"
        checkEpochs _focusBlock
    where
        checkBinary bop x y sbop sx sy = unless (bop x y) $ Left $ "Not satisfied: " ++ sx ++ " (" ++ show x ++ ") " ++ sbop ++ " " ++ sy ++ " (" ++ show y ++ ")"
        -- Notice: checkFin doesn't check that finalization records actually verify. This is only done after the test run
        --         is finished using checkFinalizationRecordsVerify.
        checkFin (finMap, lastFin, i) (fr, bp) = do
            checkBinary (==) (finalizationIndex fr) i "==" "record finalization index" "index in sequence"
            if i == 0 then checkBinary (==) bp _genesisBlockPointer "==" "first finalized block" "genesis block" else Right $ ()
            -- If verifying finalization records at every step is desired, uncomment the two lines below
            -- else do
            --     unless (verifyFinalProof finSes finCom fr) $ Left $ "Could not verify finalization record at index " ++ show i
            let overAncestors a m
                    | a == lastFin = return m
                    | a == _genesisBlockPointer = Left $ "Finalized block" ++ show bp ++ "does not descend from previous finalized block " ++ show lastFin
                    | otherwise = overAncestors (bpParent a) (HM.insert (bpHash a) (TreeState.BlockFinalized a fr) m)
            finMap' <- overAncestors (bpParent bp) (HM.insert (bpHash bp) (TreeState.BlockFinalized bp fr) finMap)
            return (finMap', bp, i+1)
        checkLive (liveMap, parents) l = do
            forM_ l $ \b -> do
                unless (bpParent b `elem` parents) $ Left $ "Block in branches with invalid parent: " ++ show b
                checkBinary (==) (bpHeight b) (bpHeight (bpParent b) + 1) "==" "block height" "1 + parent height"
            let liveMap' = foldr (\b -> HM.insert (bpHash b) (TreeState.BlockAlive b)) liveMap l
            return (liveMap', l)
        checkLastNonEmpty Seq.Empty = True -- catches cases where branches is empty
        checkLastNonEmpty (_ Seq.:|> x) = (x /= [])
        checkPending lfSlot queue (parent, children) = do
            when (null children) $ Left $ "Empty list of blocks pending parent"
            let checkChild q child = do
                    let pendingBlockStatus = _blockTable ^. at (getHash child)
                    case pendingBlockStatus of
                        Just TreeState.BlockPending{} -> return ()
                        _ -> Left $ "Pending block status (" ++ show pendingBlockStatus ++ ") should be BlockPending"
                    checkBinary (==) (blockPointer child) parent "==" "pending block's parent" "pending parent"
                    checkBinary (>) (blockSlot child) lfSlot ">" "pending block's slot" "last finalized slot"
                    return (Set.insert ((blockSlot child), (getHash child, parent)) q)
            let parentBlockStatus = _blockTable ^. at parent
            case parentBlockStatus of
                Just TreeState.BlockPending{} -> return ()
                Nothing -> return ()
                _ -> Left $ "Pending parent status (" ++ show parentBlockStatus ++ ") should be BlockPending or Nothing"
            foldM checkChild queue children
        -- walkTransactions :: BS.BasicBlockPointer -> BS.BasicBlockPointer -> Trs -> ANFTS -> Either String (Trs, ANFTS)
        walkTransactions src dest trMap anfts
            | src == dest = return (trMap, anfts)
            | otherwise = do
                (trMap', anfts') <- walkTransactions src (bpParent dest) trMap anfts
                foldM checkTransaction (trMap', anfts') (blockTransactions dest)
        checkTransaction :: (Trs, ANFTS) -> Transaction -> Either String (Trs, ANFTS)
        checkTransaction (trMap, anfts) tr = do
            let updMap Nothing = Left $ "Transaction missing: " ++ show tr
                updMap (Just _) = Right Nothing
            trMap' <- (at (transactionHash tr)) updMap trMap
            let updNonce n = if n == transactionNonce tr then Right (n + 1) else Left $ "Expected " ++ show (transactionNonce tr) ++ " but found " ++ show n ++ " for account " ++ show (transactionSender tr)
            anfts' <- (at (transactionSender tr) . non emptyANFT . anftNextNonce) updNonce anfts
            return (trMap', anfts')
        finSes = FinalizationSessionId (bpHash _genesisBlockPointer) 0
        finCom = makeFinalizationCommittee (genesisFinalizationParameters _genesisData)
        notDeadOrPending TreeState.BlockDead = False
        notDeadOrPending (TreeState.BlockPending {}) = False
        notDeadOrPending _ = True
        onlyPending (TreeState.BlockPending {}) = True
        onlyPending _ = False
        checkEpochs :: BS.BasicBlockPointer BState.BlockState -> Either String ()
        checkEpochs bp = do
            let params = BState._blockBirkParameters (BS._bpState bp)
            let currentEpoch = epoch $ _birkSeedState params
            let currentSlot = case BS._bpBlock bp of
                    B.GenesisBlock _ -> 0
                    B.NormalBlock block -> B.bbSlot block
            -- The slot of the block should be in the epoch of its parameters:
            unless (currentEpoch == theSlot (currentSlot `div` epochLength (_birkSeedState params))) $
                Left $ "Slot " ++ show currentSlot ++ " is not in epoch " ++ show currentEpoch
            let parentParams = BState._blockBirkParameters (BS._bpState (bpParent bp))
            let parentEpoch = epoch $ _birkSeedState parentParams
            unless (currentEpoch == parentEpoch) $
                    -- The leadership election nonce should change every epoch
                    checkBinary (/=) (currentSeed $ _birkSeedState params) (currentSeed $ _birkSeedState parentParams)
                            "/=" ("Epoch " ++ show currentEpoch ++ " seed: " ) ("Epoch " ++ show parentEpoch ++ " seed: " )
            let nextEpochParams = slotDependentBirkParameters (currentSlot + epochLength (_birkSeedState params)) params
            let prevEpochBakers = _birkPrevEpochBakers params
            let futureLotteryBakers = _birkLotteryBakers nextEpochParams
            -- This epoch's prevEpochBakers should be the next epoch's lotterybakers
            checkBinary (==) prevEpochBakers futureLotteryBakers "==" "baker state of previous epoch " " lottery bakers in next epoch "

invariantSkovFinalization :: SkovState (Config t) -> Either String ()
invariantSkovFinalization (SkovState sd@TS.SkovData{..} FinalizationState{..} _) = do
        invariantSkovData sd
        let (_ Seq.:|> (lfr, lfb)) = _finalizationList
        checkBinary (==) _finsIndex (succ $ finalizationIndex lfr) "==" "current finalization index" "successor of last finalized index"
        checkBinary (==) _finsHeight (bpHeight lfb + max (1 + _finsMinSkip) ((bpHeight lfb - bpHeight (bpLastFinalized lfb)) `div` 2)) "==" "finalization height"  "calculated finalization height"
        -- This test assumes that this party should be a member of the finalization committee
        when (null _finsCurrentRound) $ Left "No current finalization round"
        forM_ _finsCurrentRound $ \FinalizationRound{..} -> do
            checkBinary (>=) roundDelta (max 1 (finalizationDelay lfr `div` 2)) ">=" "round delta" "half last finalization delay (or 1)"
            unless (popCount (toInteger roundDelta) == 1) $ Left $ "Round delta (" ++ show roundDelta ++ ") is not a power of 2"
            -- Determine which blocks are valid candidates for finalization
            -- i.e. they are at height _finsHeight and have descendants at height _finsHeight + roundDelta
            let descendants = case _branches Seq.!? (fromIntegral $ _finsHeight + roundDelta - bpHeight lfb - 1) of
                                    Nothing -> []
                                    Just bs -> bs
            let
                nthAncestor 0 b = b
                nthAncestor n b = nthAncestor (n-1) (bpParent b)
            let eligibleBlocks = Set.fromList $ bpHash . nthAncestor roundDelta <$> descendants
            let justifiedProposals = Map.keysSet $ Map.filter fst $ _proposals $ _freezeState $ roundWMVBA
            checkBinary (==) justifiedProposals eligibleBlocks "==" "nominally justified finalization blocks" "actually justified finalization blocks"
            case roundInput of
                Nothing -> unless (null eligibleBlocks) $ Left "There are eligible finalization blocks, but none has been nominated"
                Just nom -> checkBinary Set.member nom eligibleBlocks "is an element of" "the nominated final block" "the set of eligible blocks"
    where
        checkBinary bop x y sbop sx sy = unless (bop x y) $ Left $ "Not satisfied: " ++ sx ++ " (" ++ show x ++ ") " ++ sbop ++ " " ++ sy ++ " (" ++ show y ++ ")"

checkFinalizationRecordsVerify :: TS.SkovData BState.BlockState -> Either String ()
checkFinalizationRecordsVerify TS.SkovData{..} =
      let finSes = FinalizationSessionId (bpHash _genesisBlockPointer) 0
          finCom = makeFinalizationCommittee (genesisFinalizationParameters _genesisData)
          checkBinary bop x y sbop sx sy = unless (bop x y) $ Left $ "Not satisfied: " ++ sx ++ " (" ++ show x ++ ") " ++ sbop ++ " " ++ sy ++ " (" ++ show y ++ ")"
          f (prevRes, i) (fr, bp) = case prevRes of
            Left err -> return (Left err, i+1)
            Right _ ->
              if i == 0 then
                  return $ (checkBinary (==) bp _genesisBlockPointer "==" "first finalized block" "genesis block", i+1)
              else
                  return (unless (verifyFinalProof finSes finCom fr) $ Left $ "Could not verify finalization record at index " ++ show i, i+1)
      in do
        (res, _) <- foldM f (Right (), 0) _finalizationList
        res

data DummyM a = DummyM {runDummy :: a}

instance Functor DummyM where
    fmap f (DummyM a) = DummyM (f a)

instance Applicative DummyM where
    pure = DummyM
    (DummyM f) <*> (DummyM v) = DummyM (f v)

instance Monad DummyM where
    -- Bind is slightly stricter than identity monad
    (DummyM m) >>= k = k m

instance TimeMonad DummyM where
    currentTime = return (posixSecondsToUTCTime 1)

instance LoggerMonad DummyM where
    logEvent src LLError msg = error $ show src ++ ": " ++ msg
    logEvent _ _ _ = return () -- trace (show src ++ ": " ++ msg) $ return ()



type MyHandlers = SkovHandlers DummyTimer (Config DummyTimer) (StateT ExecState LogIO)

data Event
    = EBake Slot
    | EBlock B.BakedBlock
    | ETransaction Transaction
    | EFinalization FinalizationPseudoMessage
    | EFinalizationRecord FinalizationRecord
    | ETimer Integer (SkovT MyHandlers (Config DummyTimer) (StateT ExecState LogIO) ())

instance Show Event where
    show (EBake sl) = "bake for " ++ show sl
    show (EBlock b) = "block: " ++ show (getHash b :: BlockHash)
    show (ETransaction tr) = "transaction: " ++ show tr
    show (EFinalization fmsg) = "finalization message: " ++ show fmsg
    show (EFinalizationRecord fr) = "finalize: " ++ show (finalizationBlockPointer fr)
    show (ETimer _ _) = "timer event"

type EventPool = Seq (Int, Event)

-- |Pick an element from a sequence, returning the element
-- and the sequence with that element removed.
selectFromSeq :: (RandomGen g) => g -> Seq a -> (a, Seq a, g)
selectFromSeq g s =
    let (n , g') = randomR (0, length s - 1) g in
    (Seq.index s n, Seq.deleteAt n s, g')

newtype DummyTimer = DummyTimer Integer

type States = Vec.Vector (BakerIdentity, SkovContext (Config DummyTimer), SkovState (Config DummyTimer))

data ExecState = ExecState {
    _esEventPool :: EventPool,
    _esNextTimer :: !Integer,
    _esCancelledTimers :: Set.Set Integer
}
makeLenses ''ExecState

makeExecState :: EventPool -> ExecState
makeExecState _esEventPool = ExecState {..}
    where
        _esNextTimer = 0
        _esCancelledTimers = Set.empty

dummyHandlers :: Int -> [Int] -> MyHandlers
dummyHandlers src btargets = SkovHandlers {..}
    where
        shBroadcastFinalizationMessage fm = esEventPool %= (<> Seq.fromList [(r, EFinalization fm) | r <- btargets])
        shBroadcastFinalizationRecord fr = esEventPool %= (<> Seq.fromList [(r, EFinalizationRecord fr) | r <- btargets])
        shOnTimeout _ action = do
            t <- esNextTimer <<%= (+1)
            esEventPool %= (Seq.|> (src, ETimer t (void action)))
            return $ DummyTimer t
        shCancelTimer (DummyTimer t) =
            esCancelledTimers %= Set.insert t

myRunSkovT :: (MonadIO m) => (SkovT MyHandlers (Config DummyTimer) (StateT ExecState LogIO) a) -> MyHandlers -> SkovContext (Config DummyTimer) -> SkovState (Config DummyTimer) -> ExecState -> m (a, SkovState (Config DummyTimer), ExecState)
myRunSkovT a handlers ctx st es = liftIO $ flip runLoggerT doLog $ do
        ((res, st'), es') <- runStateT (runSkovT a handlers ctx st) es
        return (res, st', es')
    where
        doLog src LLError msg = error $ show src ++ ": " ++ msg
        doLog _ _ _ = return ()

myEvalSkovT :: (MonadIO m) => (SkovT () (Config DummyTimer) IO a) -> SkovContext (Config DummyTimer) -> SkovState (Config DummyTimer) -> m a
myEvalSkovT a ctx st = liftIO $ evalSkovT a () ctx st

runKonsensusTest :: RandomGen g => Int -> g -> States -> ExecState -> IO Property
runKonsensusTest steps g states es
<<<<<<< HEAD
        | steps <= 0 =
            (case forM_ states $ \s ->
              let SkovState sd _ _ = (s ^. _3)
              in checkFinalizationRecordsVerify sd of
                Left err -> return $ counterexample ("Invariant failed: " ++ err) False
                Right _ -> return $
                            (label $ "fin length: " ++ (show $ maximum $ (\s -> s ^. _3 . to ssGSState . TS.finalizationList . to Seq.length) <$> states )) $
                            property True)
=======
        | steps <= 0 = return $ label ("fin length: " ++ show (maximum $ (\s -> s ^. _3 . to ssGSState . TS.finalizationList . to Seq.length) <$> states )) $ property True
>>>>>>> e8e429e3
        | null (es ^. esEventPool) = return $ property True
        | otherwise = do
            let ((rcpt, ev), events', g') = selectFromSeq g (es ^. esEventPool)
            let es1 = es & esEventPool .~ events'
            let (bkr, fi, fs) = states Vec.! rcpt
            let btargets = [x | x <- [0..length states - 1], x /= rcpt]
            let continue fs' es' = case invariantSkovFinalization fs' of
                    Left err -> return $ counterexample ("Invariant failed: " ++ err) False
                    Right _ -> do
                        let states' = states & ix rcpt . _3 .~ fs'
                        runKonsensusTest (steps - 1) g' states' es'
            let handlers = dummyHandlers rcpt btargets
            case ev of
                EBake sl -> do
                    (mb, fs', es2) <- myRunSkovT (bakeForSlot bkr sl) handlers fi fs es1
                    case mb of
                        Nothing -> continue fs' (es2 & esEventPool %~ ((rcpt, EBake (sl + 1)) Seq.<|))
                        Just (BS.BasicBlockPointer {_bpBlock = B.NormalBlock b}) ->
                            continue fs' (es2 & esEventPool %~ (<> Seq.fromList ((rcpt, EBake (sl + 1)) : [(r, EBlock b) | r <- btargets])))
                        Just _ -> error "Baked genesis block"

                EBlock block -> do
                    (_, fs', es') <- myRunSkovT (storeBlock (B.makePendingBlock block dummyTime)) handlers fi fs es1
                    continue fs' es'
                ETransaction tr -> do
                    (_, fs', es') <- myRunSkovT (receiveTransaction tr) handlers fi fs es1
                    continue fs' es'
                EFinalization fmsg -> do
                    (_, fs', es') <- myRunSkovT (receiveFinalizationPseudoMessage fmsg) handlers fi fs es1
                    continue fs' es'
                EFinalizationRecord frec -> do
                    (_, fs', es') <- myRunSkovT (finalizeBlock frec) handlers fi fs es1
                    continue fs' es'
                ETimer t timerEvent -> do
                    if t `Set.member` (es ^. esCancelledTimers) then
                        runKonsensusTest steps g' states (es1 & esCancelledTimers %~ Set.delete t)
                    else do
                        (_, fs', es') <- myRunSkovT timerEvent handlers fi fs es1
                        continue fs' es'

runKonsensusTestSimple :: RandomGen g => Int -> g -> States -> ExecState -> IO Property
runKonsensusTestSimple steps g states es
        | steps <= 0 || null (es ^. esEventPool) =
            let checkInvariantAndFinalization s@(SkovState sd@TS.SkovData{..} FinalizationState{..} _) = do
                  checkFinalizationRecordsVerify sd
                  invariantSkovFinalization s
            in return
              (case forM_ states $ \s -> checkInvariantAndFinalization (s ^. _3) of
                  Left err -> counterexample ("Invariant failed: " ++ err) False
                  Right _ -> property True)
        | otherwise = do
            let ((rcpt, ev), events', g') = selectFromSeq g (es ^. esEventPool)
            let es1 = es & esEventPool .~ events'
            let (bkr, fi, fs) = states Vec.! rcpt
            let btargets = [x | x <- [0..length states - 1], x /= rcpt]
            let continue fs' es' = do
                        let states' = states & ix rcpt . _3 .~ fs'
                        runKonsensusTest (steps - 1) g' states' es'
            let handlers = dummyHandlers rcpt btargets
            case ev of
                EBake sl -> do
                    (mb, fs', es2) <- myRunSkovT (bakeForSlot bkr sl) handlers fi fs es1
                    case mb of
                        Nothing -> continue fs' (es2 & esEventPool %~ ((rcpt, EBake (sl + 1)) Seq.<|))
                        Just (BS.BasicBlockPointer {_bpBlock = B.NormalBlock b}) ->
                            continue fs' (es2 & esEventPool %~ (<> Seq.fromList ((rcpt, EBake (sl + 1)) : [(r, EBlock b) | r <- btargets])))
                        Just _ -> error "Baked genesis block"

                EBlock block -> do
                    (_, fs', es') <- myRunSkovT (storeBlock (B.makePendingBlock block dummyTime)) handlers fi fs es1
                    continue fs' es'
                ETransaction tr -> do
                    (_, fs', es') <- myRunSkovT (receiveTransaction tr) handlers fi fs es1
                    continue fs' es'
                EFinalization fmsg -> do
                    (_, fs', es') <- myRunSkovT (receiveFinalizationPseudoMessage fmsg) handlers fi fs es1
                    continue fs' es'
                EFinalizationRecord frec -> do
                    (_, fs', es') <- myRunSkovT (finalizeBlock frec) handlers fi fs es1
                    continue fs' es'
                ETimer t timerEvent -> do
                    if t `Set.member` (es ^. esCancelledTimers) then
                        runKonsensusTest steps g' states (es1 & esCancelledTimers %~ Set.delete t)
                    else do
                        (_, fs', es') <- myRunSkovT timerEvent handlers fi fs es1
                        continue fs' es'


nAccounts :: Int
nAccounts = 2

genTransactions :: Int -> Gen [BareTransaction]
genTransactions n = mapM gent (take n [minNonce..])
    where
        gent nnce = do
            f <- arbitrary
            g <- arbitrary
            return $ Example.makeTransaction f (ContractAddress (fromIntegral $ g `mod` nAccounts) 0) nnce


initialEvents :: States -> EventPool
initialEvents states = Seq.fromList [(x, EBake 1) | x <- [0..length states -1]]

makeBaker :: BakerId -> Amount -> Gen (BakerInfo, BakerIdentity, Account)
makeBaker bid lot = resize (2^29) $ do
        ek@(VRF.KeyPair _ epk) <- arbitrary
        sk                     <- Sig.genKeyPair
        blssk                  <- fst . Bls.randomSecretKey . mkStdGen <$> arbitrary
        let spk = Sig.verifyKey sk
        let blspk = Bls.derivePublicKey blssk
        let account = makeBakerAccount bid
        return (BakerInfo epk spk blspk lot (_accountAddress account), BakerIdentity sk ek blssk, account)

dummyIdentityProviders :: [IpInfo]
dummyIdentityProviders = []

initialiseStates :: Int -> PropertyM IO States
initialiseStates n = do
        let bns = [0..fromIntegral n - 1]
        bis <- mapM (\i -> (i,) <$> pick (makeBaker i 1)) bns
        let genesisBakers = fst . bakersFromList $ (^. _2 . _1) <$> bis
        let bps = BirkParameters 0.5 genesisBakers genesisBakers genesisBakers (genesisSeedState (hash "LeadershipElectionNonce") 10)
            fps = FinalizationParameters [VoterInfo vvk vrfk 1 blspk | (_, (BakerInfo vrfk vvk blspk _ _, _, _)) <- bis] 2
            bakerAccounts = map (\(_, (_, _, acc)) -> acc) bis
            gen = GenesisData 0 1 bps bakerAccounts [] fps dummyCryptographicParameters dummyIdentityProviders 10
        res <- liftIO $ mapM (\(_, (_, bid, _)) -> do
                                let fininst = FinalizationInstance (bakerSignKey bid) (bakerElectionKey bid) (bakerAggregationKey bid)
                                let config = SkovConfig
                                        (MTMBConfig defaultRuntimeParameters gen (Example.initialState bps dummyCryptographicParameters bakerAccounts [] nAccounts))
                                        (ActiveFinalization fininst gen)
                                        NoHandler
                                (initCtx, initState) <- liftIO $ initialiseSkov config
                                return (bid, initCtx, initState)
                             ) bis
        return $ Vec.fromList res

instance Show BakerIdentity where
    show _ = "[Baker Identity]"

instance Show FinalizationInstance where
    show _ = "[Finalization Instance]"

{-

instance Show SkovActiveState where
    show sfs = show (sfs ^. TS.skov)
-}

withInitialStates :: Int -> (StdGen -> States -> ExecState -> IO Property) -> Property
withInitialStates n r = monadicIO $ do
        s0 <- initialiseStates n
        gen <- pick $ mkStdGen <$> arbitrary
        liftIO $ r gen s0 (makeExecState $ initialEvents s0)

withInitialStatesTransactions :: Int -> Int -> (StdGen -> States -> ExecState -> IO Property) -> Property
withInitialStatesTransactions n trcount r = monadicIO $ do
        s0 <- initialiseStates n
        trs <- pick . genTransactions $ trcount
        gen <- pick $ mkStdGen <$> arbitrary
        now <- liftIO getTransactionTime
        liftIO $ r gen s0 (makeExecState $ initialEvents s0 <> Seq.fromList [(x, ETransaction (fromBareTransaction now tr)) | x <- [0..n-1], tr <- trs])

withInitialStatesDoubleTransactions :: Int -> Int -> (StdGen -> States -> ExecState -> IO Property) -> Property
withInitialStatesDoubleTransactions n trcount r = monadicIO $ do
        s0 <- initialiseStates n
        trs0 <- pick . genTransactions $ trcount
        trs <- (trs0 ++) <$> pick (genTransactions trcount)
        gen <- pick $ mkStdGen <$> arbitrary
        now <- liftIO getTransactionTime
        liftIO $ r gen s0 (makeExecState $ initialEvents s0 <> Seq.fromList [(x, ETransaction (fromBareTransaction now tr)) | x <- [0..n-1], tr <- trs])


tests :: Word -> Spec
tests lvl = parallel $ describe "Concordium.Konsensus" $ do
    -- it "catch up at end" $ withMaxSuccess 5 $ withInitialStates 2 $ runKonsensusTestSimple 100
    it "2 parties, 100 steps, 20 transactions with duplicates, check at every step" $ withMaxSuccess (10^lvl) $ withInitialStatesDoubleTransactions 2 10 $ runKonsensusTest 100
    it "2 parties, 100 steps, 10 transactions, check at every step" $ withMaxSuccess (10*10^lvl) $ withInitialStatesTransactions 2 10 $ runKonsensusTest 100
    it "2 parties, 1000 steps, 50 transactions, check at every step" $ withMaxSuccess (10^lvl) $ withInitialStatesTransactions 2 50 $ runKonsensusTest 1000
    it "2 parties, 100 steps, check at every step" $ withMaxSuccess (10*10^lvl) $ withInitialStates 2 $ runKonsensusTest 100
    --it "2 parties, 100 steps, check at end" $ withMaxSuccess 50000 $ withInitialStates 2 $ runKonsensusTestSimple 100
    --it "2 parties, 1000 steps, check at end" $ withMaxSuccess 100 $ withInitialStates 2 $ runKonsensusTestSimple 1000
    it "2 parties, 1000 steps, check at every step" $ withMaxSuccess (10^lvl) $ withInitialStates 2 $ runKonsensusTest 10000
    --it "2 parties, 10000 steps, check at end" $ withMaxSuccess 100 $ withInitialStates 2 $ runKonsensusTestSimple 10000
    it "4 parties, 10000 steps, check every step" $ withMaxSuccess (10^lvl `div` 20) $ withInitialStates 4 $ runKonsensusTest 10000<|MERGE_RESOLUTION|>--- conflicted
+++ resolved
@@ -314,18 +314,7 @@
 
 runKonsensusTest :: RandomGen g => Int -> g -> States -> ExecState -> IO Property
 runKonsensusTest steps g states es
-<<<<<<< HEAD
-        | steps <= 0 =
-            (case forM_ states $ \s ->
-              let SkovState sd _ _ = (s ^. _3)
-              in checkFinalizationRecordsVerify sd of
-                Left err -> return $ counterexample ("Invariant failed: " ++ err) False
-                Right _ -> return $
-                            (label $ "fin length: " ++ (show $ maximum $ (\s -> s ^. _3 . to ssGSState . TS.finalizationList . to Seq.length) <$> states )) $
-                            property True)
-=======
         | steps <= 0 = return $ label ("fin length: " ++ show (maximum $ (\s -> s ^. _3 . to ssGSState . TS.finalizationList . to Seq.length) <$> states )) $ property True
->>>>>>> e8e429e3
         | null (es ^. esEventPool) = return $ property True
         | otherwise = do
             let ((rcpt, ev), events', g') = selectFromSeq g (es ^. esEventPool)
