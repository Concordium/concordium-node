--- conflicted
+++ resolved
@@ -1,9 +1,5 @@
 {-# LANGUAGE DataKinds #-}
-<<<<<<< HEAD
-{-# LANGUAGE MonoLocalBinds #-}
-=======
 {-# LANGUAGE GADTs #-}
->>>>>>> 90881118
 {-# LANGUAGE TypeApplications #-}
 
 -- | Testing of 'Concordium.KonsensusV1.Types' and 'Concordium.KonsensusV1.TreeState.Types' modules.
@@ -232,13 +228,8 @@
 
 -- | Generate an arbitrary baked block with no transactions.
 --  The baker of the block is number 42.
-<<<<<<< HEAD
-genBakedBlock :: Gen (BakedBlock pv)
-genBakedBlock = do
-=======
 genBakedBlock :: SProtocolVersion pv -> Gen (BakedBlock pv)
 genBakedBlock sProtocolVersion = do
->>>>>>> 90881118
     bbRound <- genRound
     bbEpoch <- genEpoch
     bbTimestamp <- genTimestamp
@@ -247,11 +238,12 @@
     bbTransactions <- genTransactions
     bbDerivableHashes <- case sBlockHashVersionFor sProtocolVersion of
         SBlockHashVersion0 -> do
-            bbStateHash <- StateHashV0 . Hash.Hash . FBS.pack <$> vector 32
+    bbStateHash <- StateHashV0 . Hash.Hash . FBS.pack <$> vector 32
             return $
                 DBHashesV0 $
                     BlockDerivableHashesV0
-                        { bdhv0TransactionOutcomesHash = Transactions.emptyTransactionOutcomesHashV1,
+                        { bdhv0TransactionOutcomesHash = TransactionOutcomes.toTransactionOutcomesHash
+                            TransactionOutcomes.emptyTransactionOutcomesHashV1,
                           bdhv0BlockStateHash = bbStateHash
                         }
         SBlockHashVersion1 -> do
@@ -266,12 +258,6 @@
         BakedBlock
             { bbTimeoutCertificate = Absent,
               bbEpochFinalizationEntry = Absent,
-<<<<<<< HEAD
-              bbTransactionOutcomesHash =
-                TransactionOutcomes.toTransactionOutcomesHash
-                    TransactionOutcomes.emptyTransactionOutcomesHashV1,
-=======
->>>>>>> 90881118
               bbBaker = 42,
               ..
             }
@@ -330,11 +316,7 @@
 propSerializeSignedBlock :: Property
 propSerializeSignedBlock =
     forAll (genSignedBlock @'P6) $ \sb ->
-<<<<<<< HEAD
         case runGet (getSignedBlock (TransactionTime 42)) $! runPut (putSignedBlock sb) of
-=======
-        case runGet (getSignedBlock SP6 (TransactionTime 42)) $! runPut (putSignedBlock sb) of
->>>>>>> 90881118
             Left _ -> False
             Right sb' -> sb == sb'
 
@@ -423,22 +405,14 @@
 
 propSignBakedBlock :: Property
 propSignBakedBlock =
-<<<<<<< HEAD
-    forAll (genBakedBlock @'P6) $ \bb ->
-=======
     forAll (genBakedBlock SP6) $ \bb ->
->>>>>>> 90881118
         forAll genBlockHash $ \genesisHash ->
             forAll genBlockKeyPair $ \kp@(Sig.KeyPair _ pk) ->
                 (verifyBlockSignature pk genesisHash (signBlock kp genesisHash bb))
 
 propSignBakedBlockDiffKey :: Property
 propSignBakedBlockDiffKey =
-<<<<<<< HEAD
-    forAll (genBakedBlock @'P6) $ \bb ->
-=======
     forAll (genBakedBlock SP6) $ \bb ->
->>>>>>> 90881118
         forAll genBlockHash $ \genesisHash ->
             forAll genBlockKeyPair $ \kp ->
                 forAll genBlockKeyPair $ \(Sig.KeyPair _ pk1) ->
