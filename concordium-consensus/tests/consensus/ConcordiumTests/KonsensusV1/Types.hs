--- conflicted
+++ resolved
@@ -1,10 +1,6 @@
 {-# LANGUAGE DataKinds #-}
-<<<<<<< HEAD
-{-# LANGUAGE MonoLocalBinds #-}
-=======
 {-# LANGUAGE GADTs #-}
 {-# LANGUAGE ScopedTypeVariables #-}
->>>>>>> c7a7f374
 {-# LANGUAGE TypeApplications #-}
 
 -- | Testing of 'Concordium.KonsensusV1.Types' and 'Concordium.KonsensusV1.TreeState.Types' modules.
@@ -34,14 +30,8 @@
 import Concordium.Types.Transactions
 import qualified Data.FixedByteString as FBS
 
-<<<<<<< HEAD
-import Concordium.KonsensusV1.TreeState.Types
-import Concordium.KonsensusV1.Types
-import Concordium.Types.Option
 import qualified Concordium.Types.TransactionOutcomes as TransactionOutcomes
-=======
 import qualified ConcordiumTests.KonsensusV1.Common as Common
->>>>>>> c7a7f374
 
 -- | Generate a 'FinalizerSet'. The size parameter determines the size of the committee that
 --  the finalizers are (nominally) sampled from.
@@ -240,13 +230,8 @@
 
 -- | Generate an arbitrary baked block with no transactions.
 --  The baker of the block is number 42.
-<<<<<<< HEAD
-genBakedBlock :: Gen (BakedBlock pv)
-genBakedBlock = do
-=======
 genBakedBlock :: SProtocolVersion pv -> Gen (BakedBlock pv)
 genBakedBlock sProtocolVersion = do
->>>>>>> c7a7f374
     bbRound <- genRound
     bbEpoch <- genEpoch
     bbTimestamp <- genTimestamp
@@ -258,7 +243,9 @@
             bbStateHash <- StateHashV0 . Hash.Hash . FBS.pack <$> vector 32
             return $
                 DerivableBlockHashesV0
-                    { dbhv0TransactionOutcomesHash = Transactions.emptyTransactionOutcomesHashV1,
+                    { dbhv0TransactionOutcomesHash =
+                        TransactionOutcomes.toTransactionOutcomesHash
+                            TransactionOutcomes.emptyTransactionOutcomesHashV1,
                       dbhv0BlockStateHash = bbStateHash
                     }
         SBlockHashVersion1 -> do
@@ -272,12 +259,6 @@
         BakedBlock
             { bbTimeoutCertificate = Absent,
               bbEpochFinalizationEntry = Absent,
-<<<<<<< HEAD
-              bbTransactionOutcomesHash =
-                TransactionOutcomes.toTransactionOutcomesHash
-                    TransactionOutcomes.emptyTransactionOutcomesHashV1,
-=======
->>>>>>> c7a7f374
               bbBaker = 42,
               ..
             }
@@ -333,12 +314,6 @@
             Right bb' -> bb == bb'
 
 -- | Test that serializing then deserializing a signed block is the identity.
-<<<<<<< HEAD
-propSerializeSignedBlock :: Property
-propSerializeSignedBlock =
-    forAll (genSignedBlock @'P6) $ \sb ->
-        case runGet (getSignedBlock (TransactionTime 42)) $! runPut (putSignedBlock sb) of
-=======
 propSerializeSignedBlock ::
     forall pv.
     (IsProtocolVersion pv) =>
@@ -346,8 +321,7 @@
     Property
 propSerializeSignedBlock sProtocolVersion =
     forAll (genSignedBlock @pv) $ \sb ->
-        case runGet (getSignedBlock sProtocolVersion (TransactionTime 42)) $! runPut (putSignedBlock sb) of
->>>>>>> c7a7f374
+        case runGet (getSignedBlock (TransactionTime 42)) $! runPut (putSignedBlock sb) of
             Left _ -> False
             Right sb' -> sb == sb'
 
@@ -434,28 +408,16 @@
                     pubKeys = [(Bls.derivePublicKey someBlsSecretKey), (Bls.derivePublicKey (someOtherBlsSecretKey 1))]
                 in  not (checkQuorumSignature qsm1 pubKeys qs')
 
-<<<<<<< HEAD
-propSignBakedBlock :: Property
-propSignBakedBlock =
-    forAll (genBakedBlock @'P6) $ \bb ->
-=======
-propSignBakedBlock :: SProtocolVersion pv -> Property
+propSignBakedBlock :: (IsProtocolVersion pv) => SProtocolVersion pv -> Property
 propSignBakedBlock sProtocolVersion =
     forAll (genBakedBlock sProtocolVersion) $ \bb ->
->>>>>>> c7a7f374
         forAll genBlockHash $ \genesisHash ->
             forAll genBlockKeyPair $ \kp@(Sig.KeyPair _ pk) ->
                 (verifyBlockSignature pk genesisHash (signBlock kp genesisHash bb))
 
-<<<<<<< HEAD
-propSignBakedBlockDiffKey :: Property
-propSignBakedBlockDiffKey =
-    forAll (genBakedBlock @'P6) $ \bb ->
-=======
-propSignBakedBlockDiffKey :: SProtocolVersion pv -> Property
+propSignBakedBlockDiffKey :: (IsProtocolVersion pv) => SProtocolVersion pv -> Property
 propSignBakedBlockDiffKey sProtocolVersion =
     forAll (genBakedBlock sProtocolVersion) $ \bb ->
->>>>>>> c7a7f374
         forAll genBlockHash $ \genesisHash ->
             forAll genBlockKeyPair $ \kp ->
                 forAll genBlockKeyPair $ \(Sig.KeyPair _ pk1) ->
