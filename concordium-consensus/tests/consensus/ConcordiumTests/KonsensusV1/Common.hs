{-# LANGUAGE DataKinds #-}
{-# LANGUAGE GADTs #-}
{-# LANGUAGE OverloadedStrings #-}
{-# LANGUAGE RankNTypes #-}

-- | A common module for various helper definitions used for testing purposes.
module ConcordiumTests.KonsensusV1.Common where

import qualified Data.Vector as Vec
import System.Random

import qualified Concordium.Crypto.BlockSignature as Sig
import qualified Concordium.Crypto.DummyData as Dummy
import qualified Concordium.Crypto.SHA256 as Hash
import qualified Concordium.Crypto.VRF as VRF
import Concordium.GlobalState.Persistent.BlobStore (blobRefToBufferedRef, refNull)
import Concordium.GlobalState.Persistent.BlockState (HashedPersistentBlockState (..), PersistentBlockState)
import Concordium.KonsensusV1.TreeState.Types
import Concordium.KonsensusV1.Types
import Concordium.Types
import qualified Concordium.Types.Conditionally as Cond
import Concordium.Types.Option
<<<<<<< HEAD
import Concordium.Types.TransactionOutcomes
import ConcordiumTests.KonsensusV1.TreeStateTest hiding (tests)
=======
import Concordium.Types.Parameters
import Concordium.Types.Transactions
import GHC.IO (unsafePerformIO)
import GHC.IORef (newIORef)
import Test.Hspec (Spec)
>>>>>>> c7a7f374

-- | Just an arbitrary chosen block hash used for testing.
myBlockHash :: BlockHash
myBlockHash = BlockHash $ Hash.hash "my block hash"

dummyStateHash :: StateHash
dummyStateHash = StateHashV0 $ Hash.hash "DummyPersistentBlockState"

dummyBlockResultHash :: BlockResultHash
dummyBlockResultHash = BlockResultHash $ Hash.hash "DummyBlockResult"

-- | A dummy block state that has no content.
dummyBlockState :: HashedPersistentBlockState pv
dummyBlockState = HashedPersistentBlockState{..}
  where
    hpbsPointers = dummyPersistentBlockState
    hpbsHash = dummyStateHash

-- | A dummy block state that is just a @BlobRef maxBound@.
dummyPersistentBlockState :: PersistentBlockState pv
{-# NOINLINE dummyPersistentBlockState #-}
dummyPersistentBlockState = unsafePerformIO $ newIORef $ blobRefToBufferedRef refNull

-- | A 'QuorumCertificate' pointing to the block provided.
--  The certificate itself is inherently invalid as it is for round and epoch 0.
--  Further no one signed it and it has an empty signature.
--  However for the tests exposed here it is sufficient.
dummyQuorumCertificate :: BlockHash -> QuorumCertificate
dummyQuorumCertificate blockHash =
    QuorumCertificate
        { qcBlock = blockHash,
          qcRound = 0,
          qcEpoch = 0,
          qcAggregateSignature = mempty,
          qcSignatories = FinalizerSet 0
        }

-- | A BlockNonce consisting
--  of a VRF proof on the empty string with the 'dummyVRFKeys'.
dummyBlockNonce :: BlockNonce
dummyBlockNonce = VRF.prove dummyVRFKeys ""

-- | An arbitrary chosen 'VRF.KeyPair'.
--  This is required to create the 'dummyBlockNonce'.
dummyVRFKeys :: VRF.KeyPair
dummyVRFKeys = fst $ VRF.randomKeyPair (mkStdGen 0)

-- | A 'BlockPointer' which refers to a block with no meaningful state.
someBlockPointer :: SProtocolVersion pv -> BlockHash -> Round -> Epoch -> BlockPointer pv
someBlockPointer sProtocolVersion bh r e =
    BlockPointer
        { bpInfo =
            BlockMetadata
                { bmHeight = 0,
                  bmReceiveTime = timestampToUTCTime 0,
                  bmArriveTime = timestampToUTCTime 0,
                  bmEnergyCost = 0,
                  bmTransactionsSize = 0,
                  bmBlockStateHash = case sBlockHashVersionFor sProtocolVersion of
                    SBlockHashVersion0 -> Cond.CFalse
                    SBlockHashVersion1 -> Cond.CTrue stateHash
                },
          bpBlock = NormalBlock $ SignedBlock bakedBlock bh (Sig.sign sigKeyPair "foo"),
          bpState = dummyBlockState
        }
  where
    stateHash = StateHashV0 $ Hash.hash "empty state hash"
    -- A dummy block pointer with no meaningful state.
    bakedBlock =
        BakedBlock
            { bbRound = r,
              bbEpoch = e,
              bbTimestamp = 0,
              bbBaker = 0,
              bbQuorumCertificate = dummyQuorumCertificate $ BlockHash minBound,
              bbTimeoutCertificate = Absent,
              bbEpochFinalizationEntry = Absent,
              bbNonce = dummyBlockNonce,
              bbTransactions = Vec.empty,
<<<<<<< HEAD
              bbTransactionOutcomesHash = toTransactionOutcomesHash emptyTransactionOutcomesHashV1,
              bbStateHash = StateHashV0 $ Hash.hash "empty state hash"
=======
              bbDerivableHashes = case sBlockHashVersionFor sProtocolVersion of
                SBlockHashVersion0 ->
                    DerivableBlockHashesV0
                        { dbhv0TransactionOutcomesHash = emptyTransactionOutcomesHashV1,
                          dbhv0BlockStateHash = stateHash
                        }
                SBlockHashVersion1 ->
                    DerivableBlockHashesV1
                        { dbhv1BlockResultHash = BlockResultHash $ Hash.hash "empty state hash"
                        }
>>>>>>> c7a7f374
            }

-- | A block pointer with 'myBlockHash' as block hash.
myBlockPointer :: SProtocolVersion pv -> Round -> Epoch -> BlockPointer pv
myBlockPointer sProtocolVersion = someBlockPointer sProtocolVersion myBlockHash

-- | A key pair created from the provided seed.
sigKeyPair' :: Int -> Sig.KeyPair
sigKeyPair' seed = fst $ Dummy.randomBlockKeyPair $ mkStdGen seed

-- | The public key of the 'sigKeyPair''.
sigPublicKey' :: Int -> Sig.VerifyKey
sigPublicKey' seed = Sig.verifyKey $ sigKeyPair' seed

-- | An arbitrary chosen key pair
sigKeyPair :: Sig.KeyPair
sigKeyPair = fst $ Dummy.randomBlockKeyPair $ mkStdGen 42

-- | The public key of the 'sigKeyPair'.
sigPublicKey :: Sig.VerifyKey
sigPublicKey = Sig.verifyKey sigKeyPair

-- | Run tests for each protocol version.
-- The tests are provided with the protocol version and a string representation of the protocol version.
forEveryProtocolVersion ::
    (forall pv. (IsProtocolVersion pv) => SProtocolVersion pv -> String -> Spec) ->
    Spec
forEveryProtocolVersion check =
    sequence_
        [ check SP1 "P1",
          check SP2 "P2",
          check SP3 "P3",
          check SP4 "P4",
          check SP5 "P5",
          check SP6 "P6",
          check SP7 "P7"
        ]

-- | Run tests for each protocol version using consensus v1 (P6 and onwards).
-- The tests are provided with the protocol version and a string representation of the protocol version.
forEveryProtocolVersionConsensusV1 ::
    ( forall pv.
      (IsProtocolVersion pv, IsConsensusV1 pv) =>
      SProtocolVersion pv ->
      String ->
      Spec
    ) ->
    Spec
forEveryProtocolVersionConsensusV1 check =
    forEveryProtocolVersion $ \spv pvString -> case consensusVersionFor spv of
        ConsensusV0 -> return ()
        ConsensusV1 -> check spv pvString<|MERGE_RESOLUTION|>--- conflicted
+++ resolved
@@ -20,16 +20,11 @@
 import Concordium.Types
 import qualified Concordium.Types.Conditionally as Cond
 import Concordium.Types.Option
-<<<<<<< HEAD
+import Concordium.Types.Parameters
 import Concordium.Types.TransactionOutcomes
-import ConcordiumTests.KonsensusV1.TreeStateTest hiding (tests)
-=======
-import Concordium.Types.Parameters
-import Concordium.Types.Transactions
 import GHC.IO (unsafePerformIO)
 import GHC.IORef (newIORef)
 import Test.Hspec (Spec)
->>>>>>> c7a7f374
 
 -- | Just an arbitrary chosen block hash used for testing.
 myBlockHash :: BlockHash
@@ -109,21 +104,16 @@
               bbEpochFinalizationEntry = Absent,
               bbNonce = dummyBlockNonce,
               bbTransactions = Vec.empty,
-<<<<<<< HEAD
-              bbTransactionOutcomesHash = toTransactionOutcomesHash emptyTransactionOutcomesHashV1,
-              bbStateHash = StateHashV0 $ Hash.hash "empty state hash"
-=======
               bbDerivableHashes = case sBlockHashVersionFor sProtocolVersion of
                 SBlockHashVersion0 ->
                     DerivableBlockHashesV0
-                        { dbhv0TransactionOutcomesHash = emptyTransactionOutcomesHashV1,
+                        { dbhv0TransactionOutcomesHash = toTransactionOutcomesHash emptyTransactionOutcomesHashV1,
                           dbhv0BlockStateHash = stateHash
                         }
                 SBlockHashVersion1 ->
                     DerivableBlockHashesV1
                         { dbhv1BlockResultHash = BlockResultHash $ Hash.hash "empty state hash"
                         }
->>>>>>> c7a7f374
             }
 
 -- | A block pointer with 'myBlockHash' as block hash.
