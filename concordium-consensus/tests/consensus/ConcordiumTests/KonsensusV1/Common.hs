{-# LANGUAGE DataKinds #-}
{-# LANGUAGE OverloadedStrings #-}

-- | A common module for various helper definitions used for testing purposes.
module ConcordiumTests.KonsensusV1.Common where

import qualified Data.Vector as Vec
import System.Random

import qualified Concordium.Crypto.BlockSignature as Sig
import qualified Concordium.Crypto.DummyData as Dummy
import qualified Concordium.Crypto.SHA256 as Hash
import Concordium.KonsensusV1.TreeState.Types
import Concordium.KonsensusV1.Types
import Concordium.Types
import qualified Concordium.Types.Conditionally as Cond
import Concordium.Types.Option
import Concordium.Types.TransactionOutcomes
import ConcordiumTests.KonsensusV1.TreeStateTest hiding (tests)

-- | Just an arbitrary chosen block hash used for testing.
myBlockHash :: BlockHash
myBlockHash = BlockHash $ Hash.hash "my block hash"

-- | A 'BlockPointer' which refers to a block with no meaningful state.
someBlockPointer :: BlockHash -> Round -> Epoch -> BlockPointer 'P6
someBlockPointer bh r e =
    BlockPointer
        { bpInfo =
            BlockMetadata
                { bmHeight = 0,
                  bmReceiveTime = timestampToUTCTime 0,
                  bmArriveTime = timestampToUTCTime 0,
                  bmEnergyCost = 0,
                  bmTransactionsSize = 0,
                  bmBlockStateHash = Cond.CFalse
                },
          bpBlock = NormalBlock $ SignedBlock bakedBlock bh (Sig.sign sigKeyPair "foo"),
          bpState = dummyBlockState
        }
  where
    -- A dummy block pointer with no meaningful state.
    bakedBlock =
        BakedBlock
            { bbRound = r,
              bbEpoch = e,
              bbTimestamp = 0,
              bbBaker = 0,
              bbQuorumCertificate = dummyQuorumCertificate $ BlockHash minBound,
              bbTimeoutCertificate = Absent,
              bbEpochFinalizationEntry = Absent,
              bbNonce = dummyBlockNonce,
              bbTransactions = Vec.empty,
<<<<<<< HEAD
              bbTransactionOutcomesHash = toTransactionOutcomesHash emptyTransactionOutcomesHashV1,
              bbStateHash = StateHashV0 $ Hash.hash "empty state hash"
=======
              bbDerivableHashes =
                DBHashesV0 $
                    BlockDerivableHashesV0
                        { bdhv0TransactionOutcomesHash = emptyTransactionOutcomesHashV1,
                          bdhv0BlockStateHash = StateHashV0 $ Hash.hash "empty state hash"
                        }
>>>>>>> 90881118
            }

-- | A block pointer with 'myBlockHash' as block hash.
myBlockPointer :: Round -> Epoch -> BlockPointer 'P6
myBlockPointer = someBlockPointer myBlockHash

-- | A key pair created from the provided seed.
sigKeyPair' :: Int -> Sig.KeyPair
sigKeyPair' seed = fst $ Dummy.randomBlockKeyPair $ mkStdGen seed

-- | The public key of the 'sigKeyPair''.
sigPublicKey' :: Int -> Sig.VerifyKey
sigPublicKey' seed = Sig.verifyKey $ sigKeyPair' seed

-- | An arbitrary chosen key pair
sigKeyPair :: Sig.KeyPair
sigKeyPair = fst $ Dummy.randomBlockKeyPair $ mkStdGen 42

-- | The public key of the 'sigKeyPair'.
sigPublicKey :: Sig.VerifyKey
sigPublicKey = Sig.verifyKey sigKeyPair<|MERGE_RESOLUTION|>--- conflicted
+++ resolved
@@ -51,17 +51,12 @@
               bbEpochFinalizationEntry = Absent,
               bbNonce = dummyBlockNonce,
               bbTransactions = Vec.empty,
-<<<<<<< HEAD
-              bbTransactionOutcomesHash = toTransactionOutcomesHash emptyTransactionOutcomesHashV1,
-              bbStateHash = StateHashV0 $ Hash.hash "empty state hash"
-=======
               bbDerivableHashes =
                 DBHashesV0 $
                     BlockDerivableHashesV0
                         { bdhv0TransactionOutcomesHash = emptyTransactionOutcomesHashV1,
                           bdhv0BlockStateHash = StateHashV0 $ Hash.hash "empty state hash"
                         }
->>>>>>> 90881118
             }
 
 -- | A block pointer with 'myBlockHash' as block hash.
