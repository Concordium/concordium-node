--- conflicted
+++ resolved
@@ -95,16 +95,11 @@
 tests :: Spec
 tests = describe "KonsensusV1.Consensus" $ do
     it "RoundStatus advances from quorum round" propAdvanceRoundStatusFromQuorumRound
-<<<<<<< HEAD
     it "RoundStatus advances from timed out round" propAdvanceRoundStatusFromTCRound
-    it "RoundStatus advances epoch" propAdvanceRoundStatusEpoch
     it "Test updateRoundStatus" $ do
         testCase 0 10000 (3 % 2) 1 15000
         testCase 1 10000 (4 % 3) 2 13333
         testCase 2 10000 (5 % 3) 3 16666
         testCase 3 3000 (4 % 3) 4 4000
         testCase 4 80000 (10 % 9) 5 88888
-        testCase 5 8000 (8 % 7) 6 9142
-=======
-    it "RoundStatus advances from timed out round" propAdvanceRoundStatusFromTCRound
->>>>>>> cf9bdf58
+        testCase 5 8000 (8 % 7) 6 9142