{-# LANGUAGE DataKinds #-}
{-# LANGUAGE NumericUnderscores #-}
{-# LANGUAGE OverloadedStrings #-}
{-# LANGUAGE StandaloneDeriving #-}
{-# LANGUAGE TemplateHaskell #-}
{-# LANGUAGE TypeApplications #-}
{-# OPTIONS_GHC -fno-warn-orphans #-}

module ConcordiumTests.KonsensusV1.TreeStateTest where

import Control.Monad.Reader
import Control.Monad.State
import qualified Data.ByteString.Lazy as BSL
import Data.FileEmbed
import qualified Data.HashMap.Strict as HM
import Data.IORef
import qualified Data.Map.Strict as Map
import qualified Data.PQueue.Prio.Min as MPQ
import qualified Data.Sequence as Seq
import qualified Data.Vector as Vec
import Lens.Micro.Platform
import System.IO.Unsafe
import System.Random
import Test.HUnit
import Test.Hspec

-- base types.

import Concordium.Crypto.DummyData
import qualified Concordium.Crypto.SHA256 as Hash
import qualified Concordium.Crypto.SignatureScheme as SigScheme
import qualified Concordium.Crypto.VRF as VRF
import Concordium.Genesis.Data.BaseV1
import Concordium.Scheduler.DummyData
import Concordium.Types
import Concordium.Types.Execution
import Concordium.Types.HashableTo
import Concordium.Types.Transactions

-- konsensus v1 related imports.
import Concordium.GlobalState.BakerInfo
import Concordium.GlobalState.Parameters (defaultRuntimeParameters)
import Concordium.GlobalState.Persistent.BlobStore
import Concordium.GlobalState.Persistent.BlockState
import Concordium.GlobalState.Persistent.TreeState (insertDeadCache, memberDeadCache)
import Concordium.GlobalState.TransactionTable
import Concordium.ID.Types
import Concordium.KonsensusV1.TreeState.Implementation
import qualified Concordium.KonsensusV1.TreeState.LowLevel as LowLevel
import Concordium.KonsensusV1.TreeState.LowLevel.Memory
import Concordium.KonsensusV1.TreeState.Types
import Concordium.KonsensusV1.Types
import qualified Concordium.TransactionVerification as TVer
import Concordium.Types.Updates

-- We derive these instances here so we don't accidently end up using them in production.
-- We have them because they are very convenient for testing purposes.
deriving instance Eq (InMemoryBlockStatus pv)
deriving instance Eq (BlockStatus pv)
deriving instance Eq (BlockTable pv)
deriving instance Eq (RecentBlockStatus pv)

instance Eq (BlockPointer pv) where
    bp1 == bp2 =
        bpInfo bp1 == bpInfo bp2
            && bpBlock bp1 == bpBlock bp2
            && hpbsHash (bpState bp1) == hpbsHash (bpState bp2)

-- |A dummy block state that is just a @BlobRef 0@.
dummyPersistentBlockState :: PersistentBlockState pv
{-# NOINLINE dummyPersistentBlockState #-}
dummyPersistentBlockState = unsafePerformIO $ newIORef $ blobRefToBufferedRef (BlobRef 0)

dummyStateHash :: StateHash
dummyStateHash = StateHashV0 $ Hash.hash "DummyPersistentBlockState"

-- |A dummy block state that has no content.
dummyBlockState :: HashedPersistentBlockState pv
dummyBlockState = HashedPersistentBlockState{..}
  where
    hpbsPointers = dummyPersistentBlockState
    hpbsHash = dummyStateHash

dummyQuorumCertificate :: BlockHash -> QuorumCertificate
dummyQuorumCertificate bh =
    QuorumCertificate
        { qcBlock = bh,
          qcRound = 0,
          qcEpoch = 0,
          qcAggregateSignature = mempty,
          qcSignatories = FinalizerSet 0
        }

dummyVRFKeys :: VRF.KeyPair
dummyVRFKeys = fst $ VRF.randomKeyPair (mkStdGen 0)

dummySignKeys :: BakerSignPrivateKey
{-# NOINLINE dummySignKeys #-}
dummySignKeys = fst $ randomBlockKeyPair $ mkStdGen 42

dummyBlockNonce :: BlockNonce
dummyBlockNonce = VRF.prove dummyVRFKeys ""

dummyBakedBlock :: BlockHash -> Round -> BakedBlock
dummyBakedBlock parentHash bbRound = BakedBlock{..}
  where
    bbEpoch = 0
    bbTimestamp = 0
    bbBaker = 0
    bbQuorumCertificate = dummyQuorumCertificate parentHash
    bbTimeoutCertificate = Absent
    bbEpochFinalizationEntry = Absent
    bbNonce = dummyBlockNonce
    bbTransactions = mempty
    bbTransactionOutcomesHash = TransactionOutcomesHash minBound
    bbStateHash = dummyStateHash

dummySignedBlock :: BlockHash -> Round -> SignedBlock
dummySignedBlock parentHash = signBlock dummySignKeys dummyGenesisBlockHash . dummyBakedBlock parentHash

dummyPendingBlock :: BlockHash -> Round -> PendingBlock
dummyPendingBlock parentHash r =
    PendingBlock
        { pbBlock = dummySignedBlock parentHash r,
          pbReceiveTime = timestampToUTCTime 0
        }

dummyBlock :: Round -> BlockPointer pv
dummyBlock rnd = BlockPointer{..}
  where
    bpInfo =
        BlockMetadata
            { bmHeight = fromIntegral rnd,
              bmReceiveTime = timestampToUTCTime 0,
              bmArriveTime = timestampToUTCTime 0
            }
    bpBlock = NormalBlock $ dummySignedBlock (BlockHash minBound) rnd
    bpState = dummyBlockState

dummyGenesisBlockHash :: BlockHash
dummyGenesisBlockHash = BlockHash (Hash.hash "DummyGenesis")

dummyGenesisMetadata :: GenesisMetadata
dummyGenesisMetadata =
    GenesisMetadata
        { gmParameters =
            CoreGenesisParametersV1
                { genesisTime = 0,
                  genesisEpochDuration = 3_600_000
                },
          gmCurrentGenesisHash = dummyGenesisBlockHash,
          gmFirstGenesisHash = dummyGenesisBlockHash,
          gmStateHash = getHash dummyBlockState
        }

dummyLeadershipElectionNonce :: LeadershipElectionNonce
dummyLeadershipElectionNonce = Hash.hash "LeadershipElectionNonce"

<<<<<<< HEAD
-- |Dummy bakers and finalizers with no bakers or finalizers.
-- This is only suitable for when the value is not meaningfully used.
dummyBakersAndFinalizers :: BakersAndFinalizers
dummyBakersAndFinalizers =
    BakersAndFinalizers
        { _bfBakers = FullBakers Vec.empty 0,
          _bfFinalizers = FinalizationCommittee Vec.empty 0
        }

-- |Dummy epoch bakers. This is only suitable for when the actual value is not meaningfully used.
dummyEpochBakers :: EpochBakers
dummyEpochBakers = EpochBakers 0 dummyBakersAndFinalizers dummyBakersAndFinalizers 1

=======
-- |An initial 'SkovData' suitable for testing.
-- The block state is empty only consisting of a
-- genesis block.
>>>>>>> 156e7d7b
dummyInitialSkovData :: SkovData pv
dummyInitialSkovData =
    mkInitialSkovData
        defaultRuntimeParameters
        dummyGenesisMetadata
        dummyBlockState
        10_000
        dummyLeadershipElectionNonce
        dummyEpochBakers

newtype TestLLDB pv = TestLLDB {theTestLLDB :: IORef (LowLevelDB pv)}

instance HasMemoryLLDB pv (TestLLDB pv) where
    theMemoryLLDB = theTestLLDB

runTestLLDB :: LowLevelDB pv -> MemoryLLDBM pv (ReaderT (TestLLDB pv) IO) b -> IO b
runTestLLDB initDB a = do
    tdb <- TestLLDB <$> newIORef initDB
    runReaderT (runMemoryLLDBM a) tdb

-- Test values

genB :: BlockPointer pv
genB = dummyBlock 0
lastFin :: BlockPointer pv
lastFin = dummyBlock 20
testB :: BlockPointer pv
testB = dummyBlock 21
focusB :: BlockPointer pv
focusB = dummyBlock 22
pendingB :: PendingBlock
pendingB = dummyPendingBlock (BlockHash minBound) 33
deadH :: BlockHash
deadH = BlockHash (Hash.hash "DeadBlock")
unknownH :: BlockHash
unknownH = BlockHash (Hash.hash "Unknown")

-- |Convert a block pointer to a stored block, using `BlobRef 0` as the state pointer.
toStoredBlock :: BlockPointer pv -> LowLevel.StoredBlock pv
toStoredBlock BlockPointer{..} =
    LowLevel.StoredBlock
        { stbStatePointer = BlobRef 0,
          stbInfo = bpInfo,
          stbBlock = bpBlock
        }

skovDataWithTestBlocks :: SkovData pv
skovDataWithTestBlocks =
    dummyInitialSkovData
        & lastFinalized .~ lastFin
        & focusBlock .~ focusB
        & blockTable
            %~ ( ( liveMap
                    %~ ( (at (getHash testB) ?~ MemBlockAlive testB)
                            . (at (getHash focusB) ?~ MemBlockAlive focusB)
                            . (at (getHash pendingB) ?~ MemBlockPending pendingB)
                       )
                 )
                    . ( deadBlocks %~ insertDeadCache deadH
                      )
               )

-- |A test 'LowLevelDB' with the genesis block.
lldbWithGenesis :: LowLevelDB pv
lldbWithGenesis =
    initialLowLevelDB
        (toStoredBlock genB)
        (initialRoundStatus 10_000 dummyLeadershipElectionNonce)

-- |Testing 'getMemoryBlockStatus' functionality.
-- In particular this test ensures that a (known) block in memory can
-- have its status retrieved.
testGetMemoryBlockStatus :: Spec
testGetMemoryBlockStatus = describe "getMemoryBlockStatus" $ do
    it "last finalized" $ getMemoryBlockStatus (getHash lastFin) sd `shouldBe` Just (BlockFinalized lastFin)
    it "live" $ getMemoryBlockStatus (getHash testB) sd `shouldBe` Just (BlockAlive testB)
    it "focus block" $ getMemoryBlockStatus (getHash focusB) sd `shouldBe` Just (BlockAlive focusB)
    it "pending block" $ getMemoryBlockStatus (getHash pendingB) sd `shouldBe` Just (BlockPending pendingB)
    it "dead block" $ getMemoryBlockStatus deadH sd `shouldBe` Just BlockDead
    it "unknown block" $ getMemoryBlockStatus unknownH sd `shouldBe` Nothing
  where
    sd = skovDataWithTestBlocks

-- |Testing 'getBlockStatus' functionality.
-- In particular this test ensures that a (known) block, transient or persistent
-- can have its status looked up.
testGetBlockStatus :: Spec
testGetBlockStatus = describe "getBlockStatus" $ do
    it "last finalized" $ getStatus (getHash lastFin) $ BlockFinalized lastFin
    it "live" $ getStatus (getHash testB) $ BlockAlive testB
    it "focus block" $ getStatus (getHash focusB) $ BlockAlive focusB
    it "pending block" $ getStatus (getHash pendingB) $ BlockPending pendingB
    it "dead block" $ getStatus deadH BlockDead
    it "genesis block" $ getStatus (getHash genB) $ BlockFinalized genB
    it "unknown block" $ getStatus unknownH BlockUnknown
  where
    getStatus bh expect = do
        s <- runTestLLDB (lldbWithGenesis @'P6) $ getBlockStatus bh sd
        s `shouldBe` expect
    sd = skovDataWithTestBlocks

-- |Testing 'getRecentBlockStatus' functionality.
-- In particular this test ensures that a (known) block in memory
-- can have its status looked up, or at least inform the caller
-- that it is a predecessor of the last finalized block ('OldFinalized').
testGetRecentBlockStatus :: Spec
testGetRecentBlockStatus = describe "getRecentBlockStatus" $ do
    it "last finalized" $ getStatus (getHash lastFin) $ RecentBlock $ BlockFinalized lastFin
    it "live" $ getStatus (getHash testB) $ RecentBlock $ BlockAlive testB
    it "focus block" $ getStatus (getHash focusB) $ RecentBlock $ BlockAlive focusB
    it "pending block" $ getStatus (getHash pendingB) $ RecentBlock $ BlockPending pendingB
    it "dead block" $ getStatus deadH $ RecentBlock BlockDead
    it "genesis block" $ getStatus (getHash genB) OldFinalized
    it "unknown block" $ getStatus unknownH Unknown
  where
    getStatus bh expect = do
        s <- runTestLLDB (lldbWithGenesis @'P6) $ getRecentBlockStatus bh sd
        s `shouldBe` expect
    sd = skovDataWithTestBlocks

-- |Testing 'makeLiveBlock' function.
-- This ensures that a 'PendingBlock' can be marked live
-- and by doing so it becomes present in the map of live blocks
-- and a valid 'BlockPointer' to the block marked is returned.
testMakeLiveBlock :: Spec
testMakeLiveBlock = it "makeLiveBlock" $ do
    let arrTime = timestampToUTCTime 5
        hgt = 23
    let (res, sd) = runState (makeLiveBlock pendingB dummyBlockState hgt arrTime) skovDataWithTestBlocks
    res
        `shouldBe` BlockPointer
            { bpState = dummyBlockState,
              bpInfo =
                BlockMetadata
                    { bmReceiveTime = pbReceiveTime pendingB,
                      bmHeight = 23,
                      bmArriveTime = arrTime
                    },
              bpBlock = NormalBlock (pbBlock pendingB)
            }
    (sd ^. blockTable . liveMap . at (getHash pendingB))
        `shouldBe` Just (MemBlockAlive res)

-- |Testing 'markBlockDead' function.
-- This test ensures that whatever the state of a block referenced
-- by the provided 'BlockHash' is expunged from memory and that
-- it becomes part of the cache of dead blocks.
testMarkBlockDead :: Spec
testMarkBlockDead = describe "markBlockDead" $ do
    it "live" $ mbd (getHash testB)
    it "focus block" $ mbd (getHash focusB)
    it "pending block" $ mbd (getHash pendingB)
    it "dead block" $ mbd deadH
    it "unknown block" $ mbd unknownH
  where
    mbd h = do
        let ((), sd) = runState (markBlockDead h) skovDataWithTestBlocks
        assertEqual "block should not be in block table" Nothing (sd ^. blockTable . liveMap . at h)
        assertBool "block should be in the dead cache" $
            sd ^. blockTable . deadBlocks . to (memberDeadCache h)

-- |Testing 'markPending' function.
-- This test ensures that the provided 'PendingBlock'
-- is inserted into the block table in 'MemBlockPending' state.
testMarkPending :: Spec
testMarkPending = it "markPending" $ do
    let pb = dummyPendingBlock (BlockHash minBound) 37
    let ((), sd) = runState (markPending pb) skovDataWithTestBlocks
    assertEqual
        "block should be pending in block table"
        (Just (MemBlockPending pb))
        (sd ^. blockTable . liveMap . at (getHash pb))

-- |Testing 'addPendingBlock' function.
-- This test ensures that the provided 'PendingBlock' to
-- 'addPendingBlock' is inserted into the pending blocks table and pending blocks queue.
-- Further this test ensures that the pending block queue is in ascending order
-- by the 'Round' of the block.
testAddPendingBlock :: Spec
testAddPendingBlock = it "addPendingBlock" $ do
    let sd0 = dummyInitialSkovData
    let ((), sd1) = runState (addPendingBlock pb0) sd0
    assertEqual
        "pending block queue"
        (MPQ.fromList [(40, (getHash pb0, h0))])
        (sd1 ^. pendingBlocksQueue)
    assertEqual
        "pending block table"
        (HM.fromList [(h0, [pb0])])
        (sd1 ^. pendingBlocksTable)
    let ((), sd2) = runState (addPendingBlock pb1) sd1
    assertEqual
        "pending block queue"
        (MPQ.fromList [(40, (getHash pb0, h0)), (41, (getHash pb1, h0))])
        (sd2 ^. pendingBlocksQueue)
    assertEqual
        "pending block table"
        (HM.fromList [(h0, [pb1, pb0])])
        (sd2 ^. pendingBlocksTable)
    let ((), sd3) = runState (addPendingBlock pb2) sd2
    assertEqual
        "pending block queue"
        (MPQ.fromList [(40, (getHash pb0, h0)), (41, (getHash pb1, h0)), (42, (getHash pb2, getHash pb0))])
        (sd3 ^. pendingBlocksQueue)
    assertEqual
        "pending block table"
        (HM.fromList [(h0, [pb1, pb0]), (getHash pb0, [pb2])])
        (sd3 ^. pendingBlocksTable)
  where
    h0 = BlockHash minBound
    pb0 = dummyPendingBlock h0 40
    pb1 = dummyPendingBlock h0 41
    pb2 = dummyPendingBlock (getHash pb0) 42

-- |Testing 'takePendingChildren' function.
-- This test ensures that the caller of the function
-- removes the children block(s) of the specified 'BlockHash' only
-- from the pending blocks table,
-- and that the pending blocks queue is left untouched.
testTakePendingChildren :: Spec
testTakePendingChildren = it "takePendingChildren" $ do
    let (l, sd1) = runState (takePendingChildren h0) sd0
    assertEqual
        "pending children"
        [pb1, pb0]
        l
    assertEqual
        "pending block table"
        (HM.fromList [(getHash pb0, [pb2])])
        (sd1 ^. pendingBlocksTable)
    assertEqual "pending block queue" (sd0 ^. pendingBlocksQueue) (sd1 ^. pendingBlocksQueue)
    let (l', sd1') = runState (takePendingChildren (getHash pb0)) sd0
    assertEqual
        "pending children"
        [pb2]
        l'
    assertEqual
        "pending block table"
        (HM.fromList [(h0, [pb1, pb0])])
        (sd1' ^. pendingBlocksTable)
    assertEqual "pending block queue" (sd0 ^. pendingBlocksQueue) (sd1' ^. pendingBlocksQueue)
    let (l'', sd1'') = runState (takePendingChildren dummyGenesisBlockHash) sd0
    assertEqual "pending children" [] l''
    assertEqual "pending block table" (sd0 ^. pendingBlocksTable) (sd1'' ^. pendingBlocksTable)
    assertEqual "pending block queue" (sd0 ^. pendingBlocksQueue) (sd1'' ^. pendingBlocksQueue)
  where
    h0 = BlockHash minBound
    pb0 = dummyPendingBlock h0 40
    pb1 = dummyPendingBlock h0 41
    pb2 = dummyPendingBlock (getHash pb0) 42
    -- The state is initialized with a block table
    sd0 =
        dummyInitialSkovData
            & pendingBlocksQueue
                .~ MPQ.fromList
                    [ (40, (getHash pb0, h0)),
                      (41, (getHash pb1, h0)),
                      (42, (getHash pb2, getHash pb0))
                    ]
            & pendingBlocksTable
                .~ HM.fromList
                    [ (h0, [pb1, pb0]),
                      (getHash pb0, [pb2])
                    ]

-- |Testing function 'takeNextPendingUntil'.
-- This test checks that the whole pending table
-- i.e. the pending blocks table and pending blocks queue
-- has the pending blocks removed that have a 'Round' <= the
-- provided 'Round.
-- Note that as opposed to 'takeNextPending' this function also
-- pops pending blocks from the pending blocks queue as it is
-- used when finalizing a block at a certain 'Round'.
testTakeNextPendingUntil :: Spec
testTakeNextPendingUntil = it "takeNextPendingUntil" $ do
    let (mpb1, pending1) = runState (takeNextPendingUntil 40) pending0
    assertEqual "get to round 40" Nothing mpb1
    assertEqual
        "pending block table after get to round 40"
        (_pendingBlocksTable pending0)
        (_pendingBlocksTable pending1)
    assertEqual
        "pending block queue after get to round 40"
        (MPQ.fromList [(41, (getHash pb1, h0)), (42, (getHash pb2, getHash pb0))])
        (_pendingBlocksQueue pending1)
    let (mpb2, pending2) = runState (takeNextPendingUntil 42) pending0
    assertEqual "get to round 42" (Just pb1) mpb2
    assertEqual
        "pending block table after get to round 42"
        (HM.fromList [(getHash pb0, [pb2])])
        (_pendingBlocksTable pending2)
    assertEqual
        "pending block queue after get to round 42"
        (MPQ.fromList [(42, (getHash pb2, getHash pb0))])
        (_pendingBlocksQueue pending2)
    let (mpb3, pending3) = runState (takeNextPendingUntil 42) pending2
    assertEqual "get to round 42 twice" (Just pb2) mpb3
    assertEqual
        "pending block table after get to round 42 twice"
        HM.empty
        (_pendingBlocksTable pending3)
    assertEqual
        "pending block queue after get to round 42 twice"
        MPQ.empty
        (_pendingBlocksQueue pending3)
  where
    h0 = BlockHash minBound
    pb0 = dummyPendingBlock h0 40
    pb1 = dummyPendingBlock h0 41
    pb2 = dummyPendingBlock (getHash pb0) 42
    -- Note: pb0 is present in the queue, but not in the table.
    pending0 =
        PendingBlocks
            { _pendingBlocksQueue =
                MPQ.fromList
                    [ (40, (getHash pb0, h0)),
                      (41, (getHash pb1, h0)),
                      (42, (getHash pb2, getHash pb0))
                    ],
              _pendingBlocksTable =
                HM.fromList
                    [ (h0, [pb1]),
                      (getHash pb0, [pb2])
                    ]
            }

-- |An arbitrary chosen 'SigScheme.KeyPair'
-- suitable for testing purposes.
dummySigSchemeKeys :: SigScheme.KeyPair
{-# NOINLINE dummySigSchemeKeys #-}
dummySigSchemeKeys =
    let ((signKey, verifyKey), _) = randomEd25519KeyPair $ mkStdGen 42
    in  SigScheme.KeyPairEd25519{..}

dummyTransactionSignature :: TransactionSignature
dummyTransactionSignature = TransactionSignature $ Map.singleton 0 (Map.singleton 0 sig)
  where
    sig = SigScheme.sign dummySigSchemeKeys "transaction"

dummyAccountAddressN :: Int -> AccountAddress
dummyAccountAddressN = fst . randomAccountAddress . mkStdGen

dummyAccountAddress :: AccountAddress
dummyAccountAddress = dummyAccountAddressN 0

-- |A dummy normal transfer transaction suitable for the tests
-- in this file.
-- Note that the tests presented in this module
-- does no transaction processing i.e. verification of the transaction.
dummyTransaction :: Nonce -> Transaction
dummyTransaction n =
    addMetadata NormalTransaction 0 $
        makeAccountTransaction
            dummyTransactionSignature
            hdr
            payload
  where
    hdr =
        TransactionHeader
            { thSender = dummyAccountAddress,
              thPayloadSize = payloadSize payload,
              thNonce = n,
              thExpiry = 500,
              thEnergyAmount = 5_000_000
            }
    payload = encodePayload $ Transfer dummyAccountAddress 10

dummyTransactionBI :: Nonce -> BlockItem
dummyTransactionBI = normalTransaction . dummyTransaction

dummySuccessTransactionResult :: Nonce -> TVer.VerificationResult
dummySuccessTransactionResult n =
    TVer.Ok
        TVer.NormalTransactionSuccess
            { keysHash = Hash.hash "keys",
              nonce = n
            }

dummySuccessCredentialDeployment :: TVer.VerificationResult
dummySuccessCredentialDeployment = TVer.Ok TVer.CredentialDeploymentSuccess

dummyRawUpdateInstruction :: UpdateSequenceNumber -> RawUpdateInstruction
dummyRawUpdateInstruction usn =
    RawUpdateInstruction
        { ruiSeqNumber = usn,
          ruiEffectiveTime = 0,
          ruiTimeout = 0,
          ruiPayload = MicroGTUPerEuroUpdatePayload 2
        }

dummyUpdateInstruction :: UpdateSequenceNumber -> UpdateInstruction
dummyUpdateInstruction usn =
    makeUpdateInstruction
        (dummyRawUpdateInstruction usn)
        (Map.fromList [(0, dummySigSchemeKeys)])

dummyUpdateInstructionWM :: UpdateSequenceNumber -> WithMetadata UpdateInstruction
dummyUpdateInstructionWM usn =
    addMetadata ChainUpdate 0 $ dummyUpdateInstruction usn

dummyChainUpdate :: UpdateSequenceNumber -> BlockItem
dummyChainUpdate usn = chainUpdate $ dummyUpdateInstructionWM usn

-- |A valid 'AccountCreation' with expiry 1596409020
dummyAccountCreation :: AccountCreation
dummyAccountCreation = readAccountCreation . BSL.fromStrict $ $(makeRelativeToProject "testdata/transactionverification/verifiable-credential.json" >>= embedFile)

credentialDeploymentWM :: WithMetadata AccountCreation
credentialDeploymentWM = addMetadata CredentialDeployment 0 dummyAccountCreation

dummyCredentialDeployment :: BlockItem
dummyCredentialDeployment = credentialDeployment credentialDeploymentWM

testLookupLiveTransaction :: Spec
testLookupLiveTransaction = describe "lookupLiveTransaction" $ do
    it "present" $ do
        assertEqual
            "status transaction 1"
            (Just $ Received 0 (dummySuccessTransactionResult 1))
            $ lookupLiveTransaction (th 1) sd
        assertEqual
            "status transaction 2"
            (Just $ Received 0 (dummySuccessTransactionResult 2))
            $ lookupLiveTransaction (th 2) sd
        assertEqual
            "status transaction 3"
            (Just $ Received 0 (dummySuccessTransactionResult 3))
            $ lookupLiveTransaction (th 3) sd
    it "absent"
        $ assertEqual
            "status transaction 4"
            Nothing
        $ lookupLiveTransaction (th 4) sd
  where
    th n = getHash (dummyTransactionBI n)
    addTrans n = snd . addTransaction (dummyTransactionBI n) 0 (dummySuccessTransactionResult n)
    sd =
        dummyInitialSkovData
            & transactionTable
                %~ addTrans 1
                . addTrans 2
                . addTrans 3

testLookupTransaction :: Spec
testLookupTransaction = describe "lookupTransaction" $ do
    it "finalized" $ lu (th 1) (Just $ Finalized $ FinalizedTransactionStatus 1 0)
    it "live" $ lu (th 2) (Just $ Live $ Received 0 $ dummySuccessTransactionResult 2)
    it "absent" $ lu (th 5) Nothing
  where
    th n = getHash (dummyTransactionBI n)
    addTrans n = snd . addTransaction (dummyTransactionBI n) 0 (dummySuccessTransactionResult n)
    sd =
        dummyInitialSkovData
            & transactionTable
                %~ addTrans 2
                . addTrans 3
    db =
        (lldbWithGenesis @'P6)
            { lldbTransactions = HM.fromList [(th 1, FinalizedTransactionStatus 1 0)]
            }
    lu hsh expect = do
        s <- runTestLLDB db $ lookupTransaction hsh sd
        s `shouldBe` expect

testGetNonFinalizedAccountTransactions :: Spec
testGetNonFinalizedAccountTransactions = describe "getNonFinalizedAccountTransactions" $ do
    it "present" $ do
        assertEqual
            "transactions for dummy account 0 from 1"
            [ (2, Map.singleton (dummyTransaction 2) (dummySuccessTransactionResult 2)),
              (3, Map.singleton (dummyTransaction 3) (dummySuccessTransactionResult 3))
            ]
            $ getNonFinalizedAccountTransactions
                (accountAddressEmbed dummyAccountAddress)
                1
                sd
        assertEqual
            "transactions for dummy account 0 from 3"
            [ (3, Map.singleton (dummyTransaction 3) (dummySuccessTransactionResult 3))
            ]
            $ getNonFinalizedAccountTransactions
                (accountAddressEmbed dummyAccountAddress)
                3
                sd
    it "absent"
        $ assertEqual
            "transactions for dummy account 1"
            []
        $ getNonFinalizedAccountTransactions
            (accountAddressEmbed (dummyAccountAddressN 1))
            1
            sd
  where
    addTrans n = snd . addTransaction (dummyTransactionBI n) 0 (dummySuccessTransactionResult n)
    sd =
        dummyInitialSkovData
            & transactionTable
                %~ addTrans 2
                . addTrans 3

testGetNonFinalizedChainUpdates ::
    Spec
testGetNonFinalizedChainUpdates = describe "getNonFinalizedChainUpdates" $ do
    it "present" $ do
        assertEqual
            "chain updates for UpdateMicroGTUPerEuro are present"
            [ (2, Map.insert (dummyUpdateInstructionWM 2) (dummySuccessTransactionResult 2) Map.empty),
              (3, Map.insert (dummyUpdateInstructionWM 3) (dummySuccessTransactionResult 3) Map.empty)
            ]
            $ getNonFinalizedChainUpdates UpdateMicroGTUPerEuro 1 sd
        assertEqual
            "one chain update for UpdateMicroGTUPerEuro are present from usn 3"
            [(3, Map.insert (dummyUpdateInstructionWM 3) (dummySuccessTransactionResult 3) Map.empty)]
            $ getNonFinalizedChainUpdates UpdateMicroGTUPerEuro 3 sd
    it "absent" $ do
        assertEqual
            "no chain updates for ProtocolUpdate are present"
            []
            $ getNonFinalizedChainUpdates UpdateProtocol 1 sd
  where
    addChainUpdate n = snd . addTransaction (dummyChainUpdate n) 0 (dummySuccessTransactionResult n)
    sd =
        dummyInitialSkovData
            & transactionTable
                %~ addChainUpdate 2
                . addChainUpdate 3

testGetNonFinalizedCredential :: Spec
testGetNonFinalizedCredential = describe "getNonFinalizedCredential" $ do
    it "present" $ do
        assertEqual
            "non-finalized credential deployment is present"
            (Just (credentialDeploymentWM, dummySuccessCredentialDeployment))
            $ getNonFinalizedCredential credDeploymentHash sd
    it "absent" $ do
        assertEqual "non-finalized credential deployment is absent" Nothing $ getNonFinalizedCredential nonExistingHash sd
  where
    addCredential = snd . addTransaction dummyCredentialDeployment 0 dummySuccessCredentialDeployment
    credDeploymentHash = getHash dummyCredentialDeployment
    nonExistingHash :: TransactionHash
    nonExistingHash = TransactionHashV0 $! Hash.hash $! Hash.hashToByteString $! v0TransactionHash credDeploymentHash
    sd =
        dummyInitialSkovData
            & transactionTable
                %~ addCredential
                . addCredential

testGetNextAccountNonce :: Spec
testGetNextAccountNonce = describe "getNextAccountNonce" $ do
    it "with non-finalized" $
        getNextAccountNonce (accountAddressEmbed dummyAccountAddress) sd
            `shouldBe` (4, False)
    it "with no transactions" $
        getNextAccountNonce (accountAddressEmbed (dummyAccountAddressN 1)) sd
            `shouldBe` (minNonce, True)
    it "with finalized transactions" $
        getNextAccountNonce (accountAddressEmbed (dummyAccountAddressN 2)) sd
            `shouldBe` (7, True)
  where
    addTrans n = snd . addTransaction (dummyTransactionBI n) 0 (dummySuccessTransactionResult n)
    sd =
        dummyInitialSkovData
            & transactionTable
                %~ addTrans 2
                . addTrans 3
                . ( ttNonFinalizedTransactions . at (accountAddressEmbed (dummyAccountAddressN 2))
                        ?~ emptyANFTWithNonce 7
                  )

-- |Testing 'removeTransactions'.
-- This test ensures that the provided list of
-- transactions are removed from the the transaction table,
-- and if the transaction is either a normal transaction or
-- a chain update then the non finalized transaction map is
-- updated accordingly, meaning that it's removed from non finalized transaction
-- map and that the next available nonce for the sender of the transaction is set to
-- be 1 + the nonce of the removed transaction.
testRemoveTransactions :: Spec
testRemoveTransactions = describe "removeTransactions" $ do
    it "normal transactions" $ do
        sd' <- execStateT (removeTransactions [normalTransaction tr0]) sd
        assertEqual
            "Account non-finalized transactions"
            (Just AccountNonFinalizedTransactions{_anftNextNonce = 2, _anftMap = Map.singleton 2 (Map.singleton tr1 (dummySuccessTransactionResult 2))})
            (sd' ^. transactionTable . ttNonFinalizedTransactions . at sender)
        assertEqual
            "transaction hash map"
            (HM.fromList [(getHash tr1, (normalTransaction tr1, Received 0 (dummySuccessTransactionResult 2)))])
            (sd' ^. transactionTable . ttHashMap)
    it "chain updates" $ do
        sd' <- execStateT (removeTransactions [chainUpdate cu0]) sd1
        assertEqual
            "Chain update non-finalized transactions"
            (Just NonFinalizedChainUpdates{_nfcuNextSequenceNumber = 2, _nfcuMap = Map.singleton 2 (Map.singleton cu1 (dummySuccessTransactionResult 2))})
            (sd' ^. transactionTable . ttNonFinalizedChainUpdates . at UpdateMicroGTUPerEuro)
        assertEqual
            "transaction hash map"
            ( HM.fromList
                [ (getHash cu1, (chainUpdate cu1, Received 0 (dummySuccessTransactionResult 2))),
                  (getHash tr1, (normalTransaction tr1, Received 0 (dummySuccessTransactionResult 2)))
                ]
            )
            (sd' ^. transactionTable . ttHashMap)
    it "credential deployments" $ do
        sd' <- execStateT (removeTransactions [credentialDeployment cred0]) sd2
        assertEqual
            "Non-finalized credential deployments"
            (sd' ^. transactionTable . ttHashMap . at credDeploymentHash)
            Nothing
        assertEqual
            "transaction hash map"
            (HM.fromList [(getHash tr1, (normalTransaction tr1, Received 0 (dummySuccessTransactionResult 2)))])
            (sd' ^. transactionTable . ttHashMap)
  where
    sender = accountAddressEmbed dummyAccountAddress
    tr0 = dummyTransaction 1
    tr1 = dummyTransaction 2
    tr2 = dummyTransaction 1
    cu0 = dummyUpdateInstructionWM 1
    cu1 = dummyUpdateInstructionWM 2
    cred0 = credentialDeploymentWM
    addTrans t = snd . addTransaction (normalTransaction t) 0 (dummySuccessTransactionResult (transactionNonce t))
    addChainUpdate u = snd . addTransaction (chainUpdate u) 0 (dummySuccessTransactionResult (updateSeqNumber $ uiHeader $ wmdData u))
    addCredential = snd . addTransaction dummyCredentialDeployment 0 dummySuccessCredentialDeployment
    credDeploymentHash = getHash dummyCredentialDeployment
    sd =
        dummyInitialSkovData
            & transactionTable
                %~ addTrans tr0
                . addTrans tr1
                . addTrans tr2
    sd1 =
        dummyInitialSkovData
            & transactionTable
                %~ addChainUpdate cu0
                . addChainUpdate cu1
                . addTrans tr1
    sd2 =
        dummyInitialSkovData
            & transactionTable
                %~ addCredential
                . addTrans tr1

-- |Testing 'putTransaction'.
-- This test ensures that the supplied transaction is added
-- to the transaction table with the provided round.
-- This test also checks that the transaction table purge counter
-- is incremented.
testPutTransaction :: Spec
testPutTransaction = describe "putTransaction" $ do
    it "put transaction" $ do
        sd' <- execStateT (putTransaction tr0Round (normalTransaction tr0) (dummySuccessTransactionResult 1)) dummyInitialSkovData
        assertEqual
            "Account non-finalized transactions"
            (Just AccountNonFinalizedTransactions{_anftNextNonce = 1, _anftMap = Map.singleton 1 (Map.singleton tr0 (dummySuccessTransactionResult 1))})
            (sd' ^. transactionTable . ttNonFinalizedTransactions . at sender)
        assertEqual
            "transaction hash map"
            (HM.fromList [(getHash tr0, (normalTransaction tr0, Received (commitPoint tr0Round) (dummySuccessTransactionResult 1)))])
            (sd' ^. transactionTable . ttHashMap)
        assertEqual
            "transaction table purge counter is incremented"
            (1 + dummyInitialSkovData ^. transactionTablePurgeCounter)
            (sd' ^. transactionTablePurgeCounter)
        sd'' <- execStateT (removeTransactions [normalTransaction tr0]) sd'
        added <- evalStateT (putTransaction tr0Round (normalTransaction tr0) (dummySuccessTransactionResult 1)) sd''
        assertEqual "tx should not be added" False added
  where
    tr0Round = 1
    tr0 = dummyTransaction 1
    sender = accountAddressEmbed dummyAccountAddress

-- |Test of 'commitTransaction'.
-- The test checks that a live transaction i.e. present in the transaction table 'ttHashMap'
-- is being set to committed for the provided round with a pointer to the block provided (by the 'BlockHash').
testCommitTransaction :: Spec
testCommitTransaction = describe "commitTransaction" $ do
    it "commit transaction" $ do
        sd' <- execStateT (commitTransaction 1 bh 0 (normalTransaction tr0)) sd
        assertEqual
            "transaction hash map"
            (HM.fromList [(getHash tr0, (normalTransaction tr0, Committed 1 (dummySuccessTransactionResult (transactionNonce tr0)) $ HM.fromList [(bh, TransactionIndex 0)]))])
            (sd' ^. transactionTable . ttHashMap)
  where
    tr0 = dummyTransaction 1
    addTrans t = snd . addTransaction (normalTransaction t) 0 (dummySuccessTransactionResult (transactionNonce t))
    sd =
        dummyInitialSkovData
            & transactionTable
                %~ addTrans tr0
    bh = BlockHash minBound

-- |Test 'markTransactionDead'
-- This test ensures that when a (committed) transaction identified
-- by the provided 'BlockHash' is marked dead, then it is removed
-- from the transaction table live map.
-- Further the test checks that marking a (received) transaction as dead has no effect,
-- as such a transaction will be freed from memory via transaction table purging
-- at some point.
testMarkTransactionDead :: Spec
testMarkTransactionDead = describe "markTransactionDead" $ do
    it "mark committed transaction dead" $ do
        sd' <- execStateT (commitTransaction 1 bh 0 (normalTransaction tr0)) sd
        sd'' <- execStateT (markTransactionDead bh (normalTransaction tr0)) sd'
        assertEqual
            "transaction hash map"
            (HM.fromList [(getHash tr0, (normalTransaction tr0, Received 1 (dummySuccessTransactionResult (transactionNonce tr0))))])
            (sd'' ^. transactionTable . ttHashMap)
    it "mark received transaction dead" $ do
        sd' <- execStateT (markTransactionDead bh (normalTransaction tr0)) sd
        assertEqual
            "transaction hash map"
            (HM.fromList [(getHash tr0, (normalTransaction tr0, Received 0 (dummySuccessTransactionResult (transactionNonce tr0))))])
            (sd' ^. transactionTable . ttHashMap)
  where
    tr0 = dummyTransaction 1
    addTrans t = snd . addTransaction (normalTransaction t) 0 (dummySuccessTransactionResult (transactionNonce t))
    sd =
        dummyInitialSkovData
            & transactionTable
                %~ addTrans tr0
    bh = BlockHash minBound

-- |Test 'purgeTransactionTable' function.
-- This test ensures that transactions eligible for purging are
-- removed from the transaction table and the pending transactions.
-- This test also ensures that the transaction table purge counter is reset
-- after a purge has been carried out.
testPurgeTransactionTable :: Spec
testPurgeTransactionTable = describe "purgeTransactionTable" $ do
    it "force purge the transaction table" $ do
        -- increment the purge counter.
        sd' <- execStateT (putTransaction 0 (normalTransaction tr0) (dummySuccessTransactionResult 1)) sd
        sd'' <- execStateT (purgeTransactionTable True theTime) sd'
        assertEqual
            "purge counter should be reset"
            0
            (sd'' ^. transactionTablePurgeCounter)
        assertEqual
            "Account non-finalized transactions"
            (Just $ AccountNonFinalizedTransactions{_anftMap = Map.empty, _anftNextNonce = 1})
            (sd'' ^. transactionTable . ttNonFinalizedTransactions . at sender)
        assertEqual
            "Chain update non-finalized transactions"
            (Just $ NonFinalizedChainUpdates{_nfcuMap = Map.empty, _nfcuNextSequenceNumber = 1})
            (sd'' ^. transactionTable . ttNonFinalizedChainUpdates . at UpdateMicroGTUPerEuro)
        assertEqual
            "Non-finalized credential deployments"
            Nothing
            (sd'' ^. transactionTable . ttHashMap . at credDeploymentHash)
  where
    addChainUpdate u = snd . addTransaction (chainUpdate u) 0 (dummySuccessTransactionResult (updateSeqNumber $ uiHeader $ wmdData u))
    addCredential = snd . addTransaction dummyCredentialDeployment 0 dummySuccessCredentialDeployment
    tr0 = dummyTransaction 1
    cu0 = dummyUpdateInstructionWM 1
    theTime = timestampToUTCTime $! Timestamp 1596409021
    sender = accountAddressEmbed dummyAccountAddress
    credDeploymentHash = getHash dummyCredentialDeployment
    -- Set the round for the last finalized block pointer.
    sd =
        dummyInitialSkovData
            & transactionTable
                %~ addChainUpdate cu0
                . addCredential
            & pendingTransactionTable
                %~ addPendingDeployCredential credDeploymentHash

-- |Test 'clearOnProtocolUpdate' function.
-- This test checks that the following is occurring in the associated 'SkovData' when invoked:
--
-- * The pending blocks table is cleared
-- * The block table is cleared
-- * The branches is cleared
-- * All committed transactions should be rolled back into the 'Received' state.
testClearOnProtocolUpdate :: Spec
testClearOnProtocolUpdate = describe "clearOnProtocolUpdate" $
    it "clears on protocol update" $ do
        sd' <- execStateT (commitTransaction 1 bh 0 (normalTransaction tr0)) sd
        sd'' <- execStateT clearOnProtocolUpdate sd'
        assertEqual
            "pending block table should be empty"
            HM.empty
            (sd'' ^. pendingBlocksTable)
        assertEqual
            "block table should be empty"
            emptyBlockTable
            (sd'' ^. blockTable)
        assertEqual
            "Branches should be empty"
            Seq.empty
            (sd'' ^. branches)
        assertEqual
            "committed transactions should be received"
            (HM.fromList [(getHash tr0, (normalTransaction tr0, Received 1 (dummySuccessTransactionResult 1)))])
            (sd'' ^. transactionTable . ttHashMap)
  where
    tr0 = dummyTransaction 1
    bh = BlockHash minBound
    addTrans t = snd . addTransaction (normalTransaction t) 0 (dummySuccessTransactionResult (transactionNonce t))
    sd =
        skovDataWithTestBlocks
            & transactionTable
                %~ addTrans tr0

tests :: Spec
tests = describe "KonsensusV1.TreeState" $ do
    describe "BlockTable" $ do
        testGetMemoryBlockStatus
        testGetBlockStatus
        testGetRecentBlockStatus
        testMakeLiveBlock
        testMarkBlockDead
        testMarkPending
    describe "PendingBlockTable" $ do
        testAddPendingBlock
        testTakePendingChildren
        testTakeNextPendingUntil
    describe "TransactionTable" $ do
        testLookupLiveTransaction
        testLookupTransaction
        testGetNonFinalizedAccountTransactions
        testGetNonFinalizedChainUpdates
        testGetNonFinalizedCredential
        testGetNextAccountNonce
        testRemoveTransactions
        testPutTransaction
        testCommitTransaction
        testMarkTransactionDead
        testPurgeTransactionTable
    describe "Clear on protocol update" $ do
        testClearOnProtocolUpdate<|MERGE_RESOLUTION|>--- conflicted
+++ resolved
@@ -156,7 +156,6 @@
 dummyLeadershipElectionNonce :: LeadershipElectionNonce
 dummyLeadershipElectionNonce = Hash.hash "LeadershipElectionNonce"
 
-<<<<<<< HEAD
 -- |Dummy bakers and finalizers with no bakers or finalizers.
 -- This is only suitable for when the value is not meaningfully used.
 dummyBakersAndFinalizers :: BakersAndFinalizers
@@ -170,11 +169,9 @@
 dummyEpochBakers :: EpochBakers
 dummyEpochBakers = EpochBakers 0 dummyBakersAndFinalizers dummyBakersAndFinalizers 1
 
-=======
 -- |An initial 'SkovData' suitable for testing.
 -- The block state is empty only consisting of a
 -- genesis block.
->>>>>>> 156e7d7b
 dummyInitialSkovData :: SkovData pv
 dummyInitialSkovData =
     mkInitialSkovData
