{-# LANGUAGE DataKinds #-}
<<<<<<< HEAD
{-# LANGUAGE MonoLocalBinds #-}
=======
{-# LANGUAGE GADTs #-}
>>>>>>> c7a7f374
{-# LANGUAGE NumericUnderscores #-}
{-# LANGUAGE OverloadedStrings #-}
{-# LANGUAGE ScopedTypeVariables #-}
{-# LANGUAGE StandaloneDeriving #-}
{-# LANGUAGE TemplateHaskell #-}
{-# LANGUAGE TypeApplications #-}
{-# OPTIONS_GHC -fno-warn-orphans #-}

-- | This module tests the 'Concordium.KonsensusV1.TreeState.Implementation' module
--  which materializes the tree state for consensus protocol v1 (PV6).
--
--  In particular the following functions exposed in the above mentioned module are tested:
--
--  BlockTable
--  A structure that records live blocks and blocks which are marked _dead_ in
--  the tree state.
--
--  * 'getMemoryBlockStatus'
--  * 'getBlockStatus'
--  * 'getRecentBlockStatus'
--  * 'makeLiveBlock'
--  * 'markBlockDead'
--  * 'markPending'
--
--  PendingBlockTable
--  A structure that records pending blocks stored in the tree state.
--  When a pending block becomes live i.e. it has been executed and his head of the
--  chain then it will be added to the block table.
--
--  * 'takePendingBlock'
--  * 'takePendingChildren'
--  * 'takePendingChildrenUntil'
--
--  TransactionTable
--  A structure that records transactions in the tree state.
--  From a consensus perspective, then transactions can be added to
--  the tree state either individually (i.e. a single transaction sent to the
--  the consensus layer) or via a block.
--
--  * 'lookupLiveTransaction'
--  * 'lookupTransaction'
--  * 'getNonFinalizedAccountTransactions'
--  * 'getNonFinalizedChainUpdates'
--  * 'getNonFinalizedCredential'
--  * 'getNextAccountNonce'
--  * 'finalizeTransactions'
--  * 'addTransaction'
--  * 'commitTransaction'
--  * 'markTransactionDead'
--  * 'purgeTransactionTable'
--
--  Protocol update
--  Functions related to when a protocol update is
--  initiated.
--
--  * 'clearOnProtocolUpdate'
--
--  Refer to each individual test for a more detailed description of what each individual test
--  verifies.
module ConcordiumTests.KonsensusV1.TreeStateTest (
    tests,
    dummyBlock,
    dummyGenesisBlockHash,
    dummyInitialSkovData,
    lldbWithGenesis,
    toStoredBlock,
    runTestLLDB,
) where

import Control.Monad.Reader
import Control.Monad.State
import qualified Data.ByteString.Lazy as BSL
import Data.FileEmbed
import qualified Data.HashMap.Strict as HM
import Data.IORef
import qualified Data.Map.Strict as Map
import Data.Ratio
import qualified Data.Sequence as Seq
import qualified Data.Vector as Vec
import Data.Word ()
import Lens.Micro.Platform
import System.Random
import Test.HUnit
import Test.Hspec

-- base types.
import Concordium.Crypto.DummyData
import qualified Concordium.Crypto.SHA256 as Hash
import qualified Concordium.Crypto.SignatureScheme as SigScheme
import Concordium.Genesis.Account
import Concordium.Genesis.Data.BaseV1
import qualified Concordium.GlobalState.DummyData as Dummy
import Concordium.Scheduler.DummyData
import Concordium.Types
import qualified Concordium.Types.Conditionally as Cond
import Concordium.Types.Execution
import Concordium.Types.HashableTo
<<<<<<< HEAD
import Concordium.Types.TransactionOutcomes
=======
import Concordium.Types.Parameters
>>>>>>> c7a7f374
import Concordium.Types.Transactions

-- konsensus v1 related imports.
import Concordium.GlobalState.BakerInfo
import Concordium.GlobalState.Parameters (defaultRuntimeParameters)
import Concordium.GlobalState.Persistent.BlobStore
import Concordium.GlobalState.Persistent.TreeState (insertDeadCache, memberDeadCache)
import qualified Concordium.GlobalState.TransactionTable as TT
import Concordium.ID.Types
import Concordium.KonsensusV1.TreeState.Implementation
import qualified Concordium.KonsensusV1.TreeState.LowLevel as LowLevel
import Concordium.KonsensusV1.TreeState.LowLevel.Memory
import Concordium.KonsensusV1.TreeState.Types
import Concordium.KonsensusV1.Types
import qualified Concordium.TransactionVerification as TVer
import Concordium.Types.Option
import Concordium.Types.Updates

import qualified ConcordiumTests.KonsensusV1.Common as Common
import qualified ConcordiumTests.KonsensusV1.TransactionProcessingTest as Helper

-- We derive these instances here so we don't accidentally end up using them in production.
-- We have them because they are very convenient for testing purposes.
deriving instance Eq (BlockStatus pv)
deriving instance Eq (BlockTable pv)
deriving instance Eq (RecentBlockStatus pv)

dummyBlockResultHash :: BlockResultHash
dummyBlockResultHash = BlockResultHash $ Hash.hash "DummyBlockResult"

dummySignKeys :: BakerSignPrivateKey
dummySignKeys = fst $ randomBlockKeyPair $ mkStdGen 42

-- | An empty block where the parent is indicated
--  by the provided 'parentHash' and the 'Round' of the block
--  by provided 'Round'
dummyBakedBlock ::
    forall pv.
    (IsProtocolVersion pv) =>
    -- | 'BlockHash' of the parent.
    BlockHash ->
    -- | The round of the block
    Round ->
    -- | The timestamp of the block
    Timestamp ->
    -- | The empty baked block
    BakedBlock pv
dummyBakedBlock parentHash bbRound bbTimestamp = BakedBlock{..}
  where
    bbEpoch = 0
    bbBaker = 0
    bbQuorumCertificate = Common.dummyQuorumCertificate parentHash
    bbTimeoutCertificate = Absent
    bbEpochFinalizationEntry = Absent
    bbNonce = Common.dummyBlockNonce
    bbTransactions = mempty
    bbDerivableHashes = case sBlockHashVersionFor (protocolVersion @pv) of
        SBlockHashVersion0 ->
            DerivableBlockHashesV0
                { dbhv0TransactionOutcomesHash = TransactionOutcomesHash minBound,
                  dbhv0BlockStateHash = Common.dummyStateHash
                }
        SBlockHashVersion1 ->
            DerivableBlockHashesV1
                { dbhv1BlockResultHash = dummyBlockResultHash
                }

-- | Create a 'SignedBlock' by signing the
--  'dummyBakedBlock' with 'dummySignKeys'
dummySignedBlock ::
    (IsProtocolVersion pv) =>
    -- | 'BlockHash' of the parent
    BlockHash ->
    -- | 'Round' of the block
    Round ->
    -- | Timestamp of the block
    Timestamp ->
    -- | The signed block
    SignedBlock pv
dummySignedBlock parentHash rnd = signBlock dummySignKeys dummyGenesisBlockHash . dummyBakedBlock parentHash rnd

-- | Construct a 'PendingBlock' for the provided 'Round' where the
--  parent is indicated by the provided 'BlockHash'.
dummyPendingBlock ::
    (IsProtocolVersion pv) =>
    -- | Parent 'BlockHash'
    BlockHash ->
    -- | The 'Timestamp' of the block
    Timestamp ->
    -- | The resulting 'PendingBlock'
    PendingBlock pv
dummyPendingBlock parentHash ts =
    PendingBlock
        { pbBlock = dummySignedBlock parentHash 1 ts,
          pbReceiveTime = timestampToUTCTime 0
        }

-- | A 'BlockPointer' referrring to the 'dummySignedBlock' for the provided 'Round'
dummyBlock ::
<<<<<<< HEAD
=======
    forall pv.
>>>>>>> c7a7f374
    (IsProtocolVersion pv) =>
    -- | 'Round' of the block that the created 'BlockPointer' should point to.
    Round ->
    -- | The 'BlockPointer'
    BlockPointer pv
dummyBlock rnd = BlockPointer{..}
  where
    bpInfo =
        BlockMetadata
            { bmHeight = fromIntegral rnd,
              bmReceiveTime = timestampToUTCTime 0,
              bmArriveTime = timestampToUTCTime 0,
              bmEnergyCost = 0,
              bmTransactionsSize = 0,
              bmBlockStateHash =
                Cond.conditionally
                    (sBlockStateHashInMetadata (sBlockHashVersionFor (protocolVersion @pv)))
                    Common.dummyStateHash
            }
    bpBlock = NormalBlock $ dummySignedBlock (BlockHash minBound) rnd 0
    bpState = Common.dummyBlockState

-- | A 'BlockHash' suitable for configuring
--  a 'GenesisMetadata' (see 'dummyGenesisMetadata') which is
--  used to create an initial 'SkovData pv' which is used for the
--  tests presented in this file.
--  The actual hash chosen plays no role for the tests carried out
--  in this module.
dummyGenesisBlockHash :: BlockHash
dummyGenesisBlockHash = BlockHash (Hash.hash "DummyGenesis")

-- | 'GenesisMetadata' configured with
--  the 'dummyGenesisBlockHash' and the 'dummyBlockState'.
--  The chosen 'CoreGenesisParametersV1' has no effect on the tests run
--  as part of this module.
dummyGenesisMetadata :: GenesisMetadata
dummyGenesisMetadata =
    GenesisMetadata
        { gmParameters =
            CoreGenesisParametersV1
                { genesisTime = 0,
                  genesisEpochDuration = 3_600_000,
                  genesisSignatureThreshold = 2 % 3
                },
          gmCurrentGenesisHash = dummyGenesisBlockHash,
          gmFirstGenesisHash = dummyGenesisBlockHash,
          gmStateHash = getHash Common.dummyBlockState
        }

-- | Dummy bakers and finalizers with no bakers or finalizers.
--  This is only suitable for when the value is not meaningfully used.
dummyBakersAndFinalizers :: BakersAndFinalizers
dummyBakersAndFinalizers =
    BakersAndFinalizers
        { _bfBakers = FullBakers Vec.empty 0,
          _bfFinalizers = finalizers,
          _bfFinalizerHash = computeFinalizationCommitteeHash finalizers
        }
  where
    finalizers = FinalizationCommittee Vec.empty 0

-- | Dummy epoch bakers. This is only suitable for when the actual value is not meaningfully used.
dummyEpochBakers :: EpochBakers
dummyEpochBakers = EpochBakers bf bf bf 1
  where
    bf = dummyBakersAndFinalizers

-- | An initial 'SkovData' suitable for testing.
--  The block state is empty ('dummyBlockState') only consisting of a
--  genesis block.
--
--  The outputted 'SkovData pv' is configured with the
--  'dummyGenesisMetada' (and so the 'dummyGenesisBlockHash') however for the
--  tests we are carrying out in this module it could be any genesis metadata
--
--  The initial 'RoundStatus' for the 'SkovData pv' is configured with
--  the initial timeout duration set to 10 seconds.
--  However this is just a dummy value and can be replaced with other values,
--  i.e. it has no effect on the tests being run with the 'dummyInitialSkovData'.
--
--  Note that as the 'SkovData pv' returned here is constructed by simple dummy values,
--  then is not suitable for carrying out block state queries or operations.
--  But this is fine as we do not require that from the tests here.
dummyInitialSkovData :: (IsConsensusV1 pv, IsProtocolVersion pv) => SkovData pv
dummyInitialSkovData =
    mkInitialSkovData
        defaultRuntimeParameters
        dummyGenesisMetadata
        GenesisBlockHeightInfo
            { gbhiAbsoluteHeight = 0,
              gbhiGenesisIndex = 0
            }
        Common.dummyBlockState
        10_000
        dummyEpochBakers
        TT.emptyTransactionTable
        TT.emptyPendingTransactionTable

-- | A 'LowLevelDB' for testing purposes.
newtype TestLLDB pv = TestLLDB {theTestLLDB :: IORef (LowLevelDB pv)}

-- | Deriving 'HasMemoryLLDB' for our 'TestLLDB' such that
--  we can run the 'MonadTreeStateStore' via the in memory
--  implementation.
instance HasMemoryLLDB pv (TestLLDB pv) where
    theMemoryLLDB = theTestLLDB

-- | Run the provided action @a@ on the provided 'LowLevelDB'.
runTestLLDB ::
    -- | The initial database
    LowLevelDB pv ->
    -- | The action
    MemoryLLDBM pv (ReaderT (TestLLDB pv) IO) b ->
    -- | The result of the action.
    IO b
runTestLLDB initDB a = do
    tdb <- TestLLDB <$> newIORef initDB
    runReaderT (runMemoryLLDBM a) tdb

-- Test values

<<<<<<< HEAD
genB :: BlockPointer 'P6
genB = dummyBlock 0
lastFin :: BlockPointer 'P6
lastFin = dummyBlock 20
testB :: BlockPointer 'P6
testB = dummyBlock 21
focusB :: BlockPointer 'P6
focusB = dummyBlock 22
pendingB :: PendingBlock 'P6
=======
genB :: (IsProtocolVersion pv) => BlockPointer pv
genB = dummyBlock 0
lastFin :: (IsProtocolVersion pv) => BlockPointer pv
lastFin = dummyBlock 20
testB :: (IsProtocolVersion pv) => BlockPointer pv
testB = dummyBlock 21
focusB :: (IsProtocolVersion pv) => BlockPointer pv
focusB = dummyBlock 22
pendingB :: (IsProtocolVersion pv) => PendingBlock pv
>>>>>>> c7a7f374
pendingB = dummyPendingBlock (BlockHash minBound) 33
deadH :: BlockHash
deadH = BlockHash (Hash.hash "DeadBlock")
unknownH :: BlockHash
unknownH = BlockHash (Hash.hash "Unknown")

-- | Convert a block pointer to a stored block, using `BlobRef 0` as the state pointer.
toStoredBlock :: BlockPointer pv -> LowLevel.StoredBlock pv
toStoredBlock BlockPointer{..} =
    LowLevel.StoredBlock
        { stbStatePointer = BlobRef 0,
          stbInfo = bpInfo,
          stbBlock = bpBlock
        }

-- | A 'SkovData' that corresponds to the
--  'dummyInitialSkovData' which have the following blocks added:
--
--  * 'testB' (alive)
--  * 'focusB' (parent is 'testB')
--  * the block indicated by 'deadH' has added to the dead cache.
<<<<<<< HEAD
skovDataWithTestBlocks :: SkovData 'P6
=======
skovDataWithTestBlocks :: forall pv. (IsConsensusV1 pv, IsProtocolVersion pv) => SkovData pv
>>>>>>> c7a7f374
skovDataWithTestBlocks =
    dummyInitialSkovData
        & lastFinalized .~ lastFin
        & focusBlock .~ focusB
        & blockTable
            %~ ( ( liveMap
                    %~ ( (at (getHash (testB @pv)) ?~ testB)
                            . (at (getHash (focusB @pv)) ?~ focusB)
                       )
                 )
                    . ( deadBlocks %~ insertDeadCache deadH
                      )
               )

-- | A test 'LowLevelDB' with the genesis block.
<<<<<<< HEAD
lldbWithGenesis :: LowLevelDB 'P6
=======
lldbWithGenesis :: (IsProtocolVersion pv) => LowLevelDB pv
>>>>>>> c7a7f374
lldbWithGenesis =
    initialLowLevelDB
        sb
        initialPersistentRoundStatus
  where
    sb = toStoredBlock genB

-- | Testing 'getMemoryBlockStatus' functionality.
--  In particular this test ensures that a (known) block in memory can
--  have its status retrieved.
testGetMemoryBlockStatus ::
    forall pv.
    (IsProtocolVersion pv, IsConsensusV1 pv) =>
    SProtocolVersion pv ->
    Spec
testGetMemoryBlockStatus _ =
    describe "getMemoryBlockStatus" $ do
        it "last finalized" $ getMemoryBlockStatus (getHash (lastFin @pv)) sd `shouldBe` Just (BlockFinalized lastFin)
        it "live" $ getMemoryBlockStatus (getHash (testB @pv)) sd `shouldBe` Just (BlockAlive testB)
        it "focus block" $ getMemoryBlockStatus (getHash (focusB @pv)) sd `shouldBe` Just (BlockAlive focusB)
        it "dead block" $ getMemoryBlockStatus deadH sd `shouldBe` Just BlockDead
        it "unknown block" $ getMemoryBlockStatus unknownH sd `shouldBe` Nothing
  where
    sd = skovDataWithTestBlocks @pv

-- | Testing 'getBlockStatus' functionality.
--  In particular this test ensures that a (known) block, transient or persistent
--  can have its status looked up.
testGetBlockStatus ::
    forall pv.
    (IsProtocolVersion pv, IsConsensusV1 pv) =>
    SProtocolVersion pv ->
    Spec
testGetBlockStatus _ =
    describe ": getBlockStatus" $ do
        it "last finalized" $ getStatus (getHash (lastFin @pv)) $ BlockFinalized lastFin
        it "live" $ getStatus (getHash (testB @pv)) $ BlockAlive testB
        it "focus block" $ getStatus (getHash (focusB @pv)) $ BlockAlive focusB
        it "dead block" $ getStatus deadH BlockDead
        it "genesis block" $ getStatus (getHash (genB @pv)) $ BlockFinalized genB
        it "unknown block" $ getStatus unknownH BlockUnknown
  where
    getStatus bh expect = do
        s <- runTestLLDB lldbWithGenesis $ getBlockStatus bh sd
        s `shouldBe` expect
    sd = skovDataWithTestBlocks @pv

-- | Testing 'getRecentBlockStatus' functionality.
--  In particular this test ensures that a (known) block in memory
--  can have its status looked up, or at least inform the caller
--  that it is a predecessor of the last finalized block ('OldFinalized').
testGetRecentBlockStatus ::
    forall pv.
    (IsProtocolVersion pv, IsConsensusV1 pv) =>
    SProtocolVersion pv ->
    Spec
testGetRecentBlockStatus _ = describe ": getRecentBlockStatus" $ do
    it "last finalized" $ getStatus (getHash (lastFin @pv)) $ RecentBlock $ BlockFinalized lastFin
    it "live" $ getStatus (getHash (testB @pv)) $ RecentBlock $ BlockAlive testB
    it "focus block" $ getStatus (getHash (focusB @pv)) $ RecentBlock $ BlockAlive focusB
    it "dead block" $ getStatus deadH $ RecentBlock BlockDead
    it "genesis block" $ getStatus (getHash (genB @pv)) OldFinalized
    it "unknown block" $ getStatus unknownH $ RecentBlock BlockUnknown
  where
    getStatus bh expect = do
        s <- runTestLLDB lldbWithGenesis $ getRecentBlockStatus bh sd
        s `shouldBe` expect
    sd = skovDataWithTestBlocks @pv

-- | Testing 'makeLiveBlock' function.
--  This ensures that a 'PendingBlock' can be marked live
--  and by doing so it becomes present in the map of live blocks
--  and a valid 'BlockPointer' to the block marked is returned.
testMakeLiveBlock ::
    forall pv.
    (IsProtocolVersion pv, IsConsensusV1 pv) =>
    SProtocolVersion pv ->
    Spec
testMakeLiveBlock sProtocolVersion = it "makeLiveBlock" $ do
    let arrTime = timestampToUTCTime 5
        hgt = 23
    let (res, sd) = runState (makeLiveBlock @_ @pv pendingB Common.dummyBlockState hgt arrTime 0) skovDataWithTestBlocks
    res
        `shouldBe` BlockPointer
            { bpState = Common.dummyBlockState,
              bpInfo =
                BlockMetadata
                    { bmReceiveTime = pbReceiveTime (pendingB @pv),
                      bmHeight = 23,
                      bmArriveTime = arrTime,
                      bmEnergyCost = 0,
                      bmTransactionsSize = 0,
                      bmBlockStateHash =
                        Cond.conditionally
                            (sBlockStateHashInMetadata (sBlockHashVersionFor sProtocolVersion))
                            Common.dummyStateHash
                    },
              bpBlock = NormalBlock (pbBlock pendingB)
            }
    (sd ^. blockTable . liveMap . at (getHash (pendingB @pv)))
        `shouldBe` Just res

-- | Testing 'markBlockDead' function.
--  This test ensures that whatever the state of a block referenced
--  by the provided 'BlockHash' is expunged from memory and that
--  it becomes part of the cache of dead blocks.
testMarkBlockDead ::
    forall pv.
    (IsProtocolVersion pv, IsConsensusV1 pv) =>
    SProtocolVersion pv ->
    Spec
testMarkBlockDead _ = describe "markBlockDead" $ do
    it "live" $ mbd (getHash (testB @pv))
    it "focus block" $ mbd (getHash (focusB @pv))
    it "pending block" $ mbd (getHash (pendingB @pv))
    it "dead block" $ mbd deadH
    it "unknown block" $ mbd unknownH
  where
    mbd h = do
        let ((), sd) = runState (markBlockDead h) (skovDataWithTestBlocks @pv)
        assertEqual "block should not be in block table" Nothing (sd ^. blockTable . liveMap . at h)
        assertBool "block should be in the dead cache" $
            sd ^. blockTable . deadBlocks . to (memberDeadCache h)

-- | An arbitrary chosen 'SigScheme.KeyPair'
--  suitable for testing purposes.
dummySigSchemeKeys :: SigScheme.KeyPair
dummySigSchemeKeys =
    let ((signKey, verifyKey), _) = randomEd25519KeyPair $ mkStdGen 42
    in  SigScheme.KeyPairEd25519{..}

dummyTransactionSignature :: TransactionSignature
dummyTransactionSignature = TransactionSignature $ Map.singleton 0 (Map.singleton 0 sig)
  where
    sig = SigScheme.sign dummySigSchemeKeys "transaction"

dummyAccountAddressN :: Int -> AccountAddress
dummyAccountAddressN = fst . randomAccountAddress . mkStdGen

dummyAccountAddress :: AccountAddress
dummyAccountAddress = dummyAccountAddressN 0

-- | A dummy normal transfer transaction suitable for the tests
--  in this file.
--  Note that the tests presented in this module
--  does no transaction processing i.e. verification of the transaction.
dummyTransaction' :: AccountAddress -> Nonce -> Transaction
dummyTransaction' accAddr n =
    addMetadata NormalTransaction 0 $
        makeAccountTransaction
            dummyTransactionSignature
            hdr
            payload
  where
    hdr =
        TransactionHeader
            { thSender = accAddr,
              thPayloadSize = payloadSize payload,
              thNonce = n,
              thExpiry = 500,
              thEnergyAmount = 5_000_000
            }
    payload = encodePayload $ Transfer dummyAccountAddress 10

dummyTransactionFromSender :: AccountAddress -> Nonce -> Transaction
dummyTransactionFromSender = dummyTransaction'

dummyTransactionBIFromSender :: AccountAddress -> Nonce -> BlockItem
dummyTransactionBIFromSender accAddr = normalTransaction . (dummyTransactionFromSender accAddr)

dummyTransaction :: Nonce -> Transaction
dummyTransaction = dummyTransaction' dummyAccountAddress

dummyTransactionBI :: Nonce -> BlockItem
dummyTransactionBI = normalTransaction . dummyTransaction

dummySuccessTransactionResult :: Nonce -> TVer.VerificationResult
dummySuccessTransactionResult n =
    TVer.Ok
        TVer.NormalTransactionSuccess
            { keysHash = Hash.hash "keys",
              nonce = n
            }

dummySuccessCredentialDeployment :: TVer.VerificationResult
dummySuccessCredentialDeployment = TVer.Ok TVer.CredentialDeploymentSuccess

dummyRawUpdateInstruction :: UpdateSequenceNumber -> RawUpdateInstruction
dummyRawUpdateInstruction usn =
    RawUpdateInstruction
        { ruiSeqNumber = usn,
          ruiEffectiveTime = 0,
          ruiTimeout = 0,
          ruiPayload = MicroGTUPerEuroUpdatePayload 2
        }

dummyUpdateInstruction :: UpdateSequenceNumber -> UpdateInstruction
dummyUpdateInstruction usn =
    makeUpdateInstruction
        (dummyRawUpdateInstruction usn)
        (Map.fromList [(0, dummySigSchemeKeys)])

dummyUpdateInstructionWM :: UpdateSequenceNumber -> WithMetadata UpdateInstruction
dummyUpdateInstructionWM usn =
    addMetadata ChainUpdate 0 $ dummyUpdateInstruction usn

dummyChainUpdate :: UpdateSequenceNumber -> BlockItem
dummyChainUpdate usn = chainUpdate $ dummyUpdateInstructionWM usn

-- | A valid 'AccountCreation' with expiry 1596409020
dummyAccountCreation :: AccountCreation
dummyAccountCreation = readAccountCreation . BSL.fromStrict $ $(makeRelativeToProject "testdata/transactionverification/verifiable-credential.json" >>= embedFile)

credentialDeploymentWM :: WithMetadata AccountCreation
credentialDeploymentWM = addMetadata CredentialDeployment 0 dummyAccountCreation

dummyCredentialDeployment :: BlockItem
dummyCredentialDeployment = credentialDeployment credentialDeploymentWM

-- | Testing 'lookupLiveTransaction'
--  This test ensures that live transactions can be
--  looked up and that uknown ones cannot be.
testLookupLiveTransaction ::
    forall pv.
    (IsProtocolVersion pv, IsConsensusV1 pv) =>
    SProtocolVersion pv ->
    Spec
testLookupLiveTransaction _ = describe "lookupLiveTransaction" $ do
    it "present" $ do
        assertEqual
            "status transaction 1"
            (Just $ TT.Received 0 (dummySuccessTransactionResult 1))
            $ lookupLiveTransaction (txHash 1) sd
        assertEqual
            "status transaction 2"
            (Just $ TT.Received 0 (dummySuccessTransactionResult 2))
            $ lookupLiveTransaction (txHash 2) sd
        assertEqual
            "status transaction 3"
            (Just $ TT.Received 0 (dummySuccessTransactionResult 3))
            $ lookupLiveTransaction (txHash 3) sd
    it "absent"
        $ assertEqual
            "status transaction 4"
            Nothing
        $ lookupLiveTransaction (txHash 4) sd
  where
    txHash nonce = getHash (dummyTransactionBI nonce)
    addTrans nonce = snd . TT.addTransaction (dummyTransactionBI nonce) 0 (dummySuccessTransactionResult nonce)
    sd =
        dummyInitialSkovData @pv
            & transactionTable
                %~ addTrans 1
                    . addTrans 2
                    . addTrans 3

-- | Testing 'lookupTransaction'
--  This test ensures that:
--  * A finalized transation can be looked up.
--  * A live transaction can be looked up.
--  * Looking up with an unknown transaction hash will result in a 'Nothing' result.
testLookupTransaction ::
    forall pv.
    (IsProtocolVersion pv, IsConsensusV1 pv) =>
    SProtocolVersion pv ->
    Spec
testLookupTransaction _ = describe "lookupTransaction" $ do
    it "finalized" $ lookupAndCheck (txHash 1) (Just $ Finalized $ FinalizedTransactionStatus 1 0)
    it "live" $ lookupAndCheck (txHash 2) (Just $ Live $ TT.Received 0 $ dummySuccessTransactionResult 2)
    it "absent" $ lookupAndCheck (txHash 5) Nothing
  where
    txHash nonce = getHash (dummyTransactionBI nonce)
    addTrans nonce = snd . TT.addTransaction (dummyTransactionBI nonce) 0 (dummySuccessTransactionResult nonce)
    sd =
        dummyInitialSkovData @pv
            & transactionTable
                %~ addTrans 2
                    . addTrans 3
    db =
<<<<<<< HEAD
        lldbWithGenesis
=======
        (lldbWithGenesis @pv)
>>>>>>> c7a7f374
            { lldbTransactions = HM.fromList [(txHash 1, FinalizedTransactionStatus 1 0)]
            }
    lookupAndCheck hsh expectedOutcome = do
        lookupResult <- runTestLLDB db $ lookupTransaction hsh sd
        lookupResult `shouldBe` expectedOutcome

-- | Testing 'getNonFinalizedAccountTransactions'
--  This test ensures that:
--  * An existing non finalized account transaction can be looked up
--  * Looking up with an unknown transaction hash will result in a 'Nothing' result.
testGetNonFinalizedAccountTransactions ::
    forall pv.
    (IsProtocolVersion pv, IsConsensusV1 pv) =>
    SProtocolVersion pv ->
    Spec
testGetNonFinalizedAccountTransactions _ =
    describe "getNonFinalizedAccountTransactions" $ do
        it "present" $ do
            assertEqual
                "transactions for dummy account 0 from 1"
                [ (2, Map.singleton (dummyTransaction 2) (dummySuccessTransactionResult 2)),
                  (3, Map.singleton (dummyTransaction 3) (dummySuccessTransactionResult 3))
                ]
                $ getNonFinalizedAccountTransactions
                    (accountAddressEmbed dummyAccountAddress)
                    1
                    sd
            assertEqual
                "transactions for dummy account 0 from 3"
                [ (3, Map.singleton (dummyTransaction 3) (dummySuccessTransactionResult 3))
                ]
                $ getNonFinalizedAccountTransactions
                    (accountAddressEmbed dummyAccountAddress)
                    3
                    sd
        it "absent"
            $ assertEqual
                "transactions for dummy account 1"
                []
            $ getNonFinalizedAccountTransactions
                (accountAddressEmbed (dummyAccountAddressN 1))
                1
                sd
  where
    addTrans n = snd . TT.addTransaction (dummyTransactionBI n) 0 (dummySuccessTransactionResult n)
    sd =
        dummyInitialSkovData @pv
            & transactionTable
                %~ addTrans 2
                    . addTrans 3

-- | Testing 'getNonFinalizedChainUpdates'
--  This test ensures that:
--  * An existing non finalized chain update transaction can be looked up
--  * Looking up with an unknown transaction hash will result in a 'Nothing' result.
testGetNonFinalizedChainUpdates ::
    forall pv.
    (IsProtocolVersion pv, IsConsensusV1 pv) =>
    SProtocolVersion pv ->
    Spec
testGetNonFinalizedChainUpdates _ = describe "getNonFinalizedChainUpdates" $ do
    it "present" $ do
        assertEqual
            "chain updates for UpdateMicroGTUPerEuro are present"
            [ (2, Map.insert (dummyUpdateInstructionWM 2) (dummySuccessTransactionResult 2) Map.empty),
              (3, Map.insert (dummyUpdateInstructionWM 3) (dummySuccessTransactionResult 3) Map.empty)
            ]
            $ getNonFinalizedChainUpdates UpdateMicroGTUPerEuro 1 sd
        assertEqual
            "one chain update for UpdateMicroGTUPerEuro are present from usn 3"
            [(3, Map.insert (dummyUpdateInstructionWM 3) (dummySuccessTransactionResult 3) Map.empty)]
            $ getNonFinalizedChainUpdates UpdateMicroGTUPerEuro 3 sd
    it "absent" $ do
        assertEqual
            "no chain updates for ProtocolUpdate are present"
            []
            $ getNonFinalizedChainUpdates UpdateProtocol 1 sd
  where
    addChainUpdate n = snd . TT.addTransaction (dummyChainUpdate n) 0 (dummySuccessTransactionResult n)
    sd =
        dummyInitialSkovData @pv
            & transactionTable
                %~ addChainUpdate 2
                    . addChainUpdate 3

-- | Testing 'getNonFinalizedCredential'
--  This test ensures that:
--  * An existing non finalized credential deployment transaction can be looked up
--  * Looking up with an unknown transaction hash will result in a 'Nothing' result.
testGetNonFinalizedCredential ::
    forall pv.
    (IsProtocolVersion pv, IsConsensusV1 pv) =>
    SProtocolVersion pv ->
    Spec
testGetNonFinalizedCredential _ = describe "getNonFinalizedCredential" $ do
    it "present" $ do
        assertEqual
            "non-finalized credential deployment is present"
            (Just (credentialDeploymentWM, dummySuccessCredentialDeployment))
            $ getNonFinalizedCredential credDeploymentHash sd
    it "absent" $ do
        assertEqual "non-finalized credential deployment is absent" Nothing $ getNonFinalizedCredential nonExistingHash sd
  where
    addCredential = snd . TT.addTransaction dummyCredentialDeployment 0 dummySuccessCredentialDeployment
    credDeploymentHash = getHash dummyCredentialDeployment
    nonExistingHash :: TransactionHash
    nonExistingHash = TransactionHashV0 $! Hash.hash $! Hash.hashToByteString $! v0TransactionHash credDeploymentHash
    sd =
        dummyInitialSkovData @pv
            & transactionTable
                %~ addCredential
                    . addCredential

-- | Testing 'getNextAccountNonce'
--  This test ensures that the function returns
--  the correct next account nonce.
--
--  Note that we do not test getting the next available account nonce
--  for accounts with finalized transactions.
-- This behaviour is tested in 'TransactionTableIntegrationTest' already.
testGetNextAccountNonce ::
    forall pv.
    (IsProtocolVersion pv, IsConsensusV1 pv) =>
    SProtocolVersion pv ->
    Spec
testGetNextAccountNonce _ = describe "getNextAccountNonce" $ do
    it "with non-finalized" $ do
        void $ runTestWithBS $ do
            transactionTable %= addTrans 2 . addTrans 3
            sd <- get
            n0 <- getNextAccountNonce (accountAddressEmbed accEqAddr) sd
            liftIO $ n0 `shouldBe` (4, False)
    it "with no transactions" $ do
        void $ runTestWithBS $ do
            sd <- get
            n1 <- getNextAccountNonce (accountAddressEmbed accEqAddr) sd
            liftIO $ n1 `shouldBe` (minNonce, True)
  where
    -- An account that is present in the block state.
    accEqAddr = gaAddress $ head $ Dummy.makeFakeBakers 1
    bi = dummyTransactionBIFromSender accEqAddr
    -- Run the computation via the helper test monad.
    runTestWithBS = Helper.runMyTestMonad @pv Dummy.dummyIdentityProviders (timestampToUTCTime 1)
    -- Add a transaction from @accEqAddr@ with the provided nonce to the transaction table.
    addTrans n = snd . TT.addTransaction (bi n) 0 (dummySuccessTransactionResult n)

-- | Testing 'finalizeTransactions'.
--  This test ensures that the provided list of
--  transactions are removed from the the transaction table,
--  and if the transaction is either a normal transaction or
--  a chain update then the non finalized transaction map is
--  updated accordingly, meaning that it's removed from non finalized transaction
--  map and that the next available nonce for the sender of the transaction is set to
--  be 1 + the nonce of the removed transaction.
testRemoveTransactions ::
    forall pv.
    (IsConsensusV1 pv, IsProtocolVersion pv) =>
    SProtocolVersion pv ->
    Spec
testRemoveTransactions _ = describe "finalizeTransactions" $ do
    it "normal transactions" $ do
        sd' <- execStateT (finalizeTransactions [normalTransaction tr0]) sd
        assertEqual
            "Account non-finalized transactions"
            (Just TT.AccountNonFinalizedTransactions{_anftMap = Map.singleton 2 (Map.singleton tr1 (dummySuccessTransactionResult 2))})
            (sd' ^. transactionTable . TT.ttNonFinalizedTransactions . at sender)
        assertEqual
            "transaction hash map"
            (HM.fromList [(getHash tr1, (normalTransaction tr1, TT.Received 0 (dummySuccessTransactionResult 2)))])
            (sd' ^. transactionTable . TT.ttHashMap)
    it "chain updates" $ do
        sd' <- execStateT (finalizeTransactions [chainUpdate cu0]) sd1
        assertEqual
            "Chain update non-finalized transactions"
            (Just TT.NonFinalizedChainUpdates{_nfcuNextSequenceNumber = 2, _nfcuMap = Map.singleton 2 (Map.singleton cu1 (dummySuccessTransactionResult 2))})
            (sd' ^. transactionTable . TT.ttNonFinalizedChainUpdates . at UpdateMicroGTUPerEuro)
        assertEqual
            "transaction hash map"
            ( HM.fromList
                [ (getHash cu1, (chainUpdate cu1, TT.Received 0 (dummySuccessTransactionResult 2))),
                  (getHash tr1, (normalTransaction tr1, TT.Received 0 (dummySuccessTransactionResult 2)))
                ]
            )
            (sd' ^. transactionTable . TT.ttHashMap)
    it "credential deployments" $ do
        sd' <- execStateT (finalizeTransactions [credentialDeployment cred0]) sd2
        assertEqual
            "Non-finalized credential deployments"
            (sd' ^. transactionTable . TT.ttHashMap . at credDeploymentHash)
            Nothing
        assertEqual
            "transaction hash map"
            (HM.fromList [(getHash tr1, (normalTransaction tr1, TT.Received 0 (dummySuccessTransactionResult 2)))])
            (sd' ^. transactionTable . TT.ttHashMap)
  where
    sender = accountAddressEmbed dummyAccountAddress
    tr0 = dummyTransaction 1
    tr1 = dummyTransaction 2
    tr2 = dummyTransaction 1
    cu0 = dummyUpdateInstructionWM 1
    cu1 = dummyUpdateInstructionWM 2
    cred0 = credentialDeploymentWM
    addTrans t = snd . TT.addTransaction (normalTransaction t) 0 (dummySuccessTransactionResult (transactionNonce t))
    addChainUpdate u = snd . TT.addTransaction (chainUpdate u) 0 (dummySuccessTransactionResult (updateSeqNumber $ uiHeader $ wmdData u))
    addCredential = snd . TT.addTransaction dummyCredentialDeployment 0 dummySuccessCredentialDeployment
    credDeploymentHash = getHash dummyCredentialDeployment
    sd =
        dummyInitialSkovData @pv
            & transactionTable
                %~ addTrans tr0
                    . addTrans tr1
                    . addTrans tr2
    sd1 =
        dummyInitialSkovData @pv
            & transactionTable
                %~ addChainUpdate cu0
                    . addChainUpdate cu1
                    . addTrans tr1
    sd2 =
        dummyInitialSkovData @pv
            & transactionTable
                %~ addCredential
                    . addTrans tr1

-- | Testing 'addTransaction'.
--  This test ensures that the supplied transaction is added
--  to the transaction table with the provided round.
--  This test also checks that the transaction table purge counter
--  is incremented.
testAddTransaction ::
    forall pv.
    (IsConsensusV1 pv, IsProtocolVersion pv) =>
    SProtocolVersion pv ->
    Spec
testAddTransaction _ = describe "addTransaction" $ do
    it "add transaction" $ do
        sd' <- execStateT (addTransaction tr0Round (normalTransaction tr0) (dummySuccessTransactionResult 1)) (dummyInitialSkovData @pv)
        assertEqual
            "Account non-finalized transactions"
            (Just TT.AccountNonFinalizedTransactions{_anftMap = Map.singleton 1 (Map.singleton tr0 (dummySuccessTransactionResult 1))})
            (sd' ^. transactionTable . TT.ttNonFinalizedTransactions . at sender)
        assertEqual
            "transaction hash map"
            (HM.fromList [(getHash tr0, (normalTransaction tr0, TT.Received (TT.commitPoint tr0Round) (dummySuccessTransactionResult 1)))])
            (sd' ^. transactionTable . TT.ttHashMap)
        assertEqual
            "transaction table purge counter is incremented"
            (1 + (dummyInitialSkovData @pv) ^. transactionTablePurgeCounter)
            (sd' ^. transactionTablePurgeCounter)
        sd'' <- execStateT (finalizeTransactions [normalTransaction tr0]) sd'
        added <- evalStateT (addTransaction tr0Round (normalTransaction tr1) (dummySuccessTransactionResult 1)) sd''
        assertEqual "tx should be added" True added
  where
    tr0Round = 1
    tr0 = dummyTransaction 1
    tr1 = dummyTransaction 2
    sender = accountAddressEmbed dummyAccountAddress

-- | Test of 'commitTransaction'.
--  The test checks that a live transaction i.e. present in the transaction table 'ttHashMap'
--  is being set to committed for the provided round with a pointer to the block provided (by the 'BlockHash').
testCommitTransaction ::
    forall pv.
    (IsConsensusV1 pv, IsProtocolVersion pv) =>
    SProtocolVersion pv ->
    Spec
testCommitTransaction _ = describe "commitTransaction" $ do
    it "commit transaction" $ do
        sd' <- execStateT (commitTransaction 1 bh 0 (normalTransaction tr0)) sd
        assertEqual
            "transaction hash map"
            (HM.fromList [(getHash tr0, (normalTransaction tr0, TT.Committed 1 (dummySuccessTransactionResult (transactionNonce tr0)) $ HM.fromList [(bh, TransactionIndex 0)]))])
            (sd' ^. transactionTable . TT.ttHashMap)
  where
    tr0 = dummyTransaction 1
    addTrans t = snd . TT.addTransaction (normalTransaction t) 0 (dummySuccessTransactionResult (transactionNonce t))
    sd =
        dummyInitialSkovData @pv
            & transactionTable
                %~ addTrans tr0
    bh = BlockHash minBound

-- | Test 'markTransactionDead'
--  This test ensures that when a (committed) transaction identified
--  by the provided 'BlockHash' is marked dead, then it is removed
--  from the transaction table live map.
--  Further the test checks that marking a (received) transaction as dead has no effect,
--  as such a transaction will be freed from memory via transaction table purging
--  at some point.
testMarkTransactionDead ::
    forall pv.
    (IsConsensusV1 pv, IsProtocolVersion pv) =>
    SProtocolVersion pv ->
    Spec
testMarkTransactionDead _ = describe "markTransactionDead" $ do
    it "mark committed transaction dead" $ do
        sd' <- execStateT (commitTransaction 1 bh 0 (normalTransaction tr0)) sd
        sd'' <- execStateT (markTransactionDead bh (normalTransaction tr0)) sd'
        assertEqual
            "transaction hash map"
            (HM.fromList [(getHash tr0, (normalTransaction tr0, TT.Received 1 (dummySuccessTransactionResult (transactionNonce tr0))))])
            (sd'' ^. transactionTable . TT.ttHashMap)
    it "mark received transaction dead" $ do
        sd' <- execStateT (markTransactionDead bh (normalTransaction tr0)) sd
        assertEqual
            "transaction hash map"
            (HM.fromList [(getHash tr0, (normalTransaction tr0, TT.Received 0 (dummySuccessTransactionResult (transactionNonce tr0))))])
            (sd' ^. transactionTable . TT.ttHashMap)
  where
    tr0 = dummyTransaction 1
    addTrans t = snd . TT.addTransaction (normalTransaction t) 0 (dummySuccessTransactionResult (transactionNonce t))
    sd =
        dummyInitialSkovData @pv
            & transactionTable
                %~ addTrans tr0
    bh = BlockHash minBound

-- | Test 'purgeTransactionTable' function.
--  This test ensures that transactions eligible for purging are
--  removed from the transaction table and the pending transactions.
--  This test also ensures that the transaction table purge counter is reset
--  after a purge has been carried out.
testPurgeTransactionTable ::
    forall pv.
    (IsConsensusV1 pv, IsProtocolVersion pv) =>
    SProtocolVersion pv ->
    Spec
testPurgeTransactionTable _ = describe "purgeTransactionTable" $ do
    it "force purge the transaction table" $ do
        -- increment the purge counter.
        sd' <- execStateT (addTransaction 0 (normalTransaction tr0) (dummySuccessTransactionResult 1)) sd
        sd'' <- execStateT (purgeTransactionTable True theTime) sd'
        assertEqual
            "purge counter should be reset"
            0
            (sd'' ^. transactionTablePurgeCounter)
        assertEqual
            "Account non-finalized transactions"
            Nothing
            (sd'' ^. transactionTable . TT.ttNonFinalizedTransactions . at sender)
        assertEqual
            "Chain update non-finalized transactions"
            (Just $ TT.NonFinalizedChainUpdates{_nfcuMap = Map.empty, _nfcuNextSequenceNumber = 1})
            (sd'' ^. transactionTable . TT.ttNonFinalizedChainUpdates . at UpdateMicroGTUPerEuro)
        assertEqual
            "Non-finalized credential deployments"
            Nothing
            (sd'' ^. transactionTable . TT.ttHashMap . at credDeploymentHash)
  where
    addChainUpdate u = snd . TT.addTransaction (chainUpdate u) 0 (dummySuccessTransactionResult (updateSeqNumber $ uiHeader $ wmdData u))
    addCredential = snd . TT.addTransaction dummyCredentialDeployment 0 dummySuccessCredentialDeployment
    tr0 = dummyTransaction 1
    cu0 = dummyUpdateInstructionWM 1
    theTime = timestampToUTCTime $! Timestamp 1_596_409_021
    sender = accountAddressEmbed dummyAccountAddress
    credDeploymentHash = getHash dummyCredentialDeployment
    -- Set the round for the last finalized block pointer.
    sd =
        dummyInitialSkovData @pv
            & transactionTable
                %~ addChainUpdate cu0
                    . addCredential
            & pendingTransactionTable
                %~ TT.addPendingDeployCredential credDeploymentHash

-- | Test 'clearOnProtocolUpdate' function.
--  This test checks that the following is occurring in the associated 'SkovData' when invoked:
--
--  * The pending blocks table is cleared
--  * The block table is cleared
--  * The branches is cleared
--  * All committed transactions should be rolled back into the 'Received' state.
testClearOnProtocolUpdate ::
    forall pv.
    (IsConsensusV1 pv, IsProtocolVersion pv) =>
    SProtocolVersion pv ->
    Spec
testClearOnProtocolUpdate _ = describe "clearOnProtocolUpdate" $
    it "clears on protocol update" $ do
        sd' <- execStateT (commitTransaction 1 bh 0 (normalTransaction tr0)) sd
        sd'' <- execStateT clearOnProtocolUpdate sd'
        assertEqual
            "block table should be empty"
            emptyBlockTable
            (sd'' ^. blockTable)
        assertEqual
            "Branches should be empty"
            Seq.empty
            (sd'' ^. branches)
        assertEqual
            "committed transactions should be received with commit point 0"
            (HM.fromList [(getHash tr0, (normalTransaction tr0, TT.Received 0 (dummySuccessTransactionResult 1)))])
            (sd'' ^. transactionTable . TT.ttHashMap)
  where
    tr0 = dummyTransaction 1
    bh = BlockHash minBound
    addTrans t = snd . TT.addTransaction (normalTransaction t) 0 (dummySuccessTransactionResult (transactionNonce t))
    sd =
        skovDataWithTestBlocks @pv
            & transactionTable
                %~ addTrans tr0

tests :: Spec
tests = describe "KonsensusV1.TreeState" $ do
    Common.forEveryProtocolVersionConsensusV1 $ \spv pvString ->
        describe pvString $ do
            describe "BlockTable" $ do
                testGetMemoryBlockStatus spv
                testGetBlockStatus spv
                testGetRecentBlockStatus spv
            describe "BlockTable" $ do
                testMakeLiveBlock spv
                testMarkBlockDead spv
            describe "TransactionTable" $ do
                testLookupLiveTransaction spv
                testLookupTransaction spv
                testGetNonFinalizedAccountTransactions spv
                testGetNonFinalizedChainUpdates spv
                testGetNonFinalizedCredential spv
                testGetNextAccountNonce spv
                testRemoveTransactions spv
                testAddTransaction spv
                testCommitTransaction spv
                testMarkTransactionDead spv
                testPurgeTransactionTable spv
            describe "Clear on protocol update" $ do
                testClearOnProtocolUpdate spv<|MERGE_RESOLUTION|>--- conflicted
+++ resolved
@@ -1,9 +1,5 @@
 {-# LANGUAGE DataKinds #-}
-<<<<<<< HEAD
-{-# LANGUAGE MonoLocalBinds #-}
-=======
 {-# LANGUAGE GADTs #-}
->>>>>>> c7a7f374
 {-# LANGUAGE NumericUnderscores #-}
 {-# LANGUAGE OverloadedStrings #-}
 {-# LANGUAGE ScopedTypeVariables #-}
@@ -101,11 +97,8 @@
 import qualified Concordium.Types.Conditionally as Cond
 import Concordium.Types.Execution
 import Concordium.Types.HashableTo
-<<<<<<< HEAD
+import Concordium.Types.Parameters
 import Concordium.Types.TransactionOutcomes
-=======
-import Concordium.Types.Parameters
->>>>>>> c7a7f374
 import Concordium.Types.Transactions
 
 -- konsensus v1 related imports.
@@ -205,10 +198,7 @@
 
 -- | A 'BlockPointer' referrring to the 'dummySignedBlock' for the provided 'Round'
 dummyBlock ::
-<<<<<<< HEAD
-=======
-    forall pv.
->>>>>>> c7a7f374
+    forall pv.
     (IsProtocolVersion pv) =>
     -- | 'Round' of the block that the created 'BlockPointer' should point to.
     Round ->
@@ -330,17 +320,6 @@
 
 -- Test values
 
-<<<<<<< HEAD
-genB :: BlockPointer 'P6
-genB = dummyBlock 0
-lastFin :: BlockPointer 'P6
-lastFin = dummyBlock 20
-testB :: BlockPointer 'P6
-testB = dummyBlock 21
-focusB :: BlockPointer 'P6
-focusB = dummyBlock 22
-pendingB :: PendingBlock 'P6
-=======
 genB :: (IsProtocolVersion pv) => BlockPointer pv
 genB = dummyBlock 0
 lastFin :: (IsProtocolVersion pv) => BlockPointer pv
@@ -350,7 +329,6 @@
 focusB :: (IsProtocolVersion pv) => BlockPointer pv
 focusB = dummyBlock 22
 pendingB :: (IsProtocolVersion pv) => PendingBlock pv
->>>>>>> c7a7f374
 pendingB = dummyPendingBlock (BlockHash minBound) 33
 deadH :: BlockHash
 deadH = BlockHash (Hash.hash "DeadBlock")
@@ -372,11 +350,7 @@
 --  * 'testB' (alive)
 --  * 'focusB' (parent is 'testB')
 --  * the block indicated by 'deadH' has added to the dead cache.
-<<<<<<< HEAD
-skovDataWithTestBlocks :: SkovData 'P6
-=======
 skovDataWithTestBlocks :: forall pv. (IsConsensusV1 pv, IsProtocolVersion pv) => SkovData pv
->>>>>>> c7a7f374
 skovDataWithTestBlocks =
     dummyInitialSkovData
         & lastFinalized .~ lastFin
@@ -392,11 +366,7 @@
                )
 
 -- | A test 'LowLevelDB' with the genesis block.
-<<<<<<< HEAD
-lldbWithGenesis :: LowLevelDB 'P6
-=======
 lldbWithGenesis :: (IsProtocolVersion pv) => LowLevelDB pv
->>>>>>> c7a7f374
 lldbWithGenesis =
     initialLowLevelDB
         sb
@@ -676,11 +646,7 @@
                 %~ addTrans 2
                     . addTrans 3
     db =
-<<<<<<< HEAD
-        lldbWithGenesis
-=======
         (lldbWithGenesis @pv)
->>>>>>> c7a7f374
             { lldbTransactions = HM.fromList [(txHash 1, FinalizedTransactionStatus 1 0)]
             }
     lookupAndCheck hsh expectedOutcome = do
