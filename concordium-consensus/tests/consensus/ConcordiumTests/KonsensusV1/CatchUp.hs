--- conflicted
+++ resolved
@@ -121,6 +121,16 @@
         qsig = signQuorumSignatureMessage qsm (bakerAggregationKey . fst $ bakers !! finIndex)
     in  buildQuorumMessage qsm qsig (FinalizerIndex $ fromIntegral finIndex)
 
+-- |Create a finalization entry where the @QuorumCertificate@ denotes the block being finalized,
+-- and the @BakedBlock@ is the successor block (which has a QC for the finalized block) and thus finalizing it.
+testFinalizationEntry :: QuorumCertificate -> BakedBlock -> FinalizationEntry
+testFinalizationEntry finQC sucBlock =
+    FinalizationEntry
+        { feFinalizedQuorumCertificate = finQC,
+          feSuccessorQuorumCertificate = bbQuorumCertificate sucBlock,
+          feSuccessorProof = BlockQuasiHash $ (blockHash . getHash) sucBlock
+        }
+
 -- |Timeout the provided round with a pointer to the proved block.
 mkTimeout :: Round -> BakedBlock -> TestMonad 'P6 ()
 mkTimeout rnd bb =
@@ -136,57 +146,6 @@
 runTest :: TestMonad 'P6 a -> IO a
 runTest = runTestMonad @'P6 (BakerContext Nothing) (timestampToUTCTime 1_000) TestBlocks.genesisData
 
-<<<<<<< HEAD
--- |A test where node N tries to catch up with peer P.
---
--- The state of N is as follows:
--- * Block 0 is the last finalized block.
--- * Last finalized round is round 0
--- * current round is round 1
---
--- The state of P is as follows:
--- * Blocks 0,1,2 are finalized
--- * Highest certified block is block 3.
--- * P also has a block 4.
--- * P is in round 4 and has received 1 quorum message pointing to block 4.
--- * P has also received a timeout message in round 4.
-catchupNoBranches :: Assertion
-catchupNoBranches = runTest $ do
-    -- set current round to 5
-    roundStatus . rsCurrentRound .= Round 5
-    -- Blocks 0,1 and 2 are finalized
-    storedBlockRound1 <- getStoredBlockRound1
-    storedBlockRound2 <- getStoredBlockRound2
-    block3 <- makeBlock3
-    let finQC = dummyQC (Round 2) $ getHash storedBlockRound2
-        sucQC = dummyQC (Round 3) $ getHash block3
-        finEntry = dummyFinalizationEntry finQC sucQC
-    let writeCert sb = writeCertifiedBlock sb (dummyQC (blockRound sb) (getHash sb))
-    writeCert storedBlockRound0
-    writeCert storedBlockRound1
-    writeCert storedBlockRound2
-    writeFinalizedBlocks [storedBlockRound0, storedBlockRound1, storedBlockRound2] finEntry
-    latestFinalizationEntry .= Present finEntry
-    lfb <- mkBlockPointer storedBlockRound2
-    lastFinalized .=! lfb
-    -- block in round 3 is the highest certified block.
-    addToBranches block3
-    blockTable . liveMap . at' (getHash block3) ?=! MemBlockAlive block3
-    let block3Certified = certifyBlock block3
-    roundStatus . rsHighestCertifiedBlock .= block3Certified
-    -- the highest block
-    let block4 = advanceRound $ Quorum block3
-    addToBranches block4
-    blockTable . liveMap . at' (getHash block4) ?=! MemBlockAlive block4
-    let finToQMsgMap = Map.insert (FinalizerIndex 0) quorumMessageBlock4 Map.empty
-        quorumMessageBlock4 =
-            QuorumMessage
-                { qmSignature = QuorumSignature $ Bls.sign "quorum message" $ fst $ randomBlsSecretKey (mkStdGen 42),
-                  qmBlock = getHash block4,
-                  qmFinalizerIndex = FinalizerIndex 0,
-                  qmRound = Round 4,
-                  qmEpoch = 1
-=======
 -- |Testing a basic test scenario where the node N knows
 -- of the block in round 1 and 2 and catches up the third block and a tm + qm for round 3.
 basicCatchupResponse :: Assertion
@@ -201,6 +160,7 @@
         qmR4Sig = signQuorumSignatureMessage qsmR4 (bakerAggregationKey . fst $ TestBlocks.bakers !! 1)
         qmR4 = buildQuorumMessage qsmR4 qmR4Sig (FinalizerIndex 1)
         tmR4 = head $ timeoutMessagesFor b3QC (Round 3) 0
+        finEntry = testFinalizationEntry (bbQuorumCertificate TestBlocks.testBB1) TestBlocks.testBB2
         request =
             CatchUpStatus
                 { cusLastFinalizedBlock = getHash TestBlocks.testBB1,
@@ -210,11 +170,11 @@
                   cusCurrentRound = Round 3,
                   cusCurrentRoundQuorum = Map.empty,
                   cusCurrentRoundTimeouts = Absent
->>>>>>> fcc5c806
                 }
         expectedTerminalData =
             CatchUpTerminalData
-                { cutdQuorumCertificates = [b3QC],
+                { cutdHighestQuorumCertificate = Present b3QC,
+                  cutdLatestFinalizationEntry = Present finEntry,
                   cutdTimeoutCertificate = Absent,
                   cutdCurrentRoundQuorumMessages = [qmR4],
                   cutdCurrentRoundTimeoutMessages = [tmR4]
@@ -222,7 +182,7 @@
         expectedBlocksServed = pbBlock <$> [TestBlocks.signedPB TestBlocks.testBB3]
         finToQMsgMap = Map.insert (FinalizerIndex 1) qmR4 Map.empty
         finToTMMap = Map.insert (FinalizerIndex 0) tmR4 Map.empty
-    -- Setting the current quorum and timeout message.
+    -- Setting the current quorum, timeout message and latest finalization entry.
     currentQuorumMessages .= QuorumMessages finToQMsgMap Map.empty
     currentTimeoutMessages .= Present (TimeoutMessages 1 finToTMMap Map.empty)
     assertCatchupResponse expectedTerminalData expectedBlocksServed =<< handleCatchUpRequest request =<< get
@@ -239,6 +199,7 @@
         qmR4Sig = signQuorumSignatureMessage qsmR4 (bakerAggregationKey . fst $ TestBlocks.bakers !! 1)
         qmR4 = buildQuorumMessage qsmR4 qmR4Sig (FinalizerIndex 1)
         tmR4 = head $ timeoutMessagesFor b3QC (Round 4) 0
+        finEntry = testFinalizationEntry (bbQuorumCertificate TestBlocks.testBB1E) TestBlocks.testBB2E
         request =
             CatchUpStatus
                 { cusLastFinalizedBlock = getHash TestBlocks.testBB1E,
@@ -251,12 +212,8 @@
                 }
         expectedTerminalData =
             CatchUpTerminalData
-<<<<<<< HEAD
-                { cutdLatestFinalizationEntry = Present finEntry,
-                  cutdHighestQuorumCertificate = Present sucQC,
-=======
-                { cutdQuorumCertificates = [b3QC],
->>>>>>> fcc5c806
+                { cutdHighestQuorumCertificate = Present b3QC,
+                  cutdLatestFinalizationEntry = Present finEntry,
                   cutdTimeoutCertificate = Absent,
                   cutdCurrentRoundQuorumMessages = [qmR4],
                   cutdCurrentRoundTimeoutMessages = [tmR4]
@@ -264,7 +221,7 @@
         expectedBlocksServed = pbBlock . TestBlocks.signedPB <$> [TestBlocks.testBB2E, TestBlocks.testBB3E]
         finToQMsgMap = Map.insert (FinalizerIndex 1) qmR4 Map.empty
         finToTMMap = Map.insert (FinalizerIndex 0) tmR4 Map.empty
-    -- Setting the current quorum and timeout message.
+    -- Setting the current quorum, timeout message and latest finalization entry.
     currentQuorumMessages .= QuorumMessages finToQMsgMap Map.empty
     currentTimeoutMessages .= Present (TimeoutMessages 1 finToTMMap Map.empty)
     assertCatchupResponse expectedTerminalData expectedBlocksServed =<< handleCatchUpRequest request =<< get
@@ -282,6 +239,7 @@
         qmR5Sig = signQuorumSignatureMessage qsmR5 (bakerAggregationKey . fst $ TestBlocks.bakers !! 1)
         qmR5 = buildQuorumMessage qsmR5 qmR5Sig (FinalizerIndex 1)
         tmR5 = head $ timeoutMessagesFor b3QC (Round 4) 0
+        finEntry = testFinalizationEntry (bbQuorumCertificate TestBlocks.testBB2E) TestBlocks.testBB3E
         request =
             CatchUpStatus
                 { cusLastFinalizedBlock = getHash TestBlocks.testBB1E,
@@ -294,7 +252,8 @@
                 }
         expectedTerminalData =
             CatchUpTerminalData
-                { cutdQuorumCertificates = [blockQuorumCertificate $ pbBlock $ TestBlocks.signedPB TestBlocks.testBB5E'],
+                { cutdHighestQuorumCertificate = Present $ blockQuorumCertificate $ pbBlock $ TestBlocks.signedPB TestBlocks.testBB5E',
+                  cutdLatestFinalizationEntry = Present finEntry,
                   cutdTimeoutCertificate = blockTimeoutCertificate $ pbBlock $ TestBlocks.signedPB TestBlocks.testBB5E',
                   cutdCurrentRoundQuorumMessages = [qmR5],
                   cutdCurrentRoundTimeoutMessages = [tmR5]
@@ -302,7 +261,7 @@
         expectedBlocksServed = pbBlock . TestBlocks.signedPB <$> [TestBlocks.testBB2E, TestBlocks.testBB3E, TestBlocks.testBB5E']
         finToQMsgMap = Map.insert (FinalizerIndex 1) qmR5 Map.empty
         finToTMMap = Map.insert (FinalizerIndex 0) tmR5 Map.empty
-    -- Setting the current quorum and timeout message.
+    -- Setting the current quorum, timeout message and finalization entry.
     currentQuorumMessages .= QuorumMessages finToQMsgMap Map.empty
     currentTimeoutMessages .= Present (TimeoutMessages 1 finToTMMap Map.empty)
     assertCatchupResponse expectedTerminalData expectedBlocksServed =<< handleCatchUpRequest request =<< get
@@ -327,6 +286,7 @@
                   cusCurrentRoundQuorum = Map.empty,
                   cusCurrentRoundTimeouts = Absent
                 }
+        finEntry = testFinalizationEntry (bbQuorumCertificate TestBlocks.testBB1) TestBlocks.testBB2
         expectedBlocksServed = pbBlock . TestBlocks.signedPB <$> [TestBlocks.testBB2, TestBlocks.testBB3]
     expectedTerminalData <- do
         sd <- get
@@ -335,7 +295,8 @@
             Present (RoundTimeout tc _) ->
                 return $
                     CatchUpTerminalData
-                        { cutdQuorumCertificates = [blockQuorumCertificate $ pbBlock $ TestBlocks.signedPB TestBlocks.testBB3],
+                        { cutdHighestQuorumCertificate = Present $ blockQuorumCertificate $ pbBlock $ TestBlocks.signedPB TestBlocks.testBB3,
+                          cutdLatestFinalizationEntry = Present finEntry,
                           cutdTimeoutCertificate = Present tc,
                           cutdCurrentRoundQuorumMessages = [],
                           cutdCurrentRoundTimeoutMessages = []
@@ -372,7 +333,8 @@
             Present (RoundTimeout tc _) ->
                 return $
                     CatchUpTerminalData
-                        { cutdQuorumCertificates = [blockQuorumCertificate $ pbBlock $ TestBlocks.signedPB TestBlocks.testBB3],
+                        { cutdHighestQuorumCertificate = Present $ blockQuorumCertificate $ pbBlock $ TestBlocks.signedPB TestBlocks.testBB3,
+                          cutdLatestFinalizationEntry = Absent,
                           cutdTimeoutCertificate = Present tc,
                           cutdCurrentRoundQuorumMessages = [],
                           cutdCurrentRoundTimeoutMessages = []
@@ -435,7 +397,8 @@
             Present (RoundTimeout tc _) ->
                 return $
                     CatchUpTerminalData
-                        { cutdQuorumCertificates = [blockQuorumCertificate $ pbBlock $ TestBlocks.signedPB TestBlocks.testBB3],
+                        { cutdHighestQuorumCertificate = Present $ blockQuorumCertificate $ pbBlock $ TestBlocks.signedPB TestBlocks.testBB3,
+                          cutdLatestFinalizationEntry = Absent,
                           cutdTimeoutCertificate = Present tc,
                           cutdCurrentRoundQuorumMessages = [qm1_4],
                           cutdCurrentRoundTimeoutMessages = [tm0_4]
