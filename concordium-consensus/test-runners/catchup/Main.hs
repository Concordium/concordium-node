--- conflicted
+++ resolved
@@ -1,10 +1,5 @@
-<<<<<<< HEAD
 {-# LANGUAGE TupleSections, LambdaCase, OverloadedStrings, TypeFamilies #-}
-{-# LANGUAGE LambdaCase #-}
-=======
-{-# LANGUAGE TupleSections, LambdaCase, OverloadedStrings #-}
 {-# LANGUAGE LambdaCase, CPP #-}
->>>>>>> 2be76a84
 module Main where
 
 import Control.Concurrent
@@ -18,6 +13,7 @@
 import Data.Serialize
 
 import Concordium.TimeMonad
+import Concordium.TimerMonad
 import Concordium.Types.HashableTo
 import Concordium.GlobalState.IdentityProviders
 import Concordium.GlobalState.Parameters
@@ -25,18 +21,15 @@
 import Concordium.GlobalState.Block
 import Concordium.GlobalState.Finalization
 import Concordium.GlobalState.Instances
-<<<<<<< HEAD
-import Concordium.GlobalState.BlockState(BlockPointerData(..),getContractInstanceList)
-import Concordium.GlobalState.Persistent.BlockState
-import Concordium.GlobalState.Persistent.TreeState
+
 import Concordium.GlobalState.Basic.Block
-=======
-import Concordium.GlobalState.BlockState(BlockPointerData(..))
-import Concordium.GlobalState.Implementation.BlockState
-import Concordium.GlobalState.Implementation.TreeState
-import Concordium.GlobalState.Implementation.Block
-import Concordium.GlobalState.Implementation
->>>>>>> 2be76a84
+import qualified Concordium.GlobalState.Basic.BlockState as Basic
+import Concordium.GlobalState.BlockState
+import Concordium.GlobalState
+#ifdef RUST
+import qualified Concordium.GlobalState.Implementation as Rust
+#endif
+
 import Concordium.Scheduler.Utils.Init.Example as Example
 
 import Concordium.Afgjort.Finalize.Types
@@ -44,19 +37,33 @@
 import Concordium.Runner
 import Concordium.Logger
 import Concordium.Skov
-import Concordium.Skov.CatchUp
+-- import Concordium.Skov.CatchUp
+import Concordium.Getters
+import Concordium.Afgjort.Finalize (FinalizationPseudoMessage(..),FinalizationInstance(..))
+import Concordium.Birk.Bake
 
 import Concordium.Startup
 
+#ifdef RUST
+type TreeConfig = DiskTreeDiskBlockConfig
+makeGlobalStateConfig :: RuntimeParameters -> GenesisData -> IO TreeConfig
+makeGlobalStateConfig rt genData = do
+    gsptr <- Rust.makeEmptyGlobalState genData
+    return $ DTDBConfig rt genData (genesisState genData) gsptr
+#else
+type TreeConfig = MemoryTreeDiskBlockConfig
+makeGlobalStateConfig :: RuntimeParameters -> GenesisData -> IO TreeConfig
+makeGlobalStateConfig rt genData = return $ MTDBConfig rt genData (genesisState genData)
+#endif
+
+type ActiveConfig = SkovConfig TreeConfig (BufferedFinalization ThreadTimer) HookLogHandler
+
+
 data Peer = Peer {
-    peerState :: MVar SkovBufferedHookedState,
-    peerChan :: Chan InEvent
+    -- peerState :: MVar SkovBufferedHookedState,
+    peerChan :: Chan (InMessage Peer)
 }
 
-data InEvent
-    = IEMessage (InMessage Peer)
-    | IECatchUpRequired Peer
-    -- | IECatchupFinalization BS.ByteString Bool (Chan InEvent)
 
 nContracts :: Int
 nContracts = 2
@@ -68,14 +75,15 @@
         trs n (a : b : rs) = Example.makeTransaction (a `mod` 9 /= 0) (contr b) n : trs (n+1) rs
         trs _ _ = error "Ran out of transaction data"
 
-sendTransactions :: Chan (InEvent) -> [BareTransaction] -> IO ()
+sendTransactions :: Chan (InMessage Peer) -> [BareTransaction] -> IO ()
 sendTransactions chan (t : ts) = do
-        writeChan chan (IEMessage $ MsgTransactionReceived $ runPut $ put t)
+        writeChan chan (MsgTransactionReceived $ runPut $ put t)
         -- r <- randomRIO (5000, 15000)
         threadDelay 100000
         sendTransactions chan ts
 sendTransactions _ _ = return ()
 
+{-
 relayIn :: Chan InEvent -> Chan (InMessage Peer) -> MVar SkovBufferedHookedState -> IORef Bool -> IO ()
 relayIn msgChan bakerChan sfsRef connectedRef = loop
     where
@@ -95,10 +103,11 @@
                                 writeChan chan $ IECatchupFinalization myFp False msgChan
                         Left _ -> return () -}
             loop
-
-
-relay :: Peer -> Chan (OutMessage Peer) -> MVar SkovBufferedHookedState -> PersistentContext -> IORef Bool -> Chan (Either (BlockHash, BakedBlock, [Instance]) FinalizationRecord) -> Chan InEvent -> [Chan InEvent] -> IO ()
-relay myPeer inp sfsRef ctx connectedRef monitor loopback outps = loop
+-}
+
+
+relay :: Peer -> Chan (OutMessage Peer) -> SyncRunner ActiveConfig -> IORef Bool -> Chan (Either (BlockHash, BakedBlock, [Instance]) FinalizationRecord) -> Chan (InMessage Peer) -> [Chan (InMessage Peer)] -> IO ()
+relay myPeer inp sr connectedRef monitor loopback outps = loop
     where
         chooseDelay = do
             factor <- (/2) . (+1) . sin . (*(pi/240)) . fromRational . toRational <$> getPOSIXTime
@@ -114,46 +123,44 @@
             msg <- readChan inp
             connected <- readIORef connectedRef
             now <- currentTime
+            -- If we're connected, relay the message as required
             if connected then case msg of
                 MsgNewBlock blockBS -> do
                     case runGet (getBlock now) blockBS of
                         Right (NormalBlock block) -> do
                             let bh = getHash block :: BlockHash
-                            sfs <- readMVar sfsRef
-                            binsts <- runSilentLogger $ evalSkovQueryM (bInsts bh) ctx (sfs ^. skov)
-                            -- when (isNothing bp) $ error "Block is missing!"
-                            writeChan monitor (Left (bh, block, binsts))
+                            bi <- runStateQuery sr (bInsts bh)
+                            writeChan monitor (Left (bh, block, bi))
                         _ -> return ()
                     forM_ outps $ \outp -> usually $ delayed $
-                        writeChan outp (IEMessage $ MsgBlockReceived myPeer blockBS)
+                        writeChan outp (MsgBlockReceived myPeer blockBS)
                 MsgFinalization bs ->
+                    -- We drop all finalization messages except catch-ups
                     case decode bs of
                         Right (FPMCatchUp _) ->
                             forM_ outps $ \outp -> delayed $
-                                writeChan outp (IEMessage $ MsgFinalizationReceived myPeer bs)
+                                writeChan outp (MsgFinalizationReceived myPeer bs)
                         _ -> return ()
                 MsgFinalizationRecord fr -> do
                     case runGet get fr of
                         Right fr' -> writeChan monitor (Right fr')
                         _ -> return ()
                     forM_ outps $ \outp -> usually $ delayed $
-                        writeChan outp (IEMessage $ MsgFinalizationRecordReceived myPeer fr)
+                        writeChan outp (MsgFinalizationRecordReceived myPeer fr)
                 MsgCatchUpRequired target -> do
-                    sfs <- readMVar sfsRef
-                    cur <- runSilentLogger $ evalSkovQueryM (getCatchUpStatus True) ctx (sfs ^. skov)
-                    delayed $ writeChan (peerChan target) (IEMessage $ MsgCatchUpStatusReceived myPeer (encode cur))
-                MsgDirectedBlock target b -> usually $ delayed $ writeChan (peerChan target) (IEMessage $ MsgBlockReceived myPeer b)
-                MsgDirectedFinalizationRecord target fr -> usually $ delayed $ writeChan (peerChan target) (IEMessage $ MsgFinalizationReceived myPeer fr)
-                MsgDirectedCatchUpStatus target cu -> usually $ delayed $ writeChan (peerChan target) (IEMessage $ MsgCatchUpStatusReceived myPeer cu)
+                    cur <- getCatchUpStatus sr
+                    delayed $ writeChan (peerChan target) (MsgCatchUpStatusReceived myPeer (encode cur))
+                MsgDirectedBlock target b -> usually $ delayed $ writeChan (peerChan target) (MsgBlockReceived myPeer b)
+                MsgDirectedFinalizationRecord target fr -> usually $ delayed $ writeChan (peerChan target) (MsgFinalizationReceived myPeer fr)
+                MsgDirectedCatchUpStatus target cu -> usually $ delayed $ writeChan (peerChan target) (MsgCatchUpStatusReceived myPeer cu)
+            -- If we're not connected, don't relay, but still send to the monitor channel
             else case msg of
                 MsgNewBlock blockBS -> do
                     case runGet (getBlock now) blockBS of
                         Right (NormalBlock block) -> do
                             let bh = getHash block :: BlockHash
-                            sfs <- readMVar sfsRef
-                            binsts <- runSilentLogger $ evalSkovQueryM (bInsts bh) ctx (sfs ^. skov)
-                            -- when (isNothing bp) $ error "Block is missing!"
-                            writeChan monitor (Left (bh, block, binsts))
+                            bi <- runStateQuery sr (bInsts bh)
+                            writeChan monitor (Left (bh, block, bi))
                         _ -> return ()
                 MsgFinalizationRecord fr -> case runGet get fr of
                         Right fr' -> writeChan monitor (Right fr')
@@ -166,8 +173,8 @@
                 Nothing -> return []
                 Just bs -> getContractInstanceList (bpState bs)
 
-toggleConnection :: LogMethod IO -> MVar SkovBufferedHookedState -> IORef Bool -> Chan InEvent -> [Chan InEvent] -> IO ()
-toggleConnection logM sfsRef connectedRef loopback outps = readIORef connectedRef >>= loop
+toggleConnection :: LogMethod IO -> SyncRunner ActiveConfig -> IORef Bool -> Chan (InMessage Peer) -> [Chan (InMessage Peer)] -> IO ()
+toggleConnection logM sr connectedRef loopback outps = readIORef connectedRef >>= loop
     where
         loop connected = do
             delay <- (^(2::Int)) <$> randomRIO (if connected then (3200,7800) else (0,4500))
@@ -183,6 +190,7 @@
                 putStrLn $ "// " ++ show tid ++ ": toggle on"
                 logM External LLInfo $ "Reconnected"
                 writeIORef connectedRef True
+                -- TODO: could force catch up with peers here
                 {-
                 fp <- Get.getFinalizationPoint sfsRef
                 forM_ outps $ \outp -> writeChan outp (IECatchupFinalization (runPut $ put fp) True loopback)
@@ -207,6 +215,14 @@
 
 dummyIdentityProviders :: [IdentityProviderData]
 dummyIdentityProviders = []
+
+genesisState :: GenesisData -> Basic.BlockState
+genesisState genData = Basic.initialState
+                       (genesisBirkParameters genData)
+                       (genesisCryptographicParameters genData)
+                       (genesisAccounts genData ++ genesisSpecialBetaAccounts genData)
+                       (genesisIdentityProviders genData)
+                       (genesisMintPerSlot genData)
 
 main :: IO ()
 main = do
@@ -229,29 +245,24 @@
         let logT bh slot reason = do
               appendFile logTransferFile (show (bh, slot, reason))
               appendFile logTransferFile "\n"
-<<<<<<< HEAD
-        iState <- Example.initialPersistentState (genesisBirkParameters gen) (genesisCryptographicParameters gen) (genesisAccounts gen) [] nContracts
-        (cin, cout, stateRef, ctx) <- makeAsyncRunner logM (Just logT) bid defaultRuntimeParameters gen iState
-=======
-#ifdef RUST
-        gsptr <- makeEmptyGlobalState gen
-        (cin, cout, out) <- makeAsyncRunner logM (Just logT) bid defaultRuntimeParameters gen iState gsptr
-#else
-        (cin, cout, out) <- makeAsyncRunner logM (Just logT) bid defaultRuntimeParameters gen iState
-#endif
->>>>>>> 2be76a84
-        cin' <- newChan
+        gsconfig <- makeGlobalStateConfig defaultRuntimeParameters gen
+        let
+            finconfig = BufferedFinalization (FinalizationInstance (bakerSignKey bid) (bakerElectionKey bid)) gen
+            hconfig = HookLogHandler (Just logT)
+            config = SkovConfig gsconfig finconfig hconfig
+        (cin, cout, sr) <- makeAsyncRunner logM bid config
+        -- cin' <- newChan
         connectedRef <- newIORef True
-        _ <- forkIO $ relayIn cin' cin stateRef connectedRef
-        _ <- forkIO $ sendTransactions cin' trans
-        return (cin', cout, stateRef, ctx, connectedRef, logM)) (zip [0::Int ..] bis)
+        -- _ <- forkIO $ relayIn cin' cin stateRef connectedRef
+        _ <- forkIO $ sendTransactions cin trans
+        return (cin, cout, sr, connectedRef, logM)) (zip [0::Int ..] bis)
     monitorChan <- newChan
-    forM_ (removeEach chans) $ \((cin, cout, stateRef, ctx, connectedRef, logM), cs) -> do
-        let cs' = ((\(c, _, _, _, _, _) -> c) <$> cs)
+    forM_ (removeEach chans) $ \((cin, cout, sr, connectedRef, logM), cs) -> do
+        let cs' = ((\(c, _, _, _, _) -> c) <$> cs)
         when False $ do
-            _ <- forkIO $ toggleConnection logM stateRef connectedRef cin cs'
+            _ <- forkIO $ toggleConnection logM sr connectedRef cin cs'
             return ()
-        forkIO $ relay (Peer stateRef cin) cout stateRef ctx connectedRef monitorChan cin cs'
+        forkIO $ relay (Peer cin) cout sr connectedRef monitorChan cin cs'
     let loop = do
             readChan monitorChan >>= \case
                 Left (bh, block, gs') -> do
