--- conflicted
+++ resolved
@@ -116,10 +116,6 @@
     now <- truncate <$> getPOSIXTime
     let (gen, bis) = makeGenesisData (now + 10) n 1 0.5 0 dummyCryptographicParameters dummyIdentityProviders
     let iState = Example.initialState (genesisBirkParameters gen) (genesisCryptographicParameters gen) (genesisBakerAccounts gen) [] nContracts
-<<<<<<< HEAD
-=======
-    -- print $ iState ^. blockInstances
->>>>>>> 05c48fcb
     trans <- transactions <$> newStdGen
     chans <- mapM (\(bakerId, (bid, _)) -> do
         let logFile = "consensus-" ++ show now ++ "-" ++ show bakerId ++ ".log"
