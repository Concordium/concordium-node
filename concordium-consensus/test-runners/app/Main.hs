--- conflicted
+++ resolved
@@ -11,6 +11,7 @@
 import Data.Serialize
 
 import Concordium.TimeMonad
+import Concordium.TimerMonad
 import Concordium.Types.HashableTo
 import Concordium.GlobalState.IdentityProviders
 import Concordium.GlobalState.Parameters
@@ -18,22 +19,21 @@
 import Concordium.GlobalState.Block
 import Concordium.GlobalState.Finalization
 import Concordium.GlobalState.Instances
-<<<<<<< HEAD
-import Concordium.GlobalState.BlockState(BlockPointerData(..),getContractInstanceList)
-import Concordium.GlobalState.Persistent.TreeState
 import Concordium.GlobalState.Basic.Block
-=======
-import Concordium.GlobalState.BlockState(BlockPointerData(..))
-import Concordium.GlobalState.Implementation.TreeState
-import Concordium.GlobalState.Implementation.BlockState
-import Concordium.GlobalState.Implementation.Block (BakedBlock, Block(NormalBlock), getBlock)
-import Concordium.GlobalState.Implementation
->>>>>>> 2be76a84
+import qualified Concordium.GlobalState.Basic.BlockState as Basic
+import Concordium.GlobalState.BlockState
+import Concordium.GlobalState
+#ifdef RUST
+import qualified Concordium.GlobalState.Implementation as Rust
+#endif
 
 import Concordium.Types
 import Concordium.Runner
 import Concordium.Logger
 import Concordium.Skov
+import Concordium.Getters
+import Concordium.Afgjort.Finalize (FinalizationPseudoMessage(..),FinalizationInstance(..))
+import Concordium.Birk.Bake
 
 import Concordium.Scheduler.Utils.Init.Example as Example
 
@@ -59,8 +59,8 @@
         sendTransactions chan ts
 sendTransactions _ _ = return ()
 
-relay :: Chan (OutMessage src) -> MVar SkovBufferedHookedState -> PersistentContext -> Chan (Either (BlockHash, BakedBlock, [Instance]) FinalizationRecord) -> [Chan (InMessage ())] -> IO ()
-relay inp sfsRef ctx monitor outps = loop
+relay :: Chan (OutMessage src) -> SyncRunner ActiveConfig -> Chan (Either (BlockHash, BakedBlock, [Instance]) FinalizationRecord) -> [Chan (InMessage ())] -> IO ()
+relay inp sr monitor outps = loop
     where
         loop = do
             msg <- readChan inp
@@ -70,9 +70,7 @@
                     case runGet (getBlock now) blockBS of
                         Right (NormalBlock block) -> do
                             let bh = getHash block :: BlockHash
-                            sfs <- readMVar sfsRef
-                            bi <- runSilentLogger $ evalSkovQueryM (bInsts bh) ctx (sfs ^. skov)
-                            -- when (isNothing bp) $ error "Block is missing!"
+                            bi <- runStateQuery sr (bInsts bh)
                             writeChan monitor (Left (bh, block, bi))
                         _ -> return ()
                     forM_ outps $ \outp -> forkIO $ do
@@ -126,6 +124,30 @@
 dummyIdentityProviders :: [IdentityProviderData]
 dummyIdentityProviders = []
 
+genesisState :: GenesisData -> Basic.BlockState
+genesisState genData = Basic.initialState
+                       (genesisBirkParameters genData)
+                       (genesisCryptographicParameters genData)
+                       (genesisAccounts genData ++ genesisSpecialBetaAccounts genData)
+                       (genesisIdentityProviders genData)
+                       (genesisMintPerSlot genData)
+
+
+#ifdef RUST
+type TreeConfig = DiskTreeDiskBlockConfig
+makeGlobalStateConfig :: RuntimeParameters -> GenesisData -> IO TreeConfig
+makeGlobalStateConfig rt genData = do
+    gsptr <- Rust.makeEmptyGlobalState genData
+    return $ DTDBConfig rt genData (genesisState genData) gsptr
+#else
+type TreeConfig = MemoryTreeDiskBlockConfig
+makeGlobalStateConfig :: RuntimeParameters -> GenesisData -> IO TreeConfig
+makeGlobalStateConfig rt genData = return $ MTDBConfig rt genData (genesisState genData)
+#endif
+
+type ActiveConfig = SkovConfig TreeConfig (BufferedFinalization ThreadTimer) HookLogHandler
+
+
 main :: IO ()
 main = do
     let n = 10
@@ -142,21 +164,16 @@
         let logT bh slot reason = do
               appendFile logTransferFile (show (bh, slot, reason))
               appendFile logTransferFile "\n"
-<<<<<<< HEAD
-        iState <- Example.initialPersistentState (genesisBirkParameters gen) (genesisCryptographicParameters gen) (genesisAccounts gen) [] nContracts
-        (cin, cout, stateRef, ctx) <- makeAsyncRunner logM Nothing bid defaultRuntimeParameters gen iState
-=======
-#ifdef RUST
-        gsptr <- makeEmptyGlobalState gen
-        (cin, cout, out) <- makeAsyncRunner logM (Just logT) bid defaultRuntimeParameters gen iState gsptr
-#else
-        (cin, cout, out) <- makeAsyncRunner logM (Just logT) bid defaultRuntimeParameters gen iState
-#endif
->>>>>>> 2be76a84
+        gsconfig <- makeGlobalStateConfig defaultRuntimeParameters gen
+        let
+            finconfig = BufferedFinalization (FinalizationInstance (bakerSignKey bid) (bakerElectionKey bid)) gen
+            hconfig = HookLogHandler (Just logT)
+            config = SkovConfig gsconfig finconfig hconfig
+        (cin, cout, sr) <- makeAsyncRunner logM bid config
         _ <- forkIO $ sendTransactions cin trans
-        return (cin, cout, stateRef, ctx)) (zip [(0::Int) ..] bis)
+        return (cin, cout, sr)) (zip [(0::Int) ..] bis)
     monitorChan <- newChan
-    mapM_ (\((_,cout, stateRef, ctx), cs) -> forkIO $ relay cout stateRef ctx monitorChan ((\(c, _, _, _) -> c) <$> cs)) (removeEach chans)
+    mapM_ (\((_,cout, sr), cs) -> forkIO $ relay cout sr monitorChan ((\(c, _, _) -> c) <$> cs)) (removeEach chans)
     let loop = do
             readChan monitorChan >>= \case
                 Left (bh, block, gs') -> do
