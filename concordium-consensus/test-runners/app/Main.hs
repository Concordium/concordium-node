--- conflicted
+++ resolved
@@ -127,18 +127,13 @@
         let logM src lvl msg = do
                                     timestamp <- getCurrentTime
                                     appendFile logFile $ "[" ++ show timestamp ++ "] " ++ show lvl ++ " - " ++ show src ++ ": " ++ msg ++ "\n"
-<<<<<<< HEAD
-        gsptr <- makeEmptyGlobalState gen
-        (cin, cout, out) <- makeAsyncRunner logM bid gen iState gsptr
-        -- _ <- forkIO $ sendTransactions cin trans
-=======
         let logTransferFile = "transfer-log-" ++ show now ++ "-" ++ show bakerId ++ ".transfers"
         let logT bh slot reason = do
               appendFile logTransferFile (show (bh, slot, reason))
               appendFile logTransferFile "\n"
-        (cin, cout, out) <- makeAsyncRunner logM (Just logT) bid gen iState
+        gsptr <- makeEmptyGlobalState gen
+        (cin, cout, out) <- makeAsyncRunner logM (Just logT) bid gen iState gsptr
         _ <- forkIO $ sendTransactions cin trans
->>>>>>> 52f86b46
         return (cin, cout, out)) (zip [(0::Int) ..] bis)
     monitorChan <- newChan
     mapM_ (\((_,cout, stateRef), cs) -> forkIO $ relay cout stateRef monitorChan ((\(c, _, _) -> c) <$> cs)) (removeEach chans)
