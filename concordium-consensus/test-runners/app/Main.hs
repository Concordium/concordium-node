--- conflicted
+++ resolved
@@ -27,6 +27,7 @@
 import qualified Concordium.GlobalState.Basic.BlockState as Basic
 import Concordium.GlobalState.BlockState
 import Concordium.GlobalState
+import Concordium.Kontrol (currentTimestamp)
 
 import Concordium.Logger
 import Concordium.Types
@@ -155,19 +156,13 @@
 
 main :: IO ()
 main = do
-<<<<<<< HEAD
-    let n = 5
-    now <- truncate . (*1000) <$> getPOSIXTime
-    let (gen, bis) = makeGenesisData now n 100 0.5 0 dummyCryptographicParameters dummyIdentityProviders [] (Energy maxBound)
-=======
     let n = 6
-    now <- truncate <$> getPOSIXTime
-    let (gen, bis) = makeGenesisData now n 1 0.5 0
+    now <- currentTimestamp
+    let (gen, bis) = makeGenesisData now n 100 0.5 0
                      (fromIntegral n + 1) -- dummyFinalizationCommitteeMaxSize
                      dummyCryptographicParameters
                      dummyIdentityProviders
                      [createCustomAccount 1000000000000 mateuszKP mateuszAccount] (Energy maxBound)
->>>>>>> 41172b6f
     trans <- transactions <$> newStdGen
     createDirectoryIfMissing True "data"
     chans <- mapM (\(bakerId, (bid, _)) -> do
@@ -192,17 +187,11 @@
             readChan monitorChan >>= \case
                 Left (bh, block, gs') -> do
                     let ts = blockTransactions block
-<<<<<<< HEAD
-                    let stateStr = show gs'
-
-                    putStrLn $ " n" ++ show bh ++ " [label=\"" ++ show (blockBaker block) ++ ": " ++ show (theSlot $ blockSlot block) ++ " [" ++ show (length ts) ++ "]\"];"
-=======
                     -- let stateStr = show gs'
                     let finInfo = case bfBlockFinalizationData (bbFields block) of
                             NoFinalizationData -> ""
                             BlockFinalizationData fr -> "\\lfin.wits:" ++ show (finalizationProofParties $ finalizationProof fr)
                     putStrLn $ " n" ++ show bh ++ " [label=\"" ++ show (blockBaker block) ++ ": " ++ show (blockSlot block) ++ " [" ++ show (length ts) ++ "]" ++ finInfo ++  "\"];"
->>>>>>> 41172b6f
                     putStrLn $ " n" ++ show bh ++ " -> n" ++ show (blockPointer block) ++ ";"
                     case (blockFinalizationData block) of
                         NoFinalizationData -> return ()
