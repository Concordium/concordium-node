--- conflicted
+++ resolved
@@ -130,12 +130,8 @@
         let logT bh slot reason = do
               appendFile logTransferFile (show (bh, slot, reason))
               appendFile logTransferFile "\n"
-<<<<<<< HEAD
         gsptr <- makeEmptyGlobalState gen
-        (cin, cout, out) <- makeAsyncRunner logM (Just logT) bid gen iState gsptr
-=======
-        (cin, cout, out) <- makeAsyncRunner logM Nothing bid defaultRuntimeParameters gen iState
->>>>>>> d7fc8324
+        (cin, cout, out) <- makeAsyncRunner logM Nothing bid defaultRuntimeParameters gen iState gsptr
         _ <- forkIO $ sendTransactions cin trans
         return (cin, cout, out)) (zip [(0::Int) ..] bis)
     monitorChan <- newChan
